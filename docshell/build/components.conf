# -*- Mode: python; indent-tabs-mode: nil; tab-width: 40 -*-
# vim: set filetype=python:
# This Source Code Form is subject to the terms of the Mozilla Public
# License, v. 2.0. If a copy of the MPL was not distributed with this
# file, You can obtain one at http://mozilla.org/MPL/2.0/.

about_pages = [
    'about',
    'addons',
    'buildconfig',
    'certificate',
    'checkerboard',
    'crashcontent',
    'crashparent',
    'credits',
    'httpsonlyerror',
    'license',
    'logo',
    'memory',
    'mozilla',
    'neterror',
    'networking',
    'performance',
    'plugins',
    'printpreview',
<<<<<<< HEAD
    'replay',
=======
    'processes',
>>>>>>> 1f2dfab9
    'serviceworkers',
    'srcdoc',
    'support',
    'telemetry',
    'url-classifier',
    'webrtc',
]

if buildconfig.substs['MOZ_BUILD_APP'] != 'browser':
    about_pages.append('config')
if defined('MOZ_CRASHREPORTER'):
    about_pages.append('crashes')
if buildconfig.substs['MOZ_WIDGET_TOOLKIT'] != 'android':
    about_pages.append('profiles')
if defined('MOZ_GLEAN'):
    about_pages.append('glean')

Headers = ['/docshell/build/nsDocShellModule.h']

InitFunc = 'mozilla::InitDocShellModule'
UnloadFunc = 'mozilla::UnloadDocShellModule'

Classes = [
    {
        'name': 'DocLoader',
        'cid': '{057b04d0-0ccf-11d2-beba-00805f8a66dc}',
        'contract_ids': ['@mozilla.org/docloaderservice;1'],
        'type': 'nsDocLoader',
        'headers': ['nsDocLoader.h'],
        'init_method': 'Init',
    },
    {
        'name': 'URIFixup',
        'js_name': 'uriFixup',
        'cid': '{c6cf88b7-452e-47eb-bdc9-86e3561648ef}',
        'contract_ids': ['@mozilla.org/docshell/uri-fixup;1'],
        'jsm': 'resource://gre/modules/URIFixup.jsm',
        'constructor': 'URIFixup',
    },
    {
        'cid': '{33d75835-722f-42c0-89cc-44f328e56a86}',
        'contract_ids': ['@mozilla.org/docshell/uri-fixup-info;1'],
        'jsm': 'resource://gre/modules/URIFixup.jsm',
        'constructor': 'URIFixupInfo',
    },
    {
        'cid': '{56ebedd4-6ccf-48e8-bdae-adc77f044567}',
        'contract_ids': [
            '@mozilla.org/network/protocol/about;1?what=%s' % path
            for path in about_pages
        ],
        'legacy_constructor': 'nsAboutRedirector::Create',
        'headers': ['/docshell/base/nsAboutRedirector.h'],
    },
    {
        'cid': '{bd6390c8-fbea-11d4-98f6-001083010e9b}',
        'contract_ids': ['@mozilla.org/network/protocol;1?name=default'],
        'type': 'nsExternalProtocolHandler',
        'headers': ['/uriloader/exthandler/nsExternalProtocolHandler.h'],
        'processes': ProcessSelector.ALLOW_IN_SOCKET_PROCESS,
    },
    {
        'name': 'OfflineCacheUpdate',
        'cid': '{ec06f3fc-70db-4ecd-94e0-a6e91ca44d8a}',
        'contract_ids': ['@mozilla.org/offlinecacheupdate-service;1'],
        'singleton': True,
        'type': 'nsOfflineCacheUpdateService',
        'headers': ['/uriloader/prefetch/nsOfflineCacheUpdate.h'],
        'constructor': 'nsOfflineCacheUpdateService::GetInstance',
    },
    {
        'cid': '{95790842-75a0-430d-98bf-f5ce3788ea6d}',
        'contract_ids': ['@mozilla.org/ospermissionrequest;1'],
        'type': 'nsOSPermissionRequest',
        'headers': ['nsOSPermissionRequest.h'],
        'processes': ProcessSelector.MAIN_PROCESS_ONLY,
    },
    {
        'name': 'Prefetch',
        'cid': '{6b8bdffc-3394-417d-be83-a81b7c0f63bf}',
        'contract_ids': ['@mozilla.org/prefetch-service;1'],
        'type': 'nsPrefetchService',
        'headers': ['/uriloader/prefetch/nsPrefetchService.h'],
        'init_method': 'Init',
    },
    {
        'cid': '{c4b6fb7c-bfb1-49dc-a65f-035796524b53}',
        'contract_ids': ['@mozilla.org/uriloader/handler-service;1'],
        'type': 'mozilla::dom::ContentHandlerService',
        'headers': ['ContentHandlerService.h'],
        'init_method': 'Init',
        'processes': ProcessSelector.CONTENT_PROCESS_ONLY,
    },
    {
        'cid': '{bc0017e3-2438-47be-a567-41db58f17627}',
        'contract_ids': ['@mozilla.org/uriloader/local-handler-app;1'],
        'type': 'PlatformLocalHandlerApp_t',
        'headers': ['/uriloader/exthandler/nsLocalHandlerApp.h'],
    },
    {
        'name': 'URILoader',
        'cid': '{9f6d5d40-90e7-11d3-af80-00a024ffc08c}',
        'contract_ids': ['@mozilla.org/uriloader;1'],
        'type': 'nsURILoader',
        'headers': ['nsURILoader.h'],
    },
    {
        'cid': '{f30bc0a2-958b-4287-bf62-ce38ba0c811e}',
        'contract_ids': ['@mozilla.org/webnavigation-info;1'],
        'type': 'nsWebNavigationInfo',
        'headers': ['/docshell/base/nsWebNavigationInfo.h'],
    },
]

if defined('MOZ_ENABLE_DBUS'):
    Classes += [
        {
            'name': 'DBusHandlerApp',
            'cid': '{6c3c274b-4cbf-4bb5-a635-05ad2cbb6535}',
            'contract_ids': ['@mozilla.org/uriloader/dbus-handler-app;1'],
            'type': 'nsDBusHandlerApp',
            'headers': ['/uriloader/exthandler/nsDBusHandlerApp.h'],
        },
    ]

if buildconfig.substs['MOZ_WIDGET_TOOLKIT'] == 'android':
    Classes += [
        {
            'cid': '{4bf1f8ef-d947-4ba3-9cd3-8c9a54a63a1c}',
            'contract_ids': ['@mozilla.org/uriloader/external-url-handler-service;1'],
            'type': 'nsExternalURLHandlerService',
            'headers': ['nsExternalURLHandlerService.h'],
        },
        # Android has its own externel-helper-app-service, so we omit
        # that here for nsExternalHelperAppService.
        {
            'cid': '{a7f800e0-4306-11d4-98d0-001083010e9b}',
            'contract_ids': [
                '@mozilla.org/mime;1',
                '@mozilla.org/uriloader/external-protocol-service;1',
            ],
            'type': 'nsExternalHelperAppService',
            'constructor': 'nsExternalHelperAppService::GetSingleton',
            'headers': ['nsExternalHelperAppService.h'],
            'init_method': 'Init',
            'processes': ProcessSelector.ALLOW_IN_SOCKET_PROCESS,
        },
    ]
else:
    Classes += [
        {
            'cid': '{a7f800e0-4306-11d4-98d0-001083010e9b}',
            'contract_ids': [
                '@mozilla.org/mime;1',
                '@mozilla.org/uriloader/external-helper-app-service;1',
                '@mozilla.org/uriloader/external-protocol-service;1',
            ],
            'type': 'nsExternalHelperAppService',
            'constructor': 'nsExternalHelperAppService::GetSingleton',
            'headers': ['nsExternalHelperAppService.h'],
            'init_method': 'Init',
            'processes': ProcessSelector.ALLOW_IN_SOCKET_PROCESS,
        },
    ]<|MERGE_RESOLUTION|>--- conflicted
+++ resolved
@@ -23,11 +23,8 @@
     'performance',
     'plugins',
     'printpreview',
-<<<<<<< HEAD
+    'processes',
     'replay',
-=======
-    'processes',
->>>>>>> 1f2dfab9
     'serviceworkers',
     'srcdoc',
     'support',
