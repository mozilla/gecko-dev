--- conflicted
+++ resolved
@@ -66,15 +66,10 @@
   Context* owner = aOwner.get();
 
   // Validate that the set from content is allowed before continuing.
-<<<<<<< HEAD
-  if (!Validate(aOwner, aSource)) {
+  if (!Validate(owner, aSource)) {
     // This happens when recording/replaying for an unknown reason.
     return IPC_OK();
     //return IPC_FAIL(aSource, "Invalid Transaction from Child");
-=======
-  if (!Validate(owner, aSource)) {
-    return IPC_FAIL(aSource, "Invalid Transaction from Child");
->>>>>>> b4ee1346
   }
 
   BrowsingContextGroup* group = owner->Group();
