/* -*- Mode: C++; tab-width: 4; indent-tabs-mode: nil; c-basic-offset: 2 -*-
 * vim: sw=2 ts=4 et :
 */
/* This Source Code Form is subject to the terms of the Mozilla Public
 * License, v. 2.0. If a copy of the MPL was not distributed with this
 * file, You can obtain one at http://mozilla.org/MPL/2.0/. */

#include "mozilla/ipc/MessageChannel.h"

#include <math.h>

#include <utility>

#include "mozilla/Assertions.h"
#include "mozilla/CycleCollectedJSContext.h"
#include "mozilla/DebugOnly.h"
#include "mozilla/Logging.h"
#include "mozilla/Mutex.h"
#include "mozilla/ScopeExit.h"
#include "mozilla/Sprintf.h"
#include "mozilla/Telemetry.h"
#include "mozilla/TimeStamp.h"
#include "mozilla/UniquePtrExtensions.h"
#include "mozilla/dom/ScriptSettings.h"
#include "mozilla/ipc/ProcessChild.h"
#include "mozilla/ipc/ProtocolUtils.h"
#include "nsAppRunner.h"
#include "nsContentUtils.h"
#include "nsDataHashtable.h"
#include "nsDebug.h"
#include "nsIMemoryReporter.h"
#include "nsISupportsImpl.h"
#include "nsPrintfCString.h"

#ifdef MOZ_TASK_TRACER
#  include "GeckoTaskTracer.h"
using namespace mozilla::tasktracer;
#endif

#ifdef MOZ_GECKO_PROFILER
#  include "ProfilerMarkerPayload.h"
#endif

// Undo the damage done by mozzconf.h
#undef compress

static mozilla::LazyLogModule sLogModule("ipc");
#define IPC_LOG(...) MOZ_LOG(sLogModule, LogLevel::Debug, (__VA_ARGS__))

/*
 * IPC design:
 *
 * There are three kinds of messages: async, sync, and intr. Sync and intr
 * messages are blocking.
 *
 * Terminology: To dispatch a message Foo is to run the RecvFoo code for
 * it. This is also called "handling" the message.
 *
 * Sync and async messages can sometimes "nest" inside other sync messages
 * (i.e., while waiting for the sync reply, we can dispatch the inner
 * message). Intr messages cannot nest.  The three possible nesting levels are
 * NOT_NESTED, NESTED_INSIDE_SYNC, and NESTED_INSIDE_CPOW.  The intended uses
 * are:
 *   NOT_NESTED - most messages.
 *   NESTED_INSIDE_SYNC - CPOW-related messages, which are always sync
 *                        and can go in either direction.
 *   NESTED_INSIDE_CPOW - messages where we don't want to dispatch
 *                        incoming CPOWs while waiting for the response.
 * These nesting levels are ordered: NOT_NESTED, NESTED_INSIDE_SYNC,
 * NESTED_INSIDE_CPOW.  Async messages cannot be NESTED_INSIDE_SYNC but they can
 * be NESTED_INSIDE_CPOW.
 *
 * To avoid jank, the parent process is not allowed to send NOT_NESTED sync
 * messages. When a process is waiting for a response to a sync message M0, it
 * will dispatch an incoming message M if:
 *   1. M has a higher nesting level than M0, or
 *   2. if M has the same nesting level as M0 and we're in the child, or
 *   3. if M has the same nesting level as M0 and it was sent by the other side
 *      while dispatching M0.
 * The idea is that messages with higher nesting should take precendence. The
 * purpose of rule 2 is to handle a race where both processes send to each other
 * simultaneously. In this case, we resolve the race in favor of the parent (so
 * the child dispatches first).
 *
 * Messages satisfy the following properties:
 *   A. When waiting for a response to a sync message, we won't dispatch any
 *      messages of nesting level.
 *   B. Messages of the same nesting level will be dispatched roughly in the
 *      order they were sent. The exception is when the parent and child send
 *      sync messages to each other simulataneously. In this case, the parent's
 *      message is dispatched first. While it is dispatched, the child may send
 *      further nested messages, and these messages may be dispatched before the
 *      child's original message. We can consider ordering to be preserved here
 *      because we pretend that the child's original message wasn't sent until
 *      after the parent's message is finished being dispatched.
 *
 * When waiting for a sync message reply, we dispatch an async message only if
 * it is NESTED_INSIDE_CPOW. Normally NESTED_INSIDE_CPOW async
 * messages are sent only from the child. However, the parent can send
 * NESTED_INSIDE_CPOW async messages when it is creating a bridged protocol.
 *
 * Intr messages are blocking and can nest, but they don't participate in the
 * nesting levels. While waiting for an intr response, all incoming messages are
 * dispatched until a response is received. When two intr messages race with
 * each other, a similar scheme is used to ensure that one side wins. The
 * winning side is chosen based on the message type.
 *
 * Intr messages differ from sync messages in that, while sending an intr
 * message, we may dispatch an async message. This causes some additional
 * complexity. One issue is that replies can be received out of order. It's also
 * more difficult to determine whether one message is nested inside
 * another. Consequently, intr handling uses mOutOfTurnReplies and
 * mRemoteStackDepthGuess, which are not needed for sync messages.
 */

using namespace mozilla;
using namespace mozilla::ipc;

using mozilla::MonitorAutoLock;
using mozilla::MonitorAutoUnlock;
using mozilla::dom::AutoNoJSAPI;

#define IPC_ASSERT(_cond, ...)                                           \
  do {                                                                   \
    if (!(_cond)) DebugAbort(__FILE__, __LINE__, #_cond, ##__VA_ARGS__); \
  } while (0)

static MessageChannel* gParentProcessBlocker;

namespace mozilla {
namespace ipc {

static const uint32_t kMinTelemetryMessageSize = 4096;

// Note: we round the time we spend to the nearest millisecond. So a min value
// of 1 ms actually captures from 500us and above.
static const uint32_t kMinTelemetryIPCWriteLatencyMs = 1;

// Note: we round the time we spend waiting for a response to the nearest
// millisecond. So a min value of 1 ms actually captures from 500us and above.
// This is used for both the sending and receiving side telemetry for sync IPC,
// (IPC_SYNC_MAIN_LATENCY_MS and IPC_SYNC_RECEIVE_MS).
static const uint32_t kMinTelemetrySyncIPCLatencyMs = 1;

const int32_t MessageChannel::kNoTimeout = INT32_MIN;

// static
bool MessageChannel::sIsPumpingMessages = false;

enum Direction { IN_MESSAGE, OUT_MESSAGE };

class MessageChannel::InterruptFrame {
 private:
  enum Semantics { INTR_SEMS, SYNC_SEMS, ASYNC_SEMS };

 public:
  InterruptFrame(Direction direction, const Message* msg)
      : mMessageName(msg->name()),
        mMessageRoutingId(msg->routing_id()),
        mMesageSemantics(msg->is_interrupt()
                             ? INTR_SEMS
                             : msg->is_sync() ? SYNC_SEMS : ASYNC_SEMS),
        mDirection(direction),
        mMoved(false) {
    MOZ_RELEASE_ASSERT(mMessageName);
  }

  InterruptFrame(InterruptFrame&& aOther) {
    MOZ_RELEASE_ASSERT(aOther.mMessageName);
    mMessageName = aOther.mMessageName;
    aOther.mMessageName = nullptr;
    mMoved = aOther.mMoved;
    aOther.mMoved = true;

    mMessageRoutingId = aOther.mMessageRoutingId;
    mMesageSemantics = aOther.mMesageSemantics;
    mDirection = aOther.mDirection;
  }

  ~InterruptFrame() { MOZ_RELEASE_ASSERT(mMessageName || mMoved); }

  InterruptFrame& operator=(InterruptFrame&& aOther) {
    MOZ_RELEASE_ASSERT(&aOther != this);
    this->~InterruptFrame();
    new (this) InterruptFrame(std::move(aOther));
    return *this;
  }

  bool IsInterruptIncall() const {
    return INTR_SEMS == mMesageSemantics && IN_MESSAGE == mDirection;
  }

  bool IsInterruptOutcall() const {
    return INTR_SEMS == mMesageSemantics && OUT_MESSAGE == mDirection;
  }

  bool IsOutgoingSync() const {
    return (mMesageSemantics == INTR_SEMS || mMesageSemantics == SYNC_SEMS) &&
           mDirection == OUT_MESSAGE;
  }

  void Describe(int32_t* id, const char** dir, const char** sems,
                const char** name) const {
    *id = mMessageRoutingId;
    *dir = (IN_MESSAGE == mDirection) ? "in" : "out";
    *sems = (INTR_SEMS == mMesageSemantics)
                ? "intr"
                : (SYNC_SEMS == mMesageSemantics) ? "sync" : "async";
    *name = mMessageName;
  }

  int32_t GetRoutingId() const { return mMessageRoutingId; }

 private:
  const char* mMessageName;
  int32_t mMessageRoutingId;
  Semantics mMesageSemantics;
  Direction mDirection;
  bool mMoved;

  // Disable harmful methods.
  InterruptFrame(const InterruptFrame& aOther) = delete;
  InterruptFrame& operator=(const InterruptFrame&) = delete;
};

class MOZ_STACK_CLASS MessageChannel::CxxStackFrame {
 public:
  CxxStackFrame(MessageChannel& that, Direction direction, const Message* msg)
      : mThat(that) {
    mThat.AssertWorkerThread();

    if (mThat.mCxxStackFrames.empty()) mThat.EnteredCxxStack();

    if (!mThat.mCxxStackFrames.append(InterruptFrame(direction, msg)))
      MOZ_CRASH();

    const InterruptFrame& frame = mThat.mCxxStackFrames.back();

    if (frame.IsInterruptIncall()) mThat.EnteredCall();

    if (frame.IsOutgoingSync()) mThat.EnteredSyncSend();

    mThat.mSawInterruptOutMsg |= frame.IsInterruptOutcall();
  }

  ~CxxStackFrame() {
    mThat.AssertWorkerThread();

    MOZ_RELEASE_ASSERT(!mThat.mCxxStackFrames.empty());

    const InterruptFrame& frame = mThat.mCxxStackFrames.back();
    bool exitingSync = frame.IsOutgoingSync();
    bool exitingCall = frame.IsInterruptIncall();
    mThat.mCxxStackFrames.shrinkBy(1);

    bool exitingStack = mThat.mCxxStackFrames.empty();

    // According how lifetime is declared, mListener on MessageChannel
    // lives longer than MessageChannel itself.  Hence is expected to
    // be alive.  There is nothing to even assert here, there is no place
    // we would be nullifying mListener on MessageChannel.

    if (exitingCall) mThat.ExitedCall();

    if (exitingSync) mThat.ExitedSyncSend();

    if (exitingStack) mThat.ExitedCxxStack();
  }

 private:
  MessageChannel& mThat;

  // Disable harmful methods.
  CxxStackFrame() = delete;
  CxxStackFrame(const CxxStackFrame&) = delete;
  CxxStackFrame& operator=(const CxxStackFrame&) = delete;
};

class AutoEnterTransaction {
 public:
  explicit AutoEnterTransaction(MessageChannel* aChan, int32_t aMsgSeqno,
                                int32_t aTransactionID, int aNestedLevel)
      : mChan(aChan),
        mActive(true),
        mOutgoing(true),
        mNestedLevel(aNestedLevel),
        mSeqno(aMsgSeqno),
        mTransaction(aTransactionID),
        mNext(mChan->mTransactionStack) {
    mChan->mMonitor->AssertCurrentThreadOwns();
    mChan->mTransactionStack = this;
  }

  explicit AutoEnterTransaction(MessageChannel* aChan,
                                const IPC::Message& aMessage)
      : mChan(aChan),
        mActive(true),
        mOutgoing(false),
        mNestedLevel(aMessage.nested_level()),
        mSeqno(aMessage.seqno()),
        mTransaction(aMessage.transaction_id()),
        mNext(mChan->mTransactionStack) {
    mChan->mMonitor->AssertCurrentThreadOwns();

    if (!aMessage.is_sync()) {
      mActive = false;
      return;
    }

    mChan->mTransactionStack = this;
  }

  ~AutoEnterTransaction() {
    mChan->mMonitor->AssertCurrentThreadOwns();
    if (mActive) {
      mChan->mTransactionStack = mNext;
    }
  }

  void Cancel() {
    AutoEnterTransaction* cur = mChan->mTransactionStack;
    MOZ_RELEASE_ASSERT(cur == this);
    while (cur && cur->mNestedLevel != IPC::Message::NOT_NESTED) {
      // Note that, in the following situation, we will cancel multiple
      // transactions:
      // 1. Parent sends NESTED_INSIDE_SYNC message P1 to child.
      // 2. Child sends NESTED_INSIDE_SYNC message C1 to child.
      // 3. Child dispatches P1, parent blocks.
      // 4. Child cancels.
      // In this case, both P1 and C1 are cancelled. The parent will
      // remove C1 from its queue when it gets the cancellation message.
      MOZ_RELEASE_ASSERT(cur->mActive);
      cur->mActive = false;
      cur = cur->mNext;
    }

    mChan->mTransactionStack = cur;

    MOZ_RELEASE_ASSERT(IsComplete());
  }

  bool AwaitingSyncReply() const {
    MOZ_RELEASE_ASSERT(mActive);
    if (mOutgoing) {
      return true;
    }
    return mNext ? mNext->AwaitingSyncReply() : false;
  }

  int AwaitingSyncReplyNestedLevel() const {
    MOZ_RELEASE_ASSERT(mActive);
    if (mOutgoing) {
      return mNestedLevel;
    }
    return mNext ? mNext->AwaitingSyncReplyNestedLevel() : 0;
  }

  bool DispatchingSyncMessage() const {
    MOZ_RELEASE_ASSERT(mActive);
    if (!mOutgoing) {
      return true;
    }
    return mNext ? mNext->DispatchingSyncMessage() : false;
  }

  int DispatchingSyncMessageNestedLevel() const {
    MOZ_RELEASE_ASSERT(mActive);
    if (!mOutgoing) {
      return mNestedLevel;
    }
    return mNext ? mNext->DispatchingSyncMessageNestedLevel() : 0;
  }

  int NestedLevel() const {
    MOZ_RELEASE_ASSERT(mActive);
    return mNestedLevel;
  }

  int32_t SequenceNumber() const {
    MOZ_RELEASE_ASSERT(mActive);
    return mSeqno;
  }

  int32_t TransactionID() const {
    MOZ_RELEASE_ASSERT(mActive);
    return mTransaction;
  }

  void ReceivedReply(IPC::Message&& aMessage) {
    MOZ_RELEASE_ASSERT(aMessage.seqno() == mSeqno);
    MOZ_RELEASE_ASSERT(aMessage.transaction_id() == mTransaction);
    MOZ_RELEASE_ASSERT(!mReply);
    IPC_LOG("Reply received on worker thread: seqno=%d", mSeqno);
    mReply = MakeUnique<IPC::Message>(std::move(aMessage));
    MOZ_RELEASE_ASSERT(IsComplete());
  }

  void HandleReply(IPC::Message&& aMessage) {
    AutoEnterTransaction* cur = mChan->mTransactionStack;
    MOZ_RELEASE_ASSERT(cur == this);
    while (cur) {
      MOZ_RELEASE_ASSERT(cur->mActive);
      if (aMessage.seqno() == cur->mSeqno) {
        cur->ReceivedReply(std::move(aMessage));
        break;
      }
      cur = cur->mNext;
      MOZ_RELEASE_ASSERT(cur);
    }
  }

  bool IsComplete() { return !mActive || mReply; }

  bool IsOutgoing() { return mOutgoing; }

  bool IsCanceled() { return !mActive; }

  bool IsBottom() const { return !mNext; }

  bool IsError() {
    MOZ_RELEASE_ASSERT(mReply);
    return mReply->is_reply_error();
  }

  UniquePtr<IPC::Message> GetReply() { return std::move(mReply); }

 private:
  MessageChannel* mChan;

  // Active is true if this transaction is on the mChan->mTransactionStack
  // stack. Generally we're not on the stack if the transaction was canceled
  // or if it was for a message that doesn't require transactions (an async
  // message).
  bool mActive;

  // Is this stack frame for an outgoing message?
  bool mOutgoing;

  // Properties of the message being sent/received.
  int mNestedLevel;
  int32_t mSeqno;
  int32_t mTransaction;

  // Next item in mChan->mTransactionStack.
  AutoEnterTransaction* mNext;

  // Pointer the a reply received for this message, if one was received.
  UniquePtr<IPC::Message> mReply;
};

class PendingResponseReporter final : public nsIMemoryReporter {
  ~PendingResponseReporter() = default;

 public:
  NS_DECL_THREADSAFE_ISUPPORTS

  NS_IMETHOD
  CollectReports(nsIHandleReportCallback* aHandleReport, nsISupports* aData,
                 bool aAnonymize) override {
    MOZ_COLLECT_REPORT(
        "unresolved-ipc-responses", KIND_OTHER, UNITS_COUNT,
        MessageChannel::gUnresolvedResponses,
        "Outstanding IPC async message responses that are still not resolved.");
    return NS_OK;
  }
};

NS_IMPL_ISUPPORTS(PendingResponseReporter, nsIMemoryReporter)

class ChannelCountReporter final : public nsIMemoryReporter {
  ~ChannelCountReporter() = default;

  struct ChannelCounts {
    size_t mNow;
    size_t mMax;

    ChannelCounts() : mNow(0), mMax(0) {}

    void Inc() {
      ++mNow;
      if (mMax < mNow) {
        mMax = mNow;
      }
    }

    void Dec() {
      MOZ_ASSERT(mNow > 0);
      --mNow;
    }
  };

  using CountTable = nsDataHashtable<nsDepCharHashKey, ChannelCounts>;

  static StaticMutex sChannelCountMutex;
  static CountTable* sChannelCounts;

 public:
  NS_DECL_THREADSAFE_ISUPPORTS

  NS_IMETHOD
  CollectReports(nsIHandleReportCallback* aHandleReport, nsISupports* aData,
                 bool aAnonymize) override {
    StaticMutexAutoLock countLock(sChannelCountMutex);
    if (!sChannelCounts) {
      return NS_OK;
    }
    for (auto iter = sChannelCounts->Iter(); !iter.Done(); iter.Next()) {
      nsPrintfCString pathNow("ipc-channels/%s", iter.Key());
      nsPrintfCString pathMax("ipc-channels-peak/%s", iter.Key());
      nsPrintfCString descNow(
          "Number of IPC channels for"
          " top-level actor type %s",
          iter.Key());
      nsPrintfCString descMax(
          "Peak number of IPC channels for"
          " top-level actor type %s",
          iter.Key());

      aHandleReport->Callback(""_ns, pathNow, KIND_OTHER, UNITS_COUNT,
                              iter.Data().mNow, descNow, aData);
      aHandleReport->Callback(""_ns, pathMax, KIND_OTHER, UNITS_COUNT,
                              iter.Data().mMax, descMax, aData);
    }
    return NS_OK;
  }

  static void Increment(const char* aName) {
    StaticMutexAutoLock countLock(sChannelCountMutex);
    if (!sChannelCounts) {
      sChannelCounts = new CountTable;
    }
    sChannelCounts->GetOrInsert(aName).Inc();
  }

  static void Decrement(const char* aName) {
    StaticMutexAutoLock countLock(sChannelCountMutex);
    MOZ_ASSERT(sChannelCounts);
    sChannelCounts->GetOrInsert(aName).Dec();
  }
};

StaticMutex ChannelCountReporter::sChannelCountMutex;
ChannelCountReporter::CountTable* ChannelCountReporter::sChannelCounts;

NS_IMPL_ISUPPORTS(ChannelCountReporter, nsIMemoryReporter)

// In child processes, the first MessageChannel is created before
// XPCOM is initialized enough to construct the memory reporter
// manager.  This retries every time a MessageChannel is constructed,
// which is good enough in practice.
template <class Reporter>
static void TryRegisterStrongMemoryReporter() {
  static Atomic<bool> registered;
  if (registered.compareExchange(false, true)) {
    RefPtr<Reporter> reporter = new Reporter();
    if (NS_FAILED(RegisterStrongMemoryReporter(reporter))) {
      registered = false;
    }
  }
}

Atomic<size_t> MessageChannel::gUnresolvedResponses;

MessageChannel::MessageChannel(const char* aName, IToplevelProtocol* aListener)
    : mName(aName),
      mListener(aListener),
      mChannelState(ChannelClosed),
      mSide(UnknownSide),
      mIsCrossProcess(false),
      mChannelErrorTask(nullptr),
      mTimeoutMs(kNoTimeout),
      mInTimeoutSecondHalf(false),
      mNextSeqno(0),
      mLastSendError(SyncSendError::SendSuccess),
      mDispatchingAsyncMessage(false),
      mDispatchingAsyncMessageNestedLevel(0),
      mTransactionStack(nullptr),
      mTimedOutMessageSeqno(0),
      mTimedOutMessageNestedLevel(0),
      mMaybeDeferredPendingCount(0),
      mRemoteStackDepthGuess(0),
      mSawInterruptOutMsg(false),
      mIsWaitingForIncoming(false),
      mAbortOnError(false),
      mNotifiedChannelDone(false),
      mFlags(REQUIRE_DEFAULT),
      mPeerPidSet(false),
      mPeerPid(-1),
      mIsPostponingSends(false),
      mBuildIDsConfirmedMatch(false),
      mIsSameThreadChannel(false) {
  MOZ_COUNT_CTOR(ipc::MessageChannel);

#ifdef OS_WIN
  mTopFrame = nullptr;
  mIsSyncWaitingOnNonMainThread = false;
#endif

  mOnChannelConnectedTask = NewNonOwningCancelableRunnableMethod(
      "ipc::MessageChannel::DispatchOnChannelConnected", this,
      &MessageChannel::DispatchOnChannelConnected);

#ifdef OS_WIN
  mEvent = CreateEventW(nullptr, TRUE, FALSE, nullptr);
  MOZ_RELEASE_ASSERT(mEvent, "CreateEvent failed! Nothing is going to work!");
#endif

  TryRegisterStrongMemoryReporter<PendingResponseReporter>();
  TryRegisterStrongMemoryReporter<ChannelCountReporter>();
}

MessageChannel::~MessageChannel() {
  MOZ_COUNT_DTOR(ipc::MessageChannel);
  IPC_ASSERT(mCxxStackFrames.empty(), "mismatched CxxStackFrame ctor/dtors");
#ifdef OS_WIN
  if (mEvent) {
    BOOL ok = CloseHandle(mEvent);
    mEvent = nullptr;

    if (!ok) {
      gfxDevCrash(mozilla::gfx::LogReason::MessageChannelCloseFailure)
          << "MessageChannel failed to close. GetLastError: " << GetLastError();
    }
    MOZ_RELEASE_ASSERT(ok);
  } else {
    gfxDevCrash(mozilla::gfx::LogReason::MessageChannelCloseFailure)
        << "MessageChannel destructor ran without an mEvent Handle";
  }
#endif
  Clear();
}

#ifdef DEBUG
void MessageChannel::AssertMaybeDeferredCountCorrect() {
  size_t count = 0;
  for (MessageTask* task : mPending) {
    if (!IsAlwaysDeferred(task->Msg())) {
      count++;
    }
  }

  MOZ_ASSERT(count == mMaybeDeferredPendingCount);
}
#endif

// This function returns the current transaction ID. Since the notion of a
// "current transaction" can be hard to define when messages race with each
// other and one gets canceled and the other doesn't, we require that this
// function is only called when the current transaction is known to be for a
// NESTED_INSIDE_SYNC message. In that case, we know for sure what the caller is
// looking for.
int32_t MessageChannel::CurrentNestedInsideSyncTransaction() const {
  mMonitor->AssertCurrentThreadOwns();
  if (!mTransactionStack) {
    return 0;
  }
  MOZ_RELEASE_ASSERT(mTransactionStack->NestedLevel() ==
                     IPC::Message::NESTED_INSIDE_SYNC);
  return mTransactionStack->TransactionID();
}

bool MessageChannel::AwaitingSyncReply() const {
  mMonitor->AssertCurrentThreadOwns();
  return mTransactionStack ? mTransactionStack->AwaitingSyncReply() : false;
}

int MessageChannel::AwaitingSyncReplyNestedLevel() const {
  mMonitor->AssertCurrentThreadOwns();
  return mTransactionStack ? mTransactionStack->AwaitingSyncReplyNestedLevel()
                           : 0;
}

bool MessageChannel::DispatchingSyncMessage() const {
  mMonitor->AssertCurrentThreadOwns();
  return mTransactionStack ? mTransactionStack->DispatchingSyncMessage()
                           : false;
}

int MessageChannel::DispatchingSyncMessageNestedLevel() const {
  mMonitor->AssertCurrentThreadOwns();
  return mTransactionStack
             ? mTransactionStack->DispatchingSyncMessageNestedLevel()
             : 0;
}

static void PrintErrorMessage(Side side, const char* channelName,
                              const char* msg) {
  const char* from = (side == ChildSide)
                         ? "Child"
                         : ((side == ParentSide) ? "Parent" : "Unknown");
  recordreplay::PrintLog("###!!! [%s][%s] Error: %s", from, channelName, msg);
  printf_stderr("\n###!!! [%s][%s] Error: %s\n\n", from, channelName, msg);
}

bool MessageChannel::Connected() const {
  mMonitor->AssertCurrentThreadOwns();

  // The transport layer allows us to send messages before
  // receiving the "connected" ack from the remote side.
  return (ChannelOpening == mChannelState || ChannelConnected == mChannelState);
}

bool MessageChannel::CanSend() const {
  if (!mMonitor) {
    return false;
  }
  MonitorAutoLock lock(*mMonitor);
  return Connected();
}

void MessageChannel::Clear() {
  // Don't clear mWorkerThread; we use it in AssertLinkThread() and
  // AssertWorkerThread().
  //
  // Also don't clear mListener.  If we clear it, then sending a message
  // through this channel after it's Clear()'ed can cause this process to
  // crash.
  //
  // In practice, mListener owns the channel, so the channel gets deleted
  // before mListener.  But just to be safe, mListener is a weak pointer.

#if !defined(ANDROID)
  if (!Unsound_IsClosed()) {
    CrashReporter::AnnotateCrashReport(
        CrashReporter::Annotation::IPCFatalErrorProtocol,
        nsDependentCString(mName));
    switch (mChannelState) {
      case ChannelOpening:
        MOZ_CRASH(
            "MessageChannel destroyed without being closed "
            "(mChannelState == ChannelOpening).");
        break;
      case ChannelConnected:
        MOZ_CRASH(
            "MessageChannel destroyed without being closed "
            "(mChannelState == ChannelConnected).");
        break;
      case ChannelTimeout:
        MOZ_CRASH(
            "MessageChannel destroyed without being closed "
            "(mChannelState == ChannelTimeout).");
        break;
      case ChannelClosing:
        MOZ_CRASH(
            "MessageChannel destroyed without being closed "
            "(mChannelState == ChannelClosing).");
        break;
      case ChannelError:
        MOZ_CRASH(
            "MessageChannel destroyed without being closed "
            "(mChannelState == ChannelError).");
        break;
      default:
        MOZ_CRASH("MessageChannel destroyed without being closed.");
    }
  }
#endif

  if (gParentProcessBlocker == this) {
    gParentProcessBlocker = nullptr;
  }

  gUnresolvedResponses -= mPendingResponses.size();
  for (auto& pair : mPendingResponses) {
    pair.second.get()->Reject(ResponseRejectReason::ChannelClosed);
  }
  mPendingResponses.clear();

  if (mLink != nullptr && mIsCrossProcess) {
    ChannelCountReporter::Decrement(mName);
  }

  if (mLink) {
    mLink->PrepareToDestroy();
    mLink = nullptr;
  }

  mOnChannelConnectedTask->Cancel();

  if (mChannelErrorTask) {
    mChannelErrorTask->Cancel();
    mChannelErrorTask = nullptr;
  }

  // Free up any memory used by pending messages.
  for (MessageTask* task : mPending) {
    task->Clear();
  }
  mPending.clear();

  mMaybeDeferredPendingCount = 0;

  mOutOfTurnReplies.clear();
  while (!mDeferred.empty()) {
    mDeferred.pop();
  }
}

bool MessageChannel::Open(mozilla::UniquePtr<Transport> aTransport,
                          MessageLoop* aIOLoop, Side aSide) {
  MOZ_ASSERT(!mLink, "Open() called > once");

<<<<<<< HEAD
  mMonitor = new RefCountedMonitor(/* aOrdered */ true);
  mWorkerLoop = MessageLoop::current();
  mWorkerThread = PR_GetCurrentThread();
  mWorkerLoop->AddDestructionObserver(this);
=======
  mMonitor = new RefCountedMonitor();
  mWorkerThread = GetCurrentSerialEventTarget();
  MOZ_ASSERT(mWorkerThread, "We should always be on a nsISerialEventTarget");
>>>>>>> 0aa061dd
  mListener->OnIPCChannelOpened();

  auto link = MakeUnique<ProcessLink>(this);
  link->Open(std::move(aTransport), aIOLoop,
             aSide);  // :TODO: n.b.: sets mChild
  mLink = std::move(link);
  mIsCrossProcess = true;
  ChannelCountReporter::Increment(mName);
  return true;
}

bool MessageChannel::Open(MessageChannel* aTargetChan,
                          nsISerialEventTarget* aEventTarget, Side aSide) {
  // Opens a connection to another thread in the same process.

  //  This handshake proceeds as follows:
  //  - Let A be the thread initiating the process (either child or parent)
  //    and B be the other thread.
  //  - A spawns thread for B, obtaining B's message loop
  //  - A creates ProtocolChild and ProtocolParent instances.
  //    Let PA be the one appropriate to A and PB the side for B.
  //  - A invokes PA->Open(PB, ...):
  //    - set state to mChannelOpening
  //    - this will place a work item in B's worker loop (see next bullet)
  //      and then spins until PB->mChannelState becomes mChannelConnected
  //    - meanwhile, on PB's worker loop, the work item is removed and:
  //      - invokes PB->OpenAsOtherThread(PA, ...):
  //        - sets its state and that of PA to Connected
  MOZ_ASSERT(aTargetChan, "Need a target channel");
  MOZ_ASSERT(ChannelClosed == mChannelState, "Not currently closed");

  CommonThreadOpenInit(aTargetChan, GetCurrentSerialEventTarget(), aSide);

  Side oppSide = UnknownSide;
  switch (aSide) {
    case ChildSide:
      oppSide = ParentSide;
      break;
    case ParentSide:
      oppSide = ChildSide;
      break;
    case UnknownSide:
      break;
  }

  mMonitor = new RefCountedMonitor(/* aOrdered */ true);

  MonitorAutoLock lock(*mMonitor);
  mChannelState = ChannelOpening;
  MOZ_ALWAYS_SUCCEEDS(aEventTarget->Dispatch(
      NewNonOwningRunnableMethod<MessageChannel*, nsISerialEventTarget*, Side>(
          "ipc::MessageChannel::OpenAsOtherThread", aTargetChan,
          &MessageChannel::OpenAsOtherThread, this, aEventTarget, oppSide)));

  while (ChannelOpening == mChannelState) mMonitor->Wait();
  MOZ_RELEASE_ASSERT(ChannelConnected == mChannelState,
                     "not connected when awoken");
  return (ChannelConnected == mChannelState);
}

void MessageChannel::OpenAsOtherThread(MessageChannel* aTargetChan,
                                       nsISerialEventTarget* aThread,
                                       Side aSide) {
  // Invoked when the other side has begun the open.
  MOZ_ASSERT(ChannelClosed == mChannelState, "Not currently closed");
  MOZ_ASSERT(ChannelOpening == aTargetChan->mChannelState,
             "Target channel not in the process of opening");

  CommonThreadOpenInit(aTargetChan, aThread, aSide);
  mMonitor = aTargetChan->mMonitor;

  MonitorAutoLock lock(*mMonitor);
  MOZ_RELEASE_ASSERT(ChannelOpening == aTargetChan->mChannelState,
                     "Target channel not in the process of opening");
  mChannelState = ChannelConnected;
  aTargetChan->mChannelState = ChannelConnected;
  aTargetChan->mMonitor->Notify();
}

void MessageChannel::CommonThreadOpenInit(MessageChannel* aTargetChan,
                                          nsISerialEventTarget* aThread,
                                          Side aSide) {
  MOZ_ASSERT(aThread);
  mWorkerThread = aThread;
  mListener->OnIPCChannelOpened();

  mLink = MakeUnique<ThreadLink>(this, aTargetChan);
  mSide = aSide;
}

bool MessageChannel::OpenOnSameThread(MessageChannel* aTargetChan,
                                      mozilla::ipc::Side aSide) {
  nsCOMPtr<nsISerialEventTarget> currentThread = GetCurrentSerialEventTarget();
  CommonThreadOpenInit(aTargetChan, currentThread, aSide);

  Side oppSide = UnknownSide;
  switch (aSide) {
    case ChildSide:
      oppSide = ParentSide;
      break;
    case ParentSide:
      oppSide = ChildSide;
      break;
    case UnknownSide:
      break;
  }
  mIsSameThreadChannel = true;

  // XXX(nika): Avoid setting up a monitor for same thread channels? We
  // shouldn't need it.
  mMonitor = new RefCountedMonitor(/* aOrdered */ true);

  mChannelState = ChannelOpening;
  aTargetChan->CommonThreadOpenInit(this, currentThread, oppSide);

  aTargetChan->mIsSameThreadChannel = true;
  aTargetChan->mMonitor = mMonitor;

  mChannelState = ChannelConnected;
  aTargetChan->mChannelState = ChannelConnected;
  return true;
}

bool MessageChannel::Send(UniquePtr<Message> aMsg) {
  if (aMsg->size() >= kMinTelemetryMessageSize) {
    Telemetry::Accumulate(Telemetry::IPC_MESSAGE_SIZE2, aMsg->size());
  }

  // If the message was created by the IPC bindings, the create time will be
  // recorded. Use this information to report the
  // IPC_WRITE_MAIN_THREAD_LATENCY_MS (time from message creation to it being
  // sent).
  if (NS_IsMainThread() && aMsg->create_time()) {
    uint32_t latencyMs = round(
        (mozilla::TimeStamp::Now() - aMsg->create_time()).ToMilliseconds());
    if (latencyMs >= kMinTelemetryIPCWriteLatencyMs) {
      mozilla::Telemetry::Accumulate(
          mozilla::Telemetry::IPC_WRITE_MAIN_THREAD_LATENCY_MS,
          nsDependentCString(aMsg->name()), latencyMs);
    }
  }

  MOZ_RELEASE_ASSERT(!aMsg->is_sync());
  MOZ_RELEASE_ASSERT(aMsg->nested_level() != IPC::Message::NESTED_INSIDE_SYNC);

  CxxStackFrame frame(*this, OUT_MESSAGE, aMsg.get());

  AssertWorkerThread();
  mMonitor->AssertNotCurrentThreadOwns();
  if (MSG_ROUTING_NONE == aMsg->routing_id()) {
    ReportMessageRouteError("MessageChannel::Send");
    return false;
  }

  if (aMsg->seqno() == 0) {
    aMsg->set_seqno(NextSeqno());
  }

  MonitorAutoLock lock(*mMonitor);
  if (!Connected()) {
    ReportConnectionError("MessageChannel", aMsg.get());
    return false;
  }

  AddProfilerMarker(*aMsg, MessageDirection::eSending);
  SendMessageToLink(std::move(aMsg));
  return true;
}

void MessageChannel::SendMessageToLink(UniquePtr<Message> aMsg) {
  if (mIsPostponingSends) {
    mPostponedSends.push_back(std::move(aMsg));
    return;
  }
  mLink->SendMessage(std::move(aMsg));
}

void MessageChannel::BeginPostponingSends() {
  AssertWorkerThread();
  mMonitor->AssertNotCurrentThreadOwns();

  MonitorAutoLock lock(*mMonitor);
  {
    MOZ_ASSERT(!mIsPostponingSends);
    mIsPostponingSends = true;
  }
}

void MessageChannel::StopPostponingSends() {
  // Note: this can be called from any thread.
  MonitorAutoLock lock(*mMonitor);

  MOZ_ASSERT(mIsPostponingSends);

  for (UniquePtr<Message>& iter : mPostponedSends) {
    mLink->SendMessage(std::move(iter));
  }

  // We unset this after SendMessage so we can make correct thread
  // assertions in MessageLink.
  mIsPostponingSends = false;
  mPostponedSends.clear();
}

UniquePtr<MessageChannel::UntypedCallbackHolder> MessageChannel::PopCallback(
    const Message& aMsg) {
  auto iter = mPendingResponses.find(aMsg.seqno());
  if (iter != mPendingResponses.end()) {
    UniquePtr<MessageChannel::UntypedCallbackHolder> ret =
        std::move(iter->second);
    mPendingResponses.erase(iter);
    gUnresolvedResponses--;
    return ret;
  }
  return nullptr;
}

void MessageChannel::RejectPendingResponsesForActor(ActorIdType aActorId) {
  auto itr = mPendingResponses.begin();
  while (itr != mPendingResponses.end()) {
    if (itr->second.get()->mActorId != aActorId) {
      ++itr;
      continue;
    }
    itr->second.get()->Reject(ResponseRejectReason::ActorDestroyed);
    // Take special care of advancing the iterator since we are
    // removing it while iterating.
    itr = mPendingResponses.erase(itr);
    gUnresolvedResponses--;
  }
}

class BuildIDsMatchMessage : public IPC::Message {
 public:
  BuildIDsMatchMessage()
      : IPC::Message(MSG_ROUTING_NONE, BUILD_IDS_MATCH_MESSAGE_TYPE) {}
  void Log(const std::string& aPrefix, FILE* aOutf) const {
    fputs("(special `Build IDs match' message)", aOutf);
  }
};

// Send the parent a special async message to confirm when the parent and child
// are of the same buildID. Skips sending the message and returns false if the
// buildIDs don't match. This is a minor variation on
// MessageChannel::Send(Message* aMsg).
bool MessageChannel::SendBuildIDsMatchMessage(const char* aParentBuildID) {
  MOZ_ASSERT(!XRE_IsParentProcess());

  nsCString parentBuildID(aParentBuildID);
  nsCString childBuildID(mozilla::PlatformBuildID());

  if (parentBuildID != childBuildID) {
    // The build IDs didn't match, usually because an update occurred in the
    // background.
    return false;
  }

  auto msg = MakeUnique<BuildIDsMatchMessage>();

  MOZ_RELEASE_ASSERT(!msg->is_sync());
  MOZ_RELEASE_ASSERT(msg->nested_level() != IPC::Message::NESTED_INSIDE_SYNC);

  AssertWorkerThread();
  mMonitor->AssertNotCurrentThreadOwns();
  // Don't check for MSG_ROUTING_NONE.

  MonitorAutoLock lock(*mMonitor);
  if (!Connected()) {
    ReportConnectionError("MessageChannel", msg.get());
    return false;
  }
  mLink->SendMessage(std::move(msg));
  return true;
}

class CancelMessage : public IPC::Message {
 public:
  explicit CancelMessage(int transaction)
      : IPC::Message(MSG_ROUTING_NONE, CANCEL_MESSAGE_TYPE) {
    set_transaction_id(transaction);
  }
  static bool Read(const Message* msg) { return true; }
  void Log(const std::string& aPrefix, FILE* aOutf) const {
    fputs("(special `Cancel' message)", aOutf);
  }
};

bool MessageChannel::MaybeInterceptSpecialIOMessage(const Message& aMsg) {
  AssertLinkThread();
  mMonitor->AssertCurrentThreadOwns();

  if (MSG_ROUTING_NONE == aMsg.routing_id()) {
    if (GOODBYE_MESSAGE_TYPE == aMsg.type()) {
      // :TODO: Sort out Close() on this side racing with Close() on the
      // other side
      mChannelState = ChannelClosing;
      if (LoggingEnabled()) {
        printf("NOTE: %s process received `Goodbye', closing down\n",
               (mSide == ChildSide) ? "child" : "parent");
      }
      return true;
    } else if (CANCEL_MESSAGE_TYPE == aMsg.type()) {
      IPC_LOG("Cancel from message");
      CancelTransaction(aMsg.transaction_id());
      NotifyWorkerThread();
      return true;
    } else if (BUILD_IDS_MATCH_MESSAGE_TYPE == aMsg.type()) {
      IPC_LOG("Build IDs match message");
      mBuildIDsConfirmedMatch = true;
      return true;
    } else if (IMPENDING_SHUTDOWN_MESSAGE_TYPE == aMsg.type()) {
      IPC_LOG("Impending Shutdown received");
      ProcessChild::NotifyImpendingShutdown();
      return true;
    }
  }
  return false;
}

/* static */
bool MessageChannel::IsAlwaysDeferred(const Message& aMsg) {
  // If a message is not NESTED_INSIDE_CPOW and not sync, then we always defer
  // it.
  return aMsg.nested_level() != IPC::Message::NESTED_INSIDE_CPOW &&
         !aMsg.is_sync();
}

bool MessageChannel::ShouldDeferMessage(const Message& aMsg) {
  // Never defer messages that have the highest nested level, even async
  // ones. This is safe because only the child can send these messages, so
  // they can never nest.
  if (aMsg.nested_level() == IPC::Message::NESTED_INSIDE_CPOW) {
    MOZ_ASSERT(!IsAlwaysDeferred(aMsg));
    return false;
  }

  // Unless they're NESTED_INSIDE_CPOW, we always defer async messages.
  // Note that we never send an async NESTED_INSIDE_SYNC message.
  if (!aMsg.is_sync()) {
    MOZ_RELEASE_ASSERT(aMsg.nested_level() == IPC::Message::NOT_NESTED);
    MOZ_ASSERT(IsAlwaysDeferred(aMsg));
    return true;
  }

  MOZ_ASSERT(!IsAlwaysDeferred(aMsg));

  int msgNestedLevel = aMsg.nested_level();
  int waitingNestedLevel = AwaitingSyncReplyNestedLevel();

  // Always defer if the nested level of the incoming message is less than the
  // nested level of the message we're awaiting.
  if (msgNestedLevel < waitingNestedLevel) return true;

  // Never defer if the message has strictly greater nested level.
  if (msgNestedLevel > waitingNestedLevel) return false;

  // When both sides send sync messages of the same nested level, we resolve the
  // race by dispatching in the child and deferring the incoming message in
  // the parent. However, the parent still needs to dispatch nested sync
  // messages.
  //
  // Deferring in the parent only sort of breaks message ordering. When the
  // child's message comes in, we can pretend the child hasn't quite
  // finished sending it yet. Since the message is sync, we know that the
  // child hasn't moved on yet.
  return mSide == ParentSide &&
         aMsg.transaction_id() != CurrentNestedInsideSyncTransaction();
}

void MessageChannel::OnMessageReceivedFromLink(Message&& aMsg) {
  AssertLinkThread();
  mMonitor->AssertCurrentThreadOwns();

  if (MaybeInterceptSpecialIOMessage(aMsg)) return;

  mListener->OnChannelReceivedMessage(aMsg);

  // Regardless of the Interrupt stack, if we're awaiting a sync reply,
  // we know that it needs to be immediately handled to unblock us.
  if (aMsg.is_sync() && aMsg.is_reply()) {
    IPC_LOG("Received reply seqno=%d xid=%d", aMsg.seqno(),
            aMsg.transaction_id());

    if (aMsg.seqno() == mTimedOutMessageSeqno) {
      // Drop the message, but allow future sync messages to be sent.
      IPC_LOG("Received reply to timedout message; igoring; xid=%d",
              mTimedOutMessageSeqno);
      EndTimeout();
      return;
    }

    MOZ_RELEASE_ASSERT(AwaitingSyncReply());
    MOZ_RELEASE_ASSERT(!mTimedOutMessageSeqno);

    mTransactionStack->HandleReply(std::move(aMsg));
    NotifyWorkerThread();
    return;
  }

  // Nested messages cannot be compressed.
  MOZ_RELEASE_ASSERT(aMsg.compress_type() == IPC::Message::COMPRESSION_NONE ||
                     aMsg.nested_level() == IPC::Message::NOT_NESTED);

  bool reuseTask = false;
  if (aMsg.compress_type() == IPC::Message::COMPRESSION_ENABLED) {
    bool compress =
        (!mPending.isEmpty() &&
         mPending.getLast()->Msg().type() == aMsg.type() &&
         mPending.getLast()->Msg().routing_id() == aMsg.routing_id());
    if (compress) {
      // This message type has compression enabled, and the back of the
      // queue was the same message type and routed to the same destination.
      // Replace it with the newer message.
      MOZ_RELEASE_ASSERT(mPending.getLast()->Msg().compress_type() ==
                         IPC::Message::COMPRESSION_ENABLED);
      mPending.getLast()->Msg() = std::move(aMsg);

      reuseTask = true;
    }
  } else if (aMsg.compress_type() == IPC::Message::COMPRESSION_ALL &&
             !mPending.isEmpty()) {
    for (MessageTask* p = mPending.getLast(); p; p = p->getPrevious()) {
      if (p->Msg().type() == aMsg.type() &&
          p->Msg().routing_id() == aMsg.routing_id()) {
        // This message type has compression enabled, and the queue
        // holds a message with the same message type and routed to the
        // same destination. Erase it. Note that, since we always
        // compress these redundancies, There Can Be Only One.
        MOZ_RELEASE_ASSERT(p->Msg().compress_type() ==
                           IPC::Message::COMPRESSION_ALL);
        MOZ_RELEASE_ASSERT(IsAlwaysDeferred(p->Msg()));
        p->remove();
        break;
      }
    }
  }

  bool alwaysDeferred = IsAlwaysDeferred(aMsg);

  bool wakeUpSyncSend = AwaitingSyncReply() && !ShouldDeferMessage(aMsg);

  bool shouldWakeUp =
      AwaitingInterruptReply() || wakeUpSyncSend || AwaitingIncomingMessage();

  // Although we usually don't need to post a message task if
  // shouldWakeUp is true, it's easier to post anyway than to have to
  // guarantee that every Send call processes everything it's supposed to
  // before returning.
  bool shouldPostTask = !shouldWakeUp || wakeUpSyncSend;

  IPC_LOG("Receive on link thread; seqno=%d, xid=%d, shouldWakeUp=%d",
          aMsg.seqno(), aMsg.transaction_id(), shouldWakeUp);

  if (reuseTask) {
    return;
  }

  // There are three cases we're concerned about, relating to the state of the
  // main thread:
  //
  // (1) We are waiting on a sync reply - main thread is blocked on the
  //     IPC monitor.
  //   - If the message is NESTED_INSIDE_SYNC, we wake up the main thread to
  //     deliver the message depending on ShouldDeferMessage. Otherwise, we
  //     leave it in the mPending queue, posting a task to the main event
  //     loop, where it will be processed once the synchronous reply has been
  //     received.
  //
  // (2) We are waiting on an Interrupt reply - main thread is blocked on the
  //     IPC monitor.
  //   - Always notify and wake up the main thread.
  //
  // (3) We are not waiting on a reply.
  //   - We post a task to the main event loop.
  //
  // Note that, we may notify the main thread even though the monitor is not
  // blocked. This is okay, since we always check for pending events before
  // blocking again.

#ifdef MOZ_TASK_TRACER
  aMsg.TaskTracerDispatch();
#endif
  RefPtr<MessageTask> task = new MessageTask(this, std::move(aMsg));
  mPending.insertBack(task);

  if (!alwaysDeferred) {
    mMaybeDeferredPendingCount++;
  }

  if (shouldWakeUp) {
    NotifyWorkerThread();
  }

  if (shouldPostTask) {
    task->Post();
  }
}

void MessageChannel::PeekMessages(
    const std::function<bool(const Message& aMsg)>& aInvoke) {
  // FIXME: We shouldn't be holding the lock for aInvoke!
  MonitorAutoLock lock(*mMonitor);

  for (MessageTask* it : mPending) {
    const Message& msg = it->Msg();
    if (!aInvoke(msg)) {
      break;
    }
  }
}

void MessageChannel::ProcessPendingRequests(
    AutoEnterTransaction& aTransaction) {
  mMonitor->AssertCurrentThreadOwns();

  AssertMaybeDeferredCountCorrect();
  if (mMaybeDeferredPendingCount == 0) {
    return;
  }

  IPC_LOG("ProcessPendingRequests for seqno=%d, xid=%d",
          aTransaction.SequenceNumber(), aTransaction.TransactionID());

  // Loop until there aren't any more nested messages to process.
  for (;;) {
    // If we canceled during ProcessPendingRequest, then we need to leave
    // immediately because the results of ShouldDeferMessage will be
    // operating with weird state (as if no Send is in progress). That could
    // cause even NOT_NESTED sync messages to be processed (but not
    // NOT_NESTED async messages), which would break message ordering.
    if (aTransaction.IsCanceled()) {
      return;
    }

    mozilla::Vector<Message> toProcess;

    for (MessageTask* p = mPending.getFirst(); p;) {
      Message& msg = p->Msg();

      MOZ_RELEASE_ASSERT(!aTransaction.IsCanceled(),
                         "Calling ShouldDeferMessage when cancelled");
      bool defer = ShouldDeferMessage(msg);

      // Only log the interesting messages.
      if (msg.is_sync() ||
          msg.nested_level() == IPC::Message::NESTED_INSIDE_CPOW) {
        IPC_LOG("ShouldDeferMessage(seqno=%d) = %d", msg.seqno(), defer);
      }

      if (!defer) {
        MOZ_ASSERT(!IsAlwaysDeferred(msg));

        if (!toProcess.append(std::move(msg))) MOZ_CRASH();

        mMaybeDeferredPendingCount--;

        p = p->removeAndGetNext();
        continue;
      }
      p = p->getNext();
    }

    if (toProcess.empty()) {
      break;
    }

    // Processing these messages could result in more messages, so we
    // loop around to check for more afterwards.

    for (auto it = toProcess.begin(); it != toProcess.end(); it++) {
      ProcessPendingRequest(std::move(*it));
    }
  }

  AssertMaybeDeferredCountCorrect();
}

bool MessageChannel::Send(UniquePtr<Message> aMsg, Message* aReply) {
  mozilla::TimeStamp start = TimeStamp::Now();
  if (aMsg->size() >= kMinTelemetryMessageSize) {
    Telemetry::Accumulate(Telemetry::IPC_MESSAGE_SIZE2, aMsg->size());
  }

  // Sanity checks.
  AssertWorkerThread();
  mMonitor->AssertNotCurrentThreadOwns();
  MOZ_RELEASE_ASSERT(!mIsSameThreadChannel,
                     "sync send over same-thread channel will deadlock!");

#ifdef OS_WIN
  SyncStackFrame frame(this, false);
  NeuteredWindowRegion neuteredRgn(mFlags &
                                   REQUIRE_DEFERRED_MESSAGE_PROTECTION);
#endif
#ifdef MOZ_TASK_TRACER
  AutoScopedLabel autolabel("sync message %s", aMsg->name());
#endif

  CxxStackFrame f(*this, OUT_MESSAGE, aMsg.get());

  MonitorAutoLock lock(*mMonitor);

  if (mTimedOutMessageSeqno) {
    // Don't bother sending another sync message if a previous one timed out
    // and we haven't received a reply for it. Once the original timed-out
    // message receives a reply, we'll be able to send more sync messages
    // again.
    IPC_LOG("Send() failed due to previous timeout");
    mLastSendError = SyncSendError::PreviousTimeout;
    return false;
  }

  if (DispatchingSyncMessageNestedLevel() == IPC::Message::NOT_NESTED &&
      aMsg->nested_level() > IPC::Message::NOT_NESTED) {
    // Don't allow sending CPOWs while we're dispatching a sync message.
    IPC_LOG("Nested level forbids send");
    mLastSendError = SyncSendError::SendingCPOWWhileDispatchingSync;
    return false;
  }

  if (DispatchingSyncMessageNestedLevel() == IPC::Message::NESTED_INSIDE_CPOW ||
      DispatchingAsyncMessageNestedLevel() ==
          IPC::Message::NESTED_INSIDE_CPOW) {
    // Generally only the parent dispatches urgent messages. And the only
    // sync messages it can send are NESTED_INSIDE_SYNC. Mainly we want to
    // ensure here that we don't return false for non-CPOW messages.
    MOZ_RELEASE_ASSERT(aMsg->nested_level() ==
                       IPC::Message::NESTED_INSIDE_SYNC);
    IPC_LOG("Sending while dispatching urgent message");
    mLastSendError = SyncSendError::SendingCPOWWhileDispatchingUrgent;
    return false;
  }

  if (aMsg->nested_level() < DispatchingSyncMessageNestedLevel() ||
      aMsg->nested_level() < AwaitingSyncReplyNestedLevel()) {
    MOZ_RELEASE_ASSERT(DispatchingSyncMessage() || DispatchingAsyncMessage());
    MOZ_RELEASE_ASSERT(!mIsPostponingSends);
    IPC_LOG("Cancel from Send");
    auto cancel =
        MakeUnique<CancelMessage>(CurrentNestedInsideSyncTransaction());
    CancelTransaction(CurrentNestedInsideSyncTransaction());
    mLink->SendMessage(std::move(cancel));
  }

  IPC_ASSERT(aMsg->is_sync(), "can only Send() sync messages here");

  IPC_ASSERT(aMsg->nested_level() >= DispatchingSyncMessageNestedLevel(),
             "can't send sync message of a lesser nested level than what's "
             "being dispatched");
  IPC_ASSERT(AwaitingSyncReplyNestedLevel() <= aMsg->nested_level(),
             "nested sync message sends must be of increasing nested level");
  IPC_ASSERT(
      DispatchingSyncMessageNestedLevel() != IPC::Message::NESTED_INSIDE_CPOW,
      "not allowed to send messages while dispatching urgent messages");

  IPC_ASSERT(
      DispatchingAsyncMessageNestedLevel() != IPC::Message::NESTED_INSIDE_CPOW,
      "not allowed to send messages while dispatching urgent messages");

  if (!Connected()) {
    ReportConnectionError("MessageChannel::SendAndWait", aMsg.get());
    mLastSendError = SyncSendError::NotConnectedBeforeSend;
    return false;
  }

  aMsg->set_seqno(NextSeqno());

  int32_t seqno = aMsg->seqno();
  int nestedLevel = aMsg->nested_level();
  msgid_t replyType = aMsg->type() + 1;

  AutoEnterTransaction* stackTop = mTransactionStack;

  // If the most recent message on the stack is NESTED_INSIDE_SYNC, then our
  // message should nest inside that and we use the same transaction
  // ID. Otherwise we need a new transaction ID (so we use the seqno of the
  // message we're sending).
  bool nest =
      stackTop && stackTop->NestedLevel() == IPC::Message::NESTED_INSIDE_SYNC;
  int32_t transaction = nest ? stackTop->TransactionID() : seqno;
  aMsg->set_transaction_id(transaction);

  bool handleWindowsMessages = mListener->HandleWindowsMessages(*aMsg.get());
  AutoEnterTransaction transact(this, seqno, transaction, nestedLevel);

  IPC_LOG("Send seqno=%d, xid=%d", seqno, transaction);

  // aMsg will be destroyed soon, but name() is not owned by aMsg.
  const char* msgName = aMsg->name();

  AddProfilerMarker(*aMsg, MessageDirection::eSending);
  SendMessageToLink(std::move(aMsg));

  while (true) {
    MOZ_RELEASE_ASSERT(!transact.IsCanceled());
    ProcessPendingRequests(transact);
    if (transact.IsComplete()) {
      break;
    }
    if (!Connected()) {
      ReportConnectionError("MessageChannel::Send");
      mLastSendError = SyncSendError::DisconnectedDuringSend;
      return false;
    }

    MOZ_RELEASE_ASSERT(!mTimedOutMessageSeqno);
    MOZ_RELEASE_ASSERT(!transact.IsComplete());
    MOZ_RELEASE_ASSERT(mTransactionStack == &transact);

    bool maybeTimedOut = !WaitForSyncNotify(handleWindowsMessages);

    if (mListener->NeedArtificialSleep()) {
      MonitorAutoUnlock unlock(*mMonitor);
      mListener->ArtificialSleep();
    }

    if (!Connected()) {
      ReportConnectionError("MessageChannel::SendAndWait");
      mLastSendError = SyncSendError::DisconnectedDuringSend;
      return false;
    }

    if (transact.IsCanceled()) {
      break;
    }

    MOZ_RELEASE_ASSERT(mTransactionStack == &transact);

    // We only time out a message if it initiated a new transaction (i.e.,
    // if neither side has any other message Sends on the stack).
    bool canTimeOut = transact.IsBottom();
    if (maybeTimedOut && canTimeOut && !ShouldContinueFromTimeout()) {
      // Since ShouldContinueFromTimeout drops the lock, we need to
      // re-check all our conditions here. We shouldn't time out if any of
      // these things happen because there won't be a reply to the timed
      // out message in these cases.
      if (transact.IsComplete()) {
        break;
      }

      IPC_LOG("Timing out Send: xid=%d", transaction);

      mTimedOutMessageSeqno = seqno;
      mTimedOutMessageNestedLevel = nestedLevel;
      mLastSendError = SyncSendError::TimedOut;
      return false;
    }

    if (transact.IsCanceled()) {
      break;
    }
  }

  if (transact.IsCanceled()) {
    IPC_LOG("Other side canceled seqno=%d, xid=%d", seqno, transaction);
    mLastSendError = SyncSendError::CancelledAfterSend;
    return false;
  }

  if (transact.IsError()) {
    IPC_LOG("Error: seqno=%d, xid=%d", seqno, transaction);
    mLastSendError = SyncSendError::ReplyError;
    return false;
  }

  uint32_t latencyMs = round((TimeStamp::Now() - start).ToMilliseconds());
  IPC_LOG("Got reply: seqno=%d, xid=%d, msgName=%s, latency=%ums", seqno,
          transaction, msgName, latencyMs);

  UniquePtr<Message> reply = transact.GetReply();

  MOZ_RELEASE_ASSERT(reply);
  MOZ_RELEASE_ASSERT(reply->is_reply(), "expected reply");
  MOZ_RELEASE_ASSERT(!reply->is_reply_error());
  MOZ_RELEASE_ASSERT(reply->seqno() == seqno);
  MOZ_RELEASE_ASSERT(reply->type() == replyType, "wrong reply type");
  MOZ_RELEASE_ASSERT(reply->is_sync());

  AddProfilerMarker(*reply, MessageDirection::eReceiving);

  *aReply = std::move(*reply);
  if (aReply->size() >= kMinTelemetryMessageSize) {
    Telemetry::Accumulate(Telemetry::IPC_REPLY_SIZE,
                          nsDependentCString(msgName), aReply->size());
  }

  // NOTE: Only collect IPC_SYNC_MAIN_LATENCY_MS on the main thread (bug
  // 1343729)
  if (NS_IsMainThread() && latencyMs >= kMinTelemetrySyncIPCLatencyMs) {
    Telemetry::Accumulate(Telemetry::IPC_SYNC_MAIN_LATENCY_MS,
                          nsDependentCString(msgName), latencyMs);
  }
  return true;
}

bool MessageChannel::Call(UniquePtr<Message> aMsg, Message* aReply) {
  AssertWorkerThread();
  mMonitor->AssertNotCurrentThreadOwns();
  MOZ_RELEASE_ASSERT(!mIsSameThreadChannel,
                     "intr call send over same-thread channel will deadlock!");

#ifdef OS_WIN
  SyncStackFrame frame(this, true);
#endif
#ifdef MOZ_TASK_TRACER
  AutoScopedLabel autolabel("sync message %s", aMsg->name());
#endif

  // This must come before MonitorAutoLock, as its destructor acquires the
  // monitor lock.
  CxxStackFrame cxxframe(*this, OUT_MESSAGE, aMsg.get());

  MonitorAutoLock lock(*mMonitor);
  if (!Connected()) {
    ReportConnectionError("MessageChannel::Call", aMsg.get());
    return false;
  }

  // Sanity checks.
  IPC_ASSERT(!AwaitingSyncReply(),
             "cannot issue Interrupt call while blocked on sync request");
  IPC_ASSERT(!DispatchingSyncMessage(), "violation of sync handler invariant");
  IPC_ASSERT(aMsg->is_interrupt(), "can only Call() Interrupt messages here");
  IPC_ASSERT(!mIsPostponingSends, "not postponing sends");

  aMsg->set_seqno(NextSeqno());
  aMsg->set_interrupt_remote_stack_depth_guess(mRemoteStackDepthGuess);
  aMsg->set_interrupt_local_stack_depth(1 + InterruptStackDepth());
  mInterruptStack.push(MessageInfo(*aMsg));

  AddProfilerMarker(*aMsg, MessageDirection::eSending);

  mLink->SendMessage(std::move(aMsg));

  while (true) {
    // if a handler invoked by *Dispatch*() spun a nested event
    // loop, and the connection was broken during that loop, we
    // might have already processed the OnError event. if so,
    // trying another loop iteration will be futile because
    // channel state will have been cleared
    if (!Connected()) {
      ReportConnectionError("MessageChannel::Call");
      return false;
    }

#ifdef OS_WIN
    // We need to limit the scoped of neuteredRgn to this spot in the code.
    // Window neutering can't be enabled during some plugin calls because
    // we then risk the neutered window procedure being subclassed by a
    // plugin.
    {
      NeuteredWindowRegion neuteredRgn(mFlags &
                                       REQUIRE_DEFERRED_MESSAGE_PROTECTION);
      /* We should pump messages at this point to ensure that the IPC
         peer does not become deadlocked on a pending inter-thread
         SendMessage() */
      neuteredRgn.PumpOnce();
    }
#endif

    // Now might be the time to process a message deferred because of race
    // resolution.
    MaybeUndeferIncall();

    // Wait for an event to occur.
    while (!InterruptEventOccurred()) {
      bool maybeTimedOut = !WaitForInterruptNotify();

      // We might have received a "subtly deferred" message in a nested
      // loop that it's now time to process.
      if (InterruptEventOccurred() ||
          (!maybeTimedOut &&
           (!mDeferred.empty() || !mOutOfTurnReplies.empty()))) {
        break;
      }

      if (maybeTimedOut && !ShouldContinueFromTimeout()) return false;
    }

    Message recvd;
    MessageMap::iterator it;

    if ((it = mOutOfTurnReplies.find(mInterruptStack.top().seqno())) !=
        mOutOfTurnReplies.end()) {
      recvd = std::move(it->second);
      mOutOfTurnReplies.erase(it);
    } else if (!mPending.isEmpty()) {
      RefPtr<MessageTask> task = mPending.popFirst();
      recvd = std::move(task->Msg());
      if (!IsAlwaysDeferred(recvd)) {
        mMaybeDeferredPendingCount--;
      }
    } else {
      // because of subtleties with nested event loops, it's possible
      // that we got here and nothing happened.  or, we might have a
      // deferred in-call that needs to be processed.  either way, we
      // won't break the inner while loop again until something new
      // happens.
      continue;
    }

    // If the message is not Interrupt, we can dispatch it as normal.
    if (!recvd.is_interrupt()) {
      DispatchMessage(std::move(recvd));
      if (!Connected()) {
        ReportConnectionError("MessageChannel::DispatchMessage");
        return false;
      }
      continue;
    }

    // If the message is an Interrupt reply, either process it as a reply to our
    // call, or add it to the list of out-of-turn replies we've received.
    if (recvd.is_reply()) {
      IPC_ASSERT(!mInterruptStack.empty(), "invalid Interrupt stack");

      // If this is not a reply the call we've initiated, add it to our
      // out-of-turn replies and keep polling for events.
      {
        const MessageInfo& outcall = mInterruptStack.top();

        // Note, In the parent, sequence numbers increase from 0, and
        // in the child, they decrease from 0.
        if ((mSide == ChildSide && recvd.seqno() > outcall.seqno()) ||
            (mSide != ChildSide && recvd.seqno() < outcall.seqno())) {
          mOutOfTurnReplies[recvd.seqno()] = std::move(recvd);
          continue;
        }

        IPC_ASSERT(
            recvd.is_reply_error() || (recvd.type() == (outcall.type() + 1) &&
                                       recvd.seqno() == outcall.seqno()),
            "somebody's misbehavin'", true);
      }

      // We received a reply to our most recent outstanding call. Pop
      // this frame and return the reply.
      mInterruptStack.pop();

      AddProfilerMarker(recvd, MessageDirection::eReceiving);

      bool is_reply_error = recvd.is_reply_error();
      if (!is_reply_error) {
        *aReply = std::move(recvd);
      }

      // If we have no more pending out calls waiting on replies, then
      // the reply queue should be empty.
      IPC_ASSERT(!mInterruptStack.empty() || mOutOfTurnReplies.empty(),
                 "still have pending replies with no pending out-calls", true);

      return !is_reply_error;
    }

    // Dispatch an Interrupt in-call. Snapshot the current stack depth while we
    // own the monitor.
    size_t stackDepth = InterruptStackDepth();
    {
#ifdef MOZ_TASK_TRACER
      Message::AutoTaskTracerRun tasktracerRun(recvd);
#endif
      MonitorAutoUnlock unlock(*mMonitor);

      CxxStackFrame frame(*this, IN_MESSAGE, &recvd);
      RefPtr<ActorLifecycleProxy> listenerProxy =
          mListener->GetLifecycleProxy();
      DispatchInterruptMessage(listenerProxy, std::move(recvd), stackDepth);
    }
    if (!Connected()) {
      ReportConnectionError("MessageChannel::DispatchInterruptMessage");
      return false;
    }
  }

  return true;
}

bool MessageChannel::WaitForIncomingMessage() {
#ifdef OS_WIN
  SyncStackFrame frame(this, true);
  NeuteredWindowRegion neuteredRgn(mFlags &
                                   REQUIRE_DEFERRED_MESSAGE_PROTECTION);
#endif

  MonitorAutoLock lock(*mMonitor);
  AutoEnterWaitForIncoming waitingForIncoming(*this);
  if (mChannelState != ChannelConnected) {
    return false;
  }
  if (!HasPendingEvents()) {
    return WaitForInterruptNotify();
  }

  MOZ_RELEASE_ASSERT(!mPending.isEmpty());
  RefPtr<MessageTask> task = mPending.getFirst();
  RunMessage(*task);
  return true;
}

bool MessageChannel::HasPendingEvents() {
  AssertWorkerThread();
  mMonitor->AssertCurrentThreadOwns();
  return Connected() && !mPending.isEmpty();
}

bool MessageChannel::InterruptEventOccurred() {
  AssertWorkerThread();
  mMonitor->AssertCurrentThreadOwns();
  IPC_ASSERT(InterruptStackDepth() > 0, "not in wait loop");

  return (!Connected() || !mPending.isEmpty() ||
          (!mOutOfTurnReplies.empty() &&
           mOutOfTurnReplies.find(mInterruptStack.top().seqno()) !=
               mOutOfTurnReplies.end()));
}

bool MessageChannel::ProcessPendingRequest(Message&& aUrgent) {
  AssertWorkerThread();
  mMonitor->AssertCurrentThreadOwns();

  IPC_LOG("Process pending: seqno=%d, xid=%d", aUrgent.seqno(),
          aUrgent.transaction_id());

  DispatchMessage(std::move(aUrgent));
  if (!Connected()) {
    ReportConnectionError("MessageChannel::ProcessPendingRequest");
    return false;
  }

  return true;
}

bool MessageChannel::ShouldRunMessage(const Message& aMsg) {
  if (!mTimedOutMessageSeqno) {
    return true;
  }

  // If we've timed out a message and we're awaiting the reply to the timed
  // out message, we have to be careful what messages we process. Here's what
  // can go wrong:
  // 1. child sends a NOT_NESTED sync message S
  // 2. parent sends a NESTED_INSIDE_SYNC sync message H at the same time
  // 3. parent times out H
  // 4. child starts processing H and sends a NESTED_INSIDE_SYNC message H'
  //    nested within the same transaction
  // 5. parent dispatches S and sends reply
  // 6. child asserts because it instead expected a reply to H'.
  //
  // To solve this, we refuse to process S in the parent until we get a reply
  // to H. More generally, let the timed out message be M. We don't process a
  // message unless the child would need the response to that message in order
  // to process M. Those messages are the ones that have a higher nested level
  // than M or that are part of the same transaction as M.
  if (aMsg.nested_level() < mTimedOutMessageNestedLevel ||
      (aMsg.nested_level() == mTimedOutMessageNestedLevel &&
       aMsg.transaction_id() != mTimedOutMessageSeqno)) {
    return false;
  }

  return true;
}

void MessageChannel::RunMessage(MessageTask& aTask) {
  AssertWorkerThread();
  mMonitor->AssertCurrentThreadOwns();

  Message& msg = aTask.Msg();

  if (!Connected()) {
    ReportConnectionError("RunMessage");
    return;
  }

  // Check that we're going to run the first message that's valid to run.
#if 0
#  ifdef DEBUG
    nsCOMPtr<nsIEventTarget> messageTarget =
        mListener->GetMessageEventTarget(msg);

    for (MessageTask* task : mPending) {
        if (task == &aTask) {
            break;
        }

        nsCOMPtr<nsIEventTarget> taskTarget =
            mListener->GetMessageEventTarget(task->Msg());

        MOZ_ASSERT(!ShouldRunMessage(task->Msg()) ||
                   taskTarget != messageTarget ||
                   aTask.Msg().priority() != task->Msg().priority());

    }
#  endif
#endif

  if (!mDeferred.empty()) {
    MaybeUndeferIncall();
  }

  if (!ShouldRunMessage(msg)) {
    return;
  }

  MOZ_RELEASE_ASSERT(aTask.isInList());
  aTask.remove();

  if (!IsAlwaysDeferred(msg)) {
    mMaybeDeferredPendingCount--;
  }

  if (IsOnCxxStack() && msg.is_interrupt() && msg.is_reply()) {
    // We probably just received a reply in a nested loop for an
    // Interrupt call sent before entering that loop.
    mOutOfTurnReplies[msg.seqno()] = std::move(msg);
    return;
  }

  DispatchMessage(std::move(msg));
}

NS_IMPL_ISUPPORTS_INHERITED(MessageChannel::MessageTask, CancelableRunnable,
                            nsIRunnablePriority, nsIRunnableIPCMessageType)

MessageChannel::MessageTask::MessageTask(MessageChannel* aChannel,
                                         Message&& aMessage)
    : CancelableRunnable(aMessage.name()),
      mChannel(aChannel),
      mMessage(std::move(aMessage)),
      mScheduled(false) {}

nsresult MessageChannel::MessageTask::Run() {
  if (!mChannel) {
    return NS_OK;
  }

  mChannel->AssertWorkerThread();
  mChannel->mMonitor->AssertNotCurrentThreadOwns();

  MonitorAutoLock lock(*mChannel->mMonitor);

  // In case we choose not to run this message, we may need to be able to Post
  // it again.
  mScheduled = false;

  if (!isInList()) {
    return NS_OK;
  }

  mChannel->RunMessage(*this);
  return NS_OK;
}

// Warning: This method removes the receiver from whatever list it might be in.
nsresult MessageChannel::MessageTask::Cancel() {
  if (!mChannel) {
    return NS_OK;
  }

  mChannel->AssertWorkerThread();
  mChannel->mMonitor->AssertNotCurrentThreadOwns();

  MonitorAutoLock lock(*mChannel->mMonitor);

  if (!isInList()) {
    return NS_OK;
  }
  remove();

  if (!IsAlwaysDeferred(Msg())) {
    mChannel->mMaybeDeferredPendingCount--;
  }

  return NS_OK;
}

void MessageChannel::MessageTask::Post() {
  MOZ_RELEASE_ASSERT(!mScheduled);
  MOZ_RELEASE_ASSERT(isInList());

  mScheduled = true;

  RefPtr<MessageTask> self = this;
  nsCOMPtr<nsISerialEventTarget> eventTarget =
      mChannel->mListener->GetMessageEventTarget(mMessage);

  if (eventTarget) {
    eventTarget->Dispatch(self.forget(), NS_DISPATCH_NORMAL);
  } else {
    mChannel->mWorkerThread->Dispatch(self.forget());
  }
}

void MessageChannel::MessageTask::Clear() {
  mChannel->AssertWorkerThread();

  mChannel = nullptr;
}

NS_IMETHODIMP
MessageChannel::MessageTask::GetPriority(uint32_t* aPriority) {
  switch (mMessage.priority()) {
    case Message::NORMAL_PRIORITY:
      *aPriority = PRIORITY_NORMAL;
      break;
    case Message::INPUT_PRIORITY:
      *aPriority = PRIORITY_INPUT_HIGH;
      break;
    case Message::HIGH_PRIORITY:
      *aPriority = PRIORITY_HIGH;
      break;
    case Message::MEDIUMHIGH_PRIORITY:
      *aPriority = PRIORITY_MEDIUMHIGH;
      break;
    default:
      MOZ_ASSERT(false);
      break;
  }
  return NS_OK;
}

NS_IMETHODIMP
MessageChannel::MessageTask::GetType(uint32_t* aType) {
  if (!Msg().is_valid()) {
    // If mMessage has been moved already elsewhere, we can't know what the type
    // has been.
    return NS_ERROR_FAILURE;
  }

  *aType = Msg().type();
  return NS_OK;
}

void MessageChannel::DispatchMessage(Message&& aMsg) {
  AssertWorkerThread();
  mMonitor->AssertCurrentThreadOwns();

  RefPtr<ActorLifecycleProxy> listenerProxy = mListener->GetLifecycleProxy();

  Maybe<AutoNoJSAPI> nojsapi;
  if (NS_IsMainThread() && CycleCollectedJSContext::Get()) {
    nojsapi.emplace();
  }

  UniquePtr<Message> reply;

  IPC_LOG("DispatchMessage: seqno=%d, xid=%d", aMsg.seqno(),
          aMsg.transaction_id());
  AddProfilerMarker(aMsg, MessageDirection::eReceiving);

  {
    AutoEnterTransaction transaction(this, aMsg);

    int id = aMsg.transaction_id();
    MOZ_RELEASE_ASSERT(!aMsg.is_sync() || id == transaction.TransactionID());

    {
#ifdef MOZ_TASK_TRACER
      Message::AutoTaskTracerRun tasktracerRun(aMsg);
#endif
      MonitorAutoUnlock unlock(*mMonitor);
      CxxStackFrame frame(*this, IN_MESSAGE, &aMsg);

      mListener->ArtificialSleep();

      if (aMsg.is_sync()) {
        DispatchSyncMessage(listenerProxy, aMsg, *getter_Transfers(reply));
      } else if (aMsg.is_interrupt()) {
        DispatchInterruptMessage(listenerProxy, std::move(aMsg), 0);
      } else {
        DispatchAsyncMessage(listenerProxy, aMsg);
      }

      mListener->ArtificialSleep();
    }

    if (reply && transaction.IsCanceled()) {
      // The transaction has been canceled. Don't send a reply.
      IPC_LOG("Nulling out reply due to cancellation, seqno=%d, xid=%d",
              aMsg.seqno(), id);
      reply = nullptr;
    }
  }

  if (reply && ChannelConnected == mChannelState) {
    IPC_LOG("Sending reply seqno=%d, xid=%d", aMsg.seqno(),
            aMsg.transaction_id());
    AddProfilerMarker(*reply, MessageDirection::eSending);

    mLink->SendMessage(std::move(reply));
  }
}

void MessageChannel::DispatchSyncMessage(ActorLifecycleProxy* aProxy,
                                         const Message& aMsg,
                                         Message*& aReply) {
  AssertWorkerThread();

  mozilla::TimeStamp start = TimeStamp::Now();

  int nestedLevel = aMsg.nested_level();

  MOZ_RELEASE_ASSERT(nestedLevel == IPC::Message::NOT_NESTED ||
                     NS_IsMainThread());
#ifdef MOZ_TASK_TRACER
  AutoScopedLabel autolabel("sync message %s", aMsg.name());
#endif

  MessageChannel* dummy;
  MessageChannel*& blockingVar =
      mSide == ChildSide && NS_IsMainThread() ? gParentProcessBlocker : dummy;

  Result rv;
  {
    AutoSetValue<MessageChannel*> blocked(blockingVar, this);
    rv = aProxy->Get()->OnMessageReceived(aMsg, aReply);
  }

  uint32_t latencyMs = round((TimeStamp::Now() - start).ToMilliseconds());
  if (latencyMs >= kMinTelemetrySyncIPCLatencyMs) {
    Telemetry::Accumulate(Telemetry::IPC_SYNC_RECEIVE_MS,
                          nsDependentCString(aMsg.name()), latencyMs);
  }

  if (!MaybeHandleError(rv, aMsg, "DispatchSyncMessage")) {
    aReply = Message::ForSyncDispatchError(aMsg.nested_level());
  }
  aReply->set_seqno(aMsg.seqno());
  aReply->set_transaction_id(aMsg.transaction_id());
}

void MessageChannel::DispatchAsyncMessage(ActorLifecycleProxy* aProxy,
                                          const Message& aMsg) {
  AssertWorkerThread();
  MOZ_RELEASE_ASSERT(!aMsg.is_interrupt() && !aMsg.is_sync());

  if (aMsg.routing_id() == MSG_ROUTING_NONE) {
    MOZ_CRASH("unhandled special message!");
  }

  Result rv;
  {
    int nestedLevel = aMsg.nested_level();
    AutoSetValue<bool> async(mDispatchingAsyncMessage, true);
    AutoSetValue<int> nestedLevelSet(mDispatchingAsyncMessageNestedLevel,
                                     nestedLevel);
    rv = aProxy->Get()->OnMessageReceived(aMsg);
  }
  MaybeHandleError(rv, aMsg, "DispatchAsyncMessage");
}

void MessageChannel::DispatchInterruptMessage(ActorLifecycleProxy* aProxy,
                                              Message&& aMsg,
                                              size_t stackDepth) {
  AssertWorkerThread();
  mMonitor->AssertNotCurrentThreadOwns();

  IPC_ASSERT(aMsg.is_interrupt() && !aMsg.is_reply(), "wrong message type");

  if (ShouldDeferInterruptMessage(aMsg, stackDepth)) {
    // We now know the other side's stack has one more frame
    // than we thought.
    ++mRemoteStackDepthGuess;  // decremented in MaybeProcessDeferred()
    mDeferred.push(std::move(aMsg));
    return;
  }

  // If we "lost" a race and need to process the other side's in-call, we
  // don't need to fix up the mRemoteStackDepthGuess here, because we're just
  // about to increment it, which will make it correct again.

#ifdef OS_WIN
  SyncStackFrame frame(this, true);
#endif

  UniquePtr<Message> reply;

  ++mRemoteStackDepthGuess;
  Result rv = aProxy->Get()->OnCallReceived(aMsg, *getter_Transfers(reply));
  --mRemoteStackDepthGuess;

  if (!MaybeHandleError(rv, aMsg, "DispatchInterruptMessage")) {
    reply = WrapUnique(Message::ForInterruptDispatchError());
  }
  reply->set_seqno(aMsg.seqno());

  MonitorAutoLock lock(*mMonitor);
  if (ChannelConnected == mChannelState) {
    AddProfilerMarker(*reply, MessageDirection::eSending);
    mLink->SendMessage(std::move(reply));
  }
}

bool MessageChannel::ShouldDeferInterruptMessage(const Message& aMsg,
                                                 size_t aStackDepth) {
  AssertWorkerThread();

  // We may or may not own the lock in this function, so don't access any
  // channel state.

  IPC_ASSERT(aMsg.is_interrupt() && !aMsg.is_reply(), "wrong message type");

  // Race detection: see the long comment near mRemoteStackDepthGuess in
  // MessageChannel.h. "Remote" stack depth means our side, and "local" means
  // the other side.
  if (aMsg.interrupt_remote_stack_depth_guess() ==
      RemoteViewOfStackDepth(aStackDepth)) {
    return false;
  }

  // Interrupt in-calls have raced. The winner, if there is one, gets to defer
  // processing of the other side's in-call.
  bool defer;
  const char* winner;
  const MessageInfo parentMsgInfo =
      (mSide == ChildSide) ? MessageInfo(aMsg) : mInterruptStack.top();
  const MessageInfo childMsgInfo =
      (mSide == ChildSide) ? mInterruptStack.top() : MessageInfo(aMsg);
  switch (mListener->MediateInterruptRace(parentMsgInfo, childMsgInfo)) {
    case RIPChildWins:
      winner = "child";
      defer = (mSide == ChildSide);
      break;
    case RIPParentWins:
      winner = "parent";
      defer = (mSide != ChildSide);
      break;
    case RIPError:
      MOZ_CRASH("NYI: 'Error' Interrupt race policy");
    default:
      MOZ_CRASH("not reached");
  }

  IPC_LOG("race in %s: %s won", (mSide == ChildSide) ? "child" : "parent",
          winner);

  return defer;
}

void MessageChannel::MaybeUndeferIncall() {
  AssertWorkerThread();
  mMonitor->AssertCurrentThreadOwns();

  if (mDeferred.empty()) return;

  size_t stackDepth = InterruptStackDepth();

  Message& deferred = mDeferred.top();

  // the other side can only *under*-estimate our actual stack depth
  IPC_ASSERT(deferred.interrupt_remote_stack_depth_guess() <= stackDepth,
             "fatal logic error");

  if (ShouldDeferInterruptMessage(deferred, stackDepth)) {
    return;
  }

  // maybe time to process this message
  Message call(std::move(deferred));
  mDeferred.pop();

  // fix up fudge factor we added to account for race
  IPC_ASSERT(0 < mRemoteStackDepthGuess, "fatal logic error");
  --mRemoteStackDepthGuess;

  MOZ_RELEASE_ASSERT(call.nested_level() == IPC::Message::NOT_NESTED);
  RefPtr<MessageTask> task = new MessageTask(this, std::move(call));
  mPending.insertBack(task);
  MOZ_ASSERT(IsAlwaysDeferred(task->Msg()));
  task->Post();
}

void MessageChannel::EnteredCxxStack() { mListener->EnteredCxxStack(); }

void MessageChannel::ExitedCxxStack() {
  mListener->ExitedCxxStack();
  if (mSawInterruptOutMsg) {
    MonitorAutoLock lock(*mMonitor);
    // see long comment in OnMaybeDequeueOne()
    EnqueuePendingMessages();
    mSawInterruptOutMsg = false;
  }
}

void MessageChannel::EnteredCall() { mListener->EnteredCall(); }

void MessageChannel::ExitedCall() { mListener->ExitedCall(); }

void MessageChannel::EnteredSyncSend() { mListener->OnEnteredSyncSend(); }

void MessageChannel::ExitedSyncSend() { mListener->OnExitedSyncSend(); }

void MessageChannel::EnqueuePendingMessages() {
  AssertWorkerThread();
  mMonitor->AssertCurrentThreadOwns();

  MaybeUndeferIncall();

  // XXX performance tuning knob: could process all or k pending
  // messages here, rather than enqueuing for later processing

  RepostAllMessages();
}

bool MessageChannel::WaitResponse(bool aWaitTimedOut) {
  if (aWaitTimedOut) {
    if (mInTimeoutSecondHalf) {
      // We've really timed out this time.
      return false;
    }
    // Try a second time.
    mInTimeoutSecondHalf = true;
  } else {
    mInTimeoutSecondHalf = false;
  }
  return true;
}

#ifndef OS_WIN
bool MessageChannel::WaitForSyncNotify(bool /* aHandleWindowsMessages */) {
#  ifdef DEBUG
  // WARNING: We don't release the lock here. We can't because the link thread
  // could signal at this time and we would miss it. Instead we require
  // ArtificialTimeout() to be extremely simple.
  if (mListener->ArtificialTimeout()) {
    return false;
  }
#  endif

  MOZ_RELEASE_ASSERT(!mIsSameThreadChannel,
                     "Wait on same-thread channel will deadlock!");

  TimeDuration timeout = (kNoTimeout == mTimeoutMs)
                             ? TimeDuration::Forever()
                             : TimeDuration::FromMilliseconds(mTimeoutMs);
  CVStatus status = mMonitor->Wait(timeout);

  // If the timeout didn't expire, we know we received an event. The
  // converse is not true.
  return WaitResponse(status == CVStatus::Timeout);
}

bool MessageChannel::WaitForInterruptNotify() {
  return WaitForSyncNotify(true);
}

void MessageChannel::NotifyWorkerThread() { mMonitor->Notify(); }
#endif

bool MessageChannel::ShouldContinueFromTimeout() {
  AssertWorkerThread();
  mMonitor->AssertCurrentThreadOwns();

  bool cont;
  {
    MonitorAutoUnlock unlock(*mMonitor);
    cont = mListener->ShouldContinueFromReplyTimeout();
    mListener->ArtificialSleep();
  }

  static enum {
    UNKNOWN,
    NOT_DEBUGGING,
    DEBUGGING
  } sDebuggingChildren = UNKNOWN;

  if (sDebuggingChildren == UNKNOWN) {
    sDebuggingChildren =
        getenv("MOZ_DEBUG_CHILD_PROCESS") || getenv("MOZ_DEBUG_CHILD_PAUSE")
            ? DEBUGGING
            : NOT_DEBUGGING;
  }
  if (sDebuggingChildren == DEBUGGING) {
    return true;
  }

  return cont;
}

void MessageChannel::SetReplyTimeoutMs(int32_t aTimeoutMs) {
  // Set channel timeout value. Since this is broken up into
  // two period, the minimum timeout value is 2ms.
  AssertWorkerThread();
  mTimeoutMs =
      (aTimeoutMs <= 0) ? kNoTimeout : (int32_t)ceil((double)aTimeoutMs / 2.0);
}

void MessageChannel::OnChannelConnected(int32_t peer_id) {
  MOZ_RELEASE_ASSERT(!mPeerPidSet);
  mPeerPidSet = true;
  mPeerPid = peer_id;
  RefPtr<CancelableRunnable> task = mOnChannelConnectedTask;
  mWorkerThread->Dispatch(task.forget());
}

void MessageChannel::DispatchOnChannelConnected() {
  AssertWorkerThread();
  MOZ_RELEASE_ASSERT(mPeerPidSet);
  mListener->OnChannelConnected(mPeerPid);
}

void MessageChannel::ReportMessageRouteError(const char* channelName) const {
  PrintErrorMessage(mSide, channelName, "Need a route");
  mListener->ProcessingError(MsgRouteError, "MsgRouteError");
}

void MessageChannel::ReportConnectionError(const char* aChannelName,
                                           Message* aMsg) const {
  AssertWorkerThread();
  mMonitor->AssertCurrentThreadOwns();

  const char* errorMsg = nullptr;
  switch (mChannelState) {
    case ChannelClosed:
      errorMsg = "Closed channel: cannot send/recv";
      break;
    case ChannelOpening:
      errorMsg = "Opening channel: not yet ready for send/recv";
      break;
    case ChannelTimeout:
      errorMsg = "Channel timeout: cannot send/recv";
      break;
    case ChannelClosing:
      errorMsg =
          "Channel closing: too late to send/recv, messages will be lost";
      break;
    case ChannelError:
      errorMsg = "Channel error: cannot send/recv";
      break;

    default:
      MOZ_CRASH("unreached");
  }

  if (aMsg) {
    char reason[512];
    SprintfLiteral(reason, "(msgtype=0x%X,name=%s) %s", aMsg->type(),
                   aMsg->name(), errorMsg);

    PrintErrorMessage(mSide, aChannelName, reason);
  } else {
    PrintErrorMessage(mSide, aChannelName, errorMsg);
  }

  MonitorAutoUnlock unlock(*mMonitor);
  mListener->ProcessingError(MsgDropped, errorMsg);
}

bool MessageChannel::MaybeHandleError(Result code, const Message& aMsg,
                                      const char* channelName) {
  if (MsgProcessed == code) return true;

  const char* errorMsg = nullptr;
  switch (code) {
    case MsgNotKnown:
      errorMsg = "Unknown message: not processed";
      break;
    case MsgNotAllowed:
      errorMsg = "Message not allowed: cannot be sent/recvd in this state";
      break;
    case MsgPayloadError:
      errorMsg = "Payload error: message could not be deserialized";
      break;
    case MsgProcessingError:
      errorMsg =
          "Processing error: message was deserialized, but the handler "
          "returned false (indicating failure)";
      break;
    case MsgRouteError:
      errorMsg = "Route error: message sent to unknown actor ID";
      break;
    case MsgValueError:
      errorMsg =
          "Value error: message was deserialized, but contained an illegal "
          "value";
      break;

    default:
      MOZ_CRASH("unknown Result code");
      return false;
  }

  char reason[512];
  const char* msgname = aMsg.name();
  if (msgname[0] == '?') {
    SprintfLiteral(reason, "(msgtype=0x%X) %s", aMsg.type(), errorMsg);
  } else {
    SprintfLiteral(reason, "%s %s", msgname, errorMsg);
  }

  PrintErrorMessage(mSide, channelName, reason);

  // Error handled in mozilla::ipc::IPCResult.
  if (code == MsgProcessingError) {
    return false;
  }

  mListener->ProcessingError(code, reason);

  return false;
}

void MessageChannel::OnChannelErrorFromLink() {
  AssertLinkThread();
  mMonitor->AssertCurrentThreadOwns();

  IPC_LOG("OnChannelErrorFromLink");

  if (InterruptStackDepth() > 0) NotifyWorkerThread();

  if (AwaitingSyncReply() || AwaitingIncomingMessage()) NotifyWorkerThread();

  if (ChannelClosing != mChannelState) {
    if (mAbortOnError) {
      // mAbortOnError is set by main actors (e.g., ContentChild) to ensure
      // that the process terminates even if normal shutdown is prevented.
      // A MOZ_CRASH() here is not helpful because crash reporting relies
      // on the parent process which we know is dead or otherwise unusable.
      //
      // Additionally, the parent process can (and often is) killed on Android
      // when apps are backgrounded. We don't need to report a crash for
      // normal behavior in that case.
      printf_stderr("Exiting due to channel error.\n");
      ProcessChild::QuickExit();
    }
    mChannelState = ChannelError;
    mMonitor->Notify();
  }

  PostErrorNotifyTask();
}

void MessageChannel::NotifyMaybeChannelError() {
  mMonitor->AssertNotCurrentThreadOwns();

  // TODO sort out Close() on this side racing with Close() on the other side
  if (ChannelClosing == mChannelState) {
    // the channel closed, but we received a "Goodbye" message warning us
    // about it. no worries
    mChannelState = ChannelClosed;
    NotifyChannelClosed();
    return;
  }

  Clear();

  // Oops, error!  Let the listener know about it.
  mChannelState = ChannelError;

  // IPDL assumes these notifications do not fire twice, so we do not let
  // that happen.
  if (mNotifiedChannelDone) {
    return;
  }
  mNotifiedChannelDone = true;

  // After this, the channel may be deleted.  Based on the premise that
  // mListener owns this channel, any calls back to this class that may
  // work with mListener should still work on living objects.
  mListener->OnChannelError();
}

void MessageChannel::OnNotifyMaybeChannelError() {
  AssertWorkerThread();
  mMonitor->AssertNotCurrentThreadOwns();

  mChannelErrorTask = nullptr;

  // OnChannelError holds mMonitor when it posts this task and this
  // task cannot be allowed to run until OnChannelError has
  // exited. We enforce that order by grabbing the mutex here which
  // should only continue once OnChannelError has completed.
  {
    MonitorAutoLock lock(*mMonitor);
    // nothing to do here
  }

  if (IsOnCxxStack()) {
    mChannelErrorTask = NewNonOwningCancelableRunnableMethod(
        "ipc::MessageChannel::OnNotifyMaybeChannelError", this,
        &MessageChannel::OnNotifyMaybeChannelError);
    RefPtr<Runnable> task = mChannelErrorTask;
    // This used to post a 10ms delayed patch; however not all
    // nsISerialEventTarget implementations support delayed dispatch.
    // The delay being completely arbitrary, we may not as well have any.
    mWorkerThread->Dispatch(task.forget());
    return;
  }

  NotifyMaybeChannelError();
}

void MessageChannel::PostErrorNotifyTask() {
  mMonitor->AssertCurrentThreadOwns();

  if (mChannelErrorTask) return;

  // This must be the last code that runs on this thread!
  mChannelErrorTask = NewNonOwningCancelableRunnableMethod(
      "ipc::MessageChannel::OnNotifyMaybeChannelError", this,
      &MessageChannel::OnNotifyMaybeChannelError);
  RefPtr<Runnable> task = mChannelErrorTask;
  mWorkerThread->Dispatch(task.forget());
}

// Special async message.
class GoodbyeMessage : public IPC::Message {
 public:
  GoodbyeMessage() : IPC::Message(MSG_ROUTING_NONE, GOODBYE_MESSAGE_TYPE) {}
  static bool Read(const Message* msg) { return true; }
  void Log(const std::string& aPrefix, FILE* aOutf) const {
    fputs("(special `Goodbye' message)", aOutf);
  }
};

void MessageChannel::SynchronouslyClose() {
  AssertWorkerThread();
  mMonitor->AssertCurrentThreadOwns();
  mLink->SendClose();

  MOZ_RELEASE_ASSERT(!mIsSameThreadChannel || ChannelClosed == mChannelState,
                     "same-thread channel failed to synchronously close?");

  while (ChannelClosed != mChannelState) mMonitor->Wait();
}

void MessageChannel::CloseWithError() {
  AssertWorkerThread();

  MonitorAutoLock lock(*mMonitor);
  if (ChannelConnected != mChannelState) {
    return;
  }
  SynchronouslyClose();
  mChannelState = ChannelError;
  PostErrorNotifyTask();
}

void MessageChannel::CloseWithTimeout() {
  AssertWorkerThread();

  MonitorAutoLock lock(*mMonitor);
  if (ChannelConnected != mChannelState) {
    return;
  }
  SynchronouslyClose();
  mChannelState = ChannelTimeout;
}

void MessageChannel::NotifyImpendingShutdown() {
  UniquePtr<Message> msg =
      MakeUnique<Message>(MSG_ROUTING_NONE, IMPENDING_SHUTDOWN_MESSAGE_TYPE);
  MonitorAutoLock lock(*mMonitor);
  if (Connected()) {
    MOZ_DIAGNOSTIC_ASSERT(mIsCrossProcess);
    mLink->SendMessage(std::move(msg));
  }
}

void MessageChannel::Close() {
  AssertWorkerThread();

  {
    // We don't use MonitorAutoLock here as that causes some sort of
    // deadlock in the error/timeout-with-a-listener state below when
    // compiling an optimized msvc build.
    mMonitor->Lock();

    // Instead just use a ScopeExit to manage the unlock.
    RefPtr<RefCountedMonitor> monitor(mMonitor);
    auto exit = MakeScopeExit([m = std::move(monitor)]() { m->Unlock(); });

    if (ChannelError == mChannelState || ChannelTimeout == mChannelState) {
      // See bug 538586: if the listener gets deleted while the
      // IO thread's NotifyChannelError event is still enqueued
      // and subsequently deletes us, then the error event will
      // also be deleted and the listener will never be notified
      // of the channel error.
      if (mListener) {
        exit.release();  // Explicitly unlocking, clear scope exit.
        mMonitor->Unlock();
        NotifyMaybeChannelError();
      }
      return;
    }

    if (ChannelOpening == mChannelState) {
      // SynchronouslyClose() waits for an ack from the other side, so
      // the opening sequence should complete before this returns.
      SynchronouslyClose();
      mChannelState = ChannelError;
      NotifyMaybeChannelError();
      return;
    }

    if (ChannelClosed == mChannelState) {
      // Slightly unexpected but harmless; ignore.  See bug 1554244.
      return;
    }

    // Notify the other side that we're about to close our socket. If we've
    // already received a Goodbye from the other side (and our state is
    // ChannelClosing), there's no reason to send one.
    if (ChannelConnected == mChannelState) {
      mLink->SendMessage(MakeUnique<GoodbyeMessage>());
    }
    SynchronouslyClose();
  }

  NotifyChannelClosed();
}

void MessageChannel::NotifyChannelClosed() {
  mMonitor->AssertNotCurrentThreadOwns();

  if (ChannelClosed != mChannelState)
    MOZ_CRASH("channel should have been closed!");

  Clear();

  // IPDL assumes these notifications do not fire twice, so we do not let
  // that happen.
  if (mNotifiedChannelDone) {
    return;
  }
  mNotifiedChannelDone = true;

  // OK, the IO thread just closed the channel normally.  Let the
  // listener know about it. After this point the channel may be
  // deleted.
  mListener->OnChannelClose();
}

void MessageChannel::DebugAbort(const char* file, int line, const char* cond,
                                const char* why, bool reply) {
  printf_stderr(
      "###!!! [MessageChannel][%s][%s:%d] "
      "Assertion (%s) failed.  %s %s\n",
      mSide == ChildSide ? "Child" : "Parent", file, line, cond, why,
      reply ? "(reply)" : "");
  // technically we need the mutex for this, but we're dying anyway
  DumpInterruptStack("  ");
  printf_stderr("  remote Interrupt stack guess: %zu\n",
                mRemoteStackDepthGuess);
  printf_stderr("  deferred stack size: %zu\n", mDeferred.size());
  printf_stderr("  out-of-turn Interrupt replies stack size: %zu\n",
                mOutOfTurnReplies.size());

  MessageQueue pending = std::move(mPending);
  while (!pending.isEmpty()) {
    printf_stderr(
        "    [ %s%s ]\n",
        pending.getFirst()->Msg().is_interrupt()
            ? "intr"
            : (pending.getFirst()->Msg().is_sync() ? "sync" : "async"),
        pending.getFirst()->Msg().is_reply() ? "reply" : "");
    pending.popFirst();
  }

  MOZ_CRASH_UNSAFE(why);
}

void MessageChannel::DumpInterruptStack(const char* const pfx) const {
  NS_WARNING_ASSERTION(!mWorkerThread->IsOnCurrentThread(),
                       "The worker thread had better be paused in a debugger!");

  printf_stderr("%sMessageChannel 'backtrace':\n", pfx);

  // print a python-style backtrace, first frame to last
  for (uint32_t i = 0; i < mCxxStackFrames.length(); ++i) {
    int32_t id;
    const char* dir;
    const char* sems;
    const char* name;
    mCxxStackFrames[i].Describe(&id, &dir, &sems, &name);

    printf_stderr("%s[(%u) %s %s %s(actor=%d) ]\n", pfx, i, dir, sems, name,
                  id);
  }
}

void MessageChannel::AddProfilerMarker(const IPC::Message& aMessage,
                                       MessageDirection aDirection) {
  mMonitor->AssertCurrentThreadOwns();
#ifdef MOZ_GECKO_PROFILER
  if (profiler_feature_active(ProfilerFeature::IPCMessages)) {
    int32_t pid = mListener->OtherPid();
    PROFILER_ADD_MARKER_WITH_PAYLOAD(
        "IPC", IPC, IPCMarkerPayload,
        (pid, aMessage.seqno(), aMessage.type(), mSide, aDirection,
         MessagePhase::Endpoint, aMessage.is_sync(), TimeStamp::NowUnfuzzed()));
  }
#endif
}

int32_t MessageChannel::GetTopmostMessageRoutingId() const {
  AssertWorkerThread();

  if (mCxxStackFrames.empty()) {
    return MSG_ROUTING_NONE;
  }
  const InterruptFrame& frame = mCxxStackFrames.back();
  return frame.GetRoutingId();
}

void MessageChannel::EndTimeout() {
  mMonitor->AssertCurrentThreadOwns();

  IPC_LOG("Ending timeout of seqno=%d", mTimedOutMessageSeqno);
  mTimedOutMessageSeqno = 0;
  mTimedOutMessageNestedLevel = 0;

  RepostAllMessages();
}

void MessageChannel::RepostAllMessages() {
  bool needRepost = false;
  for (MessageTask* task : mPending) {
    if (!task->IsScheduled()) {
      needRepost = true;
      break;
    }
  }
  if (!needRepost) {
    // If everything is already scheduled to run, do nothing.
    return;
  }

  // In some cases we may have deferred dispatch of some messages in the
  // queue. Now we want to run them again. However, we can't just re-post
  // those messages since the messages after them in mPending would then be
  // before them in the event queue. So instead we cancel everything and
  // re-post all messages in the correct order.
  MessageQueue queue = std::move(mPending);
  while (RefPtr<MessageTask> task = queue.popFirst()) {
    RefPtr<MessageTask> newTask = new MessageTask(this, std::move(task->Msg()));
    mPending.insertBack(newTask);
    newTask->Post();
  }

  AssertMaybeDeferredCountCorrect();
}

void MessageChannel::CancelTransaction(int transaction) {
  mMonitor->AssertCurrentThreadOwns();

  // When we cancel a transaction, we need to behave as if there's no longer
  // any IPC on the stack. Anything we were dispatching or sending will get
  // canceled. Consequently, we have to update the state variables below.
  //
  // We also need to ensure that when any IPC functions on the stack return,
  // they don't reset these values using an RAII class like AutoSetValue. To
  // avoid that, these RAII classes check if the variable they set has been
  // tampered with (by us). If so, they don't reset the variable to the old
  // value.

  IPC_LOG("CancelTransaction: xid=%d", transaction);

  // An unusual case: We timed out a transaction which the other side then
  // cancelled. In this case we just leave the timedout state and try to
  // forget this ever happened.
  if (transaction == mTimedOutMessageSeqno) {
    IPC_LOG("Cancelled timed out message %d", mTimedOutMessageSeqno);
    EndTimeout();

    // Normally mCurrentTransaction == 0 here. But it can be non-zero if:
    // 1. Parent sends NESTED_INSIDE_SYNC message H.
    // 2. Parent times out H.
    // 3. Child dispatches H and sends nested message H' (same transaction).
    // 4. Parent dispatches H' and cancels.
    MOZ_RELEASE_ASSERT(!mTransactionStack ||
                       mTransactionStack->TransactionID() == transaction);
    if (mTransactionStack) {
      mTransactionStack->Cancel();
    }
  } else {
    MOZ_RELEASE_ASSERT(mTransactionStack->TransactionID() == transaction);
    mTransactionStack->Cancel();
  }

  bool foundSync = false;
  for (MessageTask* p = mPending.getFirst(); p;) {
    Message& msg = p->Msg();

    // If there was a race between the parent and the child, then we may
    // have a queued sync message. We want to drop this message from the
    // queue since if will get cancelled along with the transaction being
    // cancelled. This happens if the message in the queue is
    // NESTED_INSIDE_SYNC.
    if (msg.is_sync() && msg.nested_level() != IPC::Message::NOT_NESTED) {
      MOZ_RELEASE_ASSERT(!foundSync);
      MOZ_RELEASE_ASSERT(msg.transaction_id() != transaction);
      IPC_LOG("Removing msg from queue seqno=%d xid=%d", msg.seqno(),
              msg.transaction_id());
      foundSync = true;
      if (!IsAlwaysDeferred(msg)) {
        mMaybeDeferredPendingCount--;
      }
      p = p->removeAndGetNext();
      continue;
    }

    p = p->getNext();
  }

  AssertMaybeDeferredCountCorrect();
}

void MessageChannel::CancelCurrentTransaction() {
  MonitorAutoLock lock(*mMonitor);
  if (DispatchingSyncMessageNestedLevel() >= IPC::Message::NESTED_INSIDE_SYNC) {
    if (DispatchingSyncMessageNestedLevel() ==
            IPC::Message::NESTED_INSIDE_CPOW ||
        DispatchingAsyncMessageNestedLevel() ==
            IPC::Message::NESTED_INSIDE_CPOW) {
      mListener->IntentionalCrash();
    }

    IPC_LOG("Cancel requested: current xid=%d",
            CurrentNestedInsideSyncTransaction());
    MOZ_RELEASE_ASSERT(DispatchingSyncMessage());
    auto cancel =
        MakeUnique<CancelMessage>(CurrentNestedInsideSyncTransaction());
    CancelTransaction(CurrentNestedInsideSyncTransaction());
    mLink->SendMessage(std::move(cancel));
  }
}

void CancelCPOWs() {
  if (gParentProcessBlocker) {
    mozilla::Telemetry::Accumulate(mozilla::Telemetry::IPC_TRANSACTION_CANCEL,
                                   true);
    gParentProcessBlocker->CancelCurrentTransaction();
  }
}

}  // namespace ipc
}  // namespace mozilla<|MERGE_RESOLUTION|>--- conflicted
+++ resolved
@@ -800,16 +800,9 @@
                           MessageLoop* aIOLoop, Side aSide) {
   MOZ_ASSERT(!mLink, "Open() called > once");
 
-<<<<<<< HEAD
   mMonitor = new RefCountedMonitor(/* aOrdered */ true);
-  mWorkerLoop = MessageLoop::current();
-  mWorkerThread = PR_GetCurrentThread();
-  mWorkerLoop->AddDestructionObserver(this);
-=======
-  mMonitor = new RefCountedMonitor();
   mWorkerThread = GetCurrentSerialEventTarget();
   MOZ_ASSERT(mWorkerThread, "We should always be on a nsISerialEventTarget");
->>>>>>> 0aa061dd
   mListener->OnIPCChannelOpened();
 
   auto link = MakeUnique<ProcessLink>(this);
