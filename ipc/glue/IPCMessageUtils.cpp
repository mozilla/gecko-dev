--- conflicted
+++ resolved
@@ -18,11 +18,6 @@
   *aByteLength = length.value();
   return true;
 }
-
-<<<<<<< HEAD
-void WriteParams(Message* aMsg) {}
-
-bool ReadParams(const Message* aMsg, PickleIterator* aIter) { return true; }
 
 void ParamTraits<JSStructuredCloneData>::Write(Message* aMsg, const paramType& aParam) {
   MOZ_ASSERT(!(aParam.Size() % sizeof(uint64_t)));
@@ -94,6 +89,4 @@
   return true;
 }
 
-=======
->>>>>>> 0aa061dd
 }  // namespace IPC