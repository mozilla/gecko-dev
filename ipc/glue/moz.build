--- conflicted
+++ resolved
@@ -216,11 +216,8 @@
     "/dom/indexedDB",
     "/dom/storage",
     "/netwerk/base",
-<<<<<<< HEAD
-=======
     "/third_party/libwebrtc",
     "/third_party/libwebrtc/third_party/abseil-cpp",
->>>>>>> f8225b52
     "/xpcom/build",
 ]
 
