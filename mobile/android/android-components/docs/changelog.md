--- conflicted
+++ resolved
@@ -12,6 +12,8 @@
 * [Gecko](https://github.com/mozilla-mobile/android-components/blob/master/buildSrc/src/main/java/Gecko.kt)
 * [Configuration](https://github.com/mozilla-mobile/android-components/blob/master/buildSrc/src/main/java/Config.kt)
 
+* **feature-top-sites**
+  * Added `isDefault` to the top site entity, which allows application to specify a default top site that is added by the application. This is called through `TopSiteStorage.addTopSite`.
 
 # 39.0.0
 
@@ -55,19 +57,17 @@
 * **feature-media**
   * Muted media will not start the media service anymore, causing no media notification to be shown and no audio focus getting requested.
 
-<<<<<<< HEAD
 * **feature-fullscreen**
   * ⚠️ **This is a breaking change**: Added `viewportFitChanged` to support Android display cutouts.
 
   * **feature-qr**
     * Moved `AutoFitTextureView` from `support-base` to `feature-qr`.
-=======
+
 * **feature-session**
   * ⚠️ **This is a breaking change**: Added `viewportFitChanged` to `FullScreenFeature` for supporting Android display cutouts.
 
 * **feature-qr**
   * Moved `AutoFitTextureView` from `support-base` to `feature-qr`.
->>>>>>> dc32c161
 
 * **service-sync-logins**
   * Adds fun `LoginsStorage.getPotentialDupesIgnoringUsername` for fetching list of potential duplicate logins from the underlying storage layer, ignoring username.
@@ -86,9 +86,6 @@
 
 * **Developer ergonomics**
   * Improved autoPublication workflow. See https://mozac.org/contributing/testing-components-inside-app for updated documentation.
-
-* **feature-top-sites**
-  * Added `isDefault` to the top site entity, which allows application to specify a default top site that is added by the application. This is called through `TopSiteStorage.addTopSite`.
 
 # 38.0.0
 
