--- conflicted
+++ resolved
@@ -14,6 +14,10 @@
 
 * **browser-errorpages**
   * Added strings for "no network connection" error pages
+
+* **browser-menu**
+  * Replaced `BrowserMenuHighlightableItem.Highlight` with `BrowserMenuHighlight.HighPriority` to highlight a menu item with some background color. `Highlight` has been deprecated.
+  * Added `BrowserMenuHighlight.LowPriority` to highlight a menu item with a dot over the icon.
 
 # 23.0.0
 
@@ -58,17 +62,10 @@
       `.set()` (rather than `.add()`). This has been corrected, but it may result
       in changes in the sent data if using string list items longer than 20 bytes.
 
-<<<<<<< HEAD
-* **browser-menu**
-  * Replaced `BrowserMenuHighlightableItem.Highlight` with `BrowserMenuHighlight.HighPriority` to highlight a menu item with some background color. `Highlight` has been deprecated.
-  * Added `BrowserMenuHighlight.LowPriority` to highlight a menu item with a dot over the icon.
-
-=======
 * **support-base**
   * Deprecated `BackHandler` interface. Use the `UserInteractionHandler.onBackPressed` instead.
   * Added generic `UserInteractionHandler` interface for fragments, features and other components that want to handle user interactions such as ‘back’ or 'home' button presses.
       
->>>>>>> 7f3dc3d4
 # 22.0.0
 
 * [Commits](https://github.com/mozilla-mobile/android-components/compare/v22.0.0...master)
