/* This Source Code Form is subject to the terms of the Mozilla Public
 * License, v. 2.0. If a copy of the MPL was not distributed with this
 * file, You can obtain one at http://mozilla.org/MPL/2.0/. */

/**
 * This XPCOM component is loaded very early.
 * Be careful to lazy load dependencies as much as possible.
 *
 * It manages all the possible entry points for DevTools:
 * - Handles command line arguments like -jsconsole,
 * - Register all key shortcuts,
 * - Listen for "Web Developer" system menu opening, under "Tools",
 * - Inject the wrench icon in toolbar customization, which is used
 *   by the "Web Developer" list displayed in the hamburger menu,
 * - Register the JSON Viewer protocol handler.
 * - Inject the profiler recording button in toolbar customization.
 *
 * Only once any of these entry point is fired, this module ensures starting
 * core modules like 'devtools-browser.js' that hooks the browser windows
 * and ensure setting up tools.
 **/

"use strict";

const kDebuggerPrefs = [
  "devtools.debugger.remote-enabled",
  "devtools.chrome.enabled",
];

const DEVTOOLS_ENABLED_PREF = "devtools.enabled";
const DEVTOOLS_F12_DISABLED_PREF = "devtools.experiment.f12.shortcut_disabled";

const DEVTOOLS_POLICY_DISABLED_PREF = "devtools.policy.disabled";

const { XPCOMUtils } = ChromeUtils.import(
  "resource://gre/modules/XPCOMUtils.jsm"
);

ChromeUtils.defineModuleGetter(
  this,
  "Services",
  "resource://gre/modules/Services.jsm"
);
ChromeUtils.defineModuleGetter(
  this,
  "AppConstants",
  "resource://gre/modules/AppConstants.jsm"
);
ChromeUtils.defineModuleGetter(
  this,
  "CustomizableUI",
  "resource:///modules/CustomizableUI.jsm"
);
ChromeUtils.defineModuleGetter(
  this,
  "CustomizableWidgets",
  "resource:///modules/CustomizableWidgets.jsm"
);
ChromeUtils.defineModuleGetter(
  this,
  "PrivateBrowsingUtils",
  "resource://gre/modules/PrivateBrowsingUtils.jsm"
);
ChromeUtils.defineModuleGetter(
  this,
  "ProfilerMenuButton",
  "resource://devtools/client/performance-new/popup/menu-button.jsm.js"
);
ChromeUtils.defineModuleGetter(
  this,
  "WebChannel",
  "resource://gre/modules/WebChannel.jsm"
);
ChromeUtils.defineModuleGetter(
  this,
  "PanelMultiView",
  "resource:///modules/PanelMultiView.jsm"
);

const { require } = ChromeUtils.import("resource://devtools/shared/Loader.jsm");
const {
  ContentProcessListener,
} = require("devtools/server/actors/webconsole/listeners/content-process");

// We don't want to spend time initializing the full loader here so we create
// our own lazy require.
XPCOMUtils.defineLazyGetter(this, "Telemetry", function () {
  // eslint-disable-next-line no-shadow
  const Telemetry = require("devtools/client/shared/telemetry");

  return Telemetry;
});

XPCOMUtils.defineLazyGetter(this, "StartupBundle", function () {
  const url = "chrome://devtools-startup/locale/startup.properties";
  return Services.strings.createBundle(url);
});

XPCOMUtils.defineLazyGetter(this, "KeyShortcutsBundle", function () {
  const url = "chrome://devtools-startup/locale/key-shortcuts.properties";
  return Services.strings.createBundle(url);
});

const env = Cc["@mozilla.org/process/environment;1"].getService(
  Ci.nsIEnvironment
);

/**
 * Safely retrieve a localized DevTools key shortcut from KeyShortcutsBundle.
 * If the shortcut is not available, this will return null. Consumer code
 * should rely on this to skip unavailable shortcuts.
 *
 * Note that all shortcuts should always be available, but there is a notable
 * exception, which is why we have to do this. When a localization change is
 * uplifted to beta, language packs will not be updated immediately when the
 * updated beta is available.
 *
 * This means that language pack users might get a new Beta version but will not
 * have a language pack with the new strings yet.
 */
function getLocalizedKeyShortcut(id) {
  try {
    return KeyShortcutsBundle.GetStringFromName(id);
  } catch (e) {
    console.error("Failed to retrieve DevTools localized shortcut for id", id);
    return null;
  }
}

XPCOMUtils.defineLazyGetter(this, "KeyShortcuts", function () {
  const isMac = AppConstants.platform == "macosx";

  // Common modifier shared by most key shortcuts
  const modifiers = isMac ? "accel,alt" : "accel,shift";

  // List of all key shortcuts triggering installation UI
  // `id` should match tool's id from client/definitions.js
  const shortcuts = [
    // The following keys are also registered in /client/menus.js
    // And should be synced.

    // Both are toggling the toolbox on the last selected panel
    // or the default one.
    {
      id: "toggleToolbox",
      shortcut: getLocalizedKeyShortcut("toggleToolbox.commandkey"),
      modifiers,
    },
    // All locales are using F12
    {
      id: "toggleToolboxF12",
      shortcut: getLocalizedKeyShortcut("toggleToolboxF12.commandkey"),
      modifiers: "", // F12 is the only one without modifiers
    },
    // Open the Browser Toolbox
    {
      id: "browserToolbox",
      shortcut: getLocalizedKeyShortcut("browserToolbox.commandkey"),
      modifiers: "accel,alt,shift",
    },
    // Open the Browser Console
    {
      id: "browserConsole",
      shortcut: getLocalizedKeyShortcut("browserConsole.commandkey"),
      modifiers: "accel,shift",
    },
    // Toggle the Responsive Design Mode
    {
      id: "responsiveDesignMode",
      shortcut: getLocalizedKeyShortcut("responsiveDesignMode.commandkey"),
      modifiers,
    },
    // The following keys are also registered in /client/definitions.js
    // and should be synced.

    // Key for opening the Inspector
    {
      toolId: "inspector",
      shortcut: getLocalizedKeyShortcut("inspector.commandkey"),
      modifiers,
    },
    // Key for opening the Web Console
    {
      toolId: "webconsole",
      shortcut: getLocalizedKeyShortcut("webconsole.commandkey"),
      modifiers,
    },
    // Key for opening the Debugger
    {
      toolId: "jsdebugger",
      shortcut: getLocalizedKeyShortcut("jsdebugger.commandkey2"),
      modifiers,
    },
    // Key for opening the Network Monitor
    {
      toolId: "netmonitor",
      shortcut: getLocalizedKeyShortcut("netmonitor.commandkey"),
      modifiers,
    },
    // Key for opening the Style Editor
    {
      toolId: "styleeditor",
      shortcut: getLocalizedKeyShortcut("styleeditor.commandkey"),
      modifiers: "shift",
    },
    // Key for opening the Performance Panel
    {
      toolId: "performance",
      shortcut: getLocalizedKeyShortcut("performance.commandkey"),
      modifiers: "shift",
    },
    // Key for opening the Storage Panel
    {
      toolId: "storage",
      shortcut: getLocalizedKeyShortcut("storage.commandkey"),
      modifiers: "shift",
    },
    // Key for opening the DOM Panel
    {
      toolId: "dom",
      shortcut: getLocalizedKeyShortcut("dom.commandkey"),
      modifiers,
    },
    // Key for opening the Accessibility Panel
    {
      toolId: "accessibility",
      shortcut: getLocalizedKeyShortcut("accessibilityF12.commandkey"),
      modifiers: "shift",
    },
  ];

  if (isMac) {
    // Add the extra key command for macOS, so you can open the inspector with cmd+shift+C
    // like on Chrome DevTools.
    shortcuts.push({
      id: "inspectorMac",
      toolId: "inspector",
      shortcut: getLocalizedKeyShortcut("inspector.commandkey"),
      modifiers: "accel,shift",
    });
  }

  if (ProfilerMenuButton.isInNavbar()) {
    shortcuts.push(...getProfilerKeyShortcuts());
  }

  return shortcuts;
});

function getProfilerKeyShortcuts() {
  return [
    // Start/stop the profiler
    {
      id: "profilerStartStop",
      shortcut: getLocalizedKeyShortcut("profilerStartStop.commandkey"),
      modifiers: "control,shift",
    },
    // Capture a profile
    {
      id: "profilerCapture",
      shortcut: getLocalizedKeyShortcut("profilerCapture.commandkey"),
      modifiers: "control,shift",
    },
  ];
}

/**
 * Validate the URL that will be used for the WebChannel for the profiler.
 *
 * @param {string} targetUrl
 * @returns {string}
 */
function validateProfilerWebChannelUrl(targetUrl) {
  const frontEndUrl = "https://profiler.firefox.com";

  if (targetUrl !== frontEndUrl) {
    // The user can specify either localhost or deploy previews as well as
    // the official frontend URL for testing.
    if (
      // Allow a test URL.
      targetUrl === "http://example.com" ||
      // Allows the following:
      //   "http://localhost:4242"
      //   "http://localhost:4242/"
      //   "http://localhost:3"
      //   "http://localhost:334798455"
      /^http:\/\/localhost:\d+\/?$/.test(targetUrl) ||
      // Allows the following:
      //   "https://deploy-preview-1234--perf-html.netlify.com"
      //   "https://deploy-preview-1234--perf-html.netlify.com/"
      //   "https://deploy-preview-1234567--perf-html.netlify.app"
      //   "https://main--perf-html.netlify.app"
      /^https:\/\/(?:deploy-preview-\d+|main)--perf-html\.netlify\.(?:com|app)\/?$/.test(
        targetUrl
      )
    ) {
      // This URL is one of the allowed ones to be used for configuration.
      return targetUrl;
    }

    console.error(
      `The preference "devtools.performance.recording.ui-base-url" was set to a ` +
        "URL that is not allowed. No WebChannel messages will be sent between the " +
        `browser and that URL. Falling back to ${frontEndUrl}. Only localhost ` +
        "and deploy previews URLs are allowed.",
      targetUrl
    );
  }

  return frontEndUrl;
}

XPCOMUtils.defineLazyGetter(this, "ProfilerPopupBackground", function () {
  return ChromeUtils.import(
    "resource://devtools/client/performance-new/popup/background.jsm.js"
  );
});

function DevToolsStartup() {
  this.onEnabledPrefChanged = this.onEnabledPrefChanged.bind(this);
  this.onWindowReady = this.onWindowReady.bind(this);
  this.toggleProfilerKeyShortcuts = this.toggleProfilerKeyShortcuts.bind(this);
}

DevToolsStartup.prototype = {
  /**
   * Boolean flag to check if DevTools have been already initialized or not.
   * By initialized, we mean that its main modules are loaded.
   */
  initialized: false,

  /**
   * Boolean flag to check if the devtools initialization was already sent to telemetry.
   * We only want to record one devtools entry point per Firefox run, but we are not
   * interested in all the entry points.
   */
  recorded: false,

  get telemetry() {
    if (!this._telemetry) {
      this._telemetry = new Telemetry();
      this._telemetry.setEventRecordingEnabled(true);
    }
    return this._telemetry;
  },

  /**
   * Flag that indicates if the developer toggle was already added to customizableUI.
   */
  developerToggleCreated: false,

  recordingButtonCreated: false,

  /**
   * Flag that indicates if the profiler recording popup was already added to
   * customizableUI.
   */
  profilerRecordingButtonCreated: false,

  isDisabledByPolicy: function () {
    return Services.prefs.getBoolPref(DEVTOOLS_POLICY_DISABLED_PREF, false);
  },

  onConsoleAPICall: (message) => {
    console.log(...message.arguments);
  },

  handle: function (cmdLine) {
    const flags = this.readCommandLineFlags(cmdLine);

    // handle() can be called after browser startup (e.g. opening links from other apps).
    const isInitialLaunch =
      cmdLine.state == Ci.nsICommandLine.STATE_INITIAL_LAUNCH;
    if (isInitialLaunch) {
      // Enable devtools for all users on startup (onboarding experiment from Bug 1408969
      // is over).
      Services.prefs.setBoolPref(DEVTOOLS_ENABLED_PREF, true);

      // The F12 shortcut might be disabled to avoid accidental usage.
      // Users who are already considered as devtools users should not be
      // impacted.
      if (this.isDevToolsUser()) {
        Services.prefs.setBoolPref(DEVTOOLS_F12_DISABLED_PREF, false);
      }

      // Store devtoolsFlag to check it later in onWindowReady.
      this.devtoolsFlag = flags.devtools;

      /* eslint-disable mozilla/balanced-observers */
      // We are not expecting to remove those listeners until Firefox closes.

      // Only top level Firefox Windows fire a browser-delayed-startup-finished event
      Services.obs.addObserver(
        this.onWindowReady,
        "browser-delayed-startup-finished"
      );

      // Update menu items when devtools.enabled changes.
      Services.prefs.addObserver(
        DEVTOOLS_ENABLED_PREF,
        this.onEnabledPrefChanged
      );
      /* eslint-enable mozilla/balanced-observers */

      if (!this.isDisabledByPolicy()) {
        if (AppConstants.MOZ_DEV_EDITION) {
          // On DevEdition, the developer toggle is displayed by default in the navbar
          // area and should be created before the first paint.
          this.hookDeveloperToggle();
        }

        this.hookRecordingButton();
        this.hookProfilerRecordingButton();
      }
<<<<<<< HEAD

      if (isRunningTest()) {
        new ContentProcessListener(this);
      }

      // Update menu items when devtools.enabled changes.
      Services.prefs.addObserver(
        DEVTOOLS_ENABLED_PREF,
        this.onEnabledPrefChanged
      );
=======
>>>>>>> 0aa061dd
    }

    if (flags.console) {
      this.commandLine = true;
      this.handleConsoleFlag(cmdLine);
    }
    if (flags.debugger) {
      this.commandLine = true;
      const binaryPath =
        typeof flags.debugger == "string" ? flags.debugger : null;
      this.handleDebuggerFlag(cmdLine, binaryPath);
    }

    if (flags.devToolsServer) {
      this.handleDevToolsServerFlag(cmdLine, flags.devToolsServer);
    }
  },

  readCommandLineFlags(cmdLine) {
    // All command line flags are disabled if DevTools are disabled by policy.
    if (this.isDisabledByPolicy()) {
      return {
        console: false,
        debugger: false,
        devtools: false,
        devToolsServer: false,
      };
    }

    const console = cmdLine.handleFlag("jsconsole", false);
    const devtools = cmdLine.handleFlag("devtools", false);

    let devToolsServer;
    try {
      devToolsServer = cmdLine.handleFlagWithParam(
        "start-debugger-server",
        false
      );
    } catch (e) {
      // We get an error if the option is given but not followed by a value.
      // By catching and trying again, the value is effectively optional.
      devToolsServer = cmdLine.handleFlag("start-debugger-server", false);
    }

    let debuggerFlag;
    try {
      debuggerFlag = cmdLine.handleFlagWithParam("jsdebugger", false);
    } catch (e) {
      // We get an error if the option is given but not followed by a value.
      // By catching and trying again, the value is effectively optional.
      debuggerFlag = cmdLine.handleFlag("jsdebugger", false);
    }

    return { console, debugger: debuggerFlag, devtools, devToolsServer };
  },

  /**
   * Called when receiving the "browser-delayed-startup-finished" event for a new
   * top-level window.
   */
  onWindowReady(window) {
    if (this.isDisabledByPolicy()) {
      this.removeDevToolsMenus(window);
      return;
    }

    this.hookWindow(window);

    // This listener is called for all Firefox windows, but we want to execute some code
    // only once.
    if (!this._firstWindowReadyReceived) {
      this.onFirstWindowReady(window);
      this._firstWindowReadyReceived = true;
    }

    JsonView.initialize();
  },

  removeDevToolsMenus(window) {
    // This will hide the "Tools > Web Developer" menu.
    window.document
      .getElementById("webDeveloperMenu")
      .setAttribute("hidden", "true");
    // This will hide the "Web Developer" item in the hamburger menu.
    PanelMultiView.getViewNode(
      window.document,
      "appMenu-developer-button"
    ).setAttribute("hidden", "true");
  },

  onFirstWindowReady(window) {
    if (this.devtoolsFlag) {
      this.handleDevToolsFlag(window);

      // In the case of the --jsconsole and --jsdebugger command line parameters
      // there was no browser window when they were processed so we act on the
      // this.commandline flag instead.
      if (this.commandLine) {
        this.sendEntryPointTelemetry("CommandLine");
      }
    }
  },

  /**
   * Register listeners to all possible entry points for Developer Tools.
   * But instead of implementing the actual actions, defer to DevTools codebase.
   * In most cases, it only needs to call this.initDevTools which handles the rest.
   * We do that to prevent loading any DevTools module until the user intent to use them.
   */
  hookWindow(window) {
    // Key Shortcuts need to be added on all the created windows.
    this.hookKeyShortcuts(window);

    // In some situations (e.g. starting Firefox with --jsconsole) DevTools will be
    // initialized before the first browser-delayed-startup-finished event is received.
    // We use a dedicated flag because we still need to hook the developer toggle.
    this.hookDeveloperToggle();
    this.hookRecordingButton();
    this.hookProfilerRecordingButton();

    // The developer menu hook only needs to be added if devtools have not been
    // initialized yet.
    if (!this.initialized) {
      this.hookWebDeveloperMenu(window);
    }

    this.createDevToolsEnableMenuItem(window);
    this.updateDevToolsMenuItems(window);
  },

  /**
   * Dynamically register a wrench icon in the customization menu.
   * You can use this button by right clicking on Firefox toolbar
   * and dragging it from the customization panel to the toolbar.
   * (i.e. this isn't displayed by default to users!)
   *
   * _But_, the "Web Developer" entry in the hamburger menu (the menu with
   * 3 horizontal lines), is using this "developer-button" view to populate
   * its menu. So we have to register this button for the menu to work.
   *
   * Also, this menu duplicates its own entries from the "Web Developer"
   * menu in the system menu, under "Tools" main menu item. The system
   * menu is being hooked by "hookWebDeveloperMenu" which ends up calling
   * devtools/client/framework/browser-menus to create the items for real,
   * initDevTools, from onViewShowing is also calling browser-menu.
   */
  hookDeveloperToggle() {
    if (this.developerToggleCreated) {
      return;
    }

    const id = "developer-button";
    const widget = CustomizableUI.getWidget(id);
    if (widget && widget.provider == CustomizableUI.PROVIDER_API) {
      return;
    }
    const item = {
      id: id,
      type: "view",
      viewId: "PanelUI-developer",
      shortcutId: "key_toggleToolbox",
      tooltiptext: "developer-button.tooltiptext2",
      onViewShowing: (event) => {
        if (Services.prefs.getBoolPref(DEVTOOLS_ENABLED_PREF)) {
          // If DevTools are enabled, initialize DevTools to create all menuitems in the
          // system menu before trying to copy them.
          this.initDevTools("HamburgerMenu");
        }

        // Populate the subview with whatever menuitems are in the developer
        // menu. We skip menu elements, because the menu panel has no way
        // of dealing with those right now.
        const doc = event.target.ownerDocument;

        const menu = doc.getElementById("menuWebDeveloperPopup");

        const itemsToDisplay = [...menu.children];
        // Hardcode the addition of the "work offline" menuitem at the bottom:
        itemsToDisplay.push({
          localName: "menuseparator",
          getAttribute: () => {},
        });
        itemsToDisplay.push(doc.getElementById("goOfflineMenuitem"));

        const developerItems = PanelMultiView.getViewNode(
          doc,
          "PanelUI-developerItems"
        );
        CustomizableUI.clearSubview(developerItems);
        CustomizableUI.fillSubviewFromMenuItems(itemsToDisplay, developerItems);
      },
      onInit(anchor) {
        // Since onBeforeCreated already bails out when initialized, we can call
        // it right away.
        this.onBeforeCreated(anchor.ownerDocument);
      },
      onBeforeCreated: (doc) => {
        // The developer toggle needs the "key_toggleToolbox" <key> element.
        // In DEV EDITION, the toggle is added before 1st paint and hookKeyShortcuts() is
        // not called yet when CustomizableUI creates the widget.
        this.hookKeyShortcuts(doc.defaultView);

        if (PanelMultiView.getViewNode(doc, "PanelUI-developerItems")) {
          return;
        }
        const view = doc.createXULElement("panelview");
        view.id = "PanelUI-developerItems";
        const panel = doc.createXULElement("vbox");
        panel.setAttribute("class", "panel-subview-body");
        view.appendChild(panel);
        doc.getElementById("PanelUI-multiView").appendChild(view);
      },
    };
    CustomizableUI.createWidget(item);
    CustomizableWidgets.push(item);

    this.developerToggleCreated = true;
  },

  hookRecordingButton() {
    if (this.recordingButtonCreated) {
      return;
    }
    this.recordingButtonCreated = true;
    this.initializeRecordingWebChannel();

    createRecordingButton();
  },

  /**
   * Register the profiler recording button. This button will be available
   * in the customization palette for the Firefox toolbar. In addition, it can be
   * enabled from profiler.firefox.com.
   */
  hookProfilerRecordingButton() {
    if (this.profilerRecordingButtonCreated) {
      return;
    }
    const featureFlagPref = "devtools.performance.popup.feature-flag";
    const isPopupFeatureFlagEnabled = Services.prefs.getBoolPref(
      featureFlagPref
    );
    this.profilerRecordingButtonCreated = true;

    // Listen for messages from the front-end. This needs to happen even if the
    // button isn't enabled yet. This will allow the front-end to turn on the
    // popup for our users, regardless of if the feature is enabled by default.
    this.initializeProfilerWebChannel();

    if (isPopupFeatureFlagEnabled) {
      // Initialize the CustomizableUI widget.
      ProfilerMenuButton.initialize(this.toggleProfilerKeyShortcuts);
    } else {
      // The feature flag is not enabled, but watch for it to be enabled. If it is,
      // initialize everything.
      const enable = () => {
        ProfilerMenuButton.initialize(this.toggleProfilerKeyShortcuts);
        Services.prefs.removeObserver(featureFlagPref, enable);
      };
      Services.prefs.addObserver(featureFlagPref, enable);
    }
  },

  /**
   * Initialize the WebChannel for profiler.firefox.com. This function happens at
   * startup, so care should be taken to minimize its performance impact. The WebChannel
   * is a mechanism that is used to communicate between the browser, and front-end code.
   */
  initializeProfilerWebChannel() {
    let channel;

    // Register a channel for the URL in preferences. Also update the WebChannel if
    // the URL changes.
    const urlPref = "devtools.performance.recording.ui-base-url";

    // This method is only run once per Firefox instance, so it should not be
    // strictly necessary to remove observers here.
    // eslint-disable-next-line mozilla/balanced-observers
    Services.prefs.addObserver(urlPref, registerWebChannel);

    registerWebChannel();

    function registerWebChannel() {
      if (channel) {
        channel.stopListening();
      }

      const urlForWebChannel = Services.io.newURI(
        validateProfilerWebChannelUrl(Services.prefs.getStringPref(urlPref))
      );

      channel = new WebChannel("profiler.firefox.com", urlForWebChannel);

      channel.listen((id, message, target) => {
        // Defer loading the ProfilerPopupBackground script until it's absolutely needed,
        // as this code path gets loaded at startup.
        ProfilerPopupBackground.handleWebChannelMessage(
          channel,
          id,
          message,
          target
        );
      });
    }
  },

  initializeRecordingWebChannel() {
    const pageUrl = Services.prefs.getStringPref(
      "devtools.recordreplay.recordingsUrl"
    );
    const localUrl = "http://localhost:8080/view";

    registerWebChannel(pageUrl);
    registerWebChannel(localUrl);

    function registerWebChannel(url) {
      const urlForWebChannel = Services.io.newURI(url);
      const channel = new WebChannel("record-replay", urlForWebChannel);

      channel.listen((id, message) => {
        const { user } = message;
        saveRecordingUser(user);
      });
    }
  },
  /*
   * We listen to the "Web Developer" system menu, which is under "Tools" main item.
   * This menu item is hardcoded empty in Firefox UI. We listen for its opening to
   * populate it lazily. Loading main DevTools module is going to populate it.
   */
  hookWebDeveloperMenu(window) {
    const menu = window.document.getElementById("webDeveloperMenu");
    const onPopupShowing = () => {
      if (!Services.prefs.getBoolPref(DEVTOOLS_ENABLED_PREF)) {
        return;
      }
      menu.removeEventListener("popupshowing", onPopupShowing);
      this.initDevTools("SystemMenu");
    };
    menu.addEventListener("popupshowing", onPopupShowing);
  },

  /**
   * Create a new menu item to enable DevTools and insert it DevTools's submenu in the
   * System Menu.
   */
  createDevToolsEnableMenuItem(window) {
    const { document } = window;

    // Create the menu item.
    const item = document.createXULElement("menuitem");
    item.id = "enableDeveloperTools";
    item.setAttribute(
      "label",
      StartupBundle.GetStringFromName("enableDevTools.label")
    );
    item.setAttribute(
      "accesskey",
      StartupBundle.GetStringFromName("enableDevTools.accesskey")
    );

    // The menu item should open the install page for DevTools.
    item.addEventListener("command", () => {
      this.openInstallPage("SystemMenu");
    });

    // Insert the menu item in the DevTools submenu.
    const systemMenuItem = document.getElementById("menuWebDeveloperPopup");
    systemMenuItem.appendChild(item);
  },

  /**
   * Update the visibility the menu item to enable DevTools.
   */
  updateDevToolsMenuItems(window) {
    const item = window.document.getElementById("enableDeveloperTools");
    item.hidden = Services.prefs.getBoolPref(DEVTOOLS_ENABLED_PREF);
  },

  /**
   * Loop on all windows and update the hidden attribute of the "enable DevTools" menu
   * item.
   */
  onEnabledPrefChanged() {
    for (const window of Services.wm.getEnumerator("navigator:browser")) {
      if (window.gBrowserInit && window.gBrowserInit.delayedStartupFinished) {
        this.updateDevToolsMenuItems(window);
      }
    }
  },

  /**
   * Check if the user is a DevTools user by looking at our selfxss pref.
   * This preference is incremented everytime the console is used (up to 5).
   *
   * @return {Boolean} true if the user can be considered as a devtools user.
   */
  isDevToolsUser() {
    const selfXssCount = Services.prefs.getIntPref("devtools.selfxss.count", 0);
    return selfXssCount > 0;
  },

  hookKeyShortcuts(window) {
    const doc = window.document;

    // hookKeyShortcuts can be called both from hookWindow and from the developer toggle
    // onBeforeCreated. Make sure shortcuts are only added once per window.
    if (doc.getElementById("devtoolsKeyset")) {
      return;
    }

    const keyset = doc.createXULElement("keyset");
    keyset.setAttribute("id", "devtoolsKeyset");

    this.attachKeys(doc, KeyShortcuts, keyset);

    // Appending a <key> element is not always enough. The <keyset> needs
    // to be detached and reattached to make sure the <key> is taken into
    // account (see bug 832984).
    const mainKeyset = doc.getElementById("mainKeyset");
    mainKeyset.parentNode.insertBefore(keyset, mainKeyset);
  },

  /**
   * This method attaches on the key elements to the devtools keyset.
   */
  attachKeys(doc, keyShortcuts, keyset = doc.getElementById("devtoolsKeyset")) {
    const window = doc.defaultView;
    for (const key of keyShortcuts) {
      if (!key.shortcut) {
        // Shortcuts might be missing when a user relies on a language packs
        // which is missing a recently uplifted shortcut. Language packs are
        // typically updated a few days after a code uplift.
        continue;
      }
      const xulKey = this.createKey(doc, key, () => this.onKey(window, key));
      keyset.appendChild(xulKey);
    }
  },

  /**
   * This method removes keys from the devtools keyset.
   */
  removeKeys(doc, keyShortcuts) {
    for (const key of keyShortcuts) {
      const keyElement = doc.getElementById(this.getKeyElementId(key));
      if (keyElement) {
        keyElement.remove();
      }
    }
  },

  /**
   * We only want to have the keyboard shortcuts active when the menu button is on.
   * This function either adds or removes the elements.
   * @param {boolean} isEnabled
   */
  toggleProfilerKeyShortcuts(isEnabled) {
    const profilerKeyShortcuts = getProfilerKeyShortcuts();
    for (const { document } of Services.wm.getEnumerator(null)) {
      const devtoolsKeyset = document.getElementById("devtoolsKeyset");
      const mainKeyset = document.getElementById("mainKeyset");

      if (!devtoolsKeyset || !mainKeyset) {
        // There may not be devtools keyset on this window.
        continue;
      }

      const areProfilerKeysPresent = !!document.getElementById(
        "key_profilerStartStop"
      );
      if (isEnabled === areProfilerKeysPresent) {
        // Don't double add or double remove the shortcuts.
        continue;
      }
      if (isEnabled) {
        this.attachKeys(document, profilerKeyShortcuts);
      } else {
        this.removeKeys(document, profilerKeyShortcuts);
      }
      // Appending a <key> element is not always enough. The <keyset> needs
      // to be detached and reattached to make sure the <key> is taken into
      // account (see bug 832984).
      mainKeyset.parentNode.insertBefore(devtoolsKeyset, mainKeyset);
    }
  },

  async onKey(window, key) {
    try {
      // The profiler doesn't care if DevTools is loaded, so provide a quick check
      // first to bail out of checking if DevTools is available.
      switch (key.id) {
        case "profilerStartStop": {
          ProfilerPopupBackground.toggleProfiler("aboutprofiling");
          return;
        }
        case "profilerCapture": {
          ProfilerPopupBackground.captureProfile("aboutprofiling");
          return;
        }
      }
      if (!Services.prefs.getBoolPref(DEVTOOLS_ENABLED_PREF)) {
        const id = key.toolId || key.id;
        this.openInstallPage("KeyShortcut", id);
      } else {
        // Record the timing at which this event started in order to compute later in
        // gDevTools.showToolbox, the complete time it takes to open the toolbox.
        // i.e. especially take `initDevTools` into account.
        const startTime = Cu.now();
        const require = this.initDevTools("KeyShortcut", key);
        const {
          gDevToolsBrowser,
        } = require("devtools/client/framework/devtools-browser");
        await gDevToolsBrowser.onKeyShortcut(window, key, startTime);
      }
    } catch (e) {
      console.error(`Exception while trigerring key ${key}: ${e}\n${e.stack}`);
    }
  },

  getKeyElementId({ id, toolId }) {
    return "key_" + (id || toolId);
  },

  // Create a <xul:key> DOM Element
  createKey(doc, key, oncommand) {
    const { shortcut, modifiers: mod } = key;
    const k = doc.createXULElement("key");
    k.id = this.getKeyElementId(key);

    if (shortcut.startsWith("VK_")) {
      k.setAttribute("keycode", shortcut);
      if (shortcut.match(/^VK_\d$/)) {
        // Add the event keydown attribute to ensure that shortcuts work for combinations
        // such as ctrl shift 1.
        k.setAttribute("event", "keydown");
      }
    } else {
      k.setAttribute("key", shortcut);
    }

    if (mod) {
      k.setAttribute("modifiers", mod);
    }

    // Bug 371900: command event is fired only if "oncommand" attribute is set.
    k.setAttribute("oncommand", ";");
    k.addEventListener("command", oncommand);

    return k;
  },

  initDevTools: function (reason, key = "") {
    // If an entry point is fired and tools are not enabled open the installation page
    if (!Services.prefs.getBoolPref(DEVTOOLS_ENABLED_PREF)) {
      this.openInstallPage(reason);
      return null;
    }

    // In the case of the --jsconsole and --jsdebugger command line parameters
    // there is no browser window yet so we don't send any telemetry yet.
    if (reason !== "CommandLine") {
      this.sendEntryPointTelemetry(reason, key);
    }

    this.initialized = true;
    const { require } = ChromeUtils.import(
      "resource://devtools/shared/Loader.jsm"
    );
    // Ensure loading main devtools module that hooks up into browser UI
    // and initialize all devtools machinery.
    require("devtools/client/framework/devtools-browser");
    return require;
  },

  /**
   * Open about:devtools to start the onboarding flow.
   *
   * @param {String} reason
   *        One of "KeyShortcut", "SystemMenu", "HamburgerMenu", "ContextMenu",
   *        "CommandLine".
   * @param {String} keyId
   *        Optional. If the onboarding flow was triggered by a keyboard shortcut, pass
   *        the shortcut key id (or toolId) to about:devtools.
   */
  openInstallPage: function (reason, keyId) {
    // If DevTools are completely disabled, bail out here as this might be called directly
    // from other files.
    if (this.isDisabledByPolicy()) {
      return;
    }

    const { gBrowser } = Services.wm.getMostRecentWindow("navigator:browser");

    // Focus about:devtools tab if there is already one opened in the current window.
    for (const tab of gBrowser.tabs) {
      const browser = tab.linkedBrowser;
      // browser.documentURI might be undefined if the browser tab is still loading.
      const location = browser.documentURI ? browser.documentURI.spec : "";
      if (
        location.startsWith("about:devtools") &&
        !location.startsWith("about:devtools-toolbox")
      ) {
        // Focus the existing about:devtools tab and bail out.
        gBrowser.selectedTab = tab;
        return;
      }
    }

    let url = "about:devtools";

    const params = [];
    if (reason) {
      params.push("reason=" + encodeURIComponent(reason));
    }

    const selectedBrowser = gBrowser.selectedBrowser;
    if (selectedBrowser) {
      params.push("tabid=" + selectedBrowser.outerWindowID);
    }

    if (keyId) {
      params.push("keyid=" + keyId);
    }

    if (params.length > 0) {
      url += "?" + params.join("&");
    }

    // Set relatedToCurrent: true to open the tab next to the current one.
    gBrowser.selectedTab = gBrowser.addTrustedTab(url, {
      relatedToCurrent: true,
    });
  },

  handleConsoleFlag: function (cmdLine) {
    const window = Services.wm.getMostRecentWindow("devtools:webconsole");
    if (!window) {
      const require = this.initDevTools("CommandLine");
      const {
        BrowserConsoleManager,
      } = require("devtools/client/webconsole/browser-console-manager");
      BrowserConsoleManager.toggleBrowserConsole().catch(console.error);
    } else {
      // the Browser Console was already open
      window.focus();
    }

    if (cmdLine.state == Ci.nsICommandLine.STATE_REMOTE_AUTO) {
      cmdLine.preventDefault = true;
    }
  },

  // Open the toolbox on the selected tab once the browser starts up.
  handleDevToolsFlag: async function (window) {
    const require = this.initDevTools("CommandLine");
    const { gDevTools } = require("devtools/client/framework/devtools");
    const { TargetFactory } = require("devtools/client/framework/target");
    const target = await TargetFactory.forTab(window.gBrowser.selectedTab);
    gDevTools.showToolbox(target);
  },

  _isRemoteDebuggingEnabled() {
    let remoteDebuggingEnabled = false;
    try {
      remoteDebuggingEnabled = kDebuggerPrefs.every((pref) => {
        return Services.prefs.getBoolPref(pref);
      });
    } catch (ex) {
      console.error(ex);
      return false;
    }
    if (!remoteDebuggingEnabled) {
      const errorMsg =
        "Could not run chrome debugger! You need the following " +
        "prefs to be set to true: " +
        kDebuggerPrefs.join(", ");
      console.error(new Error(errorMsg));
      // Dump as well, as we're doing this from a commandline, make sure people
      // don't miss it:
      dump(errorMsg + "\n");
    }
    return remoteDebuggingEnabled;
  },

  handleDebuggerFlag: function (cmdLine, binaryPath) {
    if (!this._isRemoteDebuggingEnabled()) {
      return;
    }

    let devtoolsThreadResumed = false;
    const pauseOnStartup = cmdLine.handleFlag("wait-for-jsdebugger", false);
    if (pauseOnStartup) {
      const observe = function (subject, topic, data) {
        devtoolsThreadResumed = true;
        Services.obs.removeObserver(observe, "devtools-thread-resumed");
      };
      Services.obs.addObserver(observe, "devtools-thread-resumed");
    }

    const { BrowserToolboxLauncher } = ChromeUtils.import(
      "resource://devtools/client/framework/browser-toolbox/Launcher.jsm"
    );
    BrowserToolboxLauncher.init(null, null, null, binaryPath);

    if (pauseOnStartup) {
      // Spin the event loop until the debugger connects.
      const tm = Cc["@mozilla.org/thread-manager;1"].getService();
      tm.spinEventLoopUntil(() => {
        return devtoolsThreadResumed;
      });
    }

    if (cmdLine.state == Ci.nsICommandLine.STATE_REMOTE_AUTO) {
      cmdLine.preventDefault = true;
    }
  },

  /**
   * Handle the --start-debugger-server command line flag. The options are:
   * --start-debugger-server
   *   The portOrPath parameter is boolean true in this case. Reads and uses the defaults
   *   from devtools.debugger.remote-port and devtools.debugger.remote-websocket prefs.
   *   The default values of these prefs are port 6000, WebSocket disabled.
   *
   * --start-debugger-server 6789
   *   Start the non-WebSocket server on port 6789.
   *
   * --start-debugger-server /path/to/filename
   *   Start the server on a Unix domain socket.
   *
   * --start-debugger-server ws:6789
   *   Start the WebSocket server on port 6789.
   *
   * --start-debugger-server ws:
   *   Start the WebSocket server on the default port (taken from d.d.remote-port)
   */
  handleDevToolsServerFlag: function (cmdLine, portOrPath) {
    if (!this._isRemoteDebuggingEnabled()) {
      return;
    }

    let webSocket = false;
    const defaultPort = Services.prefs.getIntPref(
      "devtools.debugger.remote-port"
    );
    if (portOrPath === true) {
      // Default to pref values if no values given on command line
      webSocket = Services.prefs.getBoolPref(
        "devtools.debugger.remote-websocket"
      );
      portOrPath = defaultPort;
    } else if (portOrPath.startsWith("ws:")) {
      webSocket = true;
      const port = portOrPath.slice(3);
      portOrPath = Number(port) ? port : defaultPort;
    }

    const { DevToolsLoader } = ChromeUtils.import(
      "resource://devtools/shared/Loader.jsm"
    );

    try {
      // Create a separate loader instance, so that we can be sure to receive
      // a separate instance of the DebuggingServer from the rest of the
      // devtools.  This allows us to safely use the tools against even the
      // actors and DebuggingServer itself, especially since we can mark
      // serverLoader as invisible to the debugger (unlike the usual loader
      // settings).
      const serverLoader = new DevToolsLoader({
        invisibleToDebugger: true,
      });
      const { DevToolsServer: devToolsServer } = serverLoader.require(
        "devtools/server/devtools-server"
      );
      const { SocketListener } = serverLoader.require(
        "devtools/shared/security/socket"
      );
      devToolsServer.init();
      devToolsServer.registerAllActors();
      devToolsServer.allowChromeProcess = true;
      const socketOptions = { portOrPath, webSocket };

      const listener = new SocketListener(devToolsServer, socketOptions);
      listener.open();
      dump("Started devtools server on " + portOrPath + "\n");
    } catch (e) {
      dump("Unable to start devtools server on " + portOrPath + ": " + e);
    }

    if (cmdLine.state == Ci.nsICommandLine.STATE_REMOTE_AUTO) {
      cmdLine.preventDefault = true;
    }
  },

  /**
   * Send entry point telemetry explaining how the devtools were launched. This
   * functionality also lives inside `devtools/client/framework/browser-menus.js`
   * because this codepath is only used the first time a toolbox is opened for a
   * tab.
   *
   * @param {String} reason
   *        One of "KeyShortcut", "SystemMenu", "HamburgerMenu", "ContextMenu",
   *        "CommandLine".
   * @param {String} key
   *        The key used by a key shortcut.
   */
  sendEntryPointTelemetry(reason, key = "") {
    if (!reason) {
      return;
    }

    let keys = "";

    if (reason === "KeyShortcut") {
      let { modifiers, shortcut } = key;

      modifiers = modifiers.replace(",", "+");

      if (shortcut.startsWith("VK_")) {
        shortcut = shortcut.substr(3);
      }

      keys = `${modifiers}+${shortcut}`;
    }

    const window = Services.wm.getMostRecentWindow("navigator:browser");

    this.telemetry.addEventProperty(
      window,
      "open",
      "tools",
      null,
      "shortcut",
      keys
    );
    this.telemetry.addEventProperty(
      window,
      "open",
      "tools",
      null,
      "entrypoint",
      reason
    );

    if (this.recorded) {
      return;
    }

    // Only save the first call for each firefox run as next call
    // won't necessarely start the tool. For example key shortcuts may
    // only change the currently selected tool.
    try {
      this.telemetry.getHistogramById("DEVTOOLS_ENTRY_POINT").add(reason);
    } catch (e) {
      dump("DevTools telemetry entry point failed: " + e + "\n");
    }
    this.recorded = true;
  },

  // Used by tests and the toolbox to register the same key shortcuts in toolboxes loaded
  // in a window window.
  get KeyShortcuts() {
    return KeyShortcuts;
  },
  get wrappedJSObject() {
    return this;
  },

  /* eslint-disable max-len */
  helpInfo:
    "  --jsconsole        Open the Browser Console.\n" +
    "  --jsdebugger [<path>] Open the Browser Toolbox. Defaults to the local build\n" +
    "                     but can be overridden by a firefox path.\n" +
    "  --wait-for-jsdebugger Spin event loop until JS debugger connects.\n" +
    "                     Enables debugging (some) application startup code paths.\n" +
    "                     Only has an effect when `--jsdebugger` is also supplied.\n" +
    "  --devtools         Open DevTools on initial load.\n" +
    "  --start-debugger-server [ws:][ <port> | <path> ] Start the devtools server on\n" +
    "                     a TCP port or Unix domain socket path. Defaults to TCP port\n" +
    "                     6000. Use WebSocket protocol if ws: prefix is specified.\n",
  /* eslint-disable max-len */

  classID: Components.ID("{9e9a9283-0ce9-4e4a-8f1c-ba129a032c32}"),
  QueryInterface: ChromeUtils.generateQI(["nsICommandLineHandler"]),
};

/**
 * Singleton object that represents the JSON View in-content tool.
 * It has the same lifetime as the browser.
 */
const JsonView = {
  initialized: false,

  initialize: function () {
    // Prevent loading the frame script multiple times if we call this more than once.
    if (this.initialized) {
      return;
    }
    this.initialized = true;

    // Register for messages coming from the child process.
    // This is never removed as there is no particular need to unregister
    // it during shutdown.
    Services.mm.addMessageListener("devtools:jsonview:save", this.onSave);
  },

  // Message handlers for events from child processes

  /**
   * Save JSON to a file needs to be implemented here
   * in the parent process.
   */
  onSave: function (message) {
    const browser = message.target;
    const chrome = browser.ownerGlobal;
    if (message.data === null) {
      // Save original contents
      chrome.saveBrowser(browser);
    } else {
      if (
        !message.data.startsWith("blob:null") ||
        !browser.contentPrincipal.isNullPrincipal
      ) {
        Cu.reportError("Got invalid request to save JSON data");
        return;
      }
      // The following code emulates saveBrowser, but:
      // - Uses the given blob URL containing the custom contents to save.
      // - Obtains the file name from the URL of the document, not the blob.
      // - avoids passing the document and explicitly passes system principal.
      //   We have a blob created by a null principal to save, and the null
      //   principal is from the child. Null principals don't survive crossing
      //   over IPC, so there's no other principal that'll work.
      const persistable = browser.frameLoader;
      persistable.startPersistence(null, {
        onDocumentReady(doc) {
          const uri = chrome.makeURI(doc.documentURI, doc.characterSet);
          const filename = chrome.getDefaultFileName(undefined, uri, doc, null);
          chrome.internalSave(
            message.data,
            null,
            filename,
            null,
            doc.contentType,
            false /* bypass cache */,
            null /* filepicker title key */,
            null /* file chosen */,
            null /* referrer */,
            null /* initiating document */,
            false /* don't skip prompt for a location */,
            null /* cache key */,
            PrivateBrowsingUtils.isBrowserPrivate(
              browser
            ) /* private browsing ? */,
            Services.scriptSecurityManager.getSystemPrincipal()
          );
        },
        onError(status) {
          throw new Error("JSON Viewer's onSave failed in startPersistence");
        },
      });
    }
  },
};

var EXPORTED_SYMBOLS = ["DevToolsStartup", "validateProfilerWebChannelUrl"];

// Record Replay stuff.

const { setTimeout, setInterval } = ChromeUtils.import(
  "resource://gre/modules/Timer.jsm"
);
const { OS } = ChromeUtils.import("resource://gre/modules/osfile.jsm");

XPCOMUtils.defineLazyModuleGetters(this, {
  E10SUtils: "resource://gre/modules/E10SUtils.jsm",
});

function recordReplayLog(text) {
  dump(`${text}\n`);
}

ChromeUtils.recordReplayLog = recordReplayLog;

function isLoggedIn() {
  const userPref = Services.prefs.getStringPref("devtools.recordreplay.user");
  if (userPref == "") {
    return;
  }
  const user = JSON.parse(userPref);

  // Older versions of Replay did not store the raw object from Auth0 and
  // instead stored backend DB user info, so we need to explicitly look for
  // "sub", not just any parsed object.
  return user == "" ? null : !!user?.sub;
}

async function saveRecordingUser(user) {
  if (!user) {
    Services.prefs.setStringPref("devtools.recordreplay.user", "");
    return;
  }

  Services.prefs.setStringPref(
    "devtools.recordreplay.user",
    JSON.stringify(user)
  );
}

function createRecordingButton() {
  runTestScript();

  let item = {
    id: "record-button",
    type: "button",
    tooltiptext: "record-button.tooltiptext2",
    onClick() {
      if (ChromeUtils.getCloudReplayStatus() || !gHasRecordingDriver) {
        return;
      }

      const { gBrowser } = Services.wm.getMostRecentWindow("navigator:browser");
      const recording = gBrowser.selectedBrowser.hasAttribute(
        "recordExecution"
      );

      if (recording) {
        reloadAndStopRecordingTab(gBrowser);
      } else {
        reloadAndRecordTab(gBrowser);
      }
    },
    onCreated(node) {
      function selectedBrowserHasAttribute(attr) {
        try {
          return node.ownerDocument.defaultView.gBrowser.selectedBrowser.hasAttribute(
            attr
          );
        } catch (e) {
          return false;
        }
      }

      node.refreshStatus = () => {
        const recording = selectedBrowserHasAttribute("recordExecution");

        if (recording) {
          node.classList.add("recording");
        } else {
          node.classList.remove("recording");
        }

        if (!isAuthenticationEnabled() || isLoggedIn() || isRunningTest()) {
          node.classList.remove("hidden");
        } else {
          node.classList.add("hidden");
        }

        const status = ChromeUtils.getCloudReplayStatus();
        let tooltip = status;
        if (status) {
          node.disabled = true;
        } else if (!gHasRecordingDriver) {
          node.disabled = true;
          tooltip = "missingDriver.label";
        } else if (recording) {
          node.disabled = false;
          tooltip = "stopRecording.label";
        } else {
          node.disabled = false;
          tooltip = "startRecording.label";
        }

        const text = StartupBundle.GetStringFromName(tooltip);
        node.setAttribute("tooltiptext", text);
      };
      node.refreshStatus();

      Services.prefs.addObserver("devtools.recordreplay.user", () => {
        node.refreshStatus();
      });
    },
  };
  CustomizableUI.createWidget(item);
  CustomizableWidgets.push(item);

  item = {
    id: "cloud-recordings-button",
    type: "button",
    tooltiptext: "cloud-recordings-button.tooltiptext2",
    onClick: viewRecordings,
  };
  CustomizableUI.createWidget(item);
  CustomizableWidgets.push(item);

  item = {
    id: "replay-signin-button",
    type: "button",
    tooltiptext: "replay-signin-button.tooltiptext2",
    onClick() {
      const { gBrowser } = Services.wm.getMostRecentWindow("navigator:browser");
      const triggeringPrincipal = Services.scriptSecurityManager.getSystemPrincipal();
      gBrowser.loadURI("https://replay.io/view", { triggeringPrincipal });
    },
    onCreated(node) {
      node.refreshStatus = () => {
        if (!isAuthenticationEnabled() || isLoggedIn() || isRunningTest()) {
          node.classList.add("hidden");
        } else {
          node.classList.remove("hidden");
        }
      };
      node.refreshStatus();

      Services.prefs.addObserver("devtools.recordreplay.user", () => {
        node.refreshStatus();
      });
    },
  };
  CustomizableUI.createWidget(item);
  CustomizableWidgets.push(item);

  let cloudStatusUpdatedCallback;

  ChromeUtils.setCloudReplayStatusCallback((status, progress, max) => {
    dump(`CloudReplayStatus ${status}\n`);
    refreshAllRecordingButtons();
    if (cloudStatusUpdatedCallback) {
      cloudStatusUpdatedCallback(status);
    }
  });
}

function refreshAllRecordingButtons() {
  try {
    for (const w of Services.wm.getEnumerator("navigator:browser")) {
      const node = w.document.getElementById("record-button");
      if (node) {
        node.refreshStatus();
      }
    }
  } catch (e) {}
}

// When state changes which affects the recording buttons, we try to update the
// buttons immediately, but make sure that the recording button state does not
// get out of sync with the display state of the button.
setInterval(refreshAllRecordingButtons, 2000);

function isRunningTest() {
  return !!env.get("RECORD_REPLAY_TEST_SCRIPT");
}

async function runTestScript() {
  const script = env.get("RECORD_REPLAY_TEST_SCRIPT");
  if (!script) {
    return;
  }

  const contents = await OS.File.read(script);
  const text = new TextDecoder("utf-8").decode(contents);
  eval(text);
}

function getDispatchServer(url) {
  const env = Cc["@mozilla.org/process/environment;1"].getService(
    Ci.nsIEnvironment
  );
  const address = env.get("RECORD_REPLAY_SERVER");
  if (address) {
    return address;
  }
  return Services.prefs.getStringPref("devtools.recordreplay.cloudServer");
}

const DriverName = "macOS-recordreplay.so";
const DriverJSON = "macOS-recordreplay.json";

function driverFile() {
  const file = Services.dirsvc.get("UAppData", Ci.nsIFile);
  file.append(DriverName);
  return file;
}

function driverJSONFile() {
  const file = Services.dirsvc.get("UAppData", Ci.nsIFile);
  file.append(DriverJSON);
  return file;
}

async function fetchURL(url) {
  const response = await fetch(url);
  if (response.status < 200 || response.status >= 300) {
    console.error("Error fetching URL", url, response);
    return null;
  }
  return response;
}

let gHasRecordingDriver;

async function updateRecordingDriver() {
  try {
    fetch;
  } catch (e) {
    dump(`updateRecordingDriver: fetch() not in scope, waiting...\n`);
    setTimeout(updateRecordingDriver, 100);
    return;
  }

  let downloadURL;
  try {
    downloadURL = Services.prefs.getStringPref(
      "devtools.recordreplay.driverDownloads"
    );
  } catch (e) {
    downloadURL = "https://replay.io/downloads";
  }

  try {
    const driver = driverFile();
    const json = driverJSONFile();

    dump(`updateRecordingDriver Starting... [Driver ${driver.path}]\n`);

    if (driver.exists() && !gHasRecordingDriver) {
      gHasRecordingDriver = true;
      refreshAllRecordingButtons();
    }

    // If we have already downloaded the driver, redownload the server JSON
    // (much smaller than the driver itself) to see if anything has changed.
    if (json.exists() && driver.exists()) {
      const response = await fetchURL(`${downloadURL}/${DriverJSON}`);
      if (!response) {
        dump(`updateRecordingDriver JSONFetchFailed\n`);
        return;
      }
      const serverJSON = JSON.parse(await response.text());

      const file = await OS.File.read(json.path);
      const currentJSON = JSON.parse(new TextDecoder("utf-8").decode(file));

      if (serverJSON.version == currentJSON.version) {
        // We've already downloaded the latest driver.
        dump(`updateRecordingDriver AlreadyOnLatestVersion\n`);
        return;
      }
    }

    const jsonResponse = await fetchURL(`${downloadURL}/${DriverJSON}`);
    if (!jsonResponse) {
      dump(`updateRecordingDriver UpdateNeeded JSONFetchFailed\n`);
      return;
    }
    OS.File.writeAtomic(json.path, await jsonResponse.text());

    const driverResponse = await fetchURL(`${downloadURL}/${DriverName}`);
    if (!driverResponse) {
      dump(`updateRecordingDriver UpdateNeeded DriverFetchFailed\n`);
      return;
    }
    OS.File.writeAtomic(driver.path, await driverResponse.arrayBuffer(), {
      // Write to a temporary path before renaming the result, so that any
      // recording processes hopefully won't try to load partial binaries
      // (they will keep trying if the load fails, though).
      tmpPath: driver.path + ".tmp",

      // Strip quarantine flag from the downloaded file. Even though this is
      // an update to the browser itself, macOS will still quarantine it and
      // prevent it from being loaded into recording processes.
      noQuarantine: true,
    });

    if (!gHasRecordingDriver) {
      gHasRecordingDriver = true;
      refreshAllRecordingButtons();
    }

    dump(`updateRecordingDriver Updated\n`);
  } catch (e) {
    dump(`updateRecordingDriver Exception ${e}\n`);
  }
}

// We check to see if there is a new recording driver every time the browser
// starts up, and periodically after that.
setTimeout(updateRecordingDriver, 0);
setInterval(updateRecordingDriver, 1000 * 60 * 20);

function reloadAndRecordTab(gBrowser) {
  let url = gBrowser.currentURI.spec;

  // Set the driver path for use in the recording process, if it isn't already set.
  if (!env.get("RECORD_REPLAY_DRIVER")) {
    env.set("RECORD_REPLAY_DRIVER", driverFile().path);
  }

  // Don't preprocess recordings if we will be submitting them for testing.
  try {
    if (
      Services.prefs.getBoolPref("devtools.recordreplay.submitTestRecordings")
    ) {
      env.set("RECORD_REPLAY_DONT_PROCESS_RECORDINGS", "1");
    }
  } catch (e) {}

  // The recording process uses this env var when printing out the recording ID.
  env.set("RECORD_REPLAY_URL", url);

  let remoteType = E10SUtils.getRemoteTypeForURI(
    url,
    /* aMultiProcess */ true,
    /* aRemoteSubframes */ false,
    /* aPreferredRemoteType */ undefined,
    /* aCurrentUri */ null
  );
  if (
    remoteType != E10SUtils.WEB_REMOTE_TYPE &&
    remoteType != E10SUtils.FILE_REMOTE_TYPE
  ) {
    url = "about:blank";
    remoteType = E10SUtils.WEB_REMOTE_TYPE;
  }

  gBrowser.updateBrowserRemoteness(gBrowser.selectedBrowser, {
    recordExecution: getDispatchServer(url),
    newFrameloader: true,
    remoteType,
  });

  gBrowser.loadURI(url, {
    triggeringPrincipal: gBrowser.selectedBrowser.contentPrincipal,
  });
}

let gFinishedRecordingWaiter;

Services.ppmm.addMessageListener("RecordingFinished", {
  receiveMessage() {
    if (gFinishedRecordingWaiter) {
      gFinishedRecordingWaiter(true);
    }
  },
});

Services.ppmm.addMessageListener("RecordingUnusable", {
  receiveMessage(msg) {
    if (gFinishedRecordingWaiter) {
      gFinishedRecordingWaiter(false);
    }
    const { why } = msg.data;
    const { gBrowser } = Services.wm.getMostRecentWindow("navigator:browser");
    gBrowser.updateBrowserRemoteness(gBrowser.selectedBrowser, {
      recordExecution: undefined,
      newFrameloader: true,
      remoteType: E10SUtils.WEB_REMOTE_TYPE,
    });
    const triggeringPrincipal = Services.scriptSecurityManager.getSystemPrincipal();
    gBrowser.loadURI(`about:replay?error=${why}`, { triggeringPrincipal });
  },
});

function waitForFinishedRecording() {
  return new Promise((resolve) => (gFinishedRecordingWaiter = resolve));
}

let gSavedRecordingWaiter;

Services.ppmm.addMessageListener("RecordingSaved", {
  receiveMessage(msg) {
    if (gSavedRecordingWaiter) {
      gSavedRecordingWaiter(msg.data);
    }
  },
});

function waitForSavedRecording() {
  return new Promise((resolve) => (gSavedRecordingWaiter = resolve));
}

async function reloadAndStopRecordingTab(gBrowser) {
  const remoteTab = gBrowser.selectedTab.linkedBrowser.frameLoader.remoteTab;
  if (!remoteTab || !remoteTab.finishRecording()) {
    return;
  }

  recordReplayLog(`WaitForFinishedRecording`);
  const success = await waitForFinishedRecording();
  if (!success) {
    // The recording is unusable, so redirecting will be handled there.
    return;
  }

  const oldURL = gBrowser.currentURI.spec;
  const urlLoadOpts = {
    triggeringPrincipal: Services.scriptSecurityManager.getSystemPrincipal(),
    oldRecordedURL: oldURL,
  };
  gBrowser.updateBrowserRemoteness(gBrowser.selectedBrowser, {
    recordExecution: undefined,
    newFrameloader: true,
    remoteType: E10SUtils.WEB_REMOTE_TYPE,
  });

  // The recording has finished, so we need to navigate somewhere or else
  // the user will be shown the tab-crash page while we wait for the recording
  // to finish saving.
  gBrowser.loadURI(`about:blank`, urlLoadOpts);

  recordReplayLog(`WaitForSavedRecording`);
  const recordingId = (await waitForSavedRecording()).id;

  // When the submitTestRecordings pref is set we don't load the viewer,
  // but show a simple page that the recording was submitted, to make things
  // simpler for QA and provide feedback that the pref was set correctly.
  if (
    Services.prefs.getBoolPref("devtools.recordreplay.submitTestRecordings")
  ) {
    fetch(`https://test-inbox.replay.io/${recordingId}:${oldURL}`);
    const why = `Test recording added: ${recordingId}`;
    gBrowser.loadURI(`about:replay?submitted=${why}`, urlLoadOpts);
    return;
  }

  recordReplayLog(`FinishedRecording ${recordingId}`);

  let viewHost = "https://replay.io";

  // For testing, allow overriding the host for the view page.
  const hostOverride = env.get("RECORD_REPLAY_VIEW_HOST");
  if (hostOverride) {
    viewHost = hostOverride;
  }

  // Find the dispatcher to connect to.
  const dispatchAddress = getDispatchServer();

  let extra = "";

  // Specify the dispatch address if it is not the default.
  if (dispatchAddress != "wss://dispatch.replay.io") {
    extra += `&dispatch=${dispatchAddress}`;
  }

  // For testing, allow specifying a test script to load in the tab.
  const localTest = env.get("RECORD_REPLAY_LOCAL_TEST");
  if (localTest) {
    extra += `&test=${localTest}`;
  } else if (!isAuthenticationEnabled()) {
    // Adding this urlparam disables checks in the devtools that the user has
    // permission to view the recording.
    extra += `&test=1`;
  }

  gBrowser.loadURI(`${viewHost}/view?id=${recordingId}${extra}`, urlLoadOpts);
}

// See also aboutRecordings.js
function getRecordingsPath() {
  let dir = Services.dirsvc.get("UAppData", Ci.nsIFile);
  dir.append("Recordings");

  if (!dir.exists()) {
    OS.File.makeDir(dir.path);
  }

  dir.append("recordings.json");
  return dir.path;
}

async function getRecordings() {
  const path = getRecordingsPath();
  if (await OS.File.exists(path)) {
    const file = await OS.File.read(path);
    return JSON.parse(new TextDecoder("utf-8").decode(file));
  }

  return [];
}

async function addRecordingDescription(description) {
  const path = getRecordingsPath();

  let recordings = await getRecordings();
  OS.File.writeAtomic(path, JSON.stringify([description, ...recordings]));
}

function viewRecordings() {
  const { gBrowser } = Services.wm.getMostRecentWindow("navigator:browser");
  const triggeringPrincipal = Services.scriptSecurityManager.getSystemPrincipal();
  gBrowser.loadURI(
    Services.prefs.getStringPref("devtools.recordreplay.recordingsUrl"),
    { triggeringPrincipal }
  );
}

function isAuthenticationEnabled() {
  // Authentication is controlled by a preference but can be disabled by an
  // environment variable.
  return (
    Services.prefs.getBoolPref(
      "devtools.recordreplay.authentication-enabled"
    ) && !env.get("RECORD_REPLAY_DISABLE_AUTHENTICATION")
  );
}<|MERGE_RESOLUTION|>--- conflicted
+++ resolved
@@ -412,19 +412,10 @@
         this.hookRecordingButton();
         this.hookProfilerRecordingButton();
       }
-<<<<<<< HEAD
 
       if (isRunningTest()) {
         new ContentProcessListener(this);
       }
-
-      // Update menu items when devtools.enabled changes.
-      Services.prefs.addObserver(
-        DEVTOOLS_ENABLED_PREF,
-        this.onEnabledPrefChanged
-      );
-=======
->>>>>>> 0aa061dd
     }
 
     if (flags.console) {
