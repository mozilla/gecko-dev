/* This Source Code Form is subject to the terms of the Mozilla Public
 * License, v. 2.0. If a copy of the MPL was not distributed with this
 * file, You can obtain one at http://mozilla.org/MPL/2.0/. */

/**
 * This XPCOM component is loaded very early.
 * Be careful to lazy load dependencies as much as possible.
 *
 * It manages all the possible entry points for DevTools:
 * - Handles command line arguments like -jsconsole,
 * - Register all key shortcuts,
 * - Listen for "Web Developer" system menu opening, under "Tools",
 * - Inject the wrench icon in toolbar customization, which is used
 *   by the "Web Developer" list displayed in the hamburger menu,
 * - Register the JSON Viewer protocol handler.
 * - Inject the profiler recording button in toolbar customization.
 *
 * Only once any of these entry point is fired, this module ensures starting
 * core modules like 'devtools-browser.js' that hooks the browser windows
 * and ensure setting up tools.
 **/

"use strict";

const kDebuggerPrefs = [
  "devtools.debugger.remote-enabled",
  "devtools.chrome.enabled",
];

const DEVTOOLS_ENABLED_PREF = "devtools.enabled";

const DEVTOOLS_POLICY_DISABLED_PREF = "devtools.policy.disabled";
const PROFILER_POPUP_ENABLED_PREF = "devtools.performance.popup.enabled";

const { XPCOMUtils } = ChromeUtils.import(
  "resource://gre/modules/XPCOMUtils.jsm"
);

ChromeUtils.defineModuleGetter(
  this,
  "ActorManagerParent",
  "resource://gre/modules/ActorManagerParent.jsm"
);
ChromeUtils.defineModuleGetter(
  this,
  "Services",
  "resource://gre/modules/Services.jsm"
);
ChromeUtils.defineModuleGetter(
  this,
  "AppConstants",
  "resource://gre/modules/AppConstants.jsm"
);
ChromeUtils.defineModuleGetter(
  this,
  "CustomizableUI",
  "resource:///modules/CustomizableUI.jsm"
);
ChromeUtils.defineModuleGetter(
  this,
  "CustomizableWidgets",
  "resource:///modules/CustomizableWidgets.jsm"
);
ChromeUtils.defineModuleGetter(
  this,
  "PrivateBrowsingUtils",
  "resource://gre/modules/PrivateBrowsingUtils.jsm"
);
ChromeUtils.defineModuleGetter(
  this,
  "ProfilerMenuButton",
  "resource://devtools/client/performance-new/popup/menu-button.jsm.js"
);
ChromeUtils.defineModuleGetter(
  this,
  "WebChannel",
  "resource://gre/modules/WebChannel.jsm"
);

const { require } = ChromeUtils.import("resource://devtools/shared/Loader.jsm");
const {
  ContentProcessListener,
} = require("devtools/server/actors/webconsole/listeners/content-process");

// We don't want to spend time initializing the full loader here so we create
// our own lazy require.
XPCOMUtils.defineLazyGetter(this, "Telemetry", function () {
  // eslint-disable-next-line no-shadow
  const Telemetry = require("devtools/client/shared/telemetry");

  return Telemetry;
});

XPCOMUtils.defineLazyGetter(this, "StartupBundle", function () {
  const url = "chrome://devtools-startup/locale/startup.properties";
  return Services.strings.createBundle(url);
});

XPCOMUtils.defineLazyGetter(this, "KeyShortcutsBundle", function () {
  const url = "chrome://devtools-startup/locale/key-shortcuts.properties";
  return Services.strings.createBundle(url);
});

const env = Cc["@mozilla.org/process/environment;1"].getService(
  Ci.nsIEnvironment
);

/**
 * Safely retrieve a localized DevTools key shortcut from KeyShortcutsBundle.
 * If the shortcut is not available, this will return null. Consumer code
 * should rely on this to skip unavailable shortcuts.
 *
 * Note that all shortcuts should always be available, but there is a notable
 * exception, which is why we have to do this. When a localization change is
 * uplifted to beta, language packs will not be updated immediately when the
 * updated beta is available.
 *
 * This means that language pack users might get a new Beta version but will not
 * have a language pack with the new strings yet.
 */
function getLocalizedKeyShortcut(id) {
  try {
    return KeyShortcutsBundle.GetStringFromName(id);
  } catch (e) {
    console.error("Failed to retrieve DevTools localized shortcut for id", id);
    return null;
  }
}

XPCOMUtils.defineLazyGetter(this, "KeyShortcuts", function () {
  const isMac = AppConstants.platform == "macosx";

  // Common modifier shared by most key shortcuts
  const modifiers = isMac ? "accel,alt" : "accel,shift";

  // List of all key shortcuts triggering installation UI
  // `id` should match tool's id from client/definitions.js
  const shortcuts = [
    // The following keys are also registered in /client/menus.js
    // And should be synced.

    // Both are toggling the toolbox on the last selected panel
    // or the default one.
    {
      id: "toggleToolbox",
      shortcut: getLocalizedKeyShortcut("toggleToolbox.commandkey"),
      modifiers,
    },
    // All locales are using F12
    {
      id: "toggleToolboxF12",
      shortcut: getLocalizedKeyShortcut("toggleToolboxF12.commandkey"),
      modifiers: "", // F12 is the only one without modifiers
    },
    // Open the Browser Toolbox
    {
      id: "browserToolbox",
      shortcut: getLocalizedKeyShortcut("browserToolbox.commandkey"),
      modifiers: "accel,alt,shift",
    },
    // Open the Browser Console
    {
      id: "browserConsole",
      shortcut: getLocalizedKeyShortcut("browserConsole.commandkey"),
      modifiers: "accel,shift",
    },
    // Toggle the Responsive Design Mode
    {
      id: "responsiveDesignMode",
      shortcut: getLocalizedKeyShortcut("responsiveDesignMode.commandkey"),
      modifiers,
    },
    // The following keys are also registered in /client/definitions.js
    // and should be synced.

    // Key for opening the Inspector
    {
      toolId: "inspector",
      shortcut: getLocalizedKeyShortcut("inspector.commandkey"),
      modifiers,
    },
    // Key for opening the Web Console
    {
      toolId: "webconsole",
      shortcut: getLocalizedKeyShortcut("webconsole.commandkey"),
      modifiers,
    },
    // Key for opening the Debugger
    {
      toolId: "jsdebugger",
      shortcut: getLocalizedKeyShortcut("jsdebugger.commandkey2"),
      modifiers,
    },
    // Key for opening the Network Monitor
    {
      toolId: "netmonitor",
      shortcut: getLocalizedKeyShortcut("netmonitor.commandkey"),
      modifiers,
    },
    // Key for opening the Style Editor
    {
      toolId: "styleeditor",
      shortcut: getLocalizedKeyShortcut("styleeditor.commandkey"),
      modifiers: "shift",
    },
    // Key for opening the Performance Panel
    {
      toolId: "performance",
      shortcut: getLocalizedKeyShortcut("performance.commandkey"),
      modifiers: "shift",
    },
    // Key for opening the Storage Panel
    {
      toolId: "storage",
      shortcut: getLocalizedKeyShortcut("storage.commandkey"),
      modifiers: "shift",
    },
    // Key for opening the DOM Panel
    {
      toolId: "dom",
      shortcut: getLocalizedKeyShortcut("dom.commandkey"),
      modifiers,
    },
    // Key for opening the Accessibility Panel
    {
      toolId: "accessibility",
      shortcut: getLocalizedKeyShortcut("accessibilityF12.commandkey"),
      modifiers: "shift",
    },
  ];

  if (isMac) {
    // Add the extra key command for macOS, so you can open the inspector with cmd+shift+C
    // like on Chrome DevTools.
    shortcuts.push({
      id: "inspectorMac",
      toolId: "inspector",
      shortcut: getLocalizedKeyShortcut("inspector.commandkey"),
      modifiers: "accel,shift",
    });
  }

  if (isProfilerButtonEnabled()) {
    shortcuts.push(...getProfilerKeyShortcuts());
  }

  return shortcuts;
});

function getProfilerKeyShortcuts() {
  return [
    // Start/stop the profiler
    {
      id: "profilerStartStop",
      shortcut: getLocalizedKeyShortcut("profilerStartStop.commandkey"),
      modifiers: "control,shift",
    },
    // Capture a profile
    {
      id: "profilerCapture",
      shortcut: getLocalizedKeyShortcut("profilerCapture.commandkey"),
      modifiers: "control,shift",
    },
  ];
}

/**
 * Instead of loading the ProfilerMenuButton.jsm file, provide an independent check
 * to see if it is turned on.
 */
function isProfilerButtonEnabled() {
  return Services.prefs.getBoolPref(PROFILER_POPUP_ENABLED_PREF, false);
}

/**
 * Validate the URL that will be used for the WebChannel for the profiler.
 *
 * @param {string} targetUrl
 * @returns {string}
 */
function validateProfilerWebChannelUrl(targetUrl) {
  const frontEndUrl = "https://profiler.firefox.com";

  if (targetUrl !== frontEndUrl) {
    // The user can specify either localhost or deploy previews as well as
    // the official frontend URL for testing.
    if (
      // Allow a test URL.
      targetUrl === "http://example.com" ||
      // Allows the following:
      //   "http://localhost:4242"
      //   "http://localhost:4242/"
      //   "http://localhost:3"
      //   "http://localhost:334798455"
      /^http:\/\/localhost:\d+\/?$/.test(targetUrl) ||
      // Allows the following:
      //   "https://deploy-preview-1234--perf-html.netlify.com"
      //   "https://deploy-preview-1234--perf-html.netlify.com/"
      //   "https://deploy-preview-1234567--perf-html.netlify.com"
      /^https:\/\/deploy-preview-\d+--perf-html\.netlify\.com\/?$/.test(
        targetUrl
      )
    ) {
      // This URL is one of the allowed ones to be used for configuration.
      return targetUrl;
    }

    console.error(
      `The preference "devtools.performance.recording.ui-base-url" was set to a ` +
        "URL that is not allowed. No WebChannel messages will be sent between the " +
        `browser and that URL. Falling back to ${frontEndUrl}. Only localhost ` +
        "and deploy previews URLs are allowed.",
      targetUrl
    );
  }

  return frontEndUrl;
}

XPCOMUtils.defineLazyGetter(this, "ProfilerPopupBackground", function () {
  return ChromeUtils.import(
    "resource://devtools/client/performance-new/popup/background.jsm.js"
  );
});

function DevToolsStartup() {
  this.onEnabledPrefChanged = this.onEnabledPrefChanged.bind(this);
  this.onWindowReady = this.onWindowReady.bind(this);
  this.toggleProfilerKeyShortcuts = this.toggleProfilerKeyShortcuts.bind(this);
}

DevToolsStartup.prototype = {
  /**
   * Boolean flag to check if DevTools have been already initialized or not.
   * By initialized, we mean that its main modules are loaded.
   */
  initialized: false,

  /**
   * Boolean flag to check if the devtools initialization was already sent to telemetry.
   * We only want to record one devtools entry point per Firefox run, but we are not
   * interested in all the entry points.
   */
  recorded: false,

  get telemetry() {
    if (!this._telemetry) {
      this._telemetry = new Telemetry();
      this._telemetry.setEventRecordingEnabled(true);
    }
    return this._telemetry;
  },

  /**
   * Flag that indicates if the developer toggle was already added to customizableUI.
   */
  developerToggleCreated: false,

  recordingButtonCreated: false,

  /**
   * Flag that indicates if the profiler recording popup was already added to
   * customizableUI.
   */
  profilerRecordingButtonCreated: false,

  isDisabledByPolicy: function () {
    return Services.prefs.getBoolPref(DEVTOOLS_POLICY_DISABLED_PREF, false);
  },

  onConsoleAPICall: (message) => {
    console.log(...message.arguments);
  },

  handle: function (cmdLine) {
    const flags = this.readCommandLineFlags(cmdLine);

    // handle() can be called after browser startup (e.g. opening links from other apps).
    const isInitialLaunch =
      cmdLine.state == Ci.nsICommandLine.STATE_INITIAL_LAUNCH;
    if (isInitialLaunch) {
      this._registerDevToolsJsWindowActors();

      // Enable devtools for all users on startup (onboarding experiment from Bug 1408969
      // is over).
      Services.prefs.setBoolPref(DEVTOOLS_ENABLED_PREF, true);

      // Store devtoolsFlag to check it later in onWindowReady.
      this.devtoolsFlag = flags.devtools;
      // Only top level Firefox Windows fire a browser-delayed-startup-finished event
      Services.obs.addObserver(
        this.onWindowReady,
        "browser-delayed-startup-finished"
      );

      if (!this.isDisabledByPolicy()) {
        if (AppConstants.MOZ_DEV_EDITION) {
          // On DevEdition, the developer toggle is displayed by default in the navbar
          // area and should be created before the first paint.
          this.hookDeveloperToggle();
        }

        this.hookRecordingButton();
        this.hookProfilerRecordingButton();
      }

      if (isRunningTest()) {
        new ContentProcessListener(this);
      }

      // Update menu items when devtools.enabled changes.
      Services.prefs.addObserver(
        DEVTOOLS_ENABLED_PREF,
        this.onEnabledPrefChanged
      );
    }

    if (flags.console) {
      this.commandLine = true;
      this.handleConsoleFlag(cmdLine);
    }
    if (flags.debugger) {
      this.commandLine = true;
      const binaryPath =
        typeof flags.debugger == "string" ? flags.debugger : null;
      this.handleDebuggerFlag(cmdLine, binaryPath);
    }

    if (flags.devToolsServer) {
      this.handleDevToolsServerFlag(cmdLine, flags.devToolsServer);
    }
  },

  readCommandLineFlags(cmdLine) {
    // All command line flags are disabled if DevTools are disabled by policy.
    if (this.isDisabledByPolicy()) {
      return {
        console: false,
        debugger: false,
        devtools: false,
        devToolsServer: false,
      };
    }

    const console = cmdLine.handleFlag("jsconsole", false);
    const devtools = cmdLine.handleFlag("devtools", false);

    let devToolsServer;
    try {
      devToolsServer = cmdLine.handleFlagWithParam(
        "start-debugger-server",
        false
      );
    } catch (e) {
      // We get an error if the option is given but not followed by a value.
      // By catching and trying again, the value is effectively optional.
      devToolsServer = cmdLine.handleFlag("start-debugger-server", false);
    }

    let debuggerFlag;
    try {
      debuggerFlag = cmdLine.handleFlagWithParam("jsdebugger", false);
    } catch (e) {
      // We get an error if the option is given but not followed by a value.
      // By catching and trying again, the value is effectively optional.
      debuggerFlag = cmdLine.handleFlag("jsdebugger", false);
    }

    return { console, debugger: debuggerFlag, devtools, devToolsServer };
  },

  /**
   * Called when receiving the "browser-delayed-startup-finished" event for a new
   * top-level window.
   */
  onWindowReady(window) {
    if (this.isDisabledByPolicy()) {
      this.removeDevToolsMenus(window);
      return;
    }

    this.hookWindow(window);

    // This listener is called for all Firefox windows, but we want to execute some code
    // only once.
    if (!this._firstWindowReadyReceived) {
      this.onFirstWindowReady(window);
      this._firstWindowReadyReceived = true;
    }

    JsonView.initialize();
  },

  removeDevToolsMenus(window) {
    // This will hide the "Tools > Web Developer" menu.
    window.document
      .getElementById("webDeveloperMenu")
      .setAttribute("hidden", "true");
    // This will hide the "Web Developer" item in the hamburger menu.
    window.document
      .getElementById("appMenu-developer-button")
      .setAttribute("hidden", "true");
  },

  onFirstWindowReady(window) {
    if (this.devtoolsFlag) {
      this.handleDevToolsFlag(window);

      // In the case of the --jsconsole and --jsdebugger command line parameters
      // there was no browser window when they were processed so we act on the
      // this.commandline flag instead.
      if (this.commandLine) {
        this.sendEntryPointTelemetry("CommandLine");
      }
    }
  },

  /**
   * Register listeners to all possible entry points for Developer Tools.
   * But instead of implementing the actual actions, defer to DevTools codebase.
   * In most cases, it only needs to call this.initDevTools which handles the rest.
   * We do that to prevent loading any DevTools module until the user intent to use them.
   */
  hookWindow(window) {
    // Key Shortcuts need to be added on all the created windows.
    this.hookKeyShortcuts(window);

    // In some situations (e.g. starting Firefox with --jsconsole) DevTools will be
    // initialized before the first browser-delayed-startup-finished event is received.
    // We use a dedicated flag because we still need to hook the developer toggle.
    this.hookDeveloperToggle();
    this.hookRecordingButton();
    this.hookProfilerRecordingButton();

    // The developer menu hook only needs to be added if devtools have not been
    // initialized yet.
    if (!this.initialized) {
      this.hookWebDeveloperMenu(window);
    }

    this.createDevToolsEnableMenuItem(window);
    this.updateDevToolsMenuItems(window);
  },

  /**
   * Dynamically register a wrench icon in the customization menu.
   * You can use this button by right clicking on Firefox toolbar
   * and dragging it from the customization panel to the toolbar.
   * (i.e. this isn't displayed by default to users!)
   *
   * _But_, the "Web Developer" entry in the hamburger menu (the menu with
   * 3 horizontal lines), is using this "developer-button" view to populate
   * its menu. So we have to register this button for the menu to work.
   *
   * Also, this menu duplicates its own entries from the "Web Developer"
   * menu in the system menu, under "Tools" main menu item. The system
   * menu is being hooked by "hookWebDeveloperMenu" which ends up calling
   * devtools/client/framework/browser-menu to create the items for real,
   * initDevTools, from onViewShowing is also calling browser-menu.
   */
  hookDeveloperToggle() {
    if (this.developerToggleCreated) {
      return;
    }

    const id = "developer-button";
    const widget = CustomizableUI.getWidget(id);
    if (widget && widget.provider == CustomizableUI.PROVIDER_API) {
      return;
    }
    const item = {
      id: id,
      type: "view",
      viewId: "PanelUI-developer",
      shortcutId: "key_toggleToolbox",
      tooltiptext: "developer-button.tooltiptext2",
      onViewShowing: (event) => {
        if (Services.prefs.getBoolPref(DEVTOOLS_ENABLED_PREF)) {
          // If DevTools are enabled, initialize DevTools to create all menuitems in the
          // system menu before trying to copy them.
          this.initDevTools("HamburgerMenu");
        }

        // Populate the subview with whatever menuitems are in the developer
        // menu. We skip menu elements, because the menu panel has no way
        // of dealing with those right now.
        const doc = event.target.ownerDocument;

        const menu = doc.getElementById("menuWebDeveloperPopup");

        const itemsToDisplay = [...menu.children];
        // Hardcode the addition of the "work offline" menuitem at the bottom:
        itemsToDisplay.push({
          localName: "menuseparator",
          getAttribute: () => {},
        });
        itemsToDisplay.push(doc.getElementById("goOfflineMenuitem"));

        const developerItems = doc.getElementById("PanelUI-developerItems");
        CustomizableUI.clearSubview(developerItems);
        CustomizableUI.fillSubviewFromMenuItems(itemsToDisplay, developerItems);
      },
      onInit(anchor) {
        // Since onBeforeCreated already bails out when initialized, we can call
        // it right away.
        this.onBeforeCreated(anchor.ownerDocument);
      },
      onBeforeCreated: (doc) => {
        // The developer toggle needs the "key_toggleToolbox" <key> element.
        // In DEV EDITION, the toggle is added before 1st paint and hookKeyShortcuts() is
        // not called yet when CustomizableUI creates the widget.
        this.hookKeyShortcuts(doc.defaultView);

        // Bug 1223127, CUI should make this easier to do.
        if (doc.getElementById("PanelUI-developerItems")) {
          return;
        }
        const view = doc.createXULElement("panelview");
        view.id = "PanelUI-developerItems";
        const panel = doc.createXULElement("vbox");
        panel.setAttribute("class", "panel-subview-body");
        view.appendChild(panel);
        doc.getElementById("PanelUI-multiView").appendChild(view);
      },
    };
    CustomizableUI.createWidget(item);
    CustomizableWidgets.push(item);

    this.developerToggleCreated = true;
  },

  hookRecordingButton() {
    if (this.recordingButtonCreated) {
      return;
    }
    this.recordingButtonCreated = true;
    this.initializeRecordingWebChannel();

    createRecordingButton();
  },

  /**
   * Dynamically register a profiler recording button in the
   * customization menu. You can use this button by right clicking
   * on Firefox toolbar and dragging it from the customization panel
   * to the toolbar. (i.e. this isn't displayed by default to users.)
   */
  hookProfilerRecordingButton() {
    if (this.profilerRecordingButtonCreated) {
      return;
    }
    this.profilerRecordingButtonCreated = true;

    const isPopupFeatureFlagEnabled = Services.prefs.getBoolPref(
      "devtools.performance.popup.feature-flag",
      AppConstants.NIGHTLY_BUILD
    );

    // Listen for messages from the front-end. This needs to happen even if the
    // button isn't enabled yet. This will allow the front-end to turn on the
    // popup for our users, regardless of if the feature is enabled by default.
    this.initializeProfilerWebChannel();

    if (!isPopupFeatureFlagEnabled) {
      // The profiler's popup is experimental. The plan is to eventually turn it on
      // everywhere, but while it's under active development we don't want everyone
      // having it enabled. For now the default pref is to turn it on with Nightly,
      // with the option to flip the pref in other releases. This feature flag will
      // go away once it is fully shipped.
      return;
    }

    if (isProfilerButtonEnabled()) {
      ProfilerMenuButton.initialize();
    }
  },

  /**
   * Initialize the WebChannel for profiler.firefox.com. This function happens at
   * startup, so care should be taken to minimize its performance impact. The WebChannel
   * is a mechanism that is used to communicate between the browser, and front-end code.
   */
  initializeProfilerWebChannel() {
    let channel;

    // Register a channel for the URL in preferences. Also update the WebChannel if
    // the URL changes.
    const urlPref = "devtools.performance.recording.ui-base-url";
    Services.prefs.addObserver(urlPref, registerWebChannel);
    registerWebChannel();

    function registerWebChannel() {
      if (channel) {
        channel.stopListening();
      }

      const urlForWebChannel = Services.io.newURI(
        validateProfilerWebChannelUrl(Services.prefs.getStringPref(urlPref))
      );

      channel = new WebChannel("profiler.firefox.com", urlForWebChannel);

      channel.listen((id, message, target) => {
        // Defer loading the ProfilerPopupBackground script until it's absolutely needed,
        // as this code path gets loaded at startup.
        ProfilerPopupBackground.handleWebChannelMessage(
          channel,
          id,
          message,
          target
        );
      });
    }
  },

  initializeRecordingWebChannel() {
    const pageUrl = Services.prefs.getStringPref(
      "devtools.recordreplay.recordingsUrl"
    );
    const localUrl = "http://localhost:8080/view";

    registerWebChannel(pageUrl);
    registerWebChannel(localUrl);

    function registerWebChannel(url) {
      const urlForWebChannel = Services.io.newURI(url);
      const channel = new WebChannel("record-replay", urlForWebChannel);

      channel.listen((id, message) => {
        const { user } = message;
        saveRecordingUser(user);
      });
    }
  },
  /*
   * We listen to the "Web Developer" system menu, which is under "Tools" main item.
   * This menu item is hardcoded empty in Firefox UI. We listen for its opening to
   * populate it lazily. Loading main DevTools module is going to populate it.
   */
  hookWebDeveloperMenu(window) {
    const menu = window.document.getElementById("webDeveloperMenu");
    const onPopupShowing = () => {
      if (!Services.prefs.getBoolPref(DEVTOOLS_ENABLED_PREF)) {
        return;
      }
      menu.removeEventListener("popupshowing", onPopupShowing);
      this.initDevTools("SystemMenu");
    };
    menu.addEventListener("popupshowing", onPopupShowing);
  },

  /**
   * Create a new menu item to enable DevTools and insert it DevTools's submenu in the
   * System Menu.
   */
  createDevToolsEnableMenuItem(window) {
    const { document } = window;

    // Create the menu item.
    const item = document.createXULElement("menuitem");
    item.id = "enableDeveloperTools";
    item.setAttribute(
      "label",
      StartupBundle.GetStringFromName("enableDevTools.label")
    );
    item.setAttribute(
      "accesskey",
      StartupBundle.GetStringFromName("enableDevTools.accesskey")
    );

    // The menu item should open the install page for DevTools.
    item.addEventListener("command", () => {
      this.openInstallPage("SystemMenu");
    });

    // Insert the menu item in the DevTools submenu.
    const systemMenuItem = document.getElementById("menuWebDeveloperPopup");
    systemMenuItem.appendChild(item);
  },

  /**
   * Update the visibility the menu item to enable DevTools.
   */
  updateDevToolsMenuItems(window) {
    const item = window.document.getElementById("enableDeveloperTools");
    item.hidden = Services.prefs.getBoolPref(DEVTOOLS_ENABLED_PREF);
  },

  /**
   * Loop on all windows and update the hidden attribute of the "enable DevTools" menu
   * item.
   */
  onEnabledPrefChanged() {
    for (const window of Services.wm.getEnumerator("navigator:browser")) {
      if (window.gBrowserInit && window.gBrowserInit.delayedStartupFinished) {
        this.updateDevToolsMenuItems(window);
      }
    }
  },

  /**
   * Check if the user is a DevTools user by looking at our selfxss pref.
   * This preference is incremented everytime the console is used (up to 5).
   *
   * @return {Boolean} true if the user can be considered as a devtools user.
   */
  isDevToolsUser() {
    const selfXssCount = Services.prefs.getIntPref("devtools.selfxss.count", 0);
    return selfXssCount > 0;
  },

  hookKeyShortcuts(window) {
    const doc = window.document;

    // hookKeyShortcuts can be called both from hookWindow and from the developer toggle
    // onBeforeCreated. Make sure shortcuts are only added once per window.
    if (doc.getElementById("devtoolsKeyset")) {
      return;
    }

    const keyset = doc.createXULElement("keyset");
    keyset.setAttribute("id", "devtoolsKeyset");

    this.attachKeys(doc, KeyShortcuts, keyset);

    // Appending a <key> element is not always enough. The <keyset> needs
    // to be detached and reattached to make sure the <key> is taken into
    // account (see bug 832984).
    const mainKeyset = doc.getElementById("mainKeyset");
    mainKeyset.parentNode.insertBefore(keyset, mainKeyset);

    // Watch for the profiler to enable or disable the profiler popup, then toggle
    // the keyboard shortcuts on and off.
    Services.prefs.addObserver(
      PROFILER_POPUP_ENABLED_PREF,
      this.toggleProfilerKeyShortcuts
    );
  },

  /**
   * This method attaches on the key elements to the devtools keyset.
   */
  attachKeys(doc, keyShortcuts, keyset = doc.getElementById("devtoolsKeyset")) {
    const window = doc.defaultView;
    for (const key of keyShortcuts) {
      if (!key.shortcut) {
        // Shortcuts might be missing when a user relies on a language packs
        // which is missing a recently uplifted shortcut. Language packs are
        // typically updated a few days after a code uplift.
        continue;
      }
      const xulKey = this.createKey(doc, key, () => this.onKey(window, key));
      keyset.appendChild(xulKey);
    }
  },

  /**
   * This method removes keys from the devtools keyset.
   */
  removeKeys(doc, keyShortcuts) {
    for (const key of keyShortcuts) {
      const keyElement = doc.getElementById(this.getKeyElementId(key));
      if (keyElement) {
        keyElement.remove();
      }
    }
  },

  /**
   * We only want to have the keyboard shortcuts active when the menu button is on.
   * This function either adds or removes the elements.
   */
  toggleProfilerKeyShortcuts() {
    const isEnabled = isProfilerButtonEnabled();
    const profilerKeyShortcuts = getProfilerKeyShortcuts();
    for (const { document } of Services.wm.getEnumerator(null)) {
      const devtoolsKeyset = document.getElementById("devtoolsKeyset");
      const mainKeyset = document.getElementById("mainKeyset");

      if (!devtoolsKeyset || !mainKeyset) {
        // There may not be devtools keyset on this window.
        continue;
      }

      if (isEnabled) {
        this.attachKeys(document, profilerKeyShortcuts);
      } else {
        this.removeKeys(document, profilerKeyShortcuts);
      }
      // Appending a <key> element is not always enough. The <keyset> needs
      // to be detached and reattached to make sure the <key> is taken into
      // account (see bug 832984).
      mainKeyset.parentNode.insertBefore(devtoolsKeyset, mainKeyset);
    }

    if (!isEnabled) {
      // Ensure the profiler isn't left profiling in the background.
      ProfilerPopupBackground.stopProfiler();
    }
  },

  async onKey(window, key) {
    try {
      // The profiler doesn't care if DevTools is loaded, so provide a quick check
      // first to bail out of checking if DevTools is available.
      switch (key.id) {
        case "profilerStartStop": {
          ProfilerPopupBackground.toggleProfiler();
          return;
        }
        case "profilerCapture": {
          ProfilerPopupBackground.captureProfile();
          return;
        }
      }
      if (!Services.prefs.getBoolPref(DEVTOOLS_ENABLED_PREF)) {
        const id = key.toolId || key.id;
        this.openInstallPage("KeyShortcut", id);
      } else {
        // Record the timing at which this event started in order to compute later in
        // gDevTools.showToolbox, the complete time it takes to open the toolbox.
        // i.e. especially take `initDevTools` into account.
        const startTime = Cu.now();
        const require = this.initDevTools("KeyShortcut", key);
        const {
          gDevToolsBrowser,
        } = require("devtools/client/framework/devtools-browser");
        await gDevToolsBrowser.onKeyShortcut(window, key, startTime);
      }
    } catch (e) {
      console.error(`Exception while trigerring key ${key}: ${e}\n${e.stack}`);
    }
  },

  getKeyElementId({ id, toolId }) {
    return "key_" + (id || toolId);
  },

  // Create a <xul:key> DOM Element
  createKey(doc, key, oncommand) {
    const { shortcut, modifiers: mod } = key;
    const k = doc.createXULElement("key");
    k.id = this.getKeyElementId(key);

    if (shortcut.startsWith("VK_")) {
      k.setAttribute("keycode", shortcut);
      if (shortcut.match(/^VK_\d$/)) {
        // Add the event keydown attribute to ensure that shortcuts work for combinations
        // such as ctrl shift 1.
        k.setAttribute("event", "keydown");
      }
    } else {
      k.setAttribute("key", shortcut);
    }

    if (mod) {
      k.setAttribute("modifiers", mod);
    }

    // Bug 371900: command event is fired only if "oncommand" attribute is set.
    k.setAttribute("oncommand", ";");
    k.addEventListener("command", oncommand);

    return k;
  },

  initDevTools: function (reason, key = "") {
    // If an entry point is fired and tools are not enabled open the installation page
    if (!Services.prefs.getBoolPref(DEVTOOLS_ENABLED_PREF)) {
      this.openInstallPage(reason);
      return null;
    }

    // In the case of the --jsconsole and --jsdebugger command line parameters
    // there is no browser window yet so we don't send any telemetry yet.
    if (reason !== "CommandLine") {
      this.sendEntryPointTelemetry(reason, key);
    }

    this.initialized = true;
    const { require } = ChromeUtils.import(
      "resource://devtools/shared/Loader.jsm"
    );
    // Ensure loading main devtools module that hooks up into browser UI
    // and initialize all devtools machinery.
    require("devtools/client/framework/devtools-browser");
    return require;
  },

  /**
   * Open about:devtools to start the onboarding flow.
   *
   * @param {String} reason
   *        One of "KeyShortcut", "SystemMenu", "HamburgerMenu", "ContextMenu",
   *        "CommandLine".
   * @param {String} keyId
   *        Optional. If the onboarding flow was triggered by a keyboard shortcut, pass
   *        the shortcut key id (or toolId) to about:devtools.
   */
  openInstallPage: function (reason, keyId) {
    // If DevTools are completely disabled, bail out here as this might be called directly
    // from other files.
    if (this.isDisabledByPolicy()) {
      return;
    }

    const { gBrowser } = Services.wm.getMostRecentWindow("navigator:browser");

    // Focus about:devtools tab if there is already one opened in the current window.
    for (const tab of gBrowser.tabs) {
      const browser = tab.linkedBrowser;
      // browser.documentURI might be undefined if the browser tab is still loading.
      const location = browser.documentURI ? browser.documentURI.spec : "";
      if (
        location.startsWith("about:devtools") &&
        !location.startsWith("about:devtools-toolbox")
      ) {
        // Focus the existing about:devtools tab and bail out.
        gBrowser.selectedTab = tab;
        return;
      }
    }

    let url = "about:devtools";

    const params = [];
    if (reason) {
      params.push("reason=" + encodeURIComponent(reason));
    }

    const selectedBrowser = gBrowser.selectedBrowser;
    if (selectedBrowser) {
      params.push("tabid=" + selectedBrowser.outerWindowID);
    }

    if (keyId) {
      params.push("keyid=" + keyId);
    }

    if (params.length > 0) {
      url += "?" + params.join("&");
    }

    // Set relatedToCurrent: true to open the tab next to the current one.
    gBrowser.selectedTab = gBrowser.addTrustedTab(url, {
      relatedToCurrent: true,
    });
  },

  handleConsoleFlag: function (cmdLine) {
    const window = Services.wm.getMostRecentWindow("devtools:webconsole");
    if (!window) {
      const require = this.initDevTools("CommandLine");
      const {
        BrowserConsoleManager,
      } = require("devtools/client/webconsole/browser-console-manager");
      BrowserConsoleManager.toggleBrowserConsole().catch(console.error);
    } else {
      // the Browser Console was already open
      window.focus();
    }

    if (cmdLine.state == Ci.nsICommandLine.STATE_REMOTE_AUTO) {
      cmdLine.preventDefault = true;
    }
  },

  // Open the toolbox on the selected tab once the browser starts up.
  handleDevToolsFlag: async function (window) {
    const require = this.initDevTools("CommandLine");
    const { gDevTools } = require("devtools/client/framework/devtools");
    const { TargetFactory } = require("devtools/client/framework/target");
    const target = await TargetFactory.forTab(window.gBrowser.selectedTab);
    gDevTools.showToolbox(target);
  },

  _isRemoteDebuggingEnabled() {
    let remoteDebuggingEnabled = false;
    try {
      remoteDebuggingEnabled = kDebuggerPrefs.every((pref) => {
        return Services.prefs.getBoolPref(pref);
      });
    } catch (ex) {
      console.error(ex);
      return false;
    }
    if (!remoteDebuggingEnabled) {
      const errorMsg =
        "Could not run chrome debugger! You need the following " +
        "prefs to be set to true: " +
        kDebuggerPrefs.join(", ");
      console.error(new Error(errorMsg));
      // Dump as well, as we're doing this from a commandline, make sure people
      // don't miss it:
      dump(errorMsg + "\n");
    }
    return remoteDebuggingEnabled;
  },

  handleDebuggerFlag: function (cmdLine, binaryPath) {
    if (!this._isRemoteDebuggingEnabled()) {
      return;
    }

    let devtoolsThreadResumed = false;
    const pauseOnStartup = cmdLine.handleFlag("wait-for-jsdebugger", false);
    if (pauseOnStartup) {
      const observe = function (subject, topic, data) {
        devtoolsThreadResumed = true;
        Services.obs.removeObserver(observe, "devtools-thread-resumed");
      };
      Services.obs.addObserver(observe, "devtools-thread-resumed");
    }

    const { BrowserToolboxLauncher } = ChromeUtils.import(
      "resource://devtools/client/framework/browser-toolbox/Launcher.jsm"
    );
    BrowserToolboxLauncher.init(null, null, null, binaryPath);

    if (pauseOnStartup) {
      // Spin the event loop until the debugger connects.
      const tm = Cc["@mozilla.org/thread-manager;1"].getService();
      tm.spinEventLoopUntil(() => {
        return devtoolsThreadResumed;
      });
    }

    if (cmdLine.state == Ci.nsICommandLine.STATE_REMOTE_AUTO) {
      cmdLine.preventDefault = true;
    }
  },

  /**
   * Handle the --start-debugger-server command line flag. The options are:
   * --start-debugger-server
   *   The portOrPath parameter is boolean true in this case. Reads and uses the defaults
   *   from devtools.debugger.remote-port and devtools.debugger.remote-websocket prefs.
   *   The default values of these prefs are port 6000, WebSocket disabled.
   *
   * --start-debugger-server 6789
   *   Start the non-WebSocket server on port 6789.
   *
   * --start-debugger-server /path/to/filename
   *   Start the server on a Unix domain socket.
   *
   * --start-debugger-server ws:6789
   *   Start the WebSocket server on port 6789.
   *
   * --start-debugger-server ws:
   *   Start the WebSocket server on the default port (taken from d.d.remote-port)
   */
  handleDevToolsServerFlag: function (cmdLine, portOrPath) {
    if (!this._isRemoteDebuggingEnabled()) {
      return;
    }

    let webSocket = false;
    const defaultPort = Services.prefs.getIntPref(
      "devtools.debugger.remote-port"
    );
    if (portOrPath === true) {
      // Default to pref values if no values given on command line
      webSocket = Services.prefs.getBoolPref(
        "devtools.debugger.remote-websocket"
      );
      portOrPath = defaultPort;
    } else if (portOrPath.startsWith("ws:")) {
      webSocket = true;
      const port = portOrPath.slice(3);
      portOrPath = Number(port) ? port : defaultPort;
    }

    const { DevToolsLoader } = ChromeUtils.import(
      "resource://devtools/shared/Loader.jsm"
    );

    try {
      // Create a separate loader instance, so that we can be sure to receive
      // a separate instance of the DebuggingServer from the rest of the
      // devtools.  This allows us to safely use the tools against even the
      // actors and DebuggingServer itself, especially since we can mark
      // serverLoader as invisible to the debugger (unlike the usual loader
      // settings).
      const serverLoader = new DevToolsLoader({
        invisibleToDebugger: true,
      });
      const { DevToolsServer: devToolsServer } = serverLoader.require(
        "devtools/server/devtools-server"
      );
      const { SocketListener } = serverLoader.require(
        "devtools/shared/security/socket"
      );
      devToolsServer.init();
      devToolsServer.registerAllActors();
      devToolsServer.allowChromeProcess = true;
      const socketOptions = { portOrPath, webSocket };

      const listener = new SocketListener(devToolsServer, socketOptions);
      listener.open();
      dump("Started devtools server on " + portOrPath + "\n");
    } catch (e) {
      dump("Unable to start devtools server on " + portOrPath + ": " + e);
    }

    if (cmdLine.state == Ci.nsICommandLine.STATE_REMOTE_AUTO) {
      cmdLine.preventDefault = true;
    }
  },

  /**
   * Send entry point telemetry explaining how the devtools were launched. This
   * functionality also lives inside `devtools/client/framework/browser-menus.js`
   * because this codepath is only used the first time a toolbox is opened for a
   * tab.
   *
   * @param {String} reason
   *        One of "KeyShortcut", "SystemMenu", "HamburgerMenu", "ContextMenu",
   *        "CommandLine".
   * @param {String} key
   *        The key used by a key shortcut.
   */
  sendEntryPointTelemetry(reason, key = "") {
    if (!reason) {
      return;
    }

    let keys = "";

    if (reason === "KeyShortcut") {
      let { modifiers, shortcut } = key;

      modifiers = modifiers.replace(",", "+");

      if (shortcut.startsWith("VK_")) {
        shortcut = shortcut.substr(3);
      }

      keys = `${modifiers}+${shortcut}`;
    }

    const window = Services.wm.getMostRecentWindow("navigator:browser");

    this.telemetry.addEventProperty(
      window,
      "open",
      "tools",
      null,
      "shortcut",
      keys
    );
    this.telemetry.addEventProperty(
      window,
      "open",
      "tools",
      null,
      "entrypoint",
      reason
    );

    if (this.recorded) {
      return;
    }

    // Only save the first call for each firefox run as next call
    // won't necessarely start the tool. For example key shortcuts may
    // only change the currently selected tool.
    try {
      this.telemetry.getHistogramById("DEVTOOLS_ENTRY_POINT").add(reason);
    } catch (e) {
      dump("DevTools telemetry entry point failed: " + e + "\n");
    }
    this.recorded = true;
  },

  _registerDevToolsJsWindowActors() {
    ActorManagerParent.addActors({
      DevToolsFrame: {
        parent: {
          moduleURI:
            "resource://devtools/server/connectors/js-window-actor/DevToolsFrameParent.jsm",
        },
        child: {
          moduleURI:
            "resource://devtools/server/connectors/js-window-actor/DevToolsFrameChild.jsm",
        },
        allFrames: true,
      },
    });
    ActorManagerParent.flush();
  },

  // Used by tests and the toolbox to register the same key shortcuts in toolboxes loaded
  // in a window window.
  get KeyShortcuts() {
    return KeyShortcuts;
  },
  get wrappedJSObject() {
    return this;
  },

  /* eslint-disable max-len */
  helpInfo:
    "  --jsconsole        Open the Browser Console.\n" +
    "  --jsdebugger [<path>] Open the Browser Toolbox. Defaults to the local build\n" +
    "                     but can be overridden by a firefox path.\n" +
    "  --wait-for-jsdebugger Spin event loop until JS debugger connects.\n" +
    "                     Enables debugging (some) application startup code paths.\n" +
    "                     Only has an effect when `--jsdebugger` is also supplied.\n" +
    "  --devtools         Open DevTools on initial load.\n" +
    "  --start-debugger-server [ws:][ <port> | <path> ] Start the devtools server on\n" +
    "                     a TCP port or Unix domain socket path. Defaults to TCP port\n" +
    "                     6000. Use WebSocket protocol if ws: prefix is specified.\n",
  /* eslint-disable max-len */

  classID: Components.ID("{9e9a9283-0ce9-4e4a-8f1c-ba129a032c32}"),
  QueryInterface: ChromeUtils.generateQI([Ci.nsICommandLineHandler]),
};

/**
 * Singleton object that represents the JSON View in-content tool.
 * It has the same lifetime as the browser.
 */
const JsonView = {
  initialized: false,

  initialize: function () {
    // Prevent loading the frame script multiple times if we call this more than once.
    if (this.initialized) {
      return;
    }
    this.initialized = true;

    // Load JSON converter module. This converter is responsible
    // for handling 'application/json' documents and converting
    // them into a simple web-app that allows easy inspection
    // of the JSON data.
    Services.ppmm.loadProcessScript(
      "resource://devtools/client/jsonview/converter-observer.js",
      true
    );

    // Register for messages coming from the child process.
    // This is never removed as there is no particular need to unregister
    // it during shutdown.
    Services.mm.addMessageListener("devtools:jsonview:save", this.onSave);
  },

  // Message handlers for events from child processes

  /**
   * Save JSON to a file needs to be implemented here
   * in the parent process.
   */
  onSave: function (message) {
    const browser = message.target;
    const chrome = browser.ownerGlobal;
    if (message.data === null) {
      // Save original contents
      chrome.saveBrowser(browser);
    } else {
      if (
        !message.data.startsWith("blob:null") ||
        !browser.contentPrincipal.isNullPrincipal
      ) {
        Cu.reportError("Got invalid request to save JSON data");
        return;
      }
      // The following code emulates saveBrowser, but:
      // - Uses the given blob URL containing the custom contents to save.
      // - Obtains the file name from the URL of the document, not the blob.
      // - avoids passing the document and explicitly passes system principal.
      //   We have a blob created by a null principal to save, and the null
      //   principal is from the child. Null principals don't survive crossing
      //   over IPC, so there's no other principal that'll work.
      const persistable = browser.frameLoader;
      persistable.startPersistence(0, {
        onDocumentReady(doc) {
          const uri = chrome.makeURI(doc.documentURI, doc.characterSet);
          const filename = chrome.getDefaultFileName(undefined, uri, doc, null);
          chrome.internalSave(
            message.data,
            null,
            filename,
            null,
            doc.contentType,
            false /* bypass cache */,
            null /* filepicker title key */,
            null /* file chosen */,
            null /* referrer */,
            null /* initiating document */,
            false /* don't skip prompt for a location */,
            null /* cache key */,
            PrivateBrowsingUtils.isBrowserPrivate(
              browser
            ) /* private browsing ? */,
            Services.scriptSecurityManager.getSystemPrincipal()
          );
        },
        onError(status) {
          throw new Error("JSON Viewer's onSave failed in startPersistence");
        },
      });
    }
  },
};

var EXPORTED_SYMBOLS = [
  "DevToolsStartup",
  "validateProfilerWebChannelUrl",
<<<<<<< HEAD
  "onFinishedRecording",
  "setNextRecordingURLCallback",
  "saveRecordingInDB",
=======
>>>>>>> 2b11dde1
];

// Record Replay stuff.

const { setTimeout, setInterval } = ChromeUtils.import(
  "resource://gre/modules/Timer.jsm"
);
const { OS } = ChromeUtils.import("resource://gre/modules/osfile.jsm");

XPCOMUtils.defineLazyModuleGetters(this, {
  E10SUtils: "resource://gre/modules/E10SUtils.jsm",
});

function recordReplayLog(text) {
  dump(`${text}\n`);
}

ChromeUtils.recordReplayLog = recordReplayLog;

function getLoggedInUser() {
  const userPref = Services.prefs.getStringPref("devtools.recordreplay.user");
  if (userPref == "") {
    return;
  }
  const user = JSON.parse(userPref);
  return user == "" ? null : user;
}

function saveRecordingInDB(description) {
  const user = getLoggedInUser();

  if (!user) {
    return;
  }

  const pageUrl = Services.prefs.getStringPref(
    "devtools.recordreplay.saveRecordingsUrl"
  );

  const body = {
    user_id: user.id,
    recording_id: description.recordingId,
    id: description.recordingId,
    url: description.url,
    title: description.title,
    duration: description.duration,
    last_screen_data: description.lastScreenData,
    last_screen_mime_type: description.lastScreenMimeType,
  };

  console.log(`>>> saving recording`, description.recordingId);
  return fetch(`${pageUrl}/api/create-recording`, {
    method: "post",
    body: JSON.stringify(body),
    headers: { "Content-Type": "application/json" },
  })
    .then((r) => console.log(`succeeded in creating recording`))
    .catch((err) => console.error(err));
}

async function saveRecordingUser(user) {
  if (!user) {
    Services.prefs.setStringPref("devtools.recordreplay.user", "");
    return;
  }

  const userData = await (
    await fetch("http://recordings.replay.io/api/get-user", {
      method: "POST",
      body: JSON.stringify({ auth_id: user.sub }),
    })
  ).json();

  Services.prefs.setStringPref(
    "devtools.recordreplay.user",
    JSON.stringify(userData)
  );
}

function createRecordingButton() {
  runTestScript();

  let item = {
    id: "record-button",
    type: "button",
    tooltiptext: "record-button.tooltiptext2",
    onClick() {
      if (ChromeUtils.getCloudReplayStatus()) {
        return;
      }

      const { gBrowser } = Services.wm.getMostRecentWindow("navigator:browser");
      const recording = gBrowser.selectedBrowser.hasAttribute(
        "recordExecution"
      );

      if (recording) {
        reloadAndStopRecordingTab(gBrowser);
      } else {
        reloadAndRecordTab(gBrowser);
      }
    },
    onCreated(node) {
      function selectedBrowserHasAttribute(attr) {
        try {
          return node.ownerDocument.defaultView.gBrowser.selectedBrowser.hasAttribute(
            attr
          );
        } catch (e) {
          return false;
        }
      }

      node.refreshStatus = () => {
        const recording = selectedBrowserHasAttribute("recordExecution");
        const user = getLoggedInUser();
        const authenticationEnabled = Services.prefs.getBoolPref(
          "devtools.recordreplay.authentication-enabled"
        );

        if (recording) {
          node.classList.add("recording");
        } else {
          node.classList.remove("recording");
        }

        if (!authenticationEnabled || user?.id || isRunningTest()) {
          node.classList.remove("hidden");
        } else {
          node.classList.add("hidden");
        }

        const status = ChromeUtils.getCloudReplayStatus();
        let tooltip = status;
        if (status) {
          node.disabled = true;
        } else if (recording) {
          node.disabled = false;
          tooltip = "stopRecording.label";
        } else {
          node.disabled = false;
          tooltip = "startRecording.label";
        }

        const text = StartupBundle.GetStringFromName(tooltip);
        node.setAttribute("tooltiptext", text);
      };
      node.refreshStatus();

      Services.prefs.addObserver("devtools.recordreplay.user", () => {
        node.refreshStatus();
      });
    },
  };
  CustomizableUI.createWidget(item);
  CustomizableWidgets.push(item);

  item = {
    id: "cloud-recordings-button",
    type: "button",
    tooltiptext: "cloud-recordings-button.tooltiptext2",
    onClick: viewRecordings,
  };
  CustomizableUI.createWidget(item);
  CustomizableWidgets.push(item);

  item = {
    id: "replay-signin-button",
    type: "button",
    tooltiptext: "replay-signin-button.tooltiptext2",
    onClick() {
      const { gBrowser } = Services.wm.getMostRecentWindow("navigator:browser");
      const triggeringPrincipal = Services.scriptSecurityManager.getSystemPrincipal();
      gBrowser.loadURI("https://replay.io/view", { triggeringPrincipal });
    },
    onCreated(node) {
      node.refreshStatus = () => {
        const user = getLoggedInUser();
        const authenticationEnabled = Services.prefs.getBoolPref(
          "devtools.recordreplay.authentication-enabled"
        );

        if (!authenticationEnabled || user?.id || isRunningTest()) {
          node.classList.add("hidden");
        } else {
          node.classList.remove("hidden");
        }
      };
      node.refreshStatus();

      Services.prefs.addObserver("devtools.recordreplay.user", () => {
        node.refreshStatus();
      });
    },
  };
  CustomizableUI.createWidget(item);
  CustomizableWidgets.push(item);

  let cloudStatusUpdatedCallback;

  ChromeUtils.setCloudReplayStatusCallback((status, progress, max) => {
    dump(`CloudReplayStatus ${status}\n`);
    refreshAllRecordingButtons();
    if (cloudStatusUpdatedCallback) {
      cloudStatusUpdatedCallback(status);
    }
  });
}

function refreshAllRecordingButtons() {
  try {
    for (const w of Services.wm.getEnumerator("navigator:browser")) {
      const node = w.document.getElementById("record-button");
      if (node) {
        node.refreshStatus();
      }
    }
  } catch (e) {}
}

// When state changes which affects the recording buttons, we try to update the
// buttons immediately, but make sure that the recording button state does not
// get out of sync with the display state of the button.
setInterval(refreshAllRecordingButtons, 2000);

function isRunningTest() {
  return !!env.get("RECORD_REPLAY_TEST_SCRIPT");
}

async function runTestScript() {
  const script = env.get("RECORD_REPLAY_TEST_SCRIPT");
  if (!script) {
    return;
  }

  const contents = await OS.File.read(script);
  const text = new TextDecoder("utf-8").decode(contents);
  eval(text);
}

<<<<<<< HEAD
// Recording processes don't initially know the final URL they will be
// recording, so we use this awkward callback to notify the connection system
// when we start loading a tab so that it can use the right dispatch server.
let gNextRecordingURLCallback;

function setNextRecordingURLCallback(callback) {
  gNextRecordingURLCallback = callback;
=======
function getDispatchServer(url) {
  const env = Cc["@mozilla.org/process/environment;1"].getService(Ci.nsIEnvironment);
  const address = env.get("RECORD_REPLAY_SERVER");
  if (address) {
    return address;
  }
  return Services.prefs.getStringPref("devtools.recordreplay.cloudServer");
>>>>>>> 2b11dde1
}

function reloadAndRecordTab(gBrowser) {
  let url = gBrowser.currentURI.spec;

  if (gNextRecordingURLCallback) {
    gNextRecordingURLCallback(url);
  }

  let remoteType = E10SUtils.getRemoteTypeForURI(
    url,
    /* aMultiProcess */ true,
    /* aRemoteSubframes */ false,
    /* aPreferredRemoteType */ undefined,
    /* aCurrentUri */ null
  );
  if (
    remoteType != E10SUtils.WEB_REMOTE_TYPE &&
    remoteType != E10SUtils.FILE_REMOTE_TYPE
  ) {
    url = "about:blank";
    remoteType = E10SUtils.WEB_REMOTE_TYPE;
  }

  gBrowser.updateBrowserRemoteness(gBrowser.selectedBrowser, {
    recordExecution: getDispatchServer(url),
    newFrameloader: true,
    remoteType,
  });

  gBrowser.loadURI(url, {
    triggeringPrincipal: gBrowser.selectedBrowser.contentPrincipal,
  });
}

let gFinishedRecordingWaiter;

Services.ppmm.addMessageListener("RecordingFinished", {
  async receiveMessage(msg) {
    const { recordingId } = msg.data;
    if (gFinishedRecordingWaiter) {
      gFinishedRecordingWaiter(recordingId);
    }
  }
});

function waitForFinishedRecording() {
  return new Promise((resolve) => (gFinishedRecordingWaiter = resolve));
}

async function reloadAndStopRecordingTab(gBrowser) {
  const remoteTab = gBrowser.selectedTab.linkedBrowser.frameLoader.remoteTab;
  if (!remoteTab || !remoteTab.finishRecording()) {
    return;
  }

  recordReplayLog(`WaitForFinishedRecording`);

  const recordingId = await waitForFinishedRecording();

  recordReplayLog(`FinishedRecording ${recordingId}`);

  let viewHost = "https://replay.io";

  // For testing, allow overriding the host for the view page.
  const hostOverride = env.get("RECORD_REPLAY_VIEW_HOST");
  if (hostOverride) {
    viewHost = hostOverride;
  }

  // Find the dispatcher to connect to.
<<<<<<< HEAD
  let dispatchAddress = env.get("RECORD_REPLAY_SERVER");
  if (!dispatchAddress) {
    dispatchAddress = Services.prefs.getStringPref(
      "devtools.recordreplay.cloudServer"
    );
  }
=======
  const dispatchAddress = getDispatchServer();
>>>>>>> 2b11dde1

  let extra = "";

  // Specify the dispatch address if it is not the default.
  if (dispatchAddress != "wss://dispatch.replay.io") {
    extra += `&dispatch=${dispatchAddress}`;
  }

  // For testing, allow specifying a test script to load in the tab.
  const localTest = env.get("RECORD_REPLAY_LOCAL_TEST");
  if (localTest) {
    extra += `&test=${localTest}`;
  }

  const oldURL = gBrowser.currentURI.spec;
  const url = `${viewHost}/view?id=${recordingId}${extra}`;

  gBrowser.updateBrowserRemoteness(gBrowser.selectedBrowser, {
    recordExecution: undefined,
    newFrameloader: true,
    remoteType: E10SUtils.WEB_REMOTE_TYPE,
  });
  const triggeringPrincipal = Services.scriptSecurityManager.getSystemPrincipal();
  gBrowser.loadURI(url, { triggeringPrincipal, oldRecordedURL: oldURL });
}

// See also aboutRecordings.js
function getRecordingsPath() {
  let dir = Services.dirsvc.get("UAppData", Ci.nsIFile);
  dir.append("Recordings");

  if (!dir.exists()) {
    OS.File.makeDir(dir.path);
  }

  dir.append("recordings.json");
  return dir.path;
}

async function getRecordings() {
  const path = getRecordingsPath();
  if (await OS.File.exists(path)) {
    const file = await OS.File.read(path);
    return JSON.parse(new TextDecoder("utf-8").decode(file));
  }

  return [];
}

async function addRecordingDescription(description) {
  const path = getRecordingsPath();

  let recordings = await getRecordings();
  OS.File.writeAtomic(path, JSON.stringify([description, ...recordings]));
}

function viewRecordings() {
  const { gBrowser } = Services.wm.getMostRecentWindow("navigator:browser");
  const triggeringPrincipal = Services.scriptSecurityManager.getSystemPrincipal();
  gBrowser.loadURI(
    Services.prefs.getStringPref("devtools.recordreplay.recordingsUrl"),
    { triggeringPrincipal }
  );
}

function cloudStatusToFatalError(status) {
  // Not all cloud status options are exposed in about:replay errors.
  switch (status) {
    case "cloudUpdateNeeded.label":
      return "CloudUpdateNeeded";
    case "cloudUpdateDownloading.label":
      return "CloudUpdateDownloading";
    case "cloudUpdateDownloaded.label":
      return "CloudUpdateDownloaded";
    case "cloudUpdateManualDownload.label":
      return "CloudUpdateManualDownload";
  }
  return "CloudNotConnected";
}<|MERGE_RESOLUTION|>--- conflicted
+++ resolved
@@ -1407,12 +1407,6 @@
 var EXPORTED_SYMBOLS = [
   "DevToolsStartup",
   "validateProfilerWebChannelUrl",
-<<<<<<< HEAD
-  "onFinishedRecording",
-  "setNextRecordingURLCallback",
-  "saveRecordingInDB",
-=======
->>>>>>> 2b11dde1
 ];
 
 // Record Replay stuff.
@@ -1653,15 +1647,6 @@
   eval(text);
 }
 
-<<<<<<< HEAD
-// Recording processes don't initially know the final URL they will be
-// recording, so we use this awkward callback to notify the connection system
-// when we start loading a tab so that it can use the right dispatch server.
-let gNextRecordingURLCallback;
-
-function setNextRecordingURLCallback(callback) {
-  gNextRecordingURLCallback = callback;
-=======
 function getDispatchServer(url) {
   const env = Cc["@mozilla.org/process/environment;1"].getService(Ci.nsIEnvironment);
   const address = env.get("RECORD_REPLAY_SERVER");
@@ -1669,7 +1654,6 @@
     return address;
   }
   return Services.prefs.getStringPref("devtools.recordreplay.cloudServer");
->>>>>>> 2b11dde1
 }
 
 function reloadAndRecordTab(gBrowser) {
@@ -1741,16 +1725,7 @@
   }
 
   // Find the dispatcher to connect to.
-<<<<<<< HEAD
-  let dispatchAddress = env.get("RECORD_REPLAY_SERVER");
-  if (!dispatchAddress) {
-    dispatchAddress = Services.prefs.getStringPref(
-      "devtools.recordreplay.cloudServer"
-    );
-  }
-=======
   const dispatchAddress = getDispatchServer();
->>>>>>> 2b11dde1
 
   let extra = "";
 
