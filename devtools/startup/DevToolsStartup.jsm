/* This Source Code Form is subject to the terms of the Mozilla Public
 * License, v. 2.0. If a copy of the MPL was not distributed with this
 * file, You can obtain one at http://mozilla.org/MPL/2.0/. */

/**
 * This XPCOM component is loaded very early.
 * Be careful to lazy load dependencies as much as possible.
 *
 * It manages all the possible entry points for DevTools:
 * - Handles command line arguments like -jsconsole,
 * - Register all key shortcuts,
 * - Listen for "Web Developer" system menu opening, under "Tools",
 * - Inject the wrench icon in toolbar customization, which is used
 *   by the "Web Developer" list displayed in the hamburger menu,
 * - Register the JSON Viewer protocol handler.
 * - Inject the profiler recording button in toolbar customization.
 *
 * Only once any of these entry point is fired, this module ensures starting
 * core modules like 'devtools-browser.js' that hooks the browser windows
 * and ensure setting up tools.
 **/

"use strict";

const kDebuggerPrefs = [
  "devtools.debugger.remote-enabled",
  "devtools.chrome.enabled",
];

const DEVTOOLS_ENABLED_PREF = "devtools.enabled";

const DEVTOOLS_POLICY_DISABLED_PREF = "devtools.policy.disabled";
const PROFILER_POPUP_ENABLED_PREF = "devtools.performance.popup.enabled";

const { XPCOMUtils } = ChromeUtils.import(
  "resource://gre/modules/XPCOMUtils.jsm"
);

ChromeUtils.defineModuleGetter(
  this,
  "ActorManagerParent",
  "resource://gre/modules/ActorManagerParent.jsm"
);
ChromeUtils.defineModuleGetter(
  this,
  "Services",
  "resource://gre/modules/Services.jsm"
);
ChromeUtils.defineModuleGetter(
  this,
  "AppConstants",
  "resource://gre/modules/AppConstants.jsm"
);
ChromeUtils.defineModuleGetter(
  this,
  "CustomizableUI",
  "resource:///modules/CustomizableUI.jsm"
);
ChromeUtils.defineModuleGetter(
  this,
  "CustomizableWidgets",
  "resource:///modules/CustomizableWidgets.jsm"
);
ChromeUtils.defineModuleGetter(
  this,
  "PrivateBrowsingUtils",
  "resource://gre/modules/PrivateBrowsingUtils.jsm"
);
ChromeUtils.defineModuleGetter(
  this,
  "ProfilerMenuButton",
  "resource://devtools/client/performance-new/popup/menu-button.jsm.js"
);
ChromeUtils.defineModuleGetter(
  this,
  "WebChannel",
  "resource://gre/modules/WebChannel.jsm"
);

// We don't want to spend time initializing the full loader here so we create
// our own lazy require.
XPCOMUtils.defineLazyGetter(this, "Telemetry", function() {
  const { require } = ChromeUtils.import(
    "resource://devtools/shared/Loader.jsm"
  );
  // eslint-disable-next-line no-shadow
  const Telemetry = require("devtools/client/shared/telemetry");

  return Telemetry;
});

XPCOMUtils.defineLazyGetter(this, "StartupBundle", function() {
  const url = "chrome://devtools-startup/locale/startup.properties";
  return Services.strings.createBundle(url);
});

XPCOMUtils.defineLazyGetter(this, "KeyShortcutsBundle", function() {
  const url = "chrome://devtools-startup/locale/key-shortcuts.properties";
  return Services.strings.createBundle(url);
});

/**
 * Safely retrieve a localized DevTools key shortcut from KeyShortcutsBundle.
 * If the shortcut is not available, this will return null. Consumer code
 * should rely on this to skip unavailable shortcuts.
 *
 * Note that all shortcuts should always be available, but there is a notable
 * exception, which is why we have to do this. When a localization change is
 * uplifted to beta, language packs will not be updated immediately when the
 * updated beta is available.
 *
 * This means that language pack users might get a new Beta version but will not
 * have a language pack with the new strings yet.
 */
function getLocalizedKeyShortcut(id) {
  try {
    return KeyShortcutsBundle.GetStringFromName(id);
  } catch (e) {
    console.error("Failed to retrieve DevTools localized shortcut for id", id);
    return null;
  }
}

XPCOMUtils.defineLazyGetter(this, "KeyShortcuts", function() {
  const isMac = AppConstants.platform == "macosx";

  // Common modifier shared by most key shortcuts
  const modifiers = isMac ? "accel,alt" : "accel,shift";

  // List of all key shortcuts triggering installation UI
  // `id` should match tool's id from client/definitions.js
  const shortcuts = [
    // The following keys are also registered in /client/menus.js
    // And should be synced.

    // Both are toggling the toolbox on the last selected panel
    // or the default one.
    {
      id: "toggleToolbox",
      shortcut: getLocalizedKeyShortcut("toggleToolbox.commandkey"),
      modifiers,
    },
    // All locales are using F12
    {
      id: "toggleToolboxF12",
      shortcut: getLocalizedKeyShortcut("toggleToolboxF12.commandkey"),
      modifiers: "", // F12 is the only one without modifiers
    },
    // Open the Browser Toolbox
    {
      id: "browserToolbox",
      shortcut: getLocalizedKeyShortcut("browserToolbox.commandkey"),
      modifiers: "accel,alt,shift",
    },
    // Open the Browser Console
    {
      id: "browserConsole",
      shortcut: getLocalizedKeyShortcut("browserConsole.commandkey"),
      modifiers: "accel,shift",
    },
    // Toggle the Responsive Design Mode
    {
      id: "responsiveDesignMode",
      shortcut: getLocalizedKeyShortcut("responsiveDesignMode.commandkey"),
      modifiers,
    },
    // The following keys are also registered in /client/definitions.js
    // and should be synced.

    // Key for opening the Inspector
    {
      toolId: "inspector",
      shortcut: getLocalizedKeyShortcut("inspector.commandkey"),
      modifiers,
    },
    // Key for opening the Web Console
    {
      toolId: "webconsole",
      shortcut: getLocalizedKeyShortcut("webconsole.commandkey"),
      modifiers,
    },
    // Key for opening the Debugger
    {
      toolId: "jsdebugger",
      shortcut: getLocalizedKeyShortcut("jsdebugger.commandkey2"),
      modifiers,
    },
    // Key for opening the Network Monitor
    {
      toolId: "netmonitor",
      shortcut: getLocalizedKeyShortcut("netmonitor.commandkey"),
      modifiers,
    },
    // Key for opening the Style Editor
    {
      toolId: "styleeditor",
      shortcut: getLocalizedKeyShortcut("styleeditor.commandkey"),
      modifiers: "shift",
    },
    // Key for opening the Performance Panel
    {
      toolId: "performance",
      shortcut: getLocalizedKeyShortcut("performance.commandkey"),
      modifiers: "shift",
    },
    // Key for opening the Storage Panel
    {
      toolId: "storage",
      shortcut: getLocalizedKeyShortcut("storage.commandkey"),
      modifiers: "shift",
    },
    // Key for opening the DOM Panel
    {
      toolId: "dom",
      shortcut: getLocalizedKeyShortcut("dom.commandkey"),
      modifiers,
    },
    // Key for opening the Accessibility Panel
    {
      toolId: "accessibility",
      shortcut: getLocalizedKeyShortcut("accessibilityF12.commandkey"),
      modifiers: "shift",
    },
  ];

  if (isMac) {
    // Add the extra key command for macOS, so you can open the inspector with cmd+shift+C
    // like on Chrome DevTools.
    shortcuts.push({
      id: "inspectorMac",
      toolId: "inspector",
      shortcut: getLocalizedKeyShortcut("inspector.commandkey"),
      modifiers: "accel,shift",
    });
  }

  if (isProfilerButtonEnabled()) {
    shortcuts.push(...getProfilerKeyShortcuts());
  }

  return shortcuts;
});

function getProfilerKeyShortcuts() {
  return [
    // Start/stop the profiler
    {
      id: "profilerStartStop",
      shortcut: getLocalizedKeyShortcut("profilerStartStop.commandkey"),
      modifiers: "control,shift",
    },
    // Capture a profile
    {
      id: "profilerCapture",
      shortcut: getLocalizedKeyShortcut("profilerCapture.commandkey"),
      modifiers: "control,shift",
    },
  ];
}

/**
 * Instead of loading the ProfilerMenuButton.jsm file, provide an independent check
 * to see if it is turned on.
 */
function isProfilerButtonEnabled() {
  return Services.prefs.getBoolPref(PROFILER_POPUP_ENABLED_PREF, false);
}

/**
 * Validate the URL that will be used for the WebChannel for the profiler.
 *
 * @param {string} targetUrl
 * @returns {string}
 */
function validateProfilerWebChannelUrl(targetUrl) {
  const frontEndUrl = "https://profiler.firefox.com";

  if (targetUrl !== frontEndUrl) {
    // The user can specify either localhost or deploy previews as well as
    // the official frontend URL for testing.
    if (
      // Allow a test URL.
      targetUrl === "http://example.com" ||
      // Allows the following:
      //   "http://localhost:4242"
      //   "http://localhost:4242/"
      //   "http://localhost:3"
      //   "http://localhost:334798455"
      /^http:\/\/localhost:\d+\/?$/.test(targetUrl) ||
      // Allows the following:
      //   "https://deploy-preview-1234--perf-html.netlify.com"
      //   "https://deploy-preview-1234--perf-html.netlify.com/"
      //   "https://deploy-preview-1234567--perf-html.netlify.com"
      /^https:\/\/deploy-preview-\d+--perf-html\.netlify\.com\/?$/.test(
        targetUrl
      )
    ) {
      // This URL is one of the allowed ones to be used for configuration.
      return targetUrl;
    }

    console.error(
      `The preference "devtools.performance.recording.ui-base-url" was set to a ` +
        "URL that is not allowed. No WebChannel messages will be sent between the " +
        `browser and that URL. Falling back to ${frontEndUrl}. Only localhost ` +
        "and deploy previews URLs are allowed.",
      targetUrl
    );
  }

  return frontEndUrl;
}

XPCOMUtils.defineLazyGetter(this, "ProfilerPopupBackground", function() {
  return ChromeUtils.import(
    "resource://devtools/client/performance-new/popup/background.jsm.js"
  );
});

function DevToolsStartup() {
  this.onEnabledPrefChanged = this.onEnabledPrefChanged.bind(this);
  this.onWindowReady = this.onWindowReady.bind(this);
  this.toggleProfilerKeyShortcuts = this.toggleProfilerKeyShortcuts.bind(this);
}

DevToolsStartup.prototype = {
  /**
   * Boolean flag to check if DevTools have been already initialized or not.
   * By initialized, we mean that its main modules are loaded.
   */
  initialized: false,

  /**
   * Boolean flag to check if the devtools initialization was already sent to telemetry.
   * We only want to record one devtools entry point per Firefox run, but we are not
   * interested in all the entry points.
   */
  recorded: false,

  get telemetry() {
    if (!this._telemetry) {
      this._telemetry = new Telemetry();
      this._telemetry.setEventRecordingEnabled(true);
    }
    return this._telemetry;
  },

  /**
   * Flag that indicates if the developer toggle was already added to customizableUI.
   */
  developerToggleCreated: false,

  recordingButtonCreated: false,

  /**
   * Flag that indicates if the profiler recording popup was already added to
   * customizableUI.
   */
  profilerRecordingButtonCreated: false,

  isDisabledByPolicy: function() {
    return Services.prefs.getBoolPref(DEVTOOLS_POLICY_DISABLED_PREF, false);
  },

  handle: function(cmdLine) {
    const flags = this.readCommandLineFlags(cmdLine);

    // handle() can be called after browser startup (e.g. opening links from other apps).
    const isInitialLaunch =
      cmdLine.state == Ci.nsICommandLine.STATE_INITIAL_LAUNCH;
    if (isInitialLaunch) {
      this._registerDevToolsJsWindowActors();

      // Enable devtools for all users on startup (onboarding experiment from Bug 1408969
      // is over).
      Services.prefs.setBoolPref(DEVTOOLS_ENABLED_PREF, true);

      // Store devtoolsFlag to check it later in onWindowReady.
      this.devtoolsFlag = flags.devtools;
      // Only top level Firefox Windows fire a browser-delayed-startup-finished event
      Services.obs.addObserver(
        this.onWindowReady,
        "browser-delayed-startup-finished"
      );

      if (!this.isDisabledByPolicy()) {
        if (AppConstants.MOZ_DEV_EDITION) {
          // On DevEdition, the developer toggle is displayed by default in the navbar
          // area and should be created before the first paint.
          this.hookDeveloperToggle();
        }

        this.hookRecordingButton();
        this.hookProfilerRecordingButton();
      }

      // Update menu items when devtools.enabled changes.
      Services.prefs.addObserver(
        DEVTOOLS_ENABLED_PREF,
        this.onEnabledPrefChanged
      );
    }

    if (flags.console) {
      this.commandLine = true;
      this.handleConsoleFlag(cmdLine);
    }
    if (flags.debugger) {
      this.commandLine = true;
      const binaryPath =
        typeof flags.debugger == "string" ? flags.debugger : null;
      this.handleDebuggerFlag(cmdLine, binaryPath);
    }

    if (flags.devToolsServer) {
      this.handleDevToolsServerFlag(cmdLine, flags.devToolsServer);
    }
  },

  readCommandLineFlags(cmdLine) {
    // All command line flags are disabled if DevTools are disabled by policy.
    if (this.isDisabledByPolicy()) {
      return {
        console: false,
        debugger: false,
        devtools: false,
        devToolsServer: false,
      };
    }

    const console = cmdLine.handleFlag("jsconsole", false);
    const devtools = cmdLine.handleFlag("devtools", false);

    let devToolsServer;
    try {
      devToolsServer = cmdLine.handleFlagWithParam(
        "start-debugger-server",
        false
      );
    } catch (e) {
      // We get an error if the option is given but not followed by a value.
      // By catching and trying again, the value is effectively optional.
      devToolsServer = cmdLine.handleFlag("start-debugger-server", false);
    }

    let debuggerFlag;
    try {
      debuggerFlag = cmdLine.handleFlagWithParam("jsdebugger", false);
    } catch (e) {
      // We get an error if the option is given but not followed by a value.
      // By catching and trying again, the value is effectively optional.
      debuggerFlag = cmdLine.handleFlag("jsdebugger", false);
    }

    return { console, debugger: debuggerFlag, devtools, devToolsServer };
  },

  /**
   * Called when receiving the "browser-delayed-startup-finished" event for a new
   * top-level window.
   */
  onWindowReady(window) {
    if (this.isDisabledByPolicy()) {
      this.removeDevToolsMenus(window);
      return;
    }

    this.hookWindow(window);

    // This listener is called for all Firefox windows, but we want to execute some code
    // only once.
    if (!this._firstWindowReadyReceived) {
      this.onFirstWindowReady(window);
      this._firstWindowReadyReceived = true;
    }

    JsonView.initialize();
  },

  removeDevToolsMenus(window) {
    // This will hide the "Tools > Web Developer" menu.
    window.document
      .getElementById("webDeveloperMenu")
      .setAttribute("hidden", "true");
    // This will hide the "Web Developer" item in the hamburger menu.
    window.document
      .getElementById("appMenu-developer-button")
      .setAttribute("hidden", "true");
  },

  onFirstWindowReady(window) {
    if (this.devtoolsFlag) {
      this.handleDevToolsFlag(window);

      // In the case of the --jsconsole and --jsdebugger command line parameters
      // there was no browser window when they were processed so we act on the
      // this.commandline flag instead.
      if (this.commandLine) {
        this.sendEntryPointTelemetry("CommandLine");
      }
    }
  },

  /**
   * Register listeners to all possible entry points for Developer Tools.
   * But instead of implementing the actual actions, defer to DevTools codebase.
   * In most cases, it only needs to call this.initDevTools which handles the rest.
   * We do that to prevent loading any DevTools module until the user intent to use them.
   */
  hookWindow(window) {
    // Key Shortcuts need to be added on all the created windows.
    this.hookKeyShortcuts(window);

    // In some situations (e.g. starting Firefox with --jsconsole) DevTools will be
    // initialized before the first browser-delayed-startup-finished event is received.
    // We use a dedicated flag because we still need to hook the developer toggle.
    this.hookDeveloperToggle();
    this.hookRecordingButton();
    this.hookProfilerRecordingButton();

    // The developer menu hook only needs to be added if devtools have not been
    // initialized yet.
    if (!this.initialized) {
      this.hookWebDeveloperMenu(window);
    }

    this.createDevToolsEnableMenuItem(window);
    this.updateDevToolsMenuItems(window);
  },

  /**
   * Dynamically register a wrench icon in the customization menu.
   * You can use this button by right clicking on Firefox toolbar
   * and dragging it from the customization panel to the toolbar.
   * (i.e. this isn't displayed by default to users!)
   *
   * _But_, the "Web Developer" entry in the hamburger menu (the menu with
   * 3 horizontal lines), is using this "developer-button" view to populate
   * its menu. So we have to register this button for the menu to work.
   *
   * Also, this menu duplicates its own entries from the "Web Developer"
   * menu in the system menu, under "Tools" main menu item. The system
   * menu is being hooked by "hookWebDeveloperMenu" which ends up calling
   * devtools/client/framework/browser-menu to create the items for real,
   * initDevTools, from onViewShowing is also calling browser-menu.
   */
  hookDeveloperToggle() {
    if (this.developerToggleCreated) {
      return;
    }

    const id = "developer-button";
    const widget = CustomizableUI.getWidget(id);
    if (widget && widget.provider == CustomizableUI.PROVIDER_API) {
      return;
    }
    const item = {
      id: id,
      type: "view",
      viewId: "PanelUI-developer",
      shortcutId: "key_toggleToolbox",
      tooltiptext: "developer-button.tooltiptext2",
      onViewShowing: event => {
        if (Services.prefs.getBoolPref(DEVTOOLS_ENABLED_PREF)) {
          // If DevTools are enabled, initialize DevTools to create all menuitems in the
          // system menu before trying to copy them.
          this.initDevTools("HamburgerMenu");
        }

        // Populate the subview with whatever menuitems are in the developer
        // menu. We skip menu elements, because the menu panel has no way
        // of dealing with those right now.
        const doc = event.target.ownerDocument;

        const menu = doc.getElementById("menuWebDeveloperPopup");

        const itemsToDisplay = [...menu.children];
        // Hardcode the addition of the "work offline" menuitem at the bottom:
        itemsToDisplay.push({
          localName: "menuseparator",
          getAttribute: () => {},
        });
        itemsToDisplay.push(doc.getElementById("goOfflineMenuitem"));

        const developerItems = doc.getElementById("PanelUI-developerItems");
        CustomizableUI.clearSubview(developerItems);
        CustomizableUI.fillSubviewFromMenuItems(itemsToDisplay, developerItems);
      },
      onInit(anchor) {
        // Since onBeforeCreated already bails out when initialized, we can call
        // it right away.
        this.onBeforeCreated(anchor.ownerDocument);
      },
      onBeforeCreated: doc => {
        // The developer toggle needs the "key_toggleToolbox" <key> element.
        // In DEV EDITION, the toggle is added before 1st paint and hookKeyShortcuts() is
        // not called yet when CustomizableUI creates the widget.
        this.hookKeyShortcuts(doc.defaultView);

        // Bug 1223127, CUI should make this easier to do.
        if (doc.getElementById("PanelUI-developerItems")) {
          return;
        }
        const view = doc.createXULElement("panelview");
        view.id = "PanelUI-developerItems";
        const panel = doc.createXULElement("vbox");
        panel.setAttribute("class", "panel-subview-body");
        view.appendChild(panel);
        doc.getElementById("PanelUI-multiView").appendChild(view);
      },
    };
    CustomizableUI.createWidget(item);
    CustomizableWidgets.push(item);

    this.developerToggleCreated = true;
  },

  hookRecordingButton() {
    if (this.recordingButtonCreated) {
      return;
    }
    this.recordingButtonCreated = true;

    createRecordingButton();
  },

  /**
   * Dynamically register a profiler recording button in the
   * customization menu. You can use this button by right clicking
   * on Firefox toolbar and dragging it from the customization panel
   * to the toolbar. (i.e. this isn't displayed by default to users.)
   */
  hookProfilerRecordingButton() {
    if (this.profilerRecordingButtonCreated) {
      return;
    }
    this.profilerRecordingButtonCreated = true;

    const isPopupFeatureFlagEnabled = Services.prefs.getBoolPref(
      "devtools.performance.popup.feature-flag",
      AppConstants.NIGHTLY_BUILD
    );

    // Listen for messages from the front-end. This needs to happen even if the
    // button isn't enabled yet. This will allow the front-end to turn on the
    // popup for our users, regardless of if the feature is enabled by default.
    this.initializeProfilerWebChannel();

    if (!isPopupFeatureFlagEnabled) {
      // The profiler's popup is experimental. The plan is to eventually turn it on
      // everywhere, but while it's under active development we don't want everyone
      // having it enabled. For now the default pref is to turn it on with Nightly,
      // with the option to flip the pref in other releases. This feature flag will
      // go away once it is fully shipped.
      return;
    }

    if (isProfilerButtonEnabled()) {
      ProfilerMenuButton.initialize();
    }
  },

  /**
   * Initialize the WebChannel for profiler.firefox.com. This function happens at
   * startup, so care should be taken to minimize its performance impact. The WebChannel
   * is a mechanism that is used to communicate between the browser, and front-end code.
   */
  initializeProfilerWebChannel() {
    let channel;

    // Register a channel for the URL in preferences. Also update the WebChannel if
    // the URL changes.
    const urlPref = "devtools.performance.recording.ui-base-url";
    Services.prefs.addObserver(urlPref, registerWebChannel);
    registerWebChannel();

    function registerWebChannel() {
      if (channel) {
        channel.stopListening();
      }

      const urlForWebChannel = Services.io.newURI(
        validateProfilerWebChannelUrl(Services.prefs.getStringPref(urlPref))
      );

      channel = new WebChannel("profiler.firefox.com", urlForWebChannel);

      channel.listen((id, message, target) => {
        // Defer loading the ProfilerPopupBackground script until it's absolutely needed,
        // as this code path gets loaded at startup.
        ProfilerPopupBackground.handleWebChannelMessage(
          channel,
          id,
          message,
          target
        );
      });
    }
  },

  /*
   * We listen to the "Web Developer" system menu, which is under "Tools" main item.
   * This menu item is hardcoded empty in Firefox UI. We listen for its opening to
   * populate it lazily. Loading main DevTools module is going to populate it.
   */
  hookWebDeveloperMenu(window) {
    const menu = window.document.getElementById("webDeveloperMenu");
    const onPopupShowing = () => {
      if (!Services.prefs.getBoolPref(DEVTOOLS_ENABLED_PREF)) {
        return;
      }
      menu.removeEventListener("popupshowing", onPopupShowing);
      this.initDevTools("SystemMenu");
    };
    menu.addEventListener("popupshowing", onPopupShowing);
  },

  /**
   * Create a new menu item to enable DevTools and insert it DevTools's submenu in the
   * System Menu.
   */
  createDevToolsEnableMenuItem(window) {
    const { document } = window;

    // Create the menu item.
    const item = document.createXULElement("menuitem");
    item.id = "enableDeveloperTools";
    item.setAttribute(
      "label",
      StartupBundle.GetStringFromName("enableDevTools.label")
    );
    item.setAttribute(
      "accesskey",
      StartupBundle.GetStringFromName("enableDevTools.accesskey")
    );

    // The menu item should open the install page for DevTools.
    item.addEventListener("command", () => {
      this.openInstallPage("SystemMenu");
    });

    // Insert the menu item in the DevTools submenu.
    const systemMenuItem = document.getElementById("menuWebDeveloperPopup");
    systemMenuItem.appendChild(item);
  },

  /**
   * Update the visibility the menu item to enable DevTools.
   */
  updateDevToolsMenuItems(window) {
    const item = window.document.getElementById("enableDeveloperTools");
    item.hidden = Services.prefs.getBoolPref(DEVTOOLS_ENABLED_PREF);
  },

  /**
   * Loop on all windows and update the hidden attribute of the "enable DevTools" menu
   * item.
   */
  onEnabledPrefChanged() {
    for (const window of Services.wm.getEnumerator("navigator:browser")) {
      if (window.gBrowserInit && window.gBrowserInit.delayedStartupFinished) {
        this.updateDevToolsMenuItems(window);
      }
    }
  },

  /**
   * Check if the user is a DevTools user by looking at our selfxss pref.
   * This preference is incremented everytime the console is used (up to 5).
   *
   * @return {Boolean} true if the user can be considered as a devtools user.
   */
  isDevToolsUser() {
    const selfXssCount = Services.prefs.getIntPref("devtools.selfxss.count", 0);
    return selfXssCount > 0;
  },

  hookKeyShortcuts(window) {
    const doc = window.document;

    // hookKeyShortcuts can be called both from hookWindow and from the developer toggle
    // onBeforeCreated. Make sure shortcuts are only added once per window.
    if (doc.getElementById("devtoolsKeyset")) {
      return;
    }

    const keyset = doc.createXULElement("keyset");
    keyset.setAttribute("id", "devtoolsKeyset");

    this.attachKeys(doc, KeyShortcuts, keyset);

    // Appending a <key> element is not always enough. The <keyset> needs
    // to be detached and reattached to make sure the <key> is taken into
    // account (see bug 832984).
    const mainKeyset = doc.getElementById("mainKeyset");
    mainKeyset.parentNode.insertBefore(keyset, mainKeyset);

    // Watch for the profiler to enable or disable the profiler popup, then toggle
    // the keyboard shortcuts on and off.
    Services.prefs.addObserver(
      PROFILER_POPUP_ENABLED_PREF,
      this.toggleProfilerKeyShortcuts
    );
  },

  /**
   * This method attaches on the key elements to the devtools keyset.
   */
  attachKeys(doc, keyShortcuts, keyset = doc.getElementById("devtoolsKeyset")) {
    const window = doc.defaultView;
    for (const key of keyShortcuts) {
      if (!key.shortcut) {
        // Shortcuts might be missing when a user relies on a language packs
        // which is missing a recently uplifted shortcut. Language packs are
        // typically updated a few days after a code uplift.
        continue;
      }
      const xulKey = this.createKey(doc, key, () => this.onKey(window, key));
      keyset.appendChild(xulKey);
    }
  },

  /**
   * This method removes keys from the devtools keyset.
   */
  removeKeys(doc, keyShortcuts) {
    for (const key of keyShortcuts) {
      const keyElement = doc.getElementById(this.getKeyElementId(key));
      if (keyElement) {
        keyElement.remove();
      }
    }
  },

  /**
   * We only want to have the keyboard shortcuts active when the menu button is on.
   * This function either adds or removes the elements.
   */
  toggleProfilerKeyShortcuts() {
    const isEnabled = isProfilerButtonEnabled();
    const profilerKeyShortcuts = getProfilerKeyShortcuts();
    for (const { document } of Services.wm.getEnumerator(null)) {
      const devtoolsKeyset = document.getElementById("devtoolsKeyset");
      const mainKeyset = document.getElementById("mainKeyset");

      if (!devtoolsKeyset || !mainKeyset) {
        // There may not be devtools keyset on this window.
        continue;
      }

      if (isEnabled) {
        this.attachKeys(document, profilerKeyShortcuts);
      } else {
        this.removeKeys(document, profilerKeyShortcuts);
      }
      // Appending a <key> element is not always enough. The <keyset> needs
      // to be detached and reattached to make sure the <key> is taken into
      // account (see bug 832984).
      mainKeyset.parentNode.insertBefore(devtoolsKeyset, mainKeyset);
    }

    if (!isEnabled) {
      // Ensure the profiler isn't left profiling in the background.
      ProfilerPopupBackground.stopProfiler();
    }
  },

  async onKey(window, key) {
    try {
      // The profiler doesn't care if DevTools is loaded, so provide a quick check
      // first to bail out of checking if DevTools is available.
      switch (key.id) {
        case "profilerStartStop": {
          ProfilerPopupBackground.toggleProfiler();
          return;
        }
        case "profilerCapture": {
          ProfilerPopupBackground.captureProfile();
          return;
        }
      }
      if (!Services.prefs.getBoolPref(DEVTOOLS_ENABLED_PREF)) {
        const id = key.toolId || key.id;
        this.openInstallPage("KeyShortcut", id);
      } else {
        // Record the timing at which this event started in order to compute later in
        // gDevTools.showToolbox, the complete time it takes to open the toolbox.
        // i.e. especially take `initDevTools` into account.
        const startTime = Cu.now();
        const require = this.initDevTools("KeyShortcut", key);
        const {
          gDevToolsBrowser,
        } = require("devtools/client/framework/devtools-browser");
        await gDevToolsBrowser.onKeyShortcut(window, key, startTime);
      }
    } catch (e) {
      console.error(`Exception while trigerring key ${key}: ${e}\n${e.stack}`);
    }
  },

  getKeyElementId({ id, toolId }) {
    return "key_" + (id || toolId);
  },

  // Create a <xul:key> DOM Element
  createKey(doc, key, oncommand) {
    const { shortcut, modifiers: mod } = key;
    const k = doc.createXULElement("key");
    k.id = this.getKeyElementId(key);

    if (shortcut.startsWith("VK_")) {
      k.setAttribute("keycode", shortcut);
      if (shortcut.match(/^VK_\d$/)) {
        // Add the event keydown attribute to ensure that shortcuts work for combinations
        // such as ctrl shift 1.
        k.setAttribute("event", "keydown");
      }
    } else {
      k.setAttribute("key", shortcut);
    }

    if (mod) {
      k.setAttribute("modifiers", mod);
    }

    // Bug 371900: command event is fired only if "oncommand" attribute is set.
    k.setAttribute("oncommand", ";");
    k.addEventListener("command", oncommand);

    return k;
  },

  initDevTools: function(reason, key = "") {
    // If an entry point is fired and tools are not enabled open the installation page
    if (!Services.prefs.getBoolPref(DEVTOOLS_ENABLED_PREF)) {
      this.openInstallPage(reason);
      return null;
    }

    // In the case of the --jsconsole and --jsdebugger command line parameters
    // there is no browser window yet so we don't send any telemetry yet.
    if (reason !== "CommandLine") {
      this.sendEntryPointTelemetry(reason, key);
    }

    this.initialized = true;
    const { require } = ChromeUtils.import(
      "resource://devtools/shared/Loader.jsm"
    );
    // Ensure loading main devtools module that hooks up into browser UI
    // and initialize all devtools machinery.
    require("devtools/client/framework/devtools-browser");
    return require;
  },

  /**
   * Open about:devtools to start the onboarding flow.
   *
   * @param {String} reason
   *        One of "KeyShortcut", "SystemMenu", "HamburgerMenu", "ContextMenu",
   *        "CommandLine".
   * @param {String} keyId
   *        Optional. If the onboarding flow was triggered by a keyboard shortcut, pass
   *        the shortcut key id (or toolId) to about:devtools.
   */
  openInstallPage: function(reason, keyId) {
    // If DevTools are completely disabled, bail out here as this might be called directly
    // from other files.
    if (this.isDisabledByPolicy()) {
      return;
    }

    const { gBrowser } = Services.wm.getMostRecentWindow("navigator:browser");

    // Focus about:devtools tab if there is already one opened in the current window.
    for (const tab of gBrowser.tabs) {
      const browser = tab.linkedBrowser;
      // browser.documentURI might be undefined if the browser tab is still loading.
      const location = browser.documentURI ? browser.documentURI.spec : "";
      if (
        location.startsWith("about:devtools") &&
        !location.startsWith("about:devtools-toolbox")
      ) {
        // Focus the existing about:devtools tab and bail out.
        gBrowser.selectedTab = tab;
        return;
      }
    }

    let url = "about:devtools";

    const params = [];
    if (reason) {
      params.push("reason=" + encodeURIComponent(reason));
    }

    const selectedBrowser = gBrowser.selectedBrowser;
    if (selectedBrowser) {
      params.push("tabid=" + selectedBrowser.outerWindowID);
    }

    if (keyId) {
      params.push("keyid=" + keyId);
    }

    if (params.length > 0) {
      url += "?" + params.join("&");
    }

    // Set relatedToCurrent: true to open the tab next to the current one.
    gBrowser.selectedTab = gBrowser.addTrustedTab(url, {
      relatedToCurrent: true,
    });
  },

  handleConsoleFlag: function(cmdLine) {
    const window = Services.wm.getMostRecentWindow("devtools:webconsole");
    if (!window) {
      const require = this.initDevTools("CommandLine");
      const {
        BrowserConsoleManager,
      } = require("devtools/client/webconsole/browser-console-manager");
      BrowserConsoleManager.toggleBrowserConsole().catch(console.error);
    } else {
      // the Browser Console was already open
      window.focus();
    }

    if (cmdLine.state == Ci.nsICommandLine.STATE_REMOTE_AUTO) {
      cmdLine.preventDefault = true;
    }
  },

  // Open the toolbox on the selected tab once the browser starts up.
  handleDevToolsFlag: async function(window) {
    const require = this.initDevTools("CommandLine");
    const { gDevTools } = require("devtools/client/framework/devtools");
    const { TargetFactory } = require("devtools/client/framework/target");
    const target = await TargetFactory.forTab(window.gBrowser.selectedTab);
    gDevTools.showToolbox(target);
  },

  _isRemoteDebuggingEnabled() {
    let remoteDebuggingEnabled = false;
    try {
      remoteDebuggingEnabled = kDebuggerPrefs.every(pref => {
        return Services.prefs.getBoolPref(pref);
      });
    } catch (ex) {
      console.error(ex);
      return false;
    }
    if (!remoteDebuggingEnabled) {
      const errorMsg =
        "Could not run chrome debugger! You need the following " +
        "prefs to be set to true: " +
        kDebuggerPrefs.join(", ");
      console.error(new Error(errorMsg));
      // Dump as well, as we're doing this from a commandline, make sure people
      // don't miss it:
      dump(errorMsg + "\n");
    }
    return remoteDebuggingEnabled;
  },

  handleDebuggerFlag: function(cmdLine, binaryPath) {
    if (!this._isRemoteDebuggingEnabled()) {
      return;
    }

    let devtoolsThreadResumed = false;
    const pauseOnStartup = cmdLine.handleFlag("wait-for-jsdebugger", false);
    if (pauseOnStartup) {
      const observe = function(subject, topic, data) {
        devtoolsThreadResumed = true;
        Services.obs.removeObserver(observe, "devtools-thread-resumed");
      };
      Services.obs.addObserver(observe, "devtools-thread-resumed");
    }

    const { BrowserToolboxLauncher } = ChromeUtils.import(
      "resource://devtools/client/framework/browser-toolbox/Launcher.jsm"
    );
    BrowserToolboxLauncher.init(null, null, null, binaryPath);

    if (pauseOnStartup) {
      // Spin the event loop until the debugger connects.
      const tm = Cc["@mozilla.org/thread-manager;1"].getService();
      tm.spinEventLoopUntil(() => {
        return devtoolsThreadResumed;
      });
    }

    if (cmdLine.state == Ci.nsICommandLine.STATE_REMOTE_AUTO) {
      cmdLine.preventDefault = true;
    }
  },

  /**
   * Handle the --start-debugger-server command line flag. The options are:
   * --start-debugger-server
   *   The portOrPath parameter is boolean true in this case. Reads and uses the defaults
   *   from devtools.debugger.remote-port and devtools.debugger.remote-websocket prefs.
   *   The default values of these prefs are port 6000, WebSocket disabled.
   *
   * --start-debugger-server 6789
   *   Start the non-WebSocket server on port 6789.
   *
   * --start-debugger-server /path/to/filename
   *   Start the server on a Unix domain socket.
   *
   * --start-debugger-server ws:6789
   *   Start the WebSocket server on port 6789.
   *
   * --start-debugger-server ws:
   *   Start the WebSocket server on the default port (taken from d.d.remote-port)
   */
  handleDevToolsServerFlag: function(cmdLine, portOrPath) {
    if (!this._isRemoteDebuggingEnabled()) {
      return;
    }

    let webSocket = false;
    const defaultPort = Services.prefs.getIntPref(
      "devtools.debugger.remote-port"
    );
    if (portOrPath === true) {
      // Default to pref values if no values given on command line
      webSocket = Services.prefs.getBoolPref(
        "devtools.debugger.remote-websocket"
      );
      portOrPath = defaultPort;
    } else if (portOrPath.startsWith("ws:")) {
      webSocket = true;
      const port = portOrPath.slice(3);
      portOrPath = Number(port) ? port : defaultPort;
    }

    const { DevToolsLoader } = ChromeUtils.import(
      "resource://devtools/shared/Loader.jsm"
    );

    try {
      // Create a separate loader instance, so that we can be sure to receive
      // a separate instance of the DebuggingServer from the rest of the
      // devtools.  This allows us to safely use the tools against even the
      // actors and DebuggingServer itself, especially since we can mark
      // serverLoader as invisible to the debugger (unlike the usual loader
      // settings).
      const serverLoader = new DevToolsLoader({
        invisibleToDebugger: true,
      });
      const { DevToolsServer: devToolsServer } = serverLoader.require(
        "devtools/server/devtools-server"
      );
      const { SocketListener } = serverLoader.require(
        "devtools/shared/security/socket"
      );
      devToolsServer.init();
      devToolsServer.registerAllActors();
      devToolsServer.allowChromeProcess = true;
      const socketOptions = { portOrPath, webSocket };

      const listener = new SocketListener(devToolsServer, socketOptions);
      listener.open();
      dump("Started devtools server on " + portOrPath + "\n");
    } catch (e) {
      dump("Unable to start devtools server on " + portOrPath + ": " + e);
    }

    if (cmdLine.state == Ci.nsICommandLine.STATE_REMOTE_AUTO) {
      cmdLine.preventDefault = true;
    }
  },

  /**
   * Send entry point telemetry explaining how the devtools were launched. This
   * functionality also lives inside `devtools/client/framework/browser-menus.js`
   * because this codepath is only used the first time a toolbox is opened for a
   * tab.
   *
   * @param {String} reason
   *        One of "KeyShortcut", "SystemMenu", "HamburgerMenu", "ContextMenu",
   *        "CommandLine".
   * @param {String} key
   *        The key used by a key shortcut.
   */
  sendEntryPointTelemetry(reason, key = "") {
    if (!reason) {
      return;
    }

    let keys = "";

    if (reason === "KeyShortcut") {
      let { modifiers, shortcut } = key;

      modifiers = modifiers.replace(",", "+");

      if (shortcut.startsWith("VK_")) {
        shortcut = shortcut.substr(3);
      }

      keys = `${modifiers}+${shortcut}`;
    }

    const window = Services.wm.getMostRecentWindow("navigator:browser");

    this.telemetry.addEventProperty(
      window,
      "open",
      "tools",
      null,
      "shortcut",
      keys
    );
    this.telemetry.addEventProperty(
      window,
      "open",
      "tools",
      null,
      "entrypoint",
      reason
    );

    if (this.recorded) {
      return;
    }

    // Only save the first call for each firefox run as next call
    // won't necessarely start the tool. For example key shortcuts may
    // only change the currently selected tool.
    try {
      this.telemetry.getHistogramById("DEVTOOLS_ENTRY_POINT").add(reason);
    } catch (e) {
      dump("DevTools telemetry entry point failed: " + e + "\n");
    }
    this.recorded = true;
  },

  _registerDevToolsJsWindowActors() {
    ActorManagerParent.addActors({
      DevToolsFrame: {
        parent: {
          moduleURI:
            "resource://devtools/server/connectors/js-window-actor/DevToolsFrameParent.jsm",
        },
        child: {
          moduleURI:
            "resource://devtools/server/connectors/js-window-actor/DevToolsFrameChild.jsm",
        },
        allFrames: true,
      },
    });
    ActorManagerParent.flush();
  },

  // Used by tests and the toolbox to register the same key shortcuts in toolboxes loaded
  // in a window window.
  get KeyShortcuts() {
    return KeyShortcuts;
  },
  get wrappedJSObject() {
    return this;
  },

  /* eslint-disable max-len */
  helpInfo:
    "  --jsconsole        Open the Browser Console.\n" +
    "  --jsdebugger [<path>] Open the Browser Toolbox. Defaults to the local build\n" +
    "                     but can be overridden by a firefox path.\n" +
    "  --wait-for-jsdebugger Spin event loop until JS debugger connects.\n" +
    "                     Enables debugging (some) application startup code paths.\n" +
    "                     Only has an effect when `--jsdebugger` is also supplied.\n" +
    "  --devtools         Open DevTools on initial load.\n" +
    "  --start-debugger-server [ws:][ <port> | <path> ] Start the devtools server on\n" +
    "                     a TCP port or Unix domain socket path. Defaults to TCP port\n" +
    "                     6000. Use WebSocket protocol if ws: prefix is specified.\n",
  /* eslint-disable max-len */

  classID: Components.ID("{9e9a9283-0ce9-4e4a-8f1c-ba129a032c32}"),
  QueryInterface: ChromeUtils.generateQI([Ci.nsICommandLineHandler]),
};

/**
 * Singleton object that represents the JSON View in-content tool.
 * It has the same lifetime as the browser.
 */
const JsonView = {
  initialized: false,

  initialize: function() {
    // Prevent loading the frame script multiple times if we call this more than once.
    if (this.initialized) {
      return;
    }
    this.initialized = true;

    // Load JSON converter module. This converter is responsible
    // for handling 'application/json' documents and converting
    // them into a simple web-app that allows easy inspection
    // of the JSON data.
    Services.ppmm.loadProcessScript(
      "resource://devtools/client/jsonview/converter-observer.js",
      true
    );

    // Register for messages coming from the child process.
    // This is never removed as there is no particular need to unregister
    // it during shutdown.
    Services.mm.addMessageListener("devtools:jsonview:save", this.onSave);
  },

  // Message handlers for events from child processes

  /**
   * Save JSON to a file needs to be implemented here
   * in the parent process.
   */
  onSave: function(message) {
    const browser = message.target;
    const chrome = browser.ownerGlobal;
    if (message.data === null) {
      // Save original contents
      chrome.saveBrowser(browser);
    } else {
      if (
        !message.data.startsWith("blob:null") ||
        !browser.contentPrincipal.isNullPrincipal
      ) {
        Cu.reportError("Got invalid request to save JSON data");
        return;
      }
      // The following code emulates saveBrowser, but:
      // - Uses the given blob URL containing the custom contents to save.
      // - Obtains the file name from the URL of the document, not the blob.
      // - avoids passing the document and explicitly passes system principal.
      //   We have a blob created by a null principal to save, and the null
      //   principal is from the child. Null principals don't survive crossing
      //   over IPC, so there's no other principal that'll work.
      const persistable = browser.frameLoader;
      persistable.startPersistence(0, {
        onDocumentReady(doc) {
          const uri = chrome.makeURI(doc.documentURI, doc.characterSet);
          const filename = chrome.getDefaultFileName(undefined, uri, doc, null);
          chrome.internalSave(
            message.data,
            null,
            filename,
            null,
            doc.contentType,
            false /* bypass cache */,
            null /* filepicker title key */,
            null /* file chosen */,
            null /* referrer */,
            null /* initiating document */,
            false /* don't skip prompt for a location */,
            null /* cache key */,
            PrivateBrowsingUtils.isBrowserPrivate(
              browser
            ) /* private browsing ? */,
            Services.scriptSecurityManager.getSystemPrincipal()
          );
        },
        onError(status) {
          throw new Error("JSON Viewer's onSave failed in startPersistence");
        },
      });
    }
  },
};

var EXPORTED_SYMBOLS = ["DevToolsStartup", "validateProfilerWebChannelUrl", "onStartRecording", "onFinishedRecording"];

// Web Replay stuff.

const { setTimeout, setInterval } = ChromeUtils.import("resource://gre/modules/Timer.jsm");
const { OS } = ChromeUtils.import("resource://gre/modules/osfile.jsm");

XPCOMUtils.defineLazyModuleGetters(this, {
  E10SUtils: "resource://gre/modules/E10SUtils.jsm",
});

function recordReplayLog(text) {
  dump(`${text}\n`);
}

ChromeUtils.recordReplayLog = recordReplayLog;

function createRecordingButton() {
  runTestScript();

  let item = {
    id: "recording-button",
    type: "button",
    tooltiptext: "recording-button.tooltiptext2",
    onClick() {
      if (ChromeUtils.getCloudReplayStatus()) {
        return;
      }

      const { gBrowser, navigator, setCursor } = Services.wm.getMostRecentWindow("navigator:browser");
      const recording = gBrowser.selectedBrowser.hasAttribute("recordExecution");

      if (recording) {
        reloadAndStopRecordingTab(gBrowser);
      } else {
        reloadAndRecordTab(gBrowser);
      }
    },
    onCreated(node) {
      function selectedBrowserHasAttribute(attr) {
        try {
          return node.ownerDocument.defaultView.gBrowser.selectedBrowser.hasAttribute(attr);
        } catch (e) {
          return false;
        }
      }

      node.refreshStatus = () => {
        const recording = selectedBrowserHasAttribute("recordExecution");

        if (recording) {
          node.classList.add("recordingButtonRecording");
        } else {
          node.classList.remove("recordingButtonRecording");
        }

        const status = ChromeUtils.getCloudReplayStatus();
        let tooltip = status;
        if (status) {
          node.disabled = true;
        } else if (recording) {
          node.disabled = false;
          tooltip = "stopRecording.label";
        } else {
          node.disabled = false;
          tooltip = "startRecording.label";
        }

        const text = StartupBundle.GetStringFromName(tooltip);
        node.setAttribute("tooltiptext", text);
      };
      node.refreshStatus();
    },
  };
  CustomizableUI.createWidget(item);
  CustomizableWidgets.push(item);

  item = {
    id: "cloud-recordings-button",
    type: "button",
    tooltiptext: "cloud-recordings-button.tooltiptext2",
    onClick: viewRecordings,
  };
  CustomizableUI.createWidget(item);
  CustomizableWidgets.push(item);

  let cloudStatusUpdatedCallback;

  ChromeUtils.setCloudReplayStatusCallback((status, progress, max) => {
    dump(`CloudReplayStatus ${status}\n`);
    refreshAllRecordingButtons();
    if (cloudStatusUpdatedCallback) {
      cloudStatusUpdatedCallback(status);
    }
  });
<<<<<<< HEAD

  let uploadDataCallback;

  let lastUploadedData;

  Services.ppmm.addMessageListener("RecordingDataUploaded", {
    receiveMessage(msg) {
      lastUploadedData = msg.data;
      if (uploadDataCallback) {
        uploadDataCallback();
      }
    }
  });

  const cloudRecordingWaiters = {};
  const savedRecordings = new Set();

  function waitForSavedRecording(uuid) {
    return new Promise(resolve => (cloudRecordingWaiters[uuid] = resolve));
  }

  // Update UI when a recording finishes being saved.
  Services.ppmm.addMessageListener("RecordingSaved", {
    receiveMessage(msg) {
      const { uuid, duration, graphics } = msg.data;
      savedRecordings.add(uuid);
      cloudRecordingWaiters[uuid]({ duration, graphics });
      uploadDataCallback();
    }
  });

  // Update the browser when a recording is being loaded in the current tab,
  // to start replaying.
  Services.ppmm.addMessageListener("RecordingLoading", {
    receiveMessage(msg) {
      const uuid = sanitizeUUID(msg.data);
      const { gBrowser } = Services.wm.getMostRecentWindow("navigator:browser");
      const currentTab = gBrowser.selectedTab;

      const status = ChromeUtils.getCloudReplayStatus();
      if (status) {
        const url = `about:webreplay?error=${cloudStatusToFatalError(status)}`;
        gBrowser.selectedTab = gBrowser.addTrustedTab(url, {
          index: currentTab._tPos + 1,
        });
      } else {
        gBrowser.selectedTab = gBrowser.addWebTab(null, {
          replayExecution: `webreplay://${uuid}`,
          index: currentTab._tPos + 1,
        });
      }

      gBrowser.removeTab(currentTab);

      if (!status) {
        const { require } = ChromeUtils.import("resource://devtools/shared/Loader.jsm");
        const { gDevToolsBrowser } = require("devtools/client/framework/devtools-browser");
        gDevToolsBrowser.toggleToolboxCommand(gBrowser, Cu.now());
      }
    },
  });

  // Update UI when hovering over a graphics warning in the current tab.
  Services.ppmm.addMessageListener("RecordReplayShowPointer", {
    receiveMessage() {
      const window = Services.wm.getMostRecentWindow("navigator:browser");
      if (window) {
        window.setCursor("pointer");
      }
    },
  });

  // Update UI when stopping hovering over the graphics warning.
  Services.ppmm.addMessageListener("RecordReplayHidePointer", {
    receiveMessage() {
      const window = Services.wm.getMostRecentWindow("navigator:browser");
      if (window) {
        window.setCursor("default");
      }
    },
  });

  // Open a new tab when clicking on the graphics warning.
  Services.ppmm.addMessageListener("RecordReplayWarningClicked", {
    receiveMessage() {
      const { gBrowser } = Services.wm.getMostRecentWindow("navigator:browser");
      const tab = gBrowser.selectedTab;
      gBrowser.selectedTab = gBrowser.addWebTab("https://webreplay.io/graphicsWarning.html", {
        index: tab._tPos + 1,
      });
    },
  });

  // Listen for messages to add to the UI process log.
  Services.ppmm.addMessageListener("RecordReplayLog", {
    receiveMessage(msg) {
      const { text } = msg.data;
      ChromeUtils.recordReplayLog(text);
    }
  });
=======
>>>>>>> 26c03f62
}

function refreshAllRecordingButtons() {
  try {
    for (const w of Services.wm.getEnumerator("navigator:browser")) {
      const node = w.document.getElementById("recording-button");
      if (node) {
        node.refreshStatus();
      }
    }
  } catch (e) {}
}

// When state changes which affects the recording buttons, we try to update the
// buttons immediately, but make sure that the recording button state does not
// get out of sync with the display state of the button.
setInterval(refreshAllRecordingButtons, 2000);

let gRunningTestScript;

async function runTestScript() {
  const env = Cc["@mozilla.org/process/environment;1"].getService(Ci.nsIEnvironment);
  const script = env.get("WEBREPLAY_TEST_SCRIPT");
  if (!script) {
    return;
  }

  gRunningTestScript = true;
  const contents = await OS.File.read(script);
  const text = new TextDecoder("utf-8").decode(contents);
  eval(text);
}

function reloadAndRecordTab(gBrowser) {
  let url = gBrowser.currentURI.spec;

  let remoteType = E10SUtils.getRemoteTypeForURI(
    url,
    /* aMultiProcess */ true,
    /* aRemoteSubframes */ false,
    /* aPreferredRemoteType */ undefined,
    /* aCurrentUri */ null
  );
  if (remoteType != E10SUtils.WEB_REMOTE_TYPE &&
      remoteType != E10SUtils.FILE_REMOTE_TYPE) {
    url = "about:blank";
    remoteType = E10SUtils.WEB_REMOTE_TYPE;
  }

  gBrowser.updateBrowserRemoteness(gBrowser.selectedBrowser, {
    recordExecution: url,
    newFrameloader: true,
    remoteType,
  });

  let recordingInitialized = false;

  Services.ppmm.addMessageListener("RecordingInitialized", function listener() {
    Services.ppmm.removeMessageListener("RecordingInitialized", listener);
    recordingInitialized = true;
    gBrowser.loadURI(url, {
      triggeringPrincipal: gBrowser.selectedBrowser.contentPrincipal,
    });
  });

  // We should get the RecordingInitialized notification very quickly. Set a
  // timer so we can log an error if it doesn't show up, in which case the tab
  // will stay blank.
  setTimeout(() => {
    if (!recordingInitialized) {
      recordReplayLog(`Error: Did not get RecordingInitialized notification`);
    }
  }, 2000);
}

let gFinishedRecordingWaiter;

function onFinishedRecording(recordingId) {
  if (gFinishedRecordingWaiter) {
    gFinishedRecordingWaiter(recordingId);
  }
}

function waitForFinishedRecording() {
  return new Promise(resolve => gFinishedRecordingWaiter = resolve);
}

async function reloadAndStopRecordingTab(gBrowser) {
  const remoteTab = gBrowser.selectedTab.linkedBrowser.frameLoader.remoteTab;
  if (!remoteTab || !remoteTab.finishRecording()) {
    return;
  }

  recordReplayLog(`WaitForFinishedRecording`);

  // A notification will be delivered when the UI process has all the recording
  // data and sent a description to the cloud service.
  const recordingId = await waitForFinishedRecording();

  recordReplayLog(`FinishedRecording ${recordingId}`);

  const env = Cc["@mozilla.org/process/environment;1"].getService(Ci.nsIEnvironment);

  let viewHost = "https://webreplay.io";

  // For testing, allow overriding the host for the view page.
  const hostOverride = env.get("WEBREPLAY_VIEW_HOST");
  if (hostOverride) {
    viewHost = hostOverride;
  }

  // For testing, allow specifying the dispatcher to connect to.
  let extra = "";
  const dispatchOverride = env.get("WEBREPLAY_SERVER");
  if (dispatchOverride) {
    extra += `&dispatch=${dispatchOverride}`;
  }

  // For testing, allow specifying a test script to load in the tab.
  const localTest = env.get("WEBREPLAY_LOCAL_TEST");
  if (localTest) {
    extra += `&test=${localTest}`;
  }

  const url = `${viewHost}/view?id=${recordingId}&loading=true${extra}`;
  gBrowser.updateBrowserRemoteness(gBrowser.selectedBrowser, {
    newFrameloader: true,
    remoteType: E10SUtils.DEFAULT_REMOTE_TYPE,
  });
  gBrowser.loadURI(url, {
    triggeringPrincipal: gBrowser.selectedBrowser.contentPrincipal,
  });
}

// See also aboutRecordings.js
function getRecordingsPath() {
  let dir = Services.dirsvc.get("UAppData", Ci.nsIFile);
  dir.append("Recordings");

  if (!dir.exists()) {
    OS.File.makeDir(dir.path);
  }

  dir.append("recordings.json");
  return dir.path;
}

async function addRecordingDescription(description) {
  const path = getRecordingsPath();

  let recordings = [];
  if (await OS.File.exists(path)) {
    const file = await OS.File.read(path);
    recordings = JSON.parse(new TextDecoder("utf-8").decode(file));
  }

  OS.File.writeAtomic(path, JSON.stringify([description, ...recordings]));
}

function onStartRecording(recordingId) {
  addRecordingDescription({ recordingId });
}

function viewRecordings() {
  const { gBrowser } = Services.wm.getMostRecentWindow("navigator:browser");
  const triggeringPrincipal = Services.scriptSecurityManager.getSystemPrincipal();
  gBrowser.loadURI("about:webreplay", { triggeringPrincipal });
}

function cloudStatusToFatalError(status) {
  // Not all cloud status options are exposed in about:webreplay errors.
  switch (status) {
    case "cloudUpdateNeeded.label": return "CloudUpdateNeeded";
    case "cloudUpdateDownloading.label": return "CloudUpdateDownloading";
    case "cloudUpdateDownloaded.label": return "CloudUpdateDownloaded";
    case "cloudUpdateManualDownload.label": return "CloudUpdateManualDownload";
  }
  return "CloudNotConnected";
}<|MERGE_RESOLUTION|>--- conflicted
+++ resolved
@@ -1465,109 +1465,6 @@
       cloudStatusUpdatedCallback(status);
     }
   });
-<<<<<<< HEAD
-
-  let uploadDataCallback;
-
-  let lastUploadedData;
-
-  Services.ppmm.addMessageListener("RecordingDataUploaded", {
-    receiveMessage(msg) {
-      lastUploadedData = msg.data;
-      if (uploadDataCallback) {
-        uploadDataCallback();
-      }
-    }
-  });
-
-  const cloudRecordingWaiters = {};
-  const savedRecordings = new Set();
-
-  function waitForSavedRecording(uuid) {
-    return new Promise(resolve => (cloudRecordingWaiters[uuid] = resolve));
-  }
-
-  // Update UI when a recording finishes being saved.
-  Services.ppmm.addMessageListener("RecordingSaved", {
-    receiveMessage(msg) {
-      const { uuid, duration, graphics } = msg.data;
-      savedRecordings.add(uuid);
-      cloudRecordingWaiters[uuid]({ duration, graphics });
-      uploadDataCallback();
-    }
-  });
-
-  // Update the browser when a recording is being loaded in the current tab,
-  // to start replaying.
-  Services.ppmm.addMessageListener("RecordingLoading", {
-    receiveMessage(msg) {
-      const uuid = sanitizeUUID(msg.data);
-      const { gBrowser } = Services.wm.getMostRecentWindow("navigator:browser");
-      const currentTab = gBrowser.selectedTab;
-
-      const status = ChromeUtils.getCloudReplayStatus();
-      if (status) {
-        const url = `about:webreplay?error=${cloudStatusToFatalError(status)}`;
-        gBrowser.selectedTab = gBrowser.addTrustedTab(url, {
-          index: currentTab._tPos + 1,
-        });
-      } else {
-        gBrowser.selectedTab = gBrowser.addWebTab(null, {
-          replayExecution: `webreplay://${uuid}`,
-          index: currentTab._tPos + 1,
-        });
-      }
-
-      gBrowser.removeTab(currentTab);
-
-      if (!status) {
-        const { require } = ChromeUtils.import("resource://devtools/shared/Loader.jsm");
-        const { gDevToolsBrowser } = require("devtools/client/framework/devtools-browser");
-        gDevToolsBrowser.toggleToolboxCommand(gBrowser, Cu.now());
-      }
-    },
-  });
-
-  // Update UI when hovering over a graphics warning in the current tab.
-  Services.ppmm.addMessageListener("RecordReplayShowPointer", {
-    receiveMessage() {
-      const window = Services.wm.getMostRecentWindow("navigator:browser");
-      if (window) {
-        window.setCursor("pointer");
-      }
-    },
-  });
-
-  // Update UI when stopping hovering over the graphics warning.
-  Services.ppmm.addMessageListener("RecordReplayHidePointer", {
-    receiveMessage() {
-      const window = Services.wm.getMostRecentWindow("navigator:browser");
-      if (window) {
-        window.setCursor("default");
-      }
-    },
-  });
-
-  // Open a new tab when clicking on the graphics warning.
-  Services.ppmm.addMessageListener("RecordReplayWarningClicked", {
-    receiveMessage() {
-      const { gBrowser } = Services.wm.getMostRecentWindow("navigator:browser");
-      const tab = gBrowser.selectedTab;
-      gBrowser.selectedTab = gBrowser.addWebTab("https://webreplay.io/graphicsWarning.html", {
-        index: tab._tPos + 1,
-      });
-    },
-  });
-
-  // Listen for messages to add to the UI process log.
-  Services.ppmm.addMessageListener("RecordReplayLog", {
-    receiveMessage(msg) {
-      const { text } = msg.data;
-      ChromeUtils.recordReplayLog(text);
-    }
-  });
-=======
->>>>>>> 26c03f62
 }
 
 function refreshAllRecordingButtons() {
