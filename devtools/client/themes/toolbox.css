/* This Source Code Form is subject to the terms of the Mozilla Public
 * License, v. 2.0. If a copy of the MPL was not distributed with this
 * file, You can obtain one at http://mozilla.org/MPL/2.0/. */

/*
 *  Debug Target Info layout
 *  +------------+--------------+------------------------+
 *  | connection | runtime info | target info icon + text |
 *  +------------+--------------+------------------------+
 */
.debug-target-info {
  display: flex;
  background: var(--theme-tab-toolbar-background);
  border-bottom: 1px solid var(--theme-splitter-color);
  padding: 4px 0;
  font-size: 1.2em;
  color: var(--theme-toolbar-color);
}

/*
 *  Debug Target labels with icon layout
 *  +------+------------------------+---------------+
 *  | icon | label text (bold)      | optional text |
 *  | 20px |     max-content        | max-content   |
 *  +------+------------------------+---------------+
 */
.debug-target-info .iconized-label {
  display: grid;
  grid-template-columns: 20px auto auto;
  grid-column-gap: 8px;
  align-items: center;
  padding: 0 24px;
  white-space: nowrap;
}

.debug-target-info .iconized-label:not(:last-child) {
  border-inline-end: 1px solid var(--theme-splitter-color);
}

.debug-target-info .iconized-label img {
  width: 20px;
  height: 20px;
}

.debug-target-info img {
  -moz-context-properties: fill;
  fill: var(--theme-toolbar-color);
}

/* Toolbox tabbar */

.devtools-tabbar {
  -moz-appearance: none;
  /* For narrow devtool width, we define the each column width of tabbar.
    Defined layout is as follow:

    -------------------------------------------------
    | Picker |  tooltabs  |  commands |   controls  |
    |  auto  | 26px ~ 1fr |    auto   |  max-content|
    -------------------------------------------------
  */
  display: grid;
  grid-template-columns: auto minmax(26px, 1fr) auto max-content;
  background: var(--theme-tab-toolbar-background);
  border-bottom: 1px solid var(--theme-splitter-color);
  box-sizing: border-box;
  min-height: 29px;
}

.dragging #toolbox-panel-iframe-webconsole {
  pointer-events: none;
}

.toolbox-tabs-wrapper {
  position: relative;
  display: flex;
  flex: 1;
}

/* These classes use to stretch the tool tabs wrapper width if toolbox does'n
  have start buttons or end buttons element. */

.devtools-tabbar .toolbox-tabs-wrapper {
  grid-column-start: 2;
  grid-column-end: 3;
}

.devtools-tabbar-has-start .toolbox-tabs-wrapper {
  grid-column-start: 1;
}

.devtools-tabbar-has-end .toolbox-tabs-wrapper {
  grid-column-end: 4;
}

.toolbox-tabs {
  position: absolute;
  top: 0;
  left: 0;
  right: 0;
  bottom: 0;
  display: flex;
  margin: 0;
  flex: 1;
  overflow: hidden;
}

/* Set flex attribute to Toolbox buttons and Picker container so,
   they don't overlap with the tab bar */
#toolbox-buttons-start,
#toolbox-buttons-end,
#toolbox-controls {
  display: flex;
  align-items: stretch;
  overflow: hidden;
}

/* Toolbox tabs */

.devtools-tab {
  position: relative;
  display: flex;
  align-items: center;
  flex-shrink: 0;
  min-height: 24px;
  margin: 0;
  padding: 0;
  border: none;
  white-space: nowrap;
  overflow: hidden;
  text-overflow: ellipsis;
  color: var(--theme-toolbar-color);
  background-color: transparent;
}

.devtools-tab-label {
  font-size: 12px;
  mask-image: linear-gradient(to left, transparent 0, black 6px);
  /* Set the end padding on the label to make sure the label gets faded out properly */
  padding-inline-end: 8px;
  min-width: 1px;
}

.devtools-tab-label:-moz-locale-dir(rtl) {
  mask-image: linear-gradient(to right, transparent 0, black 6px);
}

.devtools-tab .devtools-tab-badge {
  color: var(--theme-highlight-blue);
  font-size: 80%;
  font-weight: 500;
  margin-inline-start: 4px;
}

.devtools-tab-icon-only {
  min-width: 26px;
}

.devtools-tab:hover,
.devtools-tab:focus {
  background-color: var(--theme-toolbar-hover);
}

/* Remove system control border from devtools-tab. */
.devtools-tab::-moz-focus-inner {
  border: 0;
}

.devtools-tab:hover:active {
  background-color: var(--theme-toolbar-hover-active);
}

.devtools-tab.selected {
  color: var(--theme-toolbar-selected-color);
}

.devtools-tab > img {
  border: none;
  margin: 0;
  margin-inline-start: 8px;
  margin-inline-end: 6px;
  height: 16px;
  width: 16px;
  vertical-align: text-top;
  flex-shrink: 0;
  -moz-context-properties: fill;
  fill: var(--theme-icon-color);
}

.devtools-tab.selected > img {
  fill: var(--theme-toolbar-selected-color);
}

.devtools-tab.highlighted > img {
  fill: var(--theme-toolbar-highlighted-color);
}

/* Toolbox controls */

#tools-chevron-menu-button::before {
  background-image: url("chrome://devtools/skin/images/command-chevron.svg");
}

#tools-chevron-menu-button:-moz-locale-dir(rtl)::before {
  transform: rotate(180deg);
}

/* On OSX the cursor turns into a window-resizing cursor at the edges of the
 * window, so bring the end of the toolbox in. */
:root[platform="mac"] #toolbox-controls {
  margin-inline-end: 2px;
}

#toolbox-buttons-start > .devtools-separator {
  margin-inline: 0;
}

#toolbox-buttons-end > .devtools-separator {
  margin-inline: 5px;
}

#toolbox-close::before {
  background-image: url("chrome://devtools/skin/images/close.svg");
}

#toolbox-meatball-menu-button::before {
  background-image: url("chrome://devtools/skin/images/more.svg");
}

#toolbox-meatball-menu-dock-bottom {
  --menuitem-icon-image: url("chrome://devtools/skin/images/dock-bottom.svg");
}

#toolbox-meatball-menu-dock-left {
  --menuitem-icon-image: url("chrome://devtools/skin/images/dock-side-left.svg");
}

#toolbox-meatball-menu-dock-right {
  --menuitem-icon-image: url("chrome://devtools/skin/images/dock-side-right.svg");
}

#toolbox-meatball-menu-dock-window {
  --menuitem-icon-image: url("chrome://devtools/skin/images/dock-undock.svg");
}

#toolbox-meatball-menu-dock-window:-moz-locale-dir(rtl) .label::before {
  transform: scaleX(-1);
}

#toolbox-meatball-menu-splitconsole {
  --menuitem-icon-image: url("chrome://devtools/skin/images/command-console.svg");
}

#toolbox-meatball-menu-noautohide {
  --menuitem-icon-image: url("chrome://devtools/skin/images/command-noautohide.svg");
}

#toolbox-meatball-menu-settings {
  --menuitem-icon-image: url("chrome://devtools/skin/images/settings.svg");
}

/* Command buttons */

.command-button,
#toolbox-controls > button,
.toolbox-tabs-wrapper .tools-chevron-menu {
  /* !important is needed to override .devtools-button rules in common.css */
  margin: 0 !important;
  border-radius: 0 !important;
  position: relative;
  min-width: 26px;
}

#command-button-pick {
  min-width: 32px;
}

#command-button-pick::before {
  background-image: url("chrome://devtools/skin/images/command-pick.svg");
}

#command-button-pick.accessibility::before {
  background-image: url("chrome://devtools/skin/images/command-pick-accessibility.svg");
}

/* Command button images */

#command-button-paintflashing::before {
  background-image: url("chrome://devtools/skin/images/command-paintflashing.svg");
}

#command-button-screenshot::before {
  background-image: url("chrome://devtools/skin/images/command-screenshot.svg");
}

#command-button-responsive::before {
  background-image: url("chrome://devtools/skin/images/command-responsivemode.svg");
  -moz-context-properties: fill, fill-opacity;
  fill-opacity: 0;
}

#command-button-responsive.checked::before {
  fill-opacity: 0.15;
}

.theme-dark #command-button-responsive.checked::before {
  fill-opacity: 0.25;
}

<<<<<<< HEAD
#command-button-replay-cloud::before {
  background-image: url("chrome://devtools/skin/images/globe.svg");
}

#command-button-stop-replay::before,
#command-button-replay::before {
  background-image: url("chrome://devtools/skin/images/command-replay.svg");
}

=======
>>>>>>> b4ee1346
#command-button-fission-prefs::before {
  content: "FIS";
  font-weight: bold;
}

.fission-pref-icon::before {
  content: "";
  background-image: url("chrome://devtools/skin/images/help.svg");
  -moz-context-properties: fill;
  fill: var(--theme-body-color);
  display: block;
  background-size: 12px;
  width: 12px;
  height: 12px;
}

#command-button-rulers::before {
  background-image: url("chrome://devtools/skin/images/command-rulers.svg");
}

#command-button-measure::before {
  background-image: url("chrome://devtools/skin/images/command-measure.svg");
}

#command-button-frames::before {
  background-image: url("chrome://devtools/skin/images/command-frames.svg");
  -moz-context-properties: fill, fill-opacity;
  fill-opacity: 0;
}

#command-button-frames.checked::before {
  fill-opacity: 0.15;
}

.theme-dark #command-button-frames.checked::before {
  fill-opacity: 0.25;
}

/* Tooltip of frames menu  */

#command-button-frames-panel > .tooltip-panel {
  max-width: 500px;
  overflow-y: auto;
}

#toolbox-frame-menu span {
  overflow: hidden;
  text-overflow: ellipsis;
}

/* Toolbox panels */

.toolbox-panel {
  display: -moz-box;
  -moz-box-flex: 1;
  visibility: collapse;
}

.toolbox-panel[selected] {
  visibility: visible;
}

/**
 * When panels are collapsed or hidden, making sure that they are also
 * inaccessible by keyboard. This is not the case by default because the are
 * predominantly hidden using visibility: collapse; style or collapsed
 * attribute.
 */
.toolbox-panel *,
#toolbox-panel-webconsole[collapsed] * {
  -moz-user-focus: ignore;
}

/**
 * Enrure that selected toolbox panel's contents are keyboard accessible as they
 * are explicitly made not to be when hidden (default).
 */
.toolbox-panel[selected] * {
  -moz-user-focus: normal;
}

/* Let the component gain focus when a click hits an empty area */
#toolbox-container {
  -moz-user-focus: normal;
}

#toolbox-container:focus {
  outline: 0;
}

/* Toolbox tabs reordering */
#toolbox-container.tabs-reordering > .theme-body {
  pointer-events: none;
}

#toolbox-container.tabs-reordering
  .devtools-tab:not(.selected):hover
  .devtools-tab-line {
  background: transparent;
  opacity: 0;
  transition: none;
}

#toolbox-container.tabs-reordering .devtools-tab.selected {
  background-color: var(--theme-toolbar-hover);
  z-index: 1;
<<<<<<< HEAD
}

/*. webreplay */

.webreplay-player {
  -moz-appearance: none;
  background: var(--theme-tab-toolbar-background);
  border-bottom: 1px solid var(--theme-splitter-color);
  box-sizing: border-box;
  min-height: 29px;
  --progressbar-transition: 200ms;
}

.theme-light .webreplay-player {
  --commandbar-button-hover-background: #efefef;
  --progress-recording-background: hsl(0, 100%, 97%);
  --progress-playing-background: hsl(207, 100%, 97%);
  --recording-marker-background: hsl(14.9, 100%, 67%);
  --replaying-marker-background: var(--blue-40);
  --replaying-marker-highlighted-background: var(--blue-60);
  --replaying-marker-location-background: var(--blue-50);
  --recording-marker-background-hover: hsl(14.9, 100%, 47%);
  --replaying-marker-background-hover: var(--blue-60);
  --hover-point: #222222;
  --progress-recording-line: #d0021b;
  --progressbar-background: #fff;
  --progressbar-line-color: var(--blue-40);
  --proggressbar-border-color: var(--theme-splitter-color);
  --tick-future-background: #bfc9d2;
  --tick-background: var(--blue-50);
  --tick-recording-background: #d0021b;
  --replay-head-background: var(--purple-50);
}

.theme-dark .webreplay-player {
  --commandbar-button-hover-background: #1a1a1a;
  --progress-recording-background: #310707;
  --progress-playing-background: #071a2b;
  --progress-recording-line: #ff2038;
  --recording-marker-background: #9b3131;
  --recording-marker-background-hover: #a82323;
  --replaying-marker-background: #266fb1;
  --replaying-marker-highlighted-background: #3084d0;
  --replaying-marker-location-background: #3084d0;
  --replaying-marker-background-hover: #3a8edb;
  --hover-point: #222222;
  --progressbar-background: #0c0c0d;
  --proggressbar-border-color: var(--theme-splitter-color);
  --progressbar-line-color: #0a4786;
  --tick-future-background: #bfc9d2;
  --tick-background: var(--blue-50);
  --tick-recording-background: #e77884;
  --replay-head-background: var(--theme-highlight-purple);
}

.webreplay-player .overlay-container {
  display: flex;
}

.webreplay-player .progressBar {
  position: relative;
  width: 100%;
  height: 20px;
  background: var(--progressbar-background);
  margin: 4px 10px 4px 0;
  border: 1px solid var(--proggressbar-border-color);
  overflow: hidden;
}

.webreplay-player .progress {
  position: absolute;
  width: 100%;
  height: 100%;
  background: var(--progress-playing-background);
  transition-duration: var(--progressbar-transition);
}

.webreplay-player #overlay:not(.recording) .progress::after {
  background: var(--replay-head-background);
  width: 1px;
  height: 100%;
  right: -0.5px;
  opacity: 0.4;
  display: block;
  content: "";
  position: absolute;
}

.webreplay-player .recording .progress {
  background: var(--progress-recording-background);
  transition-duration: var(--progressbar-transition);
}

.webreplay-player .message {
  position: absolute;
  height: 100%;
  width: 7px;
  height: 7px;
  border-radius: 4.5px;
  top: calc(50% - 3.5px);
  background: var(--replaying-marker-background);
}

.webreplay-player .animate .message {
  transition-duration: 100ms;
}

.webreplay-player .message.overlayed {
  border: 1px solid var(--progress-playing-background);
  top: 5.5px;
}

.webreplay-player .message.overlayed.future {
  border-color: var(--progressbar-background);
}

.webreplay-player .message.highlighted {
  background-color: var(--replaying-marker-highlighted-background);
  transform: scale(1.25);
  transition-duration: 100ms;
}

.webreplay-player .message.uncached {
  opacity: 0.5;
}

.webreplay-player .message.location {
  background: var(--replaying-marker-location-background);
}

.webreplay-player .recording .message.highlighted {
  background-color: var(--recording-marker-background-hover);
}

.webreplay-player .recording .message.overlayed {
  border-color: var(--progress-recording-background);
}

.webreplay-player .recording .message {
  background: var(--recording-marker-background);
}

.webreplay-player .recording .message:hover {
  background: var(--recording-marker-background-hover);
}

.webreplay-player .message:hover {
  background: var(--replaying-marker-background-hover);
  cursor: pointer;
}

.webreplay-player .message:hover::before {
  transform: scale(0.1);
}

.webreplay-player .hoverPoint {
  position: absolute;
  height: 100%;
  width: 3px;
  background: var(--hover-point);
}

.webreplay-player .commands {
  display: flex;
  margin: 0 4px;
}

.webreplay-player .command-button {
  display: flex;
  min-width: 20px;
}

.webreplay-player .command-button.primary {
  min-width: 22px;
}

.webreplay-player .btn {
  width: 14px;
  height: 14px;
  mask-size: 14px;
  background: var(--theme-icon-color);
  align-self: center;
  margin: 0 auto;
}

.webreplay-player .primary .btn {
  width: 18px;
  height: 18px;
  mask-size: 18px;
}

.webreplay-player .command-button.active:hover {
  background: var(--commandbar-button-hover-background);
  cursor: pointer;
}

.webreplay-player .command-button.active {
  opacity: 1;
}

.webreplay-player div.command-button .rewind {
  transform: scaleX(-1);
}

.webreplay-player div.command-button .previous {
  transform: scaleX(-1);
  margin-left: 8px;
}

.webreplay-player div.command-button .next {
  margin-right: 8px;
}

.webreplay-player .progress-line {
  width: 0%;
  height: 1px;
  background: var(--progressbar-line-color);
  position: absolute;
  left: 0;
  top: 50%;
  transition-duration: var(--progressbar-transition);
}

.webreplay-player .progress-line.end {
  opacity: 0.3;
}

.webreplay-player .recording .progress-line {
  background: var(--progress-recording-line);
  opacity: 0.3;
}

.webreplay-player .tick {
  position: absolute;
  height: 100%;
}

.webreplay-player .tick::before,
.webreplay-player .tick::after {
  height: 1.5px;
  width: 1px;
  right: 0;
  position: absolute;
  content: "";
  display: block;
}

.webreplay-player .recording .tick::before,
.webreplay-player .recording .tick::after {
  background: var(--tick-recording-background);
}

.webreplay-player .tick.future::before,
.webreplay-player .tick.future::after {
  background: var(--tick-future-background);
}

.webreplay-player .tick::before,
.webreplay-player .tick::after {
  background: var(--tick-background);
}

.webreplay-player .tick::after {
  bottom: 0;
}

.webreplay-player .tick::before {
  top: 0;
}

.webreplay-player #overlay:hover .tick {
  opacity: 1;
}

.webreplay-player #overlay .tick {
  opacity: 0.5;
}

.webreplay-player #overlay .tick:hover ~ .tick,
.webreplay-player #overlay .tick.highlight ~ .tick:not(.highlight) {
  opacity: 0.5;
}

.webreplay-player .untraversed {
  position: absolute;
  height: 100%;
  background: #000000;
  opacity: 0.2;
}

.webreplay-player .unscanned {
  position: absolute;
  height: 100%;
  background: #000000;
  opacity: 0.1;
}

.webreplay-player .zoomboundary {
  padding-top: 7px;
  padding-right: 4px;
=======
>>>>>>> b4ee1346
}<|MERGE_RESOLUTION|>--- conflicted
+++ resolved
@@ -307,7 +307,6 @@
   fill-opacity: 0.25;
 }
 
-<<<<<<< HEAD
 #command-button-replay-cloud::before {
   background-image: url("chrome://devtools/skin/images/globe.svg");
 }
@@ -317,8 +316,6 @@
   background-image: url("chrome://devtools/skin/images/command-replay.svg");
 }
 
-=======
->>>>>>> b4ee1346
 #command-button-fission-prefs::before {
   content: "FIS";
   font-weight: bold;
@@ -425,7 +422,6 @@
 #toolbox-container.tabs-reordering .devtools-tab.selected {
   background-color: var(--theme-toolbar-hover);
   z-index: 1;
-<<<<<<< HEAD
 }
 
 /*. webreplay */
@@ -726,6 +722,4 @@
 .webreplay-player .zoomboundary {
   padding-top: 7px;
   padding-right: 4px;
-=======
->>>>>>> b4ee1346
 }