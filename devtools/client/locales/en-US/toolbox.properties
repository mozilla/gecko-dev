# This Source Code Form is subject to the terms of the Mozilla Public
# License, v. 2.0. If a copy of the MPL was not distributed with this
# file, You can obtain one at http://mozilla.org/MPL/2.0/.

# LOCALIZATION NOTE (toolbox.titleTemplate1): This is the template
# used to format the title of the toolbox.
# The URL of the page being targeted: %1$S.
toolbox.titleTemplate1=Developer Tools - %1$S

# LOCALIZATION NOTE (toolbox.titleTemplate2): This is the template
# used to format the title of the toolbox.
# The page title or other name for the thing being targeted: %1$S
# The URL of the page being targeted: %2$S.
toolbox.titleTemplate2=Developer Tools - %1$S - %2$S

# LOCALIZATION NOTE (toolbox.multiProcessBrowserToolboxTitle): Title used for
# the Browser Toolbox when the pref `devtools.browsertoolbox.fission` is true.
# This Browser Toolbox allows to debug the parent process as well as the content
# processes in the same toolbox.
toolbox.multiProcessBrowserToolboxTitle=Multiprocess Browser Toolbox

# LOCALIZATION NOTE (toolbox.defaultTitle): This is used as the tool
# name when no tool is selected.
toolbox.defaultTitle=Developer Tools

# LOCALIZATION NOTE (toolbox.label): This is used as the label for the
# toolbox as a whole
toolbox.label=Developer Tools

# LOCALIZATION NOTE (options.toolNotSupportedMarker): This is the template
# used to add a * marker to the label for the Options Panel tool checkbox for the
# tool which is not supported for the current toolbox target.
# The name of the tool: %1$S.
options.toolNotSupportedMarker=%1$S *

# LOCALIZATION NOTE (toolbox.pickButton.tooltip)
# This is the tooltip of the element picker button in the toolbox toolbar.
# %S is the keyboard shortcut that toggles the element picker.
toolbox.elementPicker.tooltip=Pick an element from the page (%S)

# LOCALIZATION NOTE (toolbox.pickButton.mac.tooltip)
# Like toolbox.pickButton.tooltip, but for macOS there are two possible keyboard
# shortcuts: Cmd+Shift+C or Cmd+Opt+C
toolbox.elementPicker.mac.tooltip=Pick an element from the page (%1$S or %2$S)

# LOCALIZATION NOTE (toolbox.elementPicker.key)
# Key shortcut used to toggle the element picker.
toolbox.elementPicker.key=CmdOrCtrl+Shift+C

# LOCALIZATION NOTE (toolbox.elementPicker.mac.key)
# Key shortcut used to toggle the element picker for macOS.
toolbox.elementPicker.mac.key=Cmd+Opt+C

# LOCALIZATION NOTE (toolbox.noContentProcessForTab.message)
# Used as a message in the alert displayed when trying to open a browser
# content toolbox and there is no content process running for the current tab
toolbox.noContentProcessForTab.message=No content process for this tab.

# LOCALIZATION NOTE (toolbox.viewCssSourceInStyleEditor.label)
# Used as a message in either tooltips or contextual menu items to open the
# corresponding URL as a css file in the Style-Editor tool.
# DEV NOTE: Mostly used wherever toolbox.viewSourceInStyleEditor is used.
toolbox.viewCssSourceInStyleEditor.label=Open File in Style-Editor

# LOCALIZATION NOTE (toolbox.viewJsSourceInDebugger.label)
# Used as a message in either tooltips or contextual menu items to open the
# corresponding URL as a js file in the Debugger tool.
# DEV NOTE: Mostly used wherever toolbox.viewSourceInDebugger is used.
toolbox.viewJsSourceInDebugger.label=Open File in Debugger

toolbox.resumeOrderWarning=Page did not resume after the debugger was attached. To fix this, please close and re-open the toolbox.

# LOCALIZATION NOTE (toolbox.help.key)
# Key shortcut used to open the options panel
toolbox.help.key=F1

# LOCALIZATION NOTE (toolbox.nextTool.key)
# Key shortcut used to select the next tool
toolbox.nextTool.key=CmdOrCtrl+]

# LOCALIZATION NOTE (toolbox.previousTool.key)
# Key shortcut used to select the previous tool
toolbox.previousTool.key=CmdOrCtrl+[

# LOCALIZATION NOTE (toolbox.zoom*.key)
# Key shortcuts used to zomm in/out or reset the toolbox
# Should match fullZoom*Cmd.commandkey values from browser.dtd
toolbox.zoomIn.key=CmdOrCtrl+Plus
toolbox.zoomIn2.key=CmdOrCtrl+=

toolbox.zoomOut.key=CmdOrCtrl+-
toolbox.zoomOut2.key=

toolbox.zoomReset.key=CmdOrCtrl+0
toolbox.zoomReset2.key=

# LOCALIZATION NOTE (toolbox.reload*.key)
# Key shortcuts used to reload the page
toolbox.reload.key=CmdOrCtrl+R
toolbox.reload2.key=F5

# LOCALIZATION NOTE (toolbox.forceReload*.key)
# Key shortcuts used to force reload of the page by bypassing caches
toolbox.forceReload.key=CmdOrCtrl+Shift+R
toolbox.forceReload2.key=CmdOrCtrl+F5

# LOCALIZATION NOTE (toolbox.toggleHost.key)
# Key shortcut used to move the toolbox in bottom or side of the browser window
toolbox.toggleHost.key=CmdOrCtrl+Shift+D

# LOCALIZATION NOTE (toolbox.closeToolbox.key) Key shortcut used to close the toolbox
toolbox.closeToolbox.key=CmdOrCtrl+W

# LOCALIZATION NOTE (toolbox.toggleToolbox.key) Key shortcut used to toggle the toolbox
toolbox.toggleToolbox.key=CmdOrCtrl+Shift+I

# LOCALIZATION NOTE (toolbox.toggleToolboxOSX.key) Key shortcut used to toggle the toolbox
toolbox.toggleToolboxOSX.key=CmdOrCtrl+Alt+I

# LOCALIZATION NOTE (toolbox.toggleToolboxF12.key) Key shortcut used to toggle the toolbox
toolbox.toggleToolboxF12.key=F12

# LOCALIZATION NOTE (toolbox.frames.tooltip): This is the label for
# the iframes menu list that appears only when the document has some.
# It allows you to switch the context of the whole toolbox.
toolbox.frames.tooltip=Select an iframe as the currently targeted document

# LOCALIZATION NOTE (toolbox.frames.disabled.tooltip): This is the title
# displayed as a tooltip of the iframes menu button, when disabled. The button
# is normally hidden when no frames are available. But if the user is on the
# DevTools Options panel, the button is always shown for discoverability.
toolbox.frames.disabled.tooltip=This button is only available on pages with several iframes

# LOCALIZATION NOTE (toolbox.showFrames.key)
# Key shortcut used to show frames menu when 'frames' button is focused
toolbox.showFrames.key=Alt+Down

# LOCALIZATION NOTE (toolbox.meatballMenu.button.tooltip): This is the tooltip
# for the "..." button on the developer tools toolbox.
toolbox.meatballMenu.button.tooltip=Customize Developer Tools and Get Help

# LOCALIZATION NOTE (toolbox.meatballMenu.dock.*.label): These labels are shown
# in the "..." menu in the toolbox and represent the different arrangements for
# docking (or undocking) the developer tools toolbox.
toolbox.meatballMenu.dock.bottom.label=Dock to Bottom
toolbox.meatballMenu.dock.left.label=Dock to Left
toolbox.meatballMenu.dock.right.label=Dock to Right
toolbox.meatballMenu.dock.separateWindow.label=Separate Window

# LOCALIZATION NOTE (toolbox.meatballMenu.{splitconsole,hideconsole}.label):
# These are the labels in the "..." menu in the toolbox for toggling the split
# console window.
# The keyboard shortcut will be shown to the side of the label.
toolbox.meatballMenu.splitconsole.label=Show Split Console
toolbox.meatballMenu.hideconsole.label=Hide Split Console

# LOCALIZATION NOTE (toolbox.meatballMenu.noautohide.label): This is the label
# in the "..." menu in the toolbox to force the popups/panels to stay visible on
# blur.
# This is only visible in the browser toolbox as it is meant for
# addon developers and Firefox contributors.
toolbox.meatballMenu.noautohide.label=Disable Popup Auto-Hide

# LOCALIZATION NOTE (toolbox.meatballMenu.settings.label): This is the label for
# the item in the "..." menu in the toolbox that brings up the Settings
# (Options) panel.
# The keyboard shortcut will be shown to the side of the label.
toolbox.meatballMenu.settings.label=Settings

# LOCALIZATION NOTE (toolbox.meatballMenu.documentation.label): This is the
# label for the Documentation menu item.
toolbox.meatballMenu.documentation.label=Documentation…

# LOCALIZATION NOTE (toolbox.meatballMenu.community.label): This is the label
# for the Community menu item.
toolbox.meatballMenu.community.label=Community…

# LOCALIZATION NOTE (toolbox.closebutton.tooltip): This is the tooltip for
# the close button the developer tools toolbox.
toolbox.closebutton.tooltip=Close Developer Tools

# LOCALIZATION NOTE (toolbox.sourceMapFailure): This is shown in the web console
# when there is a failure to fetch or parse a source map.
# The text of the error: %1$S
# The URL that caused DevTools to try to fetch a source map: %2$S
# The URL of the source map itself: %3$S
toolbox.sourceMapFailure=Source map error: %1$S\nResource URL: %2$S\nSource Map URL: %3$S

# LOCALIZATION NOTE (toolbox.sourceMapSourceFailure): This is shown in
# the web console when there is a failure to fetch or parse an
# original source that was mentioned in a source map.
# The text of the error: %1$S
# The URL of the source: %2$S
toolbox.sourceMapSourceFailure=Error while fetching an original source: %1$S\nSource URL: %2$S

# LOCALIZATION NOTE (toolbox.debugTargetInfo.runtimeLabel): This is displayed as a toolbox
# header in about:devtools-toolbox. about:devtools-toolbox is used for instance when
# inspecting tabs in about:debugging.
# e.g. Mozilla Fennec (65.0a1)
# The name of runtime: %1$S
# The version of runtime: %2$S
toolbox.debugTargetInfo.runtimeLabel=%1$S (%2$S)

# LOCALIZATION NOTE (toolbox.debugTargetInfo.runtimeLabel.thisFirefox): this is displayed
# as a toolbox header in about:devtools-toolbox, when inspecting the current Firefox runtime
# (for instance, when inspecting one of its tabs in about:debugging)
# e.g. This Firefox (65.0a1)
# The version of runtime: %S
toolbox.debugTargetInfo.runtimeLabel.thisFirefox=This Firefox (%S)

# LOCALIZATION NOTE (toolbox.debugTargetInfo.tabTitleRemote):
# Used as the tab title for about:devtools-toolbox when connected to a remote target.
# The connection type (see toolbox.debugTargetInfo.connection.*): %1$S
# The target type (see toolbox.debugTargetInfo.targetType.*): %2$S
# The target name (retrieved from DevTools, eg the extension's name): %3$S
toolbox.debugTargetInfo.tabTitleRemote=Toolbox (%1$S) - %2$S / %3$S

# LOCALIZATION NOTE (toolbox.debugTargetInfo.tabTitleLocal):
# Used as the tab title for about:devtools-toolbox when connected to This Firefox.
# The target type (see toolbox.debugTargetInfo.targetType.*): %1$S
# The target name (retrieved from DevTools, eg the extension's name): %2$S
toolbox.debugTargetInfo.tabTitleLocal=Toolbox - %1$S / %2$S

# LOCALIZATION NOTE (toolbox.debugTargetInfo.tabTitleError):
# Used as the tab title for about:devtools-toolbox when it failed to connect to the
# target.
toolbox.debugTargetInfo.tabTitleError=Toolbox - error occurred

# LOCALIZATION NOTE (toolbox.debugTargetInfo.connection.*): This is displayed in the
# toolbox header in about:devtools-toolbox, to indicate how the connection to the
# runtime being inspected was made.
toolbox.debugTargetInfo.connection.usb=USB
toolbox.debugTargetInfo.connection.network=Network

# LOCALIZATION NOTE (toolbox.debugTargetInfo.targetType.*): This is displayed as the
# alt attribute for an icon in the toolbox header in about:devtools-toolbox,
# to indicate what is the type of the debug target being inspected.
toolbox.debugTargetInfo.targetType.extension=Extension
toolbox.debugTargetInfo.targetType.process=Process
toolbox.debugTargetInfo.targetType.tab=Tab
toolbox.debugTargetInfo.targetType.worker=Worker

# LOCALIZATION NOTE (browserToolbox.statusMessage): This is the label
# shown next to status details when the Browser Toolbox fails to connect or
# appears to be taking a while to do so.
browserToolbox.statusMessage=Browser Toolbox connection status:

<<<<<<< HEAD
# LOCALIZATION NOTE (toolbox.replay.jumpMessage2): This is the label
# shown in the web replay timeline marker
toolbox.replay.jumpMessage2=Jump to %1$S

# LOCALIZATION NOTE (toolbox.replay.resume): This is the text that appears in the
# Replay command bar to prompt the user to resume the program.
toolbox.replay.resume=Resume

# LOCALIZATION NOTE (toolbox.replay.rewind): This is the text that appears in the
# Replay command bar to prompt the user to rewind the program.
toolbox.replay.rewind=Rewind

# LOCALIZATION NOTE (toolbox.replay.pause): This is the text that appears in the
# Replay command bar to prompt the user to pause the program.
toolbox.replay.pause=Pause

toolbox.replay.play=Play Recording
toolbox.replay.previous=Previous Frame
toolbox.replay.next=Next Frame
toolbox.replay.zoomout=Zoom Out (Drag on timeline to zoom in)
toolbox.replay.zoomBoundaryStart=Zoomed Region Start
toolbox.replay.zoomBoundaryEnd=Zoomed Region End

=======
>>>>>>> b4ee1346
# LOCALIZATION NOTE (toolbox.debugTargetErrorPage.title): This is the title
# for the Error view shown by the toolbox when a connection to a debug target
# could not be made
toolbox.debugTargetErrorPage.title = Error

# LOCALIZATION NOTE (toolbox.debugTargetErrorPage.description): This is the
# text that appears in the Error view and explains to the user that an error
# has happened while trying to connect to a debug target
toolbox.debugTargetErrorPage.description = Cannot connect to the debug target. See error details below:

# LOCALIZATION NOTE (options.deprecationNotice): This is the text that appears in the
# settings panel for panel that will be removed in future releases.
# This entire text is treated as a link to an MDN page.
options.deprecationNotice=Deprecated. Learn More…

# LOCALIZATION NOTE (options.enableMultiProcessToolbox): This is the text that appears in the
# settings panel for the checkbox that enables the Multiprocess Browser Toolbox.
options.enableMultiProcessToolbox=Enable the Multiprocess Browser Toolbox (requires restarting the Browser Toolbox)<|MERGE_RESOLUTION|>--- conflicted
+++ resolved
@@ -245,7 +245,6 @@
 # appears to be taking a while to do so.
 browserToolbox.statusMessage=Browser Toolbox connection status:
 
-<<<<<<< HEAD
 # LOCALIZATION NOTE (toolbox.replay.jumpMessage2): This is the label
 # shown in the web replay timeline marker
 toolbox.replay.jumpMessage2=Jump to %1$S
@@ -269,8 +268,6 @@
 toolbox.replay.zoomBoundaryStart=Zoomed Region Start
 toolbox.replay.zoomBoundaryEnd=Zoomed Region End
 
-=======
->>>>>>> b4ee1346
 # LOCALIZATION NOTE (toolbox.debugTargetErrorPage.title): This is the title
 # for the Error view shown by the toolbox when a connection to a debug target
 # could not be made
