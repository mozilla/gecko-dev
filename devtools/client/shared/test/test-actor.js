--- conflicted
+++ resolved
@@ -20,11 +20,8 @@
   getCSSStyleRules,
 } = require("devtools/shared/inspector/css-logic");
 const InspectorUtils = require("InspectorUtils");
-<<<<<<< HEAD
 const Debugger = require("Debugger");
 const { ReplayInspector } = require("RecordReplayControl").module;
-=======
->>>>>>> b4ee1346
 
 // Set up a dummy environment so that EventUtils works. We need to be careful to
 // pass a window object into each EventUtils method we call rather than having
