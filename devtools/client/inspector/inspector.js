/* This Source Code Form is subject to the terms of the Mozilla Public
 * License, v. 2.0. If a copy of the MPL was not distributed with this
 * file, You can obtain one at http://mozilla.org/MPL/2.0/. */

"use strict";

const Services = require("Services");
const promise = require("promise");
const EventEmitter = require("devtools/shared/event-emitter");
const { executeSoon } = require("devtools/shared/DevToolsUtils");
const { Toolbox } = require("devtools/client/framework/toolbox");
const createStore = require("devtools/client/inspector/store");
const InspectorStyleChangeTracker = require("devtools/client/inspector/shared/style-change-tracker");

// Use privileged promise in panel documents to prevent having them to freeze
// during toolbox destruction. See bug 1402779.
const Promise = require("Promise");

loader.lazyRequireGetter(
  this,
  "initCssProperties",
  "devtools/shared/fronts/css-properties",
  true
);
loader.lazyRequireGetter(
  this,
  "HTMLBreadcrumbs",
  "devtools/client/inspector/breadcrumbs",
  true
);
loader.lazyRequireGetter(
  this,
  "KeyShortcuts",
  "devtools/client/shared/key-shortcuts"
);
loader.lazyRequireGetter(
  this,
  "InspectorSearch",
  "devtools/client/inspector/inspector-search",
  true
);
loader.lazyRequireGetter(
  this,
  "ToolSidebar",
  "devtools/client/inspector/toolsidebar",
  true
);
loader.lazyRequireGetter(
  this,
  "MarkupView",
  "devtools/client/inspector/markup/markup"
);
loader.lazyRequireGetter(
  this,
  "HighlightersOverlay",
  "devtools/client/inspector/shared/highlighters-overlay"
);
loader.lazyRequireGetter(
  this,
  "ExtensionSidebar",
  "devtools/client/inspector/extensions/extension-sidebar"
);
loader.lazyRequireGetter(
  this,
  "saveScreenshot",
  "devtools/shared/screenshot/save"
);
loader.lazyRequireGetter(
  this,
  "PICKER_TYPES",
  "devtools/shared/picker-constants"
);

// This import to chrome code is forbidden according to the inspector specific
// eslintrc. TODO: Fix in Bug 1591091.
// eslint-disable-next-line mozilla/reject-some-requires
loader.lazyImporter(
  this,
  "DeferredTask",
  "resource://gre/modules/DeferredTask.jsm"
);

const { LocalizationHelper, localizeMarkup } = require("devtools/shared/l10n");
const INSPECTOR_L10N = new LocalizationHelper(
  "devtools/client/locales/inspector.properties"
);

// Sidebar dimensions
const INITIAL_SIDEBAR_SIZE = 350;

// How long we wait to debounce resize events
const LAZY_RESIZE_INTERVAL_MS = 200;

// If the toolbox's width is smaller than the given amount of pixels, the sidebar
// automatically switches from 'landscape/horizontal' to 'portrait/vertical' mode.
const PORTRAIT_MODE_WIDTH_THRESHOLD = 700;
// If the toolbox's width docked to the side is smaller than the given amount of pixels,
// the sidebar automatically switches from 'landscape/horizontal' to 'portrait/vertical'
// mode.
const SIDE_PORTAIT_MODE_WIDTH_THRESHOLD = 1000;

const THREE_PANE_ENABLED_PREF = "devtools.inspector.three-pane-enabled";
const THREE_PANE_ENABLED_SCALAR = "devtools.inspector.three_pane_enabled";
const THREE_PANE_CHROME_ENABLED_PREF =
  "devtools.inspector.chrome.three-pane-enabled";
const TELEMETRY_EYEDROPPER_OPENED = "devtools.toolbar.eyedropper.opened";
const TELEMETRY_SCALAR_NODE_SELECTION_COUNT =
  "devtools.inspector.node_selection_count";

/**
 * Represents an open instance of the Inspector for a tab.
 * The inspector controls the breadcrumbs, the markup view, and the sidebar
 * (computed view, rule view, font view and animation inspector).
 *
 * Events:
 * - ready
 *      Fired when the inspector panel is opened for the first time and ready to
 *      use
 * - new-root
 *      Fired after a new root (navigation to a new page) event was fired by
 *      the walker, and taken into account by the inspector (after the markup
 *      view has been reloaded)
 * - markuploaded
 *      Fired when the markup-view frame has loaded
 * - breadcrumbs-updated
 *      Fired when the breadcrumb widget updates to a new node
 * - boxmodel-view-updated
 *      Fired when the box model updates to a new node
 * - markupmutation
 *      Fired after markup mutations have been processed by the markup-view
 * - computed-view-refreshed
 *      Fired when the computed rules view updates to a new node
 * - computed-view-property-expanded
 *      Fired when a property is expanded in the computed rules view
 * - computed-view-property-collapsed
 *      Fired when a property is collapsed in the computed rules view
 * - computed-view-sourcelinks-updated
 *      Fired when the stylesheet source links have been updated (when switching
 *      to source-mapped files)
 * - rule-view-refreshed
 *      Fired when the rule view updates to a new node
 * - rule-view-sourcelinks-updated
 *      Fired when the stylesheet source links have been updated (when switching
 *      to source-mapped files)
 */
function Inspector(toolbox) {
  EventEmitter.decorate(this);

  this._toolbox = toolbox;
  this._target = toolbox.target;
  this.panelDoc = window.document;
  this.panelWin = window;
  this.panelWin.inspector = this;
  this.telemetry = toolbox.telemetry;
  this.store = createStore();

  // Map [panel id => panel instance]
  // Stores all the instances of sidebar panels like rule view, computed view, ...
  this._panels = new Map();

  this._clearSearchResultsLabel = this._clearSearchResultsLabel.bind(this);
  this._handleRejectionIfNotDestroyed = this._handleRejectionIfNotDestroyed.bind(
    this
  );
  this._onTargetAvailable = this._onTargetAvailable.bind(this);
  this._onTargetDestroyed = this._onTargetDestroyed.bind(this);
  this._onBeforeNavigate = this._onBeforeNavigate.bind(this);
  this._onMarkupFrameLoad = this._onMarkupFrameLoad.bind(this);
  this._updateSearchResultsLabel = this._updateSearchResultsLabel.bind(this);

  this.onDetached = this.onDetached.bind(this);
  this.onHostChanged = this.onHostChanged.bind(this);
  this.onMarkupLoaded = this.onMarkupLoaded.bind(this);
  this.onNewSelection = this.onNewSelection.bind(this);
  this.onNewRoot = this.onNewRoot.bind(this);
  this.onPanelWindowResize = this.onPanelWindowResize.bind(this);
  this.onShowBoxModelHighlighterForNode = this.onShowBoxModelHighlighterForNode.bind(
    this
  );
  this.onSidebarHidden = this.onSidebarHidden.bind(this);
  this.onSidebarResized = this.onSidebarResized.bind(this);
  this.onSidebarSelect = this.onSidebarSelect.bind(this);
  this.onSidebarShown = this.onSidebarShown.bind(this);
  this.onSidebarToggle = this.onSidebarToggle.bind(this);
<<<<<<< HEAD
  this.handleThreadPaused = this.handleThreadPaused.bind(this);
  this.handleThreadResumed = this.handleThreadResumed.bind(this);
  this.handleToolSelected = this.handleToolSelected.bind(this);
=======
>>>>>>> b4ee1346
  this.onReflowInSelection = this.onReflowInSelection.bind(this);
}

Inspector.prototype = {
  /**
   * InspectorPanel.open() is effectively an asynchronous constructor.
   * Set any attributes or listeners that rely on the document being loaded or fronts
   * from the InspectorFront and Target here.
   */
  async init() {
    // Localize all the nodes containing a data-localization attribute.
    localizeMarkup(this.panelDoc);

<<<<<<< HEAD
    // When replaying, we need to listen to changes in the target's pause state.
    if (this.currentTarget.isReplayEnabled()) {
      const dbg = await this._getDebugger();
      this._replayResumed = !dbg.isPaused();
    }

=======
>>>>>>> b4ee1346
    await this.toolbox.targetList.watchTargets(
      [this.toolbox.targetList.TYPES.FRAME],
      this._onTargetAvailable,
      this._onTargetDestroyed
    );

    // Store the URL of the target page prior to navigation in order to ensure
    // telemetry counts in the Grid Inspector are not double counted on reload.
    this.previousURL = this.currentTarget.url;
    this.styleChangeTracker = new InspectorStyleChangeTracker(this);

    this._markupBox = this.panelDoc.getElementById("markup-box");

    return this._deferredOpen();
  },

  _getDebugger() {
    const dbg = this._toolbox.getPanel("jsdebugger");
    return dbg || this._toolbox.loadTool("jsdebugger");
  },

  async _onTargetAvailable({ type, targetFront, isTopLevel }) {
    // Ignore all targets but the top level one
    if (!isTopLevel) {
      return;
    }

    await this.initInspectorFront(targetFront);

    targetFront.on("will-navigate", this._onBeforeNavigate);

    await Promise.all([
      this._getCssProperties(),
      this._getDefaultSelection(),
      this._getAccessibilityFront(),
    ]);

    // When we navigate to another process and switch to a new
    // target and the inspector is already ready, we want to
    // update the markup view accordingly. So force a new-root event.
    // For the initial panel startup, the initial top level target
    // update the markup view from _deferredOpen.
    // We might want to followup here in order to share the same
    // codepath between the initial top level target and the next
    // one we switch to. i.e. extract from deferredOpen code
    // which has to be called only once on inspector startup.
    // Then move the rest to onNewRoot and always call onNewRoot from here.
    if (this.isReady) {
      this.onNewRoot();
    } else {
      this.once("ready", this.onNewRoot);
    }
  },

  _onTargetDestroyed({ type, targetFront, isTopLevel }) {
    // Ignore all targets but the top level one
    if (!isTopLevel) {
      return;
    }
    targetFront.off("will-navigate", this._onBeforeNavigate);

    this._defaultNode = null;
    this.selection.setNodeFront(null);
  },

  async initInspectorFront(targetFront) {
    this.inspectorFront = await targetFront.getFront("inspector");
    this.highlighter = this.inspectorFront.highlighter;
    this.walker = this.inspectorFront.walker;
  },

  get toolbox() {
    return this._toolbox;
  },

  /**
   * Get the list of InspectorFront instances that correspond to all of the inspectable
   * targets in remote frames nested within the document inspected here, as well as the
   * current InspectorFront instance.
   *
   * @return {Array} The list of InspectorFront instances.
   */
  async getAllInspectorFronts() {
    return this.toolbox.targetList.getAllFronts(
      this.toolbox.targetList.TYPES.FRAME,
      "inspector"
    );
  },

  get highlighters() {
    if (!this._highlighters) {
      this._highlighters = new HighlightersOverlay(this);
    }

    return this._highlighters;
  },

  get isHighlighterReady() {
    return !!this._highlighters;
  },

  get is3PaneModeEnabled() {
    if (this.currentTarget.chrome) {
      if (!this._is3PaneModeChromeEnabled) {
        this._is3PaneModeChromeEnabled = Services.prefs.getBoolPref(
          THREE_PANE_CHROME_ENABLED_PREF
        );
      }

      return this._is3PaneModeChromeEnabled;
    }

    if (!this._is3PaneModeEnabled) {
      this._is3PaneModeEnabled = Services.prefs.getBoolPref(
        THREE_PANE_ENABLED_PREF
      );
    }

    return this._is3PaneModeEnabled;
  },

  set is3PaneModeEnabled(value) {
    if (this.currentTarget.chrome) {
      this._is3PaneModeChromeEnabled = value;
      Services.prefs.setBoolPref(
        THREE_PANE_CHROME_ENABLED_PREF,
        this._is3PaneModeChromeEnabled
      );
    } else {
      this._is3PaneModeEnabled = value;
      Services.prefs.setBoolPref(
        THREE_PANE_ENABLED_PREF,
        this._is3PaneModeEnabled
      );
    }
  },

  get search() {
    if (!this._search) {
      this._search = new InspectorSearch(
        this,
        this.searchBox,
        this.searchClearButton
      );
    }

    return this._search;
  },

  get selection() {
    return this.toolbox.selection;
  },

  get cssProperties() {
    return this._cssProperties.cssProperties;
  },

  /**
   * Handle promise rejections for various asynchronous actions, and only log errors if
   * the inspector panel still exists.
   * This is useful to silence useless errors that happen when the inspector is closed
   * while still initializing (and making protocol requests).
   */
  _handleRejectionIfNotDestroyed: function(e) {
    if (!this._destroyed) {
      console.error(e);
    }
  },

  _deferredOpen: async function() {
    const onMarkupLoaded = this.once("markuploaded");
    this._initMarkup();
    this.isReady = false;

    // Set the node front so that the markup and sidebar panels will have the selected
    // nodeFront ready when they're initialized.
    if (this._defaultNode) {
      this.selection.setNodeFront(this._defaultNode, {
        reason: "inspector-open",
      });
    }

    // Setup the splitter before the sidebar is displayed so, we don't miss any events.
    this.setupSplitter();

    // We can display right panel with: tab bar, markup view and breadbrumb. Right after
    // the splitter set the right and left panel sizes, in order to avoid resizing it
    // during load of the inspector.
    this.panelDoc.getElementById("inspector-main-content").style.visibility =
      "visible";

    // Setup the sidebar panels.
    this.setupSidebar();

    await onMarkupLoaded;
    this.isReady = true;

    // All the components are initialized. Take care of the remaining initialization
    // and setup.
    this.breadcrumbs = new HTMLBreadcrumbs(this);
    this.setupExtensionSidebars();
    this.setupSearchBox();
    await this.setupToolbar();

    this.onNewSelection();

    this.walker.on("new-root", this.onNewRoot);
    this.toolbox.on("host-changed", this.onHostChanged);
    this.toolbox.on("select", this.handleToolSelected);
    this.selection.on("new-node-front", this.onNewSelection);
    this.selection.on("detached-front", this.onDetached);
    this.currentTarget.threadFront.on("paused", this.handleThreadPaused);
    this.currentTarget.threadFront.on("resumed", this.handleThreadResumed);

    // Log the 3 pane inspector setting on inspector open. The question we want to answer
    // is:
    // "What proportion of users use the 3 pane vs 2 pane inspector on inspector open?"
    this.telemetry.keyedScalarAdd(
      THREE_PANE_ENABLED_SCALAR,
      this.is3PaneModeEnabled,
      1
    );

    this.emit("ready");
    return this;
  },

  _onBeforeNavigate: function() {
    this._defaultNode = null;
    this.selection.setNodeFront(null);
    this._destroyMarkup();
    this._pendingSelection = null;
  },

  _getCssProperties: function() {
    return initCssProperties(this.toolbox).then(cssProperties => {
      this._cssProperties = cssProperties;
    }, this._handleRejectionIfNotDestroyed);
  },

  _getAccessibilityFront: async function() {
    this.accessibilityFront = await this.currentTarget.getFront(
      "accessibility"
    );
    return this.accessibilityFront;
  },

  _getDefaultSelection: function() {
    // This may throw if the document is still loading and we are
    // refering to a dead about:blank document
    return this._getDefaultNodeForSelection().catch(
      this._handleRejectionIfNotDestroyed
    );
  },

  /**
   * Return a promise that will resolve to the default node for selection.
   */
  _getDefaultNodeForSelection: function() {
    if (this._defaultNode) {
      return this._defaultNode;
    }
    const walker = this.walker;
    let rootNode = null;
    const pendingSelection = this._pendingSelection;

    // A helper to tell if the target has or is about to navigate.
    // this._pendingSelection changes on "will-navigate" and "new-root" events.
    const hasNavigated = () => {
      return pendingSelection !== this._pendingSelection;
    };

    if (hasNavigated()) {
      return promise.reject("navigated");
    }

    this._showMarkupLoading();

    // If available, set either the previously selected node or the body
    // as default selected, else set documentElement
    return walker
      .ensureDOMLoaded()
      .then(() => {
        if (hasNavigated()) {
          return promise.reject("navigated");
        }
        return walker.getRootNode();
      })
      .then(node => {
        if (hasNavigated()) {
          return promise.reject(
            "navigated; resolution of _defaultNode aborted"
          );
        }

        rootNode = node;
        if (this.selectionCssSelectors.length) {
          return walker.findNodeFront(this.selectionCssSelectors);
        }
        return null;
      })
      .then(front => {
        if (hasNavigated()) {
          return promise.reject(
            "navigated; resolution of _defaultNode aborted"
          );
        }

        if (front) {
          return front;
        }
        return walker.querySelector(rootNode, "body");
      })
      .then(front => {
        if (hasNavigated()) {
          return promise.reject(
            "navigated; resolution of _defaultNode aborted"
          );
        }

        if (front) {
          return front;
        }
        return this.walker.documentElement();
      })
      .then(node => {
        if (hasNavigated()) {
          return promise.reject(
            "navigated; resolution of _defaultNode aborted"
          );
        }
        this._defaultNode = node;
        return node;
      });
  },

  /**
   * Top level target front getter.
   */
  get currentTarget() {
    return this.toolbox.targetList.targetFront;
  },

  /**
   * Hooks the searchbar to show result and auto completion suggestions.
   */
  setupSearchBox: function() {
    this.searchBox = this.panelDoc.getElementById("inspector-searchbox");
    this.searchClearButton = this.panelDoc.getElementById(
      "inspector-searchinput-clear"
    );
    this.searchResultsContainer = this.panelDoc.getElementById(
      "inspector-searchlabel-container"
    );
    this.searchResultsLabel = this.panelDoc.getElementById(
      "inspector-searchlabel"
    );

    this.searchBox.addEventListener(
      "focus",
      () => {
        this.search.on("search-cleared", this._clearSearchResultsLabel);
        this.search.on("search-result", this._updateSearchResultsLabel);
      },
      { once: true }
    );

    this.createSearchBoxShortcuts();
  },

  createSearchBoxShortcuts() {
    this.searchboxShortcuts = new KeyShortcuts({
      window: this.panelDoc.defaultView,
      // The inspector search shortcuts need to be available from everywhere in the
      // inspector, and the inspector uses iframes (markupview, sidepanel webextensions).
      // Use the chromeEventHandler as the target to catch events from all frames.
      target: this.toolbox.getChromeEventHandler(),
    });
    const key = INSPECTOR_L10N.getStr("inspector.searchHTML.key");
    this.searchboxShortcuts.on(key, event => {
      // Prevent overriding same shortcut from the computed/rule views
      if (
        event.originalTarget.closest("#sidebar-panel-ruleview") ||
        event.originalTarget.closest("#sidebar-panel-computedview")
      ) {
        return;
      }

      const win = event.originalTarget.ownerGlobal;
      // Check if the event is coming from an inspector window to avoid catching
      // events from other panels. Note, we are testing both win and win.parent
      // because the inspector uses iframes.
      if (win === this.panelWin || win.parent === this.panelWin) {
        event.preventDefault();
        this.searchBox.focus();
      }
    });
  },

  get searchSuggestions() {
    return this.search.autocompleter;
  },

  _clearSearchResultsLabel: function(result) {
    return this._updateSearchResultsLabel(result, true);
  },

  _updateSearchResultsLabel: function(result, clear = false) {
    let str = "";
    if (!clear) {
      if (result) {
        str = INSPECTOR_L10N.getFormatStr(
          "inspector.searchResultsCount2",
          result.resultsIndex + 1,
          result.resultsLength
        );
      } else {
        str = INSPECTOR_L10N.getStr("inspector.searchResultsNone");
      }

      this.searchResultsContainer.hidden = false;
    } else {
      this.searchResultsContainer.hidden = true;
    }

    this.searchResultsLabel.textContent = str;
  },

  get React() {
    return this._toolbox.React;
  },

  get ReactDOM() {
    return this._toolbox.ReactDOM;
  },

  get ReactRedux() {
    return this._toolbox.ReactRedux;
  },

  get browserRequire() {
    return this._toolbox.browserRequire;
  },

  get InspectorTabPanel() {
    if (!this._InspectorTabPanel) {
      this._InspectorTabPanel = this.React.createFactory(
        this.browserRequire(
          "devtools/client/inspector/components/InspectorTabPanel"
        )
      );
    }
    return this._InspectorTabPanel;
  },

  get InspectorSplitBox() {
    if (!this._InspectorSplitBox) {
      this._InspectorSplitBox = this.React.createFactory(
        this.browserRequire(
          "devtools/client/shared/components/splitter/SplitBox"
        )
      );
    }
    return this._InspectorSplitBox;
  },

  get TabBar() {
    if (!this._TabBar) {
      this._TabBar = this.React.createFactory(
        this.browserRequire("devtools/client/shared/components/tabs/TabBar")
      );
    }
    return this._TabBar;
  },

  /**
   * Check if the inspector should use the landscape mode.
   *
   * @return {Boolean} true if the inspector should be in landscape mode.
   */
  useLandscapeMode: function() {
    if (!this.panelDoc) {
      return true;
    }

    const splitterBox = this.panelDoc.getElementById("inspector-splitter-box");
    const { width } = window.windowUtils.getBoundsWithoutFlushing(splitterBox);

    return this.is3PaneModeEnabled &&
      (this.toolbox.hostType == Toolbox.HostType.LEFT ||
        this.toolbox.hostType == Toolbox.HostType.RIGHT)
      ? width > SIDE_PORTAIT_MODE_WIDTH_THRESHOLD
      : width > PORTRAIT_MODE_WIDTH_THRESHOLD;
  },

  /**
   * Build Splitter located between the main and side area of
   * the Inspector panel.
   */
  setupSplitter: function() {
    const { width, height, splitSidebarWidth } = this.getSidebarSize();

    this.sidebarSplitBoxRef = this.React.createRef();

    const splitter = this.InspectorSplitBox({
      className: "inspector-sidebar-splitter",
      initialWidth: width,
      initialHeight: height,
      minSize: "10%",
      maxSize: "80%",
      splitterSize: 1,
      endPanelControl: true,
      startPanel: this.InspectorTabPanel({
        id: "inspector-main-content",
      }),
      endPanel: this.InspectorSplitBox({
        initialWidth: splitSidebarWidth,
        minSize: 10,
        maxSize: "80%",
        splitterSize: this.is3PaneModeEnabled ? 1 : 0,
        endPanelControl: this.is3PaneModeEnabled,
        startPanel: this.InspectorTabPanel({
          id: "inspector-rules-container",
        }),
        endPanel: this.InspectorTabPanel({
          id: "inspector-sidebar-container",
        }),
        ref: this.sidebarSplitBoxRef,
      }),
      vert: this.useLandscapeMode(),
      onControlledPanelResized: this.onSidebarResized,
    });

    this.splitBox = this.ReactDOM.render(
      splitter,
      this.panelDoc.getElementById("inspector-splitter-box")
    );

    this.panelWin.addEventListener("resize", this.onPanelWindowResize, true);
  },

  _onLazyPanelResize: async function() {
    // We can be called on a closed window because of the deferred task.
    if (window.closed) {
      return;
    }

    this.splitBox.setState({ vert: this.useLandscapeMode() });
    this.emit("inspector-resize");
  },

  /**
   * If Toolbox width is less than 600 px, the splitter changes its mode
   * to `horizontal` to support portrait view.
   */
  onPanelWindowResize: function() {
    if (this.toolbox.currentToolId !== "inspector") {
      return;
    }

    if (!this._lazyResizeHandler) {
      this._lazyResizeHandler = new DeferredTask(
        this._onLazyPanelResize.bind(this),
        LAZY_RESIZE_INTERVAL_MS,
        0
      );
    }
    this._lazyResizeHandler.arm();
  },

  getSidebarSize: function() {
    let width;
    let height;
    let splitSidebarWidth;

    // Initialize splitter size from preferences.
    try {
      width = Services.prefs.getIntPref("devtools.toolsidebar-width.inspector");
      height = Services.prefs.getIntPref(
        "devtools.toolsidebar-height.inspector"
      );
      splitSidebarWidth = Services.prefs.getIntPref(
        "devtools.toolsidebar-width.inspector.splitsidebar"
      );
    } catch (e) {
      // Set width and height of the splitter. Only one
      // value is really useful at a time depending on the current
      // orientation (vertical/horizontal).
      // Having both is supported by the splitter component.
      width = this.is3PaneModeEnabled
        ? INITIAL_SIDEBAR_SIZE * 2
        : INITIAL_SIDEBAR_SIZE;
      height = INITIAL_SIDEBAR_SIZE;
      splitSidebarWidth = INITIAL_SIDEBAR_SIZE;
    }

    return { width, height, splitSidebarWidth };
  },

  onSidebarHidden: function() {
    // Store the current splitter size to preferences.
    const state = this.splitBox.state;
    Services.prefs.setIntPref(
      "devtools.toolsidebar-width.inspector",
      state.width
    );
    Services.prefs.setIntPref(
      "devtools.toolsidebar-height.inspector",
      state.height
    );
    Services.prefs.setIntPref(
      "devtools.toolsidebar-width.inspector.splitsidebar",
      this.sidebarSplitBoxRef.current.state.width
    );
  },

  onSidebarResized: function(width, height) {
    this.toolbox.emit("inspector-sidebar-resized", { width, height });
  },

  onSidebarSelect: function(toolId) {
    // Save the currently selected sidebar panel
    Services.prefs.setCharPref("devtools.inspector.activeSidebar", toolId);

    // Then forces the panel creation by calling getPanel
    // (This allows lazy loading the panels only once we select them)
    this.getPanel(toolId);

    this.toolbox.emit("inspector-sidebar-select", toolId);
  },

  onSidebarShown: function() {
    const { width, height, splitSidebarWidth } = this.getSidebarSize();
    this.splitBox.setState({ width, height });
    this.sidebarSplitBoxRef.current.setState({ width: splitSidebarWidth });
  },

  async onSidebarToggle() {
    this.is3PaneModeEnabled = !this.is3PaneModeEnabled;
    await this.setupToolbar();
    this.addRuleView({ skipQueue: true });
  },

  /**
   * Sets the inspector sidebar split box state. Shows the splitter inside the sidebar
   * split box, specifies the end panel control and resizes the split box width depending
   * on the width of the toolbox.
   */
  setSidebarSplitBoxState() {
    const toolboxWidth = this.panelDoc.getElementById("inspector-splitter-box")
      .clientWidth;

    // Get the inspector sidebar's (right panel in horizontal mode or bottom panel in
    // vertical mode) width.
    const sidebarWidth = this.splitBox.state.width;
    // This variable represents the width of the right panel in horizontal mode or
    // bottom-right panel in vertical mode width in 3 pane mode.
    let sidebarSplitboxWidth;

    if (this.useLandscapeMode()) {
      // Whether or not doubling the inspector sidebar's (right panel in horizontal mode
      // or bottom panel in vertical mode) width will be bigger than half of the
      // toolbox's width.
      const canDoubleSidebarWidth = sidebarWidth * 2 < toolboxWidth / 2;

      // Resize the main split box's end panel that contains the middle and right panel.
      // Attempts to resize the main split box's end panel to be double the size of the
      // existing sidebar's width when switching to 3 pane mode. However, if the middle
      // and right panel's width together is greater than half of the toolbox's width,
      // split all 3 panels to be equally sized by resizing the end panel to be 2/3 of
      // the current toolbox's width.
      this.splitBox.setState({
        width: canDoubleSidebarWidth
          ? sidebarWidth * 2
          : (toolboxWidth * 2) / 3,
      });

      // In landscape/horizontal mode, set the right panel back to its original
      // inspector sidebar width if we can double the sidebar width. Otherwise, set
      // the width of the right panel to be 1/3 of the toolbox's width since all 3
      // panels will be equally sized.
      sidebarSplitboxWidth = canDoubleSidebarWidth
        ? sidebarWidth
        : toolboxWidth / 3;
    } else {
      // In portrait/vertical mode, set the bottom-right panel to be 1/2 of the
      // toolbox's width.
      sidebarSplitboxWidth = toolboxWidth / 2;
    }

    // Show the splitter inside the sidebar split box. Sets the width of the inspector
    // sidebar and specify that the end (right in horizontal or bottom-right in
    // vertical) panel of the sidebar split box should be controlled when resizing.
    this.sidebarSplitBoxRef.current.setState({
      endPanelControl: true,
      splitterSize: 1,
      width: sidebarSplitboxWidth,
    });
  },

  /**
   * Adds the rule view to the middle (in landscape/horizontal mode) or bottom-left panel
   * (in portrait/vertical mode) or inspector sidebar depending on whether or not it is 3
   * pane mode. The default tab specifies whether or not the rule view should be selected.
   * The defaultTab defaults to the rule view when reverting to the 2 pane mode and the
   * rule view is being merged back into the inspector sidebar from middle/bottom-left
   * panel. Otherwise, we specify the default tab when handling the sidebar setup.
   *
   * @params {String} defaultTab
   *         Thie id of the default tab for the sidebar.
   */
  addRuleView({ defaultTab = "ruleview", skipQueue = false } = {}) {
    const ruleViewSidebar = this.sidebarSplitBoxRef.current.startPanelContainer;

    if (this.is3PaneModeEnabled) {
      // Convert to 3 pane mode by removing the rule view from the inspector sidebar
      // and adding the rule view to the middle (in landscape/horizontal mode) or
      // bottom-left (in portrait/vertical mode) panel.
      ruleViewSidebar.style.display = "block";

      this.setSidebarSplitBoxState();

      // Force the rule view panel creation by calling getPanel
      this.getPanel("ruleview");

      this.sidebar.removeTab("ruleview");

      this.ruleViewSideBar.addExistingTab(
        "ruleview",
        INSPECTOR_L10N.getStr("inspector.sidebar.ruleViewTitle"),
        true
      );

      this.ruleViewSideBar.show();
    } else {
      // Removes the rule view from the 3 pane mode and adds the rule view to the main
      // inspector sidebar.
      ruleViewSidebar.style.display = "none";

      // Set the width of the split box (right panel in horziontal mode and bottom panel
      // in vertical mode) to be the width of the inspector sidebar.
      const splitterBox = this.panelDoc.getElementById(
        "inspector-splitter-box"
      );
      this.splitBox.setState({
        width: this.useLandscapeMode()
          ? this.sidebarSplitBoxRef.current.state.width
          : splitterBox.clientWidth,
      });

      // Hide the splitter to prevent any drag events in the sidebar split box and
      // specify that the end (right panel in horziontal mode or bottom panel in vertical
      // mode) panel should be uncontrolled when resizing.
      this.sidebarSplitBoxRef.current.setState({
        endPanelControl: false,
        splitterSize: 0,
      });

      this.ruleViewSideBar.hide();
      this.ruleViewSideBar.removeTab("ruleview");

      if (skipQueue) {
        this.sidebar.addExistingTab(
          "ruleview",
          INSPECTOR_L10N.getStr("inspector.sidebar.ruleViewTitle"),
          defaultTab == "ruleview",
          0
        );
      } else {
        this.sidebar.queueExistingTab(
          "ruleview",
          INSPECTOR_L10N.getStr("inspector.sidebar.ruleViewTitle"),
          defaultTab == "ruleview",
          0
        );
      }
    }

    this.emit("ruleview-added");
  },

  /**
   * Returns a boolean indicating whether a sidebar panel instance exists.
   */
  hasPanel: function(id) {
    return this._panels.has(id);
  },

  /**
   * Lazily get and create panel instances displayed in the sidebar
   */
  getPanel: function(id) {
    if (this._panels.has(id)) {
      return this._panels.get(id);
    }

    let panel;
    switch (id) {
      case "animationinspector":
        const AnimationInspector = this.browserRequire(
          "devtools/client/inspector/animation/animation"
        );
        panel = new AnimationInspector(this, this.panelWin);
        break;
      case "boxmodel":
        // box-model isn't a panel on its own, it used to, now it is being used by
        // the layout view which retrieves an instance via getPanel.
        const BoxModel = require("devtools/client/inspector/boxmodel/box-model");
        panel = new BoxModel(this, this.panelWin);
        break;
      case "changesview":
        const ChangesView = this.browserRequire(
          "devtools/client/inspector/changes/ChangesView"
        );
        panel = new ChangesView(this, this.panelWin);
        break;
      case "compatibilityview":
        const CompatibilityView = this.browserRequire(
          "devtools/client/inspector/compatibility/CompatibilityView"
        );
        panel = new CompatibilityView(this, this.panelWin);
        break;
      case "computedview":
        const { ComputedViewTool } = this.browserRequire(
          "devtools/client/inspector/computed/computed"
        );
        panel = new ComputedViewTool(this, this.panelWin);
        break;
      case "fontinspector":
        const FontInspector = this.browserRequire(
          "devtools/client/inspector/fonts/fonts"
        );
        panel = new FontInspector(this, this.panelWin);
        break;
      case "layoutview":
        const LayoutView = this.browserRequire(
          "devtools/client/inspector/layout/layout"
        );
        panel = new LayoutView(this, this.panelWin);
        break;
      case "newruleview":
        const RulesView = this.browserRequire(
          "devtools/client/inspector/rules/new-rules"
        );
        panel = new RulesView(this, this.panelWin);
        break;
      case "ruleview":
        const {
          RuleViewTool,
        } = require("devtools/client/inspector/rules/rules");
        panel = new RuleViewTool(this, this.panelWin);
        break;
      default:
        // This is a custom panel or a non lazy-loaded one.
        return null;
    }

    if (panel) {
      this._panels.set(id, panel);
    }

    return panel;
  },

  /**
   * Build the sidebar.
   */
  setupSidebar() {
    const sidebar = this.panelDoc.getElementById("inspector-sidebar");
    const options = {
      showAllTabsMenu: true,
      sidebarToggleButton: {
        collapsed: !this.is3PaneModeEnabled,
        collapsePaneTitle: INSPECTOR_L10N.getStr("inspector.hideThreePaneMode"),
        expandPaneTitle: INSPECTOR_L10N.getStr("inspector.showThreePaneMode"),
        onClick: this.onSidebarToggle,
      },
    };

    this.sidebar = new ToolSidebar(sidebar, this, "inspector", options);
    this.sidebar.on("select", this.onSidebarSelect);

    const ruleSideBar = this.panelDoc.getElementById("inspector-rules-sidebar");
    this.ruleViewSideBar = new ToolSidebar(ruleSideBar, this, "inspector", {
      hideTabstripe: true,
    });

    // defaultTab may also be an empty string or a tab id that doesn't exist anymore
    // (e.g. it was a tab registered by an addon that has been uninstalled).
    let defaultTab = Services.prefs.getCharPref(
      "devtools.inspector.activeSidebar"
    );

    if (this.is3PaneModeEnabled && defaultTab === "ruleview") {
      defaultTab = "layoutview";
    }

    // Append all side panels

    this.addRuleView({ defaultTab });

    // Inspector sidebar panels in order of appearance.
    const sidebarPanels = [
      {
        id: "layoutview",
        title: INSPECTOR_L10N.getStr("inspector.sidebar.layoutViewTitle2"),
      },
      {
        id: "computedview",
        title: INSPECTOR_L10N.getStr("inspector.sidebar.computedViewTitle"),
      },
      /*
      {
        id: "changesview",
        title: INSPECTOR_L10N.getStr("inspector.sidebar.changesViewTitle"),
      },
      {
        id: "fontinspector",
        title: INSPECTOR_L10N.getStr("inspector.sidebar.fontInspectorTitle"),
      },
      {
        id: "animationinspector",
        title: INSPECTOR_L10N.getStr(
          "inspector.sidebar.animationInspectorTitle"
        ),
      },
      */
    ];

    if (
      Services.prefs.getBoolPref("devtools.inspector.new-rulesview.enabled")
    ) {
      sidebarPanels.push({
        id: "newruleview",
        title: INSPECTOR_L10N.getStr("inspector.sidebar.ruleViewTitle"),
      });
    }

    if (
      Services.prefs.getBoolPref("devtools.inspector.compatibility.enabled")
    ) {
      sidebarPanels.push({
        id: "compatibilityview",
        title: INSPECTOR_L10N.getStr(
          "inspector.sidebar.compatibilityViewTitle"
        ),
      });
    }

    for (const { id, title } of sidebarPanels) {
      // The Computed panel is not a React-based panel. We pick its element container from
      // the DOM and wrap it in a React component (InspectorTabPanel) so it behaves like
      // other panels when using the Inspector's tool sidebar.
      if (id === "computedview") {
        this.sidebar.queueExistingTab(id, title, defaultTab === id);
      } else {
        // When `panel` is a function, it is called when the tab should render. It is
        // expected to return a React component to populate the tab's content area.
        // Calling this method on-demand allows us to lazy-load the requested panel.
        this.sidebar.queueTab(
          id,
          title,
          {
            props: {
              id,
              title,
            },
            panel: () => {
              return this.getPanel(id).provider;
            },
          },
          defaultTab === id
        );
      }
    }

    this.sidebar.addAllQueuedTabs();

    // Persist splitter state in preferences.
    this.sidebar.on("show", this.onSidebarShown);
    this.sidebar.on("hide", this.onSidebarHidden);
    this.sidebar.on("destroy", this.onSidebarHidden);

    this.sidebar.show();
  },

  /**
   * Setup any extension sidebar already registered to the toolbox when the inspector.
   * has been created for the first time.
   */
  setupExtensionSidebars() {
    for (const [sidebarId, { title }] of this.toolbox
      .inspectorExtensionSidebars) {
      this.addExtensionSidebar(sidebarId, { title });
    }
  },

  /**
   * Create a side-panel tab controlled by an extension
   * using the devtools.panels.elements.createSidebarPane and sidebar object API
   *
   * @param {String} id
   *        An unique id for the sidebar tab.
   * @param {Object} options
   * @param {String} options.title
   *        The tab title
   */
  addExtensionSidebar: function(id, { title }) {
    if (this._panels.has(id)) {
      throw new Error(
        `Cannot create an extension sidebar for the existent id: ${id}`
      );
    }

    const extensionSidebar = new ExtensionSidebar(this, { id, title });

    // TODO(rpl): pass some extension metadata (e.g. extension name and icon) to customize
    // the render of the extension title (e.g. use the icon in the sidebar and show the
    // extension name in a tooltip).
    this.addSidebarTab(id, title, extensionSidebar.provider, false);

    this._panels.set(id, extensionSidebar);

    // Emit the created ExtensionSidebar instance to the listeners registered
    // on the toolbox by the "devtools.panels.elements" WebExtensions API.
    this.toolbox.emit(`extension-sidebar-created-${id}`, extensionSidebar);
  },

  /**
   * Remove and destroy a side-panel tab controlled by an extension (e.g. when the
   * extension has been disable/uninstalled while the toolbox and inspector were
   * still open).
   *
   * @param {String} id
   *        The id of the sidebar tab to destroy.
   */
  removeExtensionSidebar: function(id) {
    if (!this._panels.has(id)) {
      throw new Error(`Unable to find a sidebar panel with id "${id}"`);
    }

    const panel = this._panels.get(id);

    if (!(panel instanceof ExtensionSidebar)) {
      throw new Error(
        `The sidebar panel with id "${id}" is not an ExtensionSidebar`
      );
    }

    this._panels.delete(id);
    this.sidebar.removeTab(id);
    panel.destroy();
  },

  /**
   * Register a side-panel tab. This API can be used outside of
   * DevTools (e.g. from an extension) as well as by DevTools
   * code base.
   *
   * @param {string} tab uniq id
   * @param {string} title tab title
   * @param {React.Component} panel component. See `InspectorPanelTab` as an example.
   * @param {boolean} selected true if the panel should be selected
   */
  addSidebarTab: function(id, title, panel, selected) {
    this.sidebar.addTab(id, title, panel, selected);
  },

  /**
   * Method to check whether the document is a HTML document and
   * pickColorFromPage method is available or not.
   *
   * @return {Boolean} true if the eyedropper highlighter is supported by the current
   *         document.
   */
  async supportsEyeDropper() {
    try {
      return await this.inspectorFront.supportsHighlighters();
    } catch (e) {
      console.error(e);
      return false;
    }
  },

  async setupToolbar() {
    this.teardownToolbar();

    // Setup the add-node button.
    this.addNode = this.addNode.bind(this);
    this.addNodeButton = this.panelDoc.getElementById(
      "inspector-element-add-button"
    );
    this.addNodeButton.addEventListener("click", this.addNode);

    // Setup the eye-dropper icon if we're in an HTML document and we have actor support.
    const canShowEyeDropper = await this.supportsEyeDropper();

    // Bail out if the inspector was destroyed in the meantime and panelDoc is no longer
    // available.
    if (!this.panelDoc) {
      return;
    }

    if (canShowEyeDropper) {
      this.onEyeDropperDone = this.onEyeDropperDone.bind(this);
      this.onEyeDropperButtonClicked = this.onEyeDropperButtonClicked.bind(
        this
      );
      this.eyeDropperButton = this.panelDoc.getElementById(
        "inspector-eyedropper-toggle"
      );
      this.eyeDropperButton.disabled = false;
      this.eyeDropperButton.title = INSPECTOR_L10N.getStr(
        "inspector.eyedropper.label"
      );
      this.eyeDropperButton.addEventListener(
        "click",
        this.onEyeDropperButtonClicked
      );
    } else {
      const eyeDropperButton = this.panelDoc.getElementById(
        "inspector-eyedropper-toggle"
      );
      eyeDropperButton.disabled = true;
      eyeDropperButton.title = INSPECTOR_L10N.getStr(
        "eyedropper.disabled.title"
      );
    }

    this.emit("inspector-toolbar-updated");
  },

  teardownToolbar: function() {
    if (this.addNodeButton) {
      this.addNodeButton.removeEventListener("click", this.addNode);
      this.addNodeButton = null;
    }

    if (this.eyeDropperButton) {
      this.eyeDropperButton.removeEventListener(
        "click",
        this.onEyeDropperButtonClicked
      );
      this.eyeDropperButton = null;
    }
  },

  /**
   * Reset the inspector on new root mutation.
   */
  onNewRoot: function() {
    // Don't reload the inspector when not selected.
    if (this.toolbox && this.toolbox.currentToolId != "inspector") {
      this._hasNewRoot = true;
      return;
    }
    this._hasNewRoot = false;

    // Record new-root timing for telemetry
    this._newRootStart = this.panelWin.performance.now();

    this._defaultNode = null;
    this.selection.setNodeFront(null);
    this._destroyMarkup();
    if (this.walker) {
      this.walker.reloadRoot();
    }

    const onNodeSelected = async defaultNode => {
      while (this._markupLoading) {
        await this._waitForMarkupNotLoading();
      }

      // Cancel this promise resolution as a new one had
      // been queued up.
      if (this._pendingSelection != onNodeSelected) {
        return;
      }
      this._pendingSelection = null;
      this.selection.setNodeFront(defaultNode, { reason: "navigateaway" });

      this.once("markuploaded", this.onMarkupLoaded);
      this._initMarkup();

      // Setup the toolbar again, since its content may depend on the current document.
      this.setupToolbar();
    };
    this._pendingSelection = onNodeSelected;

    const onNoSelectedNode = async () => {
      while (this._markupLoading) {
        await this._waitForMarkupNotLoading();
      }

      if (this._pendingSelection != onNodeSelected) {
        return;
      }
      this._pendingSelection = null;

      this.once("markuploaded", this.onNoMarkup);
      this._initMarkup();
    };

    this._getDefaultNodeForSelection().then(
      onNodeSelected,
      onNoSelectedNode,
    );
  },

  /**
<<<<<<< HEAD
   * When replaying, reset the inspector whenever the target pauses.
   */
  handleThreadPaused() {
    this._replayResumed = false;
    this.onNewRoot();
  },

  /**
   * When replaying, reset the inspector whenever the target resumes.
   */
  handleThreadResumed() {
    this._replayResumed = true;
    this.onNewRoot();
  },

  handleToolSelected(id) {
    if (id == "inspector" && this._hasNewRoot) {
      this.onNewRoot();
    }
  },

  /**
=======
>>>>>>> b4ee1346
   * Handler for "markuploaded" event fired on a new root mutation and after the markup
   * view is initialized. Expands the current selected node and restores the saved
   * highlighter state.
   */
  async onMarkupLoaded() {
    const button = this._markupFrame.contentDocument.getElementById("pause-button");
    button.hidden = true;

    const loading = this._markupFrame.contentDocument.getElementById("loading");
    loading.hidden = true;

    if (!this.markup) {
      return;
    }

    const onExpand = this.markup.expandNode(this.selection.nodeFront);

    // Restore the highlighter states prior to emitting "new-root".
    if (this._highlighters) {
      await Promise.all([
        this.highlighters.restoreFlexboxState(),
        this.highlighters.restoreGridState(),
      ]);
    }

    this.emit("new-root");

    // Wait for full expand of the selected node in order to ensure
    // the markup view is fully emitted before firing 'reloaded'.
    // 'reloaded' is used to know when the panel is fully updated
    // after a page reload.
    await onExpand;

    this.emit("reloaded");

    // Record the time between new-root event and inspector fully loaded.
    if (this._newRootStart) {
      // Only log the timing when inspector is not destroyed and is in foreground.
      if (this.toolbox && this.toolbox.currentToolId == "inspector") {
        const delay = this.panelWin.performance.now() - this._newRootStart;
        const telemetryKey = "DEVTOOLS_INSPECTOR_NEW_ROOT_TO_RELOAD_DELAY_MS";
        const histogram = this.telemetry.getHistogramById(telemetryKey);
        histogram.add(delay);
      }
      delete this._newRootStart;
    }
  },

  async onNoMarkup() {
    const loading = this._markupFrame.contentDocument.getElementById("loading");
    loading.hidden = true;

    if (this.currentTarget.isReplayEnabled()) {
      const dbg = await this._getDebugger();

      const button = this._markupFrame.contentDocument.getElementById("pause-button");
      button.hidden = false;
      button.addEventListener("click", () => dbg.interrupt());
    }
  },

  _showMarkupLoading() {
    if (this.currentTarget.isReplayEnabled()) {
      try {
        const loading = this._markupFrame.contentDocument.getElementById("loading");
        loading.hidden = false;

        const button = this._markupFrame.contentDocument.getElementById("pause-button");
        button.hidden = true;
      } catch (e) {
        // The markup frame might still be loading.
      }
    }
  },

  _selectionCssSelectors: null,

  /**
   * Set the array of CSS selectors for the currently selected node.
   * We use an array of selectors in case the element is in iframes.
   * Will store the current target url along with it to allow pre-selection at
   * reload
   */
  set selectionCssSelectors(cssSelectors = []) {
    if (this._destroyed) {
      return;
    }

    this._selectionCssSelectors = {
      selectors: cssSelectors,
      url: this.currentTarget.url,
    };
  },

  /**
   * Get the CSS selectors for the current selection if any, that is, if a node
   * is actually selected and that node has been selected while on the same url
   */
  get selectionCssSelectors() {
    if (
      this._selectionCssSelectors &&
      this._selectionCssSelectors.url === this.currentTarget.url
    ) {
      return this._selectionCssSelectors.selectors;
    }
    return [];
  },

  /**
   * Some inspector ruleview helpers rely on the selectionCssSelector to get the
   * unique CSS selector of the selected element only within its host document,
   * disregarding ancestor iframes.
   * They should not care about the complete array of CSS selectors, only
   * relevant in order to reselect the proper node when reloading pages with
   * frames.
   */
  get selectionCssSelector() {
    if (this.selectionCssSelectors.length) {
      return this.selectionCssSelectors[this.selectionCssSelectors.length - 1];
    }

    return null;
  },

  /**
   * On any new selection made by the user, store the array of css selectors
   * of the selected node so it can be restored after reload of the same page
   */
  updateSelectionCssSelectors() {
    if (this.selection.isElementNode()) {
      this.selection.nodeFront.getAllSelectors().then(selectors => {
        this.selectionCssSelectors = selectors;
      }, this._handleRejectionIfNotDestroyed);
    }
  },

  /**
   * Can a new HTML element be inserted into the currently selected element?
   * @return {Boolean}
   */
  canAddHTMLChild: function() {
    const selection = this.selection;

    // Don't allow to insert an element into these elements. This should only
    // contain elements where walker.insertAdjacentHTML has no effect.
    const invalidTagNames = ["html", "iframe"];

    return (
      selection.isHTMLNode() &&
      selection.isElementNode() &&
      !selection.isPseudoElementNode() &&
      !selection.isAnonymousNode() &&
      !invalidTagNames.includes(selection.nodeFront.nodeName.toLowerCase())
    );
  },

  /**
   * Update the state of the add button in the toolbar depending on the current selection.
   */
  updateAddElementButton() {
    const btn = this.panelDoc.getElementById("inspector-element-add-button");
    if (this.canAddHTMLChild()) {
      btn.removeAttribute("disabled");
    } else {
      btn.setAttribute("disabled", "true");
    }
  },

  /**
   * Handler for the "host-changed" event from the toolbox. Resets the inspector
   * sidebar sizes when the toolbox host type changes.
   */
  async onHostChanged() {
    // Eagerly call our resize handling code to process the fact that we
    // switched hosts. If we don't do this, we'll wait for resize events + 200ms
    // to have passed, which causes the old layout to noticeably show up in the
    // new host, followed by the updated one.
    await this._onLazyPanelResize();
    // Note that we may have been destroyed by now, especially in tests, so we
    // need to check if that's happened before touching anything else.
    if (!this.currentTarget || !this.is3PaneModeEnabled) {
      return;
    }

    // When changing hosts, the toolbox chromeEventHandler might change, for instance when
    // switching from docked to window hosts. Recreate the searchbox shortcuts.
    this.searchboxShortcuts.destroy();
    this.createSearchBoxShortcuts();

    this.setSidebarSplitBoxState();
  },

  /**
   * When a new node is selected.
   */
  onNewSelection: function(value, reason) {
    if (reason === "selection-destroy") {
      return;
    }

    this.updateAddElementButton();
    this.updateSelectionCssSelectors();
    this.trackReflowsInSelection();

    const selfUpdate = this.updating("inspector-panel");
    executeSoon(() => {
      try {
        selfUpdate(this.selection.nodeFront);
        this.telemetry.scalarAdd(TELEMETRY_SCALAR_NODE_SELECTION_COUNT, 1);
      } catch (ex) {
        console.error(ex);
      }
    });
  },

  /**
   * Starts listening for reflows in the targetFront of the currently selected nodeFront.
   */
  async trackReflowsInSelection() {
    this.untrackReflowsInSelection();
    if (!this.selection.nodeFront) {
      return;
    }

    const { targetFront } = this.selection.nodeFront;
    this.reflowFront = await targetFront.getFront("reflow");
    this.reflowFront.on("reflows", this.onReflowInSelection);
    this.reflowFront.start();
  },

  /**
   * Stops listening for reflows.
   */
  untrackReflowsInSelection() {
    // Check the actorID because the reflowFront is a target scoped actor and
    // might have been destroyed after switching targets.
    if (!this.reflowFront || !this.reflowFront.actorID) {
      return;
    }

    this.reflowFront.off("reflows", this.onReflowInSelection);
    this.reflowFront.stop();
    this.reflowFront = null;
  },

  onReflowInSelection() {
    // This event will be fired whenever a reflow is detected in the target front of the
    // selected node front (so when a reflow is detected inside any of the windows that
    // belong to the BrowsingContext when the currently selected node lives).
    this.emit("reflow-in-selected-target");
  },

  /**
   * Delay the "inspector-updated" notification while a tool
   * is updating itself.  Returns a function that must be
   * invoked when the tool is done updating with the node
   * that the tool is viewing.
   */
  updating: function(name) {
    if (
      this._updateProgress &&
      this._updateProgress.node != this.selection.nodeFront
    ) {
      this.cancelUpdate();
    }

    if (!this._updateProgress) {
      // Start an update in progress.
      const self = this;
      this._updateProgress = {
        node: this.selection.nodeFront,
        outstanding: new Set(),
        checkDone: function() {
          if (this !== self._updateProgress) {
            return;
          }
          // Cancel update if there is no `selection` anymore.
          // It can happen if the inspector panel is already destroyed.
          if (!self.selection || this.node !== self.selection.nodeFront) {
            self.cancelUpdate();
            return;
          }
          if (this.outstanding.size !== 0) {
            return;
          }

          self._updateProgress = null;
          self.emit("inspector-updated", name);
        },
      };
    }

    const progress = this._updateProgress;
    const done = function() {
      progress.outstanding.delete(done);
      progress.checkDone();
    };
    progress.outstanding.add(done);
    return done;
  },

  /**
   * Cancel notification of inspector updates.
   */
  cancelUpdate: function() {
    this._updateProgress = null;
  },

  /**
   * When a node is deleted, select its parent node or the defaultNode if no
   * parent is found (may happen when deleting an iframe inside which the
   * node was selected).
   */
  onDetached: function(parentNode) {
    this.breadcrumbs.cutAfter(this.breadcrumbs.indexOf(parentNode));
    const nodeFront = parentNode ? parentNode : this._defaultNode;
    this.selection.setNodeFront(nodeFront, { reason: "detached" });
  },

  /**
   * Destroy the inspector.
   */
  destroy: function() {
    if (this._destroyed) {
      return;
    }
    this._destroyed = true;

    this._target.threadFront.off("paused", this.handleThreadPaused);
    this._target.threadFront.off("resumed", this.handleThreadResumed);

    if (this.walker) {
      this.walker.off("new-root", this.onNewRoot);
    }

    this.cancelUpdate();

    this.sidebar.destroy();

    this.panelWin.removeEventListener("resize", this.onPanelWindowResize, true);
    this.selection.off("new-node-front", this.onNewSelection);
    this.selection.off("detached-front", this.onDetached);
    this.sidebar.off("select", this.onSidebarSelect);
    this.sidebar.off("show", this.onSidebarShown);
    this.sidebar.off("hide", this.onSidebarHidden);
    this.sidebar.off("destroy", this.onSidebarHidden);
    this.currentTarget.off("will-navigate", this._onBeforeNavigate);

    for (const [, panel] of this._panels) {
      panel.destroy();
    }
    this._panels.clear();

    if (this._highlighters) {
      this._highlighters.destroy();
      this._highlighters = null;
    }

    if (this._markupFrame) {
      this._markupFrame.removeEventListener(
        "load",
        this._onMarkupFrameLoad,
        true
      );
    }

    if (this._search) {
      this._search.destroy();
      this._search = null;
    }

    this.sidebar.destroy();
    if (this.ruleViewSideBar) {
      this.ruleViewSideBar.destroy();
    }
    this._destroyMarkup();

    this.teardownToolbar();

    this.breadcrumbs.destroy();
    this.styleChangeTracker.destroy();
    this.searchboxShortcuts.destroy();

    this.toolbox.targetList.unwatchTargets(
      [this.toolbox.targetList.TYPES.FRAME],
      this._onTargetAvailable,
      this._onTargetDestroyed
    );

    this._is3PaneModeChromeEnabled = null;
    this._is3PaneModeEnabled = null;
    this._markupBox = null;
    this._markupFrame = null;
    this._target = null;
    this._toolbox = null;
    this.breadcrumbs = null;
    this.panelDoc = null;
    this.panelWin.inspector = null;
    this.panelWin = null;
    this.resultsLength = null;
    this.searchBox = null;
    this.show3PaneTooltip = null;
    this.sidebar = null;
    this.store = null;
    this.telemetry = null;
    this._pendingSelection = null;
  },

  async _waitForMarkupNotLoading() {
    if (!this._markupWaiters) {
      this._markupWaiters = [];
    }
    let resolve;
    const promise = new Promise(r => (resolve = r));
    this._markupWaiters.push(resolve);
    return promise;
  },

  _initMarkup: function() {
    ChromeUtils.recordReplayLog(`Inspector InitMarkup ${Error().stack}`);

    if (this._markupLoading) {
      throw new Error("initMarkup duplicate\n");
    }
    this._markupLoading = true;

    if (!this._markupFrame) {
      this._markupFrame = this.panelDoc.createElement("iframe");
      this._markupFrame.setAttribute(
        "aria-label",
        INSPECTOR_L10N.getStr("inspector.panelLabel.markupView")
      );
      this._markupFrame.setAttribute("flex", "1");
      // This is needed to enable tooltips inside the iframe document.
      this._markupFrame.setAttribute("tooltip", "aHTMLTooltip");

      this._markupBox.style.visibility = "hidden";
      this._markupBox.appendChild(this._markupFrame);

      this._markupFrame.addEventListener("load", this._onMarkupFrameLoad, true);
      this._markupFrame.setAttribute("src", "markup/markup.xhtml");
    } else {
      this._onMarkupFrameLoad();
    }
  },

  _onMarkupFrameLoad: function() {
    this._markupFrame.removeEventListener(
      "load",
      this._onMarkupFrameLoad,
      true
    );
    this._markupFrame.contentWindow.focus();
    this._markupBox.style.visibility = "visible";
    this.markup = new MarkupView(this, this._markupFrame, this._toolbox.win);
    this.emit("markuploaded");
    this._markupLoading = false;
    if (this._markupWaiters && this._markupWaiters.length) {
      this._markupWaiters.shift()();
    }
    ChromeUtils.recordReplayLog(`Inspector MarkupLoaded`);
  },

  _destroyMarkup: function() {
    let destroyPromise;

    if (this.markup) {
      destroyPromise = this.markup.destroy();
      this.markup = null;
    } else {
      destroyPromise = promise.resolve();
    }

    // Allow showing loading message.
    //this._markupBox.style.visibility = "hidden";

    return destroyPromise;
  },

  onEyeDropperButtonClicked: function() {
    this.eyeDropperButton.classList.contains("checked")
      ? this.hideEyeDropper()
      : this.showEyeDropper();
  },

  startEyeDropperListeners: function() {
    this.toolbox.tellRDMAboutPickerState(true, PICKER_TYPES.EYEDROPPER);
    this.inspectorFront.once("color-pick-canceled", this.onEyeDropperDone);
    this.inspectorFront.once("color-picked", this.onEyeDropperDone);
    this.walker.once("new-root", this.onEyeDropperDone);
  },

  stopEyeDropperListeners: function() {
    this.toolbox.tellRDMAboutPickerState(false, PICKER_TYPES.EYEDROPPER);
    this.inspectorFront.off("color-pick-canceled", this.onEyeDropperDone);
    this.inspectorFront.off("color-picked", this.onEyeDropperDone);
    this.walker.off("new-root", this.onEyeDropperDone);
  },

  onEyeDropperDone: function() {
    this.eyeDropperButton.classList.remove("checked");
    this.stopEyeDropperListeners();
  },

  /**
   * Show the eyedropper on the page.
   * @return {Promise} resolves when the eyedropper is visible.
   */
  showEyeDropper: function() {
    // The eyedropper button doesn't exist, most probably because the actor doesn't
    // support the pickColorFromPage, or because the page isn't HTML.
    if (!this.eyeDropperButton) {
      return null;
    }
    // turn off node picker when color picker is starting
    this.toolbox.nodePicker.stop().catch(console.error);
    this.telemetry.scalarSet(TELEMETRY_EYEDROPPER_OPENED, 1);
    this.eyeDropperButton.classList.add("checked");
    this.startEyeDropperListeners();
    return this.inspectorFront
      .pickColorFromPage({ copyOnSelect: true })
      .catch(console.error);
  },

  /**
   * Hide the eyedropper.
   * @return {Promise} resolves when the eyedropper is hidden.
   */
  hideEyeDropper: function() {
    // The eyedropper button doesn't exist, most probably  because the page isn't HTML.
    if (!this.eyeDropperButton) {
      return null;
    }

    this.eyeDropperButton.classList.remove("checked");
    this.stopEyeDropperListeners();
    return this.inspectorFront.cancelPickColorFromPage().catch(console.error);
  },

  /**
   * Create a new node as the last child of the current selection, expand the
   * parent and select the new node.
   */
  async addNode() {
    if (!this.canAddHTMLChild()) {
      return;
    }

    // turn off node picker when add node is triggered
    this.toolbox.nodePicker.stop();

    // turn off color picker when add node is triggered
    this.hideEyeDropper();

    const nodeFront = this.selection.nodeFront;
    const html = "<div></div>";

    // Insert the html and expect a childList markup mutation.
    const onMutations = this.once("markupmutation");
    await nodeFront.walkerFront.insertAdjacentHTML(
      this.selection.nodeFront,
      "beforeEnd",
      html
    );
    await onMutations;

    // Expand the parent node.
    this.markup.expandNode(nodeFront);
  },

  /**
   * Toggle a pseudo class.
   */
  togglePseudoClass: function(pseudo) {
    if (this.selection.isElementNode()) {
      const node = this.selection.nodeFront;
      if (node.hasPseudoClassLock(pseudo)) {
        return node.walkerFront.removePseudoClassLock(node, pseudo, {
          parents: true,
        });
      }

      const hierarchical = pseudo == ":hover" || pseudo == ":active";
      return node.walkerFront.addPseudoClassLock(node, pseudo, {
        parents: hierarchical,
      });
    }
    return promise.resolve();
  },

  /**
   * Initiate screenshot command on selected node.
   */
  async screenshotNode() {
    // Bug 1332936 - it's possible to call `screenshotNode` while the BoxModel highlighter
    // is still visible, therefore showing it in the picture.
    // To avoid that, we have to hide it before taking the screenshot. The `hideBoxModel`
    // will do that, calling `hide` for the highlighter only if previously shown.
    await this.highlighter.hideBoxModel();

    const clipboardEnabled = Services.prefs.getBoolPref(
      "devtools.screenshot.clipboard.enabled"
    );
    const args = {
      file: true,
      nodeActorID: this.selection.nodeFront.actorID,
      clipboard: clipboardEnabled,
    };
    const screenshotFront = await this.currentTarget.getFront("screenshot");
    const screenshot = await screenshotFront.capture(args);
    await saveScreenshot(this.panelWin, args, screenshot);
  },

  /**
   * Returns an object containing the shared handler functions used in the box
   * model and grid React components.
   */
  getCommonComponentProps() {
    return {
      setSelectedNode: this.selection.setNodeFront,
      onShowBoxModelHighlighterForNode: this.onShowBoxModelHighlighterForNode,
    };
  },

  /**
   * Shows the box-model highlighter on the element corresponding to the provided
   * NodeFront.
   *
   * @param  {NodeFront} nodeFront
   *         The node to highlight.
   * @param  {Object} options
   *         Options passed to the highlighter actor.
   */
  onShowBoxModelHighlighterForNode(nodeFront, options) {
    nodeFront.highlighterFront.highlight(nodeFront, options);
  },

  async inspectNodeActor(nodeActor, inspectFromAnnotation) {
    const nodeFront = await this.inspectorFront.getNodeFrontFromNodeGrip({
      actor: nodeActor,
    });
    if (!nodeFront) {
      console.error(
        "The object cannot be linked to the inspector, the " +
          "corresponding nodeFront could not be found."
      );
      return false;
    }

    const isAttached = await this.walker.isInDOMTree(nodeFront);
    if (!isAttached) {
      console.error("Selected DOMNode is not attached to the document tree.");
      return false;
    }

    await this.selection.setNodeFront(nodeFront, {
      reason: inspectFromAnnotation,
    });
    return true;
  },
};

exports.Inspector = Inspector;<|MERGE_RESOLUTION|>--- conflicted
+++ resolved
@@ -182,12 +182,9 @@
   this.onSidebarSelect = this.onSidebarSelect.bind(this);
   this.onSidebarShown = this.onSidebarShown.bind(this);
   this.onSidebarToggle = this.onSidebarToggle.bind(this);
-<<<<<<< HEAD
   this.handleThreadPaused = this.handleThreadPaused.bind(this);
   this.handleThreadResumed = this.handleThreadResumed.bind(this);
   this.handleToolSelected = this.handleToolSelected.bind(this);
-=======
->>>>>>> b4ee1346
   this.onReflowInSelection = this.onReflowInSelection.bind(this);
 }
 
@@ -201,15 +198,12 @@
     // Localize all the nodes containing a data-localization attribute.
     localizeMarkup(this.panelDoc);
 
-<<<<<<< HEAD
     // When replaying, we need to listen to changes in the target's pause state.
     if (this.currentTarget.isReplayEnabled()) {
       const dbg = await this._getDebugger();
       this._replayResumed = !dbg.isPaused();
     }
 
-=======
->>>>>>> b4ee1346
     await this.toolbox.targetList.watchTargets(
       [this.toolbox.targetList.TYPES.FRAME],
       this._onTargetAvailable,
@@ -1420,7 +1414,6 @@
   },
 
   /**
-<<<<<<< HEAD
    * When replaying, reset the inspector whenever the target pauses.
    */
   handleThreadPaused() {
@@ -1443,8 +1436,6 @@
   },
 
   /**
-=======
->>>>>>> b4ee1346
    * Handler for "markuploaded" event fired on a new root mutation and after the markup
    * view is initialized. Expands the current selected node and restores the saved
    * highlighter state.
