--- conflicted
+++ resolved
@@ -301,11 +301,6 @@
   addTopLevelItems(doc);
 
   addAllToolsToMenu(doc);
-<<<<<<< HEAD
-=======
-
-  require("devtools/client/webreplay/menu").addWebReplayMenu(doc);
->>>>>>> 28b45b0a
 };
 
 /**
