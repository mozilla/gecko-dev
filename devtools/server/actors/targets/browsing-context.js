--- conflicted
+++ resolved
@@ -28,10 +28,7 @@
 var { assert } = DevToolsUtils;
 var { TabSources } = require("devtools/server/actors/utils/TabSources");
 var makeDebugger = require("devtools/server/actors/utils/make-debugger");
-<<<<<<< HEAD
 const { ReplayDebugger } = require("RecordReplayControl").module;
-=======
->>>>>>> b4ee1346
 const InspectorUtils = require("InspectorUtils");
 
 const EXTENSION_CONTENT_JSM = "resource://gre/modules/ExtensionContent.jsm";
@@ -271,11 +268,8 @@
       frames: true,
       // Supports the logInPage request.
       logInPage: true,
-<<<<<<< HEAD
       // Supports requests related to rewinding.
       canRewind: isReplaying,
-=======
->>>>>>> b4ee1346
       // Supports watchpoints in the server for Fx71+
       watchpoints: true,
     };
