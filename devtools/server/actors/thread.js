--- conflicted
+++ resolved
@@ -361,13 +361,9 @@
     this.dbg.onNewDebuggee = this._onNewDebuggee;
     if (this.dbg.replaying) {
       this.dbg.replayingOnForcedPause = this.replayingOnForcedPause.bind(this);
-<<<<<<< HEAD
       this.dbg.replayingOnStatusUpdate = this.replayingOnStatusUpdate.bind(this);
       this.dbg.replayingOnTimeWarpClient = this.replayingOnTimeWarpClient.bind(this);
       this.dbg.replayingPaintFinished = this.replayingPaintFinished.bind(this);
-=======
-      this.dbg.replayingOnStatusUpdate = this._makeReplayingOnStatusUpdate();
->>>>>>> b4c7a4ee
     }
 
     this._debuggerSourcesSeen = new WeakSet();
@@ -2018,19 +2014,10 @@
    * in a way that affects the UI, such as switching between a recording and
    * replaying process or a change to the current execution point.
    */
-<<<<<<< HEAD
   replayingOnStatusUpdate(status) {
     if (this.attached) {
       this.emit("replayStatusUpdate", { status });
     }
-=======
-  _makeReplayingOnStatusUpdate() {
-    return throttle(status => {
-      if (this.attached) {
-        this.emit("replayStatusUpdate", { status });
-      }
-    }, 100);
->>>>>>> b4c7a4ee
   },
 
   /**
