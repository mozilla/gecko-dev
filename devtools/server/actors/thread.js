--- conflicted
+++ resolved
@@ -11,11 +11,8 @@
 const { createValueGrip } = require("devtools/server/actors/object/utils");
 const { ActorClassWithSpec, Actor } = require("devtools/shared/protocol");
 const DevToolsUtils = require("devtools/shared/DevToolsUtils");
-<<<<<<< HEAD
 const ChromeUtils = require("ChromeUtils");
-=======
 const Debugger = require("Debugger");
->>>>>>> b4ee1346
 const { assert, dumpn, reportException } = DevToolsUtils;
 const { threadSpec } = require("devtools/shared/specs/thread");
 const {
@@ -393,7 +390,6 @@
     this.dbg.onDebuggerStatement = this.onDebuggerStatement;
     this.dbg.onNewScript = this.onNewScript;
     this.dbg.onNewDebuggee = this._onNewDebuggee;
-<<<<<<< HEAD
     if (this.dbg.replaying) {
       this.dbg.replayingOnForcedPause = this.replayingOnForcedPause.bind(this);
       this.dbg.replayingOnStatusUpdate = this.replayingOnStatusUpdate.bind(this);
@@ -404,8 +400,6 @@
       this.dbg.replayingEmitStepTargets = this.replayingEmitStepTargets.bind(this);
       this.dbg.replayingGeneratePausePacket = this.replayingGeneratePausePacket.bind(this);
     }
-=======
->>>>>>> b4ee1346
 
     this._debuggerSourcesSeen = new WeakSet();
 
@@ -507,14 +501,11 @@
       !this._parent.window.isChromeWindow &&
       this.pauseOverlay
     ) {
-<<<<<<< HEAD
       // Do not show the pause overlay when scanning
       if (this.dbg.replaying) {
         return;
       }
 
-=======
->>>>>>> b4ee1346
       const reason = this._priorPause.why.type;
       this.pauseOverlay.show(null, { reason });
     }
@@ -902,14 +893,7 @@
         return undefined;
       }
 
-<<<<<<< HEAD
-      if (!this.sources.isFrameBlackBoxed(frame)) {
-        frame.onStep = onStep;
-      }
-
-=======
       frame.onStep = onStep;
->>>>>>> b4ee1346
       frame.onPop = onPop;
       return undefined;
     };
@@ -935,28 +919,7 @@
         );
       }
 
-<<<<<<< HEAD
-      const parentFrame = thread._getNextStepFrame(this);
-      if (parentFrame && parentFrame.script) {
-        const { onStep, onPop } = thread._makeSteppingHooks({
-          steppingType: "next",
-          completion,
-        });
-
-        if (!thread.sources.isFrameBlackBoxed(parentFrame)) {
-          parentFrame.onStep = onStep;
-        }
-
-        // We need the onPop alongside the onStep because it is possible that
-        // the parent frame won't have any steppable offsets, and we want to
-        // make sure that we always pause in the parent _somewhere_.
-        parentFrame.onPop = onPop;
-        return undefined;
-      }
-
-=======
       thread._attachSteppingHooks(this, "next", completion);
->>>>>>> b4ee1346
       return undefined;
     };
   },
@@ -1078,25 +1041,17 @@
    * @returns A promise that resolves to true once the hooks are attached, or is
    *          rejected with an error packet.
    */
-<<<<<<< HEAD
-  _handleResumeLimit: function({ resumeLimit }) {
+  _handleResumeLimit: async function({ resumeLimit }) {
     assert(!isReplaying);
 
-    let steppingType = resumeLimit.type;
-    if (!["break", "step", "next", "finish"].includes(steppingType)) {
-=======
-  _handleResumeLimit: async function({ resumeLimit }) {
     const steppingType = resumeLimit.type;
     if (!["break", "step", "next", "finish", "warp"].includes(steppingType)) {
->>>>>>> b4ee1346
       return Promise.reject({
         error: "badParameterType",
         message: "Unknown resumeLimit type",
       });
     }
 
-<<<<<<< HEAD
-=======
     if (steppingType == "warp") {
       // Time warp resume limits are handled by the caller.
       return true;
@@ -1110,7 +1065,6 @@
   },
 
   _attachSteppingHooks: function(frame, steppingType, completion) {
->>>>>>> b4ee1346
     // If we are stepping out of the onPop handler, we want to use "next" mode
     // so that the parent frame's handlers behave consistently.
     if (steppingType === "finish" && frame.reportedPop) {
@@ -1126,22 +1080,6 @@
 
     const { onEnterFrame, onPop, onStep } = this._makeSteppingHooks({
       steppingType,
-<<<<<<< HEAD
-    });
-
-    // Make sure there is still a frame on the stack if we are to continue
-    // stepping.
-    const stepFrame = this._getNextStepFrame(this.youngestFrame);
-    if (stepFrame) {
-      switch (steppingType) {
-        case "step":
-          this.dbg.onEnterFrame = onEnterFrame;
-        // Fall through.
-        case "break":
-        case "next":
-          if (stepFrame.script) {
-            stepFrame.waitingOnStep = true;
-=======
       completion,
     });
 
@@ -1155,7 +1093,6 @@
         case "break":
         case "next":
           if (stepFrame.script) {
->>>>>>> b4ee1346
             if (!this.sources.isFrameBlackBoxed(stepFrame)) {
               stepFrame.onStep = onStep;
             }
@@ -1185,7 +1122,6 @@
     }
   },
 
-<<<<<<< HEAD
   paint(point) {
     this.dbg.replayPaint(point);
   },
@@ -1202,12 +1138,6 @@
    * Handle a protocol request to resume execution of the debuggee.
    */
   onResume: function({ resumeLimit, rewind }) {
-=======
-  /**
-   * Handle a protocol request to resume execution of the debuggee.
-   */
-  onResume: async function({ resumeLimit }) {
->>>>>>> b4ee1346
     if (this._state !== "paused") {
       return {
         error: "wrongState",
@@ -1234,12 +1164,11 @@
     }
 
     try {
-<<<<<<< HEAD
       ChromeUtils.recordReplayLog(`ThreadActor.resume Start ${JSON.stringify(resumeLimit)} ${rewind}`);
 
       if (!isReplaying) {
         if (resumeLimit) {
-          this._handleResumeLimit({ resumeLimit });
+          await this._handleResumeLimit({ resumeLimit });
         } else {
           this._clearSteppingHooks();
         }
@@ -1247,15 +1176,6 @@
 
       this.doResume({ resumeLimit, rewind });
       ChromeUtils.recordReplayLog(`ThreadActor.resume End`);
-=======
-      if (resumeLimit) {
-        await this._handleResumeLimit({ resumeLimit });
-      } else {
-        this._clearSteppingHooks();
-      }
-
-      this.doResume({ resumeLimit });
->>>>>>> b4ee1346
       return {};
     } catch (error) {
       ChromeUtils.recordReplayLog(`ThreadActor.resume Error: ${error}`);
@@ -1275,7 +1195,6 @@
    * when we do not want to notify the front end of a resume, for example when
    * we are shutting down.
    */
-<<<<<<< HEAD
   doResume({ resumeLimit, rewind } = {}) {
     // Defer resumes until after any in progress instant warp completes.
     if (this._pendingInstantWarpResumes) {
@@ -1296,9 +1215,6 @@
       }
     }
 
-=======
-  doResume({ resumeLimit } = {}) {
->>>>>>> b4ee1346
     this.maybePauseOnExceptions();
     this._state = "running";
 
@@ -1724,14 +1640,11 @@
       packet.frame = this._createFrameActor(frame).form();
     }
 
-<<<<<<< HEAD
     if (this.dbg.replaying) {
       const point = this.dbg.replayCurrentExecutionPoint();
       packet.executionPoint = point;
     }
 
-=======
->>>>>>> b4ee1346
     if (poppedFrames) {
       packet.poppedFrames = poppedFrames;
     }
@@ -1739,7 +1652,6 @@
     return packet;
   },
 
-<<<<<<< HEAD
   fetchAncestorFramePositions: async function(index) {
     const point = this.dbg.replayCurrentExecutionPoint();
     if (!point || !point.position) {
@@ -1809,8 +1721,6 @@
     };
   },
 
-=======
->>>>>>> b4ee1346
   /**
    * Expire frame actors for frames that have been popped.
    *
@@ -1880,7 +1790,6 @@
   },
 
   _createFrameActor: function(frame, depth) {
-<<<<<<< HEAD
     if (frame.actor) {
       return frame.actor;
     }
@@ -1894,17 +1803,11 @@
       return actor;
     }
 
-    const actor = new FrameActor(frame, this, depth);
-    this._frameActors.push(actor);
-    this._framesPool.addActor(actor);
-    frame.actor = actor;
-=======
     let actor = this._frameActorMap.get(frame);
     if (!actor) {
       actor = new FrameActor(frame, this, depth);
       this._frameActors.push(actor);
       this._framesPool.addActor(actor);
->>>>>>> b4ee1346
 
       this._frameActorMap.set(frame, actor);
     }
@@ -2237,7 +2140,6 @@
     return {};
   },
 
-<<<<<<< HEAD
   /*
    * A function that the engine calls when replaying and the status has changed
    * in a way that affects the UI, such as switching between a recording and
@@ -2290,8 +2192,6 @@
     return this.dbg.replayPickExecutionPoints(count, ranges);
   },
 
-=======
->>>>>>> b4ee1346
   /**
    * A function that the engine calls when an exception has been thrown and has
    * propagated to the specified frame.
