--- conflicted
+++ resolved
@@ -10,11 +10,6 @@
 const { LongStringActor } = require("devtools/server/actors/string");
 const InspectorUtils = require("InspectorUtils");
 const TrackChangeEmitter = require("devtools/server/actors/utils/track-change-emitter");
-<<<<<<< HEAD
-const { Cu } = require("chrome");
-const { ReplayInspector } = require("RecordReplayControl").module;
-=======
->>>>>>> 26c03f62
 
 // This will also add the "stylesheet" actor type for protocol.js to recognize
 
@@ -401,25 +396,6 @@
     const fonts = InspectorUtils.getUsedFontFaces(rng);
     const fontsArray = [];
 
-<<<<<<< HEAD
-    if (isReplaying) {
-      const pauseCounter = ReplayInspector.pauseCounter();
-      await Promise.all(fonts.map(async f => {
-        await f.replayWaitForContentsLoaded();
-        if (pauseCounter != ReplayInspector.pauseCounter()) {
-          return;
-        }
-        if (f.rule) {
-          await f.rule.replayWaitForContentsLoaded();
-        }
-      }));
-      if (pauseCounter != ReplayInspector.pauseCounter()) {
-        return [];
-      }
-    }
-
-=======
->>>>>>> 26c03f62
     for (let i = 0; i < fonts.length; i++) {
       const font = fonts[i];
       const fontFace = {
