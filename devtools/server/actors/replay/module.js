/* This Source Code Form is subject to the terms of the Mozilla Public
 * License, v. 2.0. If a copy of the MPL was not distributed with this
 * file, You can obtain one at http://mozilla.org/MPL/2.0/. */

// Logic that always runs in recording/replaying processes, and which can affect the recording.

// Create a sandbox with resources from Gecko components we need.
const sandbox = Cu.Sandbox(
  Components.Constructor("@mozilla.org/systemprincipal;1", "nsIPrincipal")(),
  {
    wantGlobalProperties: ["InspectorUtils", "CSSRule"],
  }
);
Cu.evalInSandbox(
  "Components.utils.import('resource://gre/modules/jsdebugger.jsm');" +
    "Components.utils.import('resource://gre/modules/Services.jsm');" +
    "addDebuggerToGlobal(this);",
  sandbox
);
const {
  Debugger,
  RecordReplayControl,
  Services,
  InspectorUtils,
  CSSRule,
  findClosestPoint,
} = sandbox;

// This script can be loaded into no-recording/replaying processes during automated tests.
const isRecordingOrReplaying = !!RecordReplayControl.progressCounter;

const { require } = ChromeUtils.import("resource://devtools/shared/Loader.jsm");

let gWindow;
function getWindow() {
  if (!gWindow) {
    for (const w of Services.ww.getWindowEnumerator()) {
      gWindow = w;
      break;
    }
  }
  return gWindow;
}

const gDebugger = new Debugger();
const gSandboxGlobal = gDebugger.makeGlobalObjectReference(sandbox);
const gAllGlobals = [];

function considerScript(script) {
  return RecordReplayControl.shouldUpdateProgressCounter(script.url);
}

function countScriptFrames() {
  let count = 0;
  for (let frame = gDebugger.getNewestFrame(); frame; frame = frame.older) {
    if (considerScript(frame.script)) {
      count++;
    }
  }
  return count;
}

function CanCreateCheckpoint() {
  return countScriptFrames() == 0;
}

const gNewGlobalHooks = [];
gDebugger.onNewGlobalObject = (global) => {
  try {
    gDebugger.addDebuggee(global);
    gAllGlobals.push(global);
    gNewGlobalHooks.forEach((hook) => hook(global));
  } catch (e) {}
};

// The UI process must wait until the content global is created here before
// URLs can be loaded.
Services.obs.addObserver(
  { observe: () => Services.cpmm.sendAsyncMessage("RecordingInitialized") },
  "content-document-global-created"
);

function IdMap() {
  this._idMap = [undefined];
  this._objectMap = new Map();
}

IdMap.prototype = {
  add(obj) {
    if (this._objectMap.has(obj)) {
      return this._objectMap.get(obj);
    }
    const id = this._idMap.length;
    this._idMap.push(obj);
    this._objectMap.set(obj, id);
    return id;
  },

  getId(obj) {
    return this._objectMap.get(obj) || 0;
  },

  getObject(id) {
    return this._idMap[id];
  },

  map(callback) {
    const rv = [];
    for (let i = 1; i < this._idMap.length; i++) {
      rv.push(callback(i));
    }
    return rv;
  },

  forEach(callback) {
    for (let i = 1; i < this._idMap.length; i++) {
      callback(i, this._idMap[i]);
    }
  },
};

const gScripts = new IdMap();
const gSources = new Set();

gDebugger.onNewScript = (script) => {
  if (
    !isRecordingOrReplaying ||
    RecordReplayControl.areThreadEventsDisallowed()
  ) {
    return;
  }

  if (!considerScript(script)) {
    ignoreScript(script);
    return;
  }

  addScript(script);

  if (!gSources.has(script.source)) {
    gSources.add(script.source);
    if (
      script.source.sourceMapURL &&
      Services.prefs.getBoolPref("devtools.recordreplay.uploadSourceMaps")
    ) {
      const pid = RecordReplayControl.middlemanPid();
      const { url, sourceMapURL } = script.source;
      Services.cpmm.sendAsyncMessage(
        "RecordReplayGeneratedSourceWithSourceMap",
        { pid, url, sourceMapURL }
      );
    }
  }

  if (exports.OnNewScript) {
    exports.OnNewScript(script);
  }

  function addScript(script) {
    const id = gScripts.add(script);
    script.setInstrumentationId(id);
    script.getChildScripts().forEach(addScript);
  }

  function ignoreScript(script) {
    script.setInstrumentationId(0);
    script.getChildScripts().forEach(ignoreScript);
  }
};

getWindow().docShell.watchedByDevtools = true;
Services.obs.addObserver(
  {
    observe(subject) {
      subject.QueryInterface(Ci.nsIDocShell);
      subject.watchedByDevtools = true;
    },
  },
  "webnavigation-create"
);

Services.obs.addObserver(
  {
    observe(_1, _2, data) {
      if (exports.OnHTMLContent) {
        exports.OnHTMLContent(data);
      }
    },
  },
  "devtools-html-content"
);

Services.console.registerListener({
  observe(message) {
    if (!(message instanceof Ci.nsIScriptError)) {
      return;
    }

    advanceProgressCounter();

    if (exports.OnConsoleError) {
      exports.OnConsoleError(message);
    }
  },
});

Services.obs.addObserver(
  {
    observe(message) {
      if (exports.OnConsoleAPICall) {
        exports.OnConsoleAPICall(message);
      }
    },
  },
  "console-api-log-event"
);

getWindow().docShell.chromeEventHandler.addEventListener(
  "DOMWindowCreated",
  () => {
    const window = getWindow();

    window.document.styleSheetChangeEventsEnabled = true;

    if (exports.OnWindowCreated) {
      exports.OnWindowCreated(window);
    }
  },
  true
);

getWindow().docShell.chromeEventHandler.addEventListener(
  "StyleSheetApplicableStateChanged",
  ({ stylesheet }) => {
    if (
      stylesheet.sourceMapURL &&
      Services.prefs.getBoolPref("devtools.recordreplay.uploadSourceMaps")
    ) {
      const pid = RecordReplayControl.middlemanPid();
      Services.cpmm.sendAsyncMessage(
        "RecordReplayGeneratedSourceWithSourceMap",
        { pid, url: stylesheet.href, sourceMapURL: stylesheet.sourceMapURL }
      );
    }

    if (exports.OnStyleSheetChange) {
      exports.OnStyleSheetChange(stylesheet);
    }
  },
  true
);

function advanceProgressCounter() {
  if (!isRecordingOrReplaying) {
    return;
  }
  let progress = RecordReplayControl.progressCounter();
  RecordReplayControl.setProgressCounter(++progress);
  return progress;
}

function OnMouseEvent(time, kind, x, y) {
  advanceProgressCounter();
}

const { DebuggerNotificationObserver } = Cu.getGlobalForObject(
  require("resource://devtools/shared/Loader.jsm")
);
const gNotificationObserver = new DebuggerNotificationObserver();
gNotificationObserver.addListener(eventListener);
gNewGlobalHooks.push((global) => {
  try {
    gNotificationObserver.connect(global.unsafeDereference());
  } catch (e) {}
});

const {
  eventBreakpointForNotification,
} = require("devtools/server/actors/utils/event-breakpoints");

function eventListener(info) {
  const event = eventBreakpointForNotification(gDebugger, info);
  if (!event) {
    return;
  }
  advanceProgressCounter();

  if (exports.OnEvent) {
    exports.OnEvent(info.phase, event);
  }
}

<<<<<<< HEAD
function SendRecordingData(pid, offset, length, buf, totalLength, duration) {
  let description;
  if (totalLength) {
    // Supply a description for this recording, it is about to be finished.
    const data = RecordReplayControl.getGraphics(
      /* repaint */ false,
      "image/jpeg",
      "quality=50"
    );
    // Convert seconds to milliseconds
    duration = (duration * 1000) | 0;
    description = {
      length: totalLength,
      duration,
      lastScreenMimeType: "image/jpeg",
      lastScreenData: data,
      url: getWindow().location.href,
      title: getWindow().document.title,
      date: Date.now(),
    };
  }
  Services.cpmm.sendAsyncMessage("UploadRecordingData", {
    pid,
    offset,
    length,
    buf,
    description,
  });
=======
function SendRecordingFinished(recordingId) {
  Services.cpmm.sendAsyncMessage("RecordingFinished", { recordingId });
>>>>>>> 2b11dde1
}

function OnTestCommand(str) {
  const [_, cmd, arg] = /(.*?) (.*)/.exec(str);
  switch (cmd) {
    case "RecReplaySendAsyncMessage":
      Services.cpmm.sendAsyncMessage(arg);
      break;
    default:
      dump(`Unrecognized Test Command ${cmd}\n`);
      break;
  }
}

const exports = {
  CanCreateCheckpoint,
  OnMouseEvent,
  SendRecordingFinished,
  OnTestCommand,
};

<<<<<<< HEAD
function Initialize(text) {
  try {
    if (text) {
      const imports = {
        Cc,
        Ci,
        Cu,
        ChromeUtils,
        Debugger,
        RecordReplayControl,
        InspectorUtils,
        considerScript,
        countScriptFrames,
        gScripts,
        gDebugger,
        advanceProgressCounter,
        gAllGlobals,
        getWindow,
        gSandboxGlobal,
        gNewGlobalHooks,
        Services,
      };
      Object.assign(
        exports,
        new Function("imports", `${text} return exports`)(imports)
      );
    }
    return exports;
  } catch (e) {
    dump(`Initialize Error: ${e}\n`);
  }
=======
function Initialize() {
  return exports;
>>>>>>> 2b11dde1
}

var EXPORTED_SYMBOLS = ["Initialize"];<|MERGE_RESOLUTION|>--- conflicted
+++ resolved
@@ -290,39 +290,8 @@
   }
 }
 
-<<<<<<< HEAD
-function SendRecordingData(pid, offset, length, buf, totalLength, duration) {
-  let description;
-  if (totalLength) {
-    // Supply a description for this recording, it is about to be finished.
-    const data = RecordReplayControl.getGraphics(
-      /* repaint */ false,
-      "image/jpeg",
-      "quality=50"
-    );
-    // Convert seconds to milliseconds
-    duration = (duration * 1000) | 0;
-    description = {
-      length: totalLength,
-      duration,
-      lastScreenMimeType: "image/jpeg",
-      lastScreenData: data,
-      url: getWindow().location.href,
-      title: getWindow().document.title,
-      date: Date.now(),
-    };
-  }
-  Services.cpmm.sendAsyncMessage("UploadRecordingData", {
-    pid,
-    offset,
-    length,
-    buf,
-    description,
-  });
-=======
 function SendRecordingFinished(recordingId) {
   Services.cpmm.sendAsyncMessage("RecordingFinished", { recordingId });
->>>>>>> 2b11dde1
 }
 
 function OnTestCommand(str) {
@@ -344,42 +313,8 @@
   OnTestCommand,
 };
 
-<<<<<<< HEAD
-function Initialize(text) {
-  try {
-    if (text) {
-      const imports = {
-        Cc,
-        Ci,
-        Cu,
-        ChromeUtils,
-        Debugger,
-        RecordReplayControl,
-        InspectorUtils,
-        considerScript,
-        countScriptFrames,
-        gScripts,
-        gDebugger,
-        advanceProgressCounter,
-        gAllGlobals,
-        getWindow,
-        gSandboxGlobal,
-        gNewGlobalHooks,
-        Services,
-      };
-      Object.assign(
-        exports,
-        new Function("imports", `${text} return exports`)(imports)
-      );
-    }
-    return exports;
-  } catch (e) {
-    dump(`Initialize Error: ${e}\n`);
-  }
-=======
 function Initialize() {
   return exports;
->>>>>>> 2b11dde1
 }
 
 var EXPORTED_SYMBOLS = ["Initialize"];