/* This Source Code Form is subject to the terms of the Mozilla Public
 * License, v. 2.0. If a copy of the MPL was not distributed with this
 * file, You can obtain one at http://mozilla.org/MPL/2.0/. */

"use strict";

const { Cu } = require("chrome");
const EventEmitter = require("devtools/shared/event-emitter");
<<<<<<< HEAD
const { ReplayInspector } = require("RecordReplayControl").module;
const { isNodeValid } = require("./utils/markup");
=======
const ReplayInspector = require("devtools/server/actors/replay/inspector");
const {
  isNodeValid,
} = require("devtools/server/actors/highlighters/utils/markup");
>>>>>>> 28b45b0a
const {
  getAdjustedQuads,
  getWindowDimensions,
} = require("devtools/shared/layout/utils");

// Note that the order of items in this array is important because it is used
// for drawing the BoxModelHighlighter's path elements correctly.
const BOX_MODEL_REGIONS = ["margin", "border", "padding", "content"];
const QUADS_PROPS = ["p1", "p2", "p3", "p4"];

function arePointsDifferent(pointA, pointB) {
  return (
    Math.abs(pointA.x - pointB.x) >= 0.5 ||
    Math.abs(pointA.y - pointB.y) >= 0.5 ||
    Math.abs(pointA.w - pointB.w) >= 0.5
  );
}

function areQuadsDifferent(oldQuads, newQuads) {
  for (const region of BOX_MODEL_REGIONS) {
    const { length } = oldQuads[region];

    if (length !== newQuads[region].length) {
      return true;
    }

    for (let i = 0; i < length; i++) {
      for (const prop of QUADS_PROPS) {
        const oldPoint = oldQuads[region][i][prop];
        const newPoint = newQuads[region][i][prop];

        if (arePointsDifferent(oldPoint, newPoint)) {
          return true;
        }
      }
    }
  }

  return false;
}

/**
 * Base class for auto-refresh-on-change highlighters. Sub classes will have a
 * chance to update whenever the current node's geometry changes.
 *
 * Sub classes must implement the following methods:
 * _show: called when the highlighter should be shown,
 * _hide: called when the highlighter should be hidden,
 * _update: called while the highlighter is shown and the geometry of the
 *          current node changes.
 *
 * Sub classes will have access to the following properties:
 * - this.currentNode: the node to be shown
 * - this.currentQuads: all of the node's box model region quads
 * - this.win: the current window
 *
 * Emits the following events:
 * - shown
 * - hidden
 * - updated
 */
function AutoRefreshHighlighter(highlighterEnv) {
  EventEmitter.decorate(this);

  this.highlighterEnv = highlighterEnv;

  this.currentNode = null;
  this.currentQuads = {};

  this._winDimensions = getWindowDimensions(this.win);
  this._scroll = { x: this.win.pageXOffset, y: this.win.pageYOffset };

  this.update = this.update.bind(this);
}

AutoRefreshHighlighter.prototype = {
  _ignoreZoom: false,
  _ignoreScroll: false,

  /**
   * Window corresponding to the current highlighterEnv. When replaying, this
   * will be the window against which the server is running, which is different
   * from the window containing the target content.
   */
  get win() {
    if (!this.highlighterEnv) {
      return null;
    }
    return this.highlighterEnv.window;
  },

  /* Window containing the target content. */
  get contentWindow() {
    return isReplaying ? ReplayInspector.window : this.win;
  },

  /**
   * Show the highlighter on a given node
   * @param {DOMNode} node
   * @param {Object} options
   *        Object used for passing options
   */
  show: function(node, options = {}) {
    const isSameNode = node === this.currentNode;
    const isSameOptions = this._isSameOptions(options);

    if (!this._isNodeValid(node) || (isSameNode && isSameOptions)) {
      return false;
    }

    this.options = options;

    this._stopRefreshLoop();
    this.currentNode = node;
    this._updateAdjustedQuads();
    this._startRefreshLoop();

    const shown = this._show();
    if (shown) {
      this.emit("shown");
    }
    return shown;
  },

  /**
   * Hide the highlighter
   */
  hide: function() {
    if (!this.currentNode || !this.highlighterEnv.window) {
      return;
    }

    this._hide();
    this._stopRefreshLoop();
    this.currentNode = null;
    this.currentQuads = {};
    this.options = null;

    this.emit("hidden");
  },

  /**
   * Whether the current node is valid for this highlighter type.
   * This is implemented by default to check if the node is an element node. Highlighter
   * sub-classes should override this method if they want to highlight other node types.
   * @param {DOMNode} node
   * @return {Boolean}
   */
  _isNodeValid: function(node) {
    return isNodeValid(node);
  },

  /**
   * Are the provided options the same as the currently stored options?
   * Returns false if there are no options stored currently.
   */
  _isSameOptions: function(options) {
    if (!this.options) {
      return false;
    }

    const keys = Object.keys(options);

    if (keys.length !== Object.keys(this.options).length) {
      return false;
    }

    for (const key of keys) {
      if (this.options[key] !== options[key]) {
        return false;
      }
    }

    return true;
  },

  /**
   * Update the stored box quads by reading the current node's box quads.
   */
  _updateAdjustedQuads: function() {
    this.currentQuads = {};

    for (const region of BOX_MODEL_REGIONS) {
      this.currentQuads[region] = getAdjustedQuads(
        this.contentWindow,
        this.currentNode,
        region,
        { ignoreScroll: this._ignoreScroll, ignoreZoom: this._ignoreZoom }
      );
    }
  },

  /**
   * Update the knowledge we have of the current node's boxquads and return true
   * if any of the points x/y or bounds have change since.
   * @return {Boolean}
   */
  _hasMoved: function() {
    const oldQuads = this.currentQuads;
    this._updateAdjustedQuads();

    return areQuadsDifferent(oldQuads, this.currentQuads);
  },

  /**
   * Update the knowledge we have of the current window's scrolling offset, both
   * horizontal and vertical, and return `true` if they have changed since.
   * @return {Boolean}
   */
  _hasWindowScrolled: function() {
    if (!this.win) {
      return false;
    }

    const { pageXOffset, pageYOffset } = this.win;
    const hasChanged =
      this._scroll.x !== pageXOffset || this._scroll.y !== pageYOffset;

    this._scroll = { x: pageXOffset, y: pageYOffset };

    return hasChanged;
  },

  /**
   * Update the knowledge we have of the current window's dimensions and return `true`
   * if they have changed since.
   * @return {Boolean}
   */
  _haveWindowDimensionsChanged: function() {
    const { width, height } = getWindowDimensions(this.win);
    const haveChanged =
      this._winDimensions.width !== width ||
      this._winDimensions.height !== height;

    this._winDimensions = { width, height };
    return haveChanged;
  },

  /**
   * Update the highlighter if the node has moved since the last update.
   */
  update: function() {
    if (
      !this._isNodeValid(this.currentNode) ||
      (!this._hasMoved() && !this._haveWindowDimensionsChanged())
    ) {
      // At this point we're not calling the `_update` method. However, if the window has
      // scrolled, we want to invoke `_scrollUpdate`.
      if (this._hasWindowScrolled()) {
        this._scrollUpdate();
      }

      return;
    }

    this._update();
    this.emit("updated");
  },

  _show: function() {
    // To be implemented by sub classes
    // When called, sub classes should actually show the highlighter for
    // this.currentNode, potentially using options in this.options
    throw new Error("Custom highlighter class had to implement _show method");
  },

  _update: function() {
    // To be implemented by sub classes
    // When called, sub classes should update the highlighter shown for
    // this.currentNode
    // This is called as a result of a page zoom or repaint
    throw new Error("Custom highlighter class had to implement _update method");
  },

  _scrollUpdate: function() {
    // Can be implemented by sub classes
    // When called, sub classes can upate the highlighter shown for
    // this.currentNode
    // This is called as a result of a page scroll
  },

  _hide: function() {
    // To be implemented by sub classes
    // When called, sub classes should actually hide the highlighter
    throw new Error("Custom highlighter class had to implement _hide method");
  },

  _startRefreshLoop: function() {
    const win = isReplaying ? this.win : this.currentNode.ownerGlobal;
    this.rafID = win.requestAnimationFrame(this._startRefreshLoop.bind(this));
    this.rafWin = win;
    this.update();
  },

  _stopRefreshLoop: function() {
    if (this.rafID && !Cu.isDeadWrapper(this.rafWin)) {
      this.rafWin.cancelAnimationFrame(this.rafID);
    }
    this.rafID = this.rafWin = null;
  },

  destroy: function() {
    this.hide();

    this.highlighterEnv = null;
    this.currentNode = null;
  },
};
exports.AutoRefreshHighlighter = AutoRefreshHighlighter;<|MERGE_RESOLUTION|>--- conflicted
+++ resolved
@@ -6,15 +6,11 @@
 
 const { Cu } = require("chrome");
 const EventEmitter = require("devtools/shared/event-emitter");
-<<<<<<< HEAD
 const { ReplayInspector } = require("RecordReplayControl").module;
 const { isNodeValid } = require("./utils/markup");
-=======
-const ReplayInspector = require("devtools/server/actors/replay/inspector");
 const {
   isNodeValid,
 } = require("devtools/server/actors/highlighters/utils/markup");
->>>>>>> 28b45b0a
 const {
   getAdjustedQuads,
   getWindowDimensions,
