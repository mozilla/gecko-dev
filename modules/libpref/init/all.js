/* -*- indent-tabs-mode: nil; js-indent-level: 2 -*- */
/* This Source Code Form is subject to the terms of the Mozilla Public
 * License, v. 2.0. If a copy of the MPL was not distributed with this
 * file, You can obtain one at http://mozilla.org/MPL/2.0/. */

// The prefs in this file are shipped with the GRE and should apply to all
// embedding situations. Application-specific preferences belong somewhere
// else, such as browser/app/profile/firefox.js or
// mobile/android/app/mobile.js.
//
// NOTE: Not all prefs should be defined in this (or any other) data file.
// Static prefs, especially VarCache prefs, are defined in StaticPrefList.yaml.
// Those prefs should *not* appear in this file.
//
// For the syntax used by this file, consult the comments at the top of
// modules/libpref/parser/src/lib.rs.
//
// Please indent all prefs defined within #ifdef/#ifndef conditions. This
// improves readability, particular for conditional blocks that exceed a single
// screen.

pref("security.tls.version.min", 1);
pref("security.tls.version.max", 4);
pref("security.tls.version.enable-deprecated", false);
pref("security.tls.version.fallback-limit", 4);
pref("security.tls.insecure_fallback_hosts", "");
// Turn off post-handshake authentication for TLS 1.3 by default,
// until the incompatibility with HTTP/2 is resolved:
// https://tools.ietf.org/html/draft-davidben-http2-tls13-00
pref("security.tls.enable_post_handshake_auth", false);
pref("security.tls.hello_downgrade_check", true);
pref("security.tls.enable_delegated_credentials", false);

pref("security.ssl.treat_unsafe_negotiation_as_broken", false);
pref("security.ssl.require_safe_negotiation",  false);
pref("security.ssl.enable_ocsp_stapling", true);
pref("security.ssl.enable_false_start", true);
pref("security.ssl.enable_alpn", true);

pref("security.ssl3.ecdhe_rsa_aes_128_gcm_sha256", true);
pref("security.ssl3.ecdhe_ecdsa_aes_128_gcm_sha256", true);
pref("security.ssl3.ecdhe_ecdsa_chacha20_poly1305_sha256", true);
pref("security.ssl3.ecdhe_rsa_chacha20_poly1305_sha256", true);
pref("security.ssl3.ecdhe_ecdsa_aes_256_gcm_sha384", true);
pref("security.ssl3.ecdhe_rsa_aes_256_gcm_sha384", true);
pref("security.ssl3.ecdhe_rsa_aes_128_sha", true);
pref("security.ssl3.ecdhe_ecdsa_aes_128_sha", true);
pref("security.ssl3.ecdhe_rsa_aes_256_sha", true);
pref("security.ssl3.ecdhe_ecdsa_aes_256_sha", true);
pref("security.ssl3.dhe_rsa_aes_128_sha", true);
pref("security.ssl3.dhe_rsa_aes_256_sha", true);
pref("security.ssl3.rsa_aes_128_sha", true);
pref("security.ssl3.rsa_aes_256_sha", true);
pref("security.ssl3.rsa_des_ede3_sha", true);

pref("security.content.signature.root_hash",
     "97:E8:BA:9C:F1:2F:B3:DE:53:CC:42:A4:E6:57:7E:D6:4D:F4:93:C2:47:B4:14:FE:A0:36:81:8D:38:23:56:0E");

pref("security.default_personal_cert",   "Ask Every Time");
pref("security.remember_cert_checkbox_default_setting", true);
pref("security.ask_for_password",        0);
pref("security.password_lifetime",       30);

// On Windows 8.1, if the following preference is 2, we will attempt to detect
// if the Family Safety TLS interception feature has been enabled. If so, we
// will behave as if the enterprise roots feature has been enabled (i.e. import
// and trust third party root certificates from the OS).
// With any other value of the pref or on any other platform, this does nothing.
// This preference takes precedence over "security.enterprise_roots.enabled".
pref("security.family_safety.mode", 2);

pref("security.enterprise_roots.enabled", false);

// If true, attempt to load the osclientcerts PKCS#11 module at startup on a
// background thread. This module allows Firefox to use client certificates
// stored in OS certificate storage. Currently only available for Windows.
pref("security.osclientcerts.autoload", false);

// The supported values of this pref are:
// 0: do not fetch OCSP
// 1: fetch OCSP for DV and EV certificates
// 2: fetch OCSP only for EV certificates
pref("security.OCSP.enabled", 1);
pref("security.OCSP.require", false);
#ifdef RELEASE_OR_BETA
  pref("security.OCSP.timeoutMilliseconds.soft", 2000);
#else
  pref("security.OCSP.timeoutMilliseconds.soft", 1000);
#endif
pref("security.OCSP.timeoutMilliseconds.hard", 10000);

pref("security.pki.cert_short_lifetime_in_days", 10);
// NB: Changes to this pref affect CERT_CHAIN_SHA1_POLICY_STATUS telemetry.
// See the comment in CertVerifier.cpp.
// 3 = only allow SHA-1 for certificates issued by an imported root.
pref("security.pki.sha1_enforcement_level", 3);

// This preference controls what signature algorithms are accepted for signed
// apps (i.e. add-ons). The number is interpreted as a bit mask with the
// following semantic:
// The lowest order bit determines which PKCS#7 algorithms are accepted.
// xxx_0_: SHA-1 and/or SHA-256 PKCS#7 allowed
// xxx_1_: SHA-256 PKCS#7 allowed
// The next two bits determine whether COSE is required and PKCS#7 is allowed
// x_00_x: COSE disabled, ignore files, PKCS#7 must verify
// x_01_x: COSE is verified if present, PKCS#7 must verify
// x_10_x: COSE is required, PKCS#7 must verify if present
// x_11_x: COSE is required, PKCS#7 disabled (fail when present)
pref("security.signed_app_signatures.policy", 2);

// security.pki.name_matching_mode controls how the platform matches hostnames
// to name information in TLS certificates. The possible values are:
// 0: always fall back to the subject common name if necessary (as in, if the
//    subject alternative name extension is either not present or does not
//    contain any DNS names or IP addresses)
// 1: fall back to the subject common name for certificates valid before 23
//    August 2016 if necessary
// 2: fall back to the subject common name for certificates valid before 23
//    August 2015 if necessary
// 3: only use name information from the subject alternative name extension
pref("security.pki.name_matching_mode", 3);

// security.pki.netscape_step_up_policy controls how the platform handles the
// id-Netscape-stepUp OID in extended key usage extensions of CA certificates.
// 0: id-Netscape-stepUp is always considered equivalent to id-kp-serverAuth
// 1: it is considered equivalent when the notBefore is before 23 August 2016
// 2: similarly, but for 23 August 2015
// 3: it is never considered equivalent
#ifdef RELEASE_OR_BETA
  pref("security.pki.netscape_step_up_policy", 1);
#else
  pref("security.pki.netscape_step_up_policy", 2);
#endif

// Configures Certificate Transparency support mode:
// 0: Fully disabled.
// 1: Only collect telemetry. CT qualification checks are not performed.
pref("security.pki.certificate_transparency.mode", 0);

// Only one of ["enable_softtoken", "enable_usbtoken",
// "webauthn_enable_android_fido2"] should be true at a time, as the
// softtoken will override the other two. Note android's pref is set in
// mobile.js / geckoview-prefs.js
pref("security.webauth.webauthn_enable_softtoken", false);

#ifdef MOZ_WIDGET_ANDROID
  // the Rust usbtoken support does not function on Android
  pref("security.webauth.webauthn_enable_usbtoken", false);
#else
  pref("security.webauth.webauthn_enable_usbtoken", true);
#endif

pref("security.ssl.errorReporting.enabled", false);
pref("security.ssl.errorReporting.url", "https://incoming.telemetry.mozilla.org/submit/sslreports/");
pref("security.ssl.errorReporting.automatic", false);

// Impose a maximum age on HPKP headers, to avoid sites getting permanently
// blacking themselves out by setting a bad pin.  (60 days by default)
// https://tools.ietf.org/html/rfc7469#section-4.1
pref("security.cert_pinning.max_max_age_seconds", 5184000);

// security.pki.distrust_ca_policy controls what root program distrust policies
// are enforced at this time:
// 0: No distrust policies enforced
// 1: Symantec roots distrusted for certificates issued after cutoff
// 2: Symantec roots distrusted regardless of date
// See https://wiki.mozilla.org/CA/Upcoming_Distrust_Actions for more details.
pref("security.pki.distrust_ca_policy", 2);

// 0: Disable CRLite entirely
// 1: Enable and check revocations via CRLite, but only collect telemetry
// 2: Enable and enforce revocations via CRLite
pref("security.pki.crlite_mode", 1);

// Issuer we use to detect MitM proxies. Set to the issuer of the cert of the
// Firefox update service. The string format is whatever NSS uses to print a DN.
// This value is set and cleared automatically.
pref("security.pki.mitm_canary_issuer", "");
// Pref to disable the MitM proxy checks.
pref("security.pki.mitm_canary_issuer.enabled", true);

// It is set to true when a non-built-in root certificate is detected on a
// Firefox update service's connection.
// This value is set automatically.
// The difference between security.pki.mitm_canary_issuer and this pref is that
// here the root is trusted but not a built-in, whereas for
// security.pki.mitm_canary_issuer.enabled, the root is not trusted.
pref("security.pki.mitm_detected", false);

// Intermediate CA Preloading settings
#if defined(MOZ_NEW_CERT_STORAGE) && !defined(MOZ_WIDGET_ANDROID)
  pref("security.remote_settings.intermediates.enabled", true);
#else
  pref("security.remote_settings.intermediates.enabled", false);
#endif
pref("security.remote_settings.intermediates.bucket", "security-state");
pref("security.remote_settings.intermediates.collection", "intermediates");
pref("security.remote_settings.intermediates.checked", 0);
pref("security.remote_settings.intermediates.downloads_per_poll", 100);
pref("security.remote_settings.intermediates.parallel_downloads", 8);
pref("security.remote_settings.intermediates.signer", "onecrl.content-signature.mozilla.org");

#if defined(EARLY_BETA_OR_EARLIER) && !defined(MOZ_WIDGET_ANDROID)
  pref("security.remote_settings.crlite_filters.enabled", true);
#else
  pref("security.remote_settings.crlite_filters.enabled", false);
#endif
pref("security.remote_settings.crlite_filters.bucket", "security-state");
pref("security.remote_settings.crlite_filters.collection", "cert-revocations");
pref("security.remote_settings.crlite_filters.checked", 0);
pref("security.remote_settings.crlite_filters.signer", "onecrl.content-signature.mozilla.org");

pref("general.useragent.compatMode.firefox", false);

pref("general.config.obscure_value", 13); // for MCD .cfg files

#ifndef MOZ_BUILD_APP_IS_BROWSER
pref("general.warnOnAboutConfig", true);
#endif

// maximum number of dated backups to keep at any time
pref("browser.bookmarks.max_backups",       5);

// Size (in KB) explicitly set by the user. Used when smart_size.enabled == false
pref("browser.cache.disk.capacity",         256000);

pref("browser.cache.disk_cache_ssl",        true);
// 0 = once-per-session, 1 = each-time, 2 = never, 3 = when-appropriate/automatically
pref("browser.cache.check_doc_frequency",   3);
// The half life used to re-compute cache entries frecency in hours.
pref("browser.cache.frecency_half_life_hours", 6);

// offline cache capacity in kilobytes
pref("browser.cache.offline.capacity",         512000);

// Don't show "Open with" option on download dialog if true.
pref("browser.download.forbid_open_with", false);

// Insecure registerProtocolHandler is disabled by default
pref("dom.registerProtocolHandler.insecure.enabled", false);

// Whether or not indexedDB experimental features are enabled.
pref("dom.indexedDB.experimental", false);
// Enable indexedDB logging.
pref("dom.indexedDB.logging.enabled", true);
// Detailed output in log messages.
pref("dom.indexedDB.logging.details", true);
// Enable profiler marks for indexedDB events.
pref("dom.indexedDB.logging.profiler-marks", false);

// Whether or not File Handle is enabled.
pref("dom.fileHandle.enabled", true);

// Whether or not selection events on text controls are enabled
#ifdef NIGHTLY_BUILD
  pref("dom.select_events.textcontrols.enabled", true);
#else
  pref("dom.select_events.textcontrols.enabled", false);
#endif

// The number of workers per domain allowed to run concurrently.
// We're going for effectively infinite, while preventing abuse.
pref("dom.workers.maxPerDomain", 512);

// The amount of time (milliseconds) service workers keep running after each event.
pref("dom.serviceWorkers.idle_timeout", 30000);

// The amount of time (milliseconds) service workers can be kept running using waitUntil promises
// or executing "long-running" JS after the "idle_timeout" period has expired.
pref("dom.serviceWorkers.idle_extended_timeout", 30000);

// The amount of time (milliseconds) an update request is delayed when triggered
// by a service worker that doesn't control any clients.
pref("dom.serviceWorkers.update_delay", 1000);

// Enable test for 24 hours update, service workers will always treat last update check time is over 24 hours
pref("dom.serviceWorkers.testUpdateOverOneDay", false);

// Blacklist of domains of web apps which are not aware of strict keypress
// dispatching behavior.  This is comma separated list.  If you need to match
// all sub-domains, you can specify it as "*.example.com".  Additionally, you
// can limit the path.  E.g., "example.com/foo" means "example.com/foo*".  So,
// if you need to limit under a directory, the path should end with "/" like
// "example.com/foo/".  Note that this cannot limit port number for now.
pref("dom.keyboardevent.keypress.hack.dispatch_non_printable_keys", "www.icloud.com");
// Pref for end-users and policy to add additional values.
pref("dom.keyboardevent.keypress.hack.dispatch_non_printable_keys.addl", "");

// Blacklist of domains of web apps which handle keyCode and charCode of
// keypress events with a path only for Firefox (i.e., broken if we set
// non-zero keyCode or charCode value to the other).  The format is exactly
// same as "dom.keyboardevent.keypress.hack.dispatch_non_printable_keys". So,
// check its explanation for the detail.
pref("dom.keyboardevent.keypress.hack.use_legacy_keycode_and_charcode", "*.collabserv.com,*.gov.online.office365.us,*.officeapps-df.live.com,*.officeapps.live.com,*.online.office.de,*.partner.officewebapps.cn,*.scniris.com");
// Pref for end-users and policy to add additional values.
pref("dom.keyboardevent.keypress.hack.use_legacy_keycode_and_charcode.addl", "");

// Blacklist of domains of web apps which listen for non-primary click events
// on window global or document. The format is exactly same as
// "dom.keyboardevent.keypress.hack.dispatch_non_printable_keys". So, check its
// explanation for the detail.
pref("dom.mouseevent.click.hack.use_legacy_non-primary_dispatch", "");

#ifdef JS_BUILD_BINAST
  // Until we're satisfied that it works nicely, we're restricting
  // BinAST to a few partner sites:
  // - A subset of Facebook
  // - A subset of Cloudflare
  pref("dom.script_loader.binast_encoding.domain.restrict.list", "*.facebook.com,static.xx.fbcdn.net,*.cloudflare.com,*.cloudflarestream.com,unpkg.com");
#endif

// Fastback caching - if this pref is negative, then we calculate the number
// of content viewers to cache based on the amount of available memory.
pref("browser.sessionhistory.max_total_viewers", -1);

pref("ui.click_hold_context_menus", false);
// 0 = false, 1 = true, 2 = autodetect.
pref("ui.android.mouse_as_touch", 1);

// Duration of timeout of incremental search in menus (ms).  0 means infinite.
pref("ui.menu.incremental_search.timeout", 1000);

pref("browser.display.force_inline_alttext", false); // true = force ALT text for missing images to be layed out inline
// 0 = no external leading,
// 1 = use external leading only when font provides,
// 2 = add extra leading both internal leading and external leading are zero
pref("browser.display.normal_lineheight_calc_control", 2);
// enable showing image placeholders while image is loading or when image is broken
pref("browser.display.show_image_placeholders", true);
// if browser.display.show_image_placeholders is true then this controls whether the loading image placeholder and border is shown or not
pref("browser.display.show_loading_image_placeholder", false);
// min font device pixel size at which to turn on high quality
pref("browser.display.auto_quality_min_font_size", 20);
pref("browser.enable_automatic_image_resizing", false);
pref("browser.enable_click_image_resizing", true);

// See http://whatwg.org/specs/web-apps/current-work/#ping
pref("browser.send_pings", false);
pref("browser.send_pings.max_per_link", 1);           // limit the number of pings that are sent per link click
pref("browser.send_pings.require_same_host", false);  // only send pings to the same host if this is true

pref("browser.helperApps.neverAsk.saveToDisk", "");
pref("browser.helperApps.neverAsk.openFile", "");
pref("browser.helperApps.deleteTempFileOnExit", false);

// xxxbsmedberg: where should prefs for the toolkit go?
pref("browser.chrome.toolbar_tips",         true);
// max image size for which it is placed in the tab icon for tabbrowser.
// if 0, no images are used for tab icons for image documents.
pref("browser.chrome.image_icons.max_size", 1024);

pref("browser.triple_click_selects_paragraph", true);

// Print/Preview Shrink-To-Fit won't shrink below 20% for text-ish documents.
pref("print.shrink-to-fit.scale-limit-percent", 20);

// Whether we should display simplify page checkbox on print preview UI
pref("print.use_simplify_page", false);

// Disable support for MathML
pref("mathml.disabled",    false);

// Enable scale transform for stretchy MathML operators. See bug 414277.
pref("mathml.scale_stretchy_operators.enabled", true);

// Used by ChannelMediaResource to run data callbacks from HTTP channel
// off the main thread.
pref("media.omt_data_delivery.enabled", true);

// We'll throttle the download if the download rate is throttle-factor times
// the estimated playback rate, AND we satisfy the cache readahead_limit
// above. The estimated playback rate is time_duration/length_in_bytes.
// This means we'll only throttle the download if there's no concern that
// throttling would cause us to stop and buffer.
pref("media.throttle-factor", 2);
// By default, we'll throttle media download once we've reached the the
// readahead_limit if the download is fast. This pref toggles the "and the
// download is fast" check off, so that we can always throttle the download
// once the readaheadd limit is reached even on a slow network.
pref("media.throttle-regardless-of-download-rate", false);

// Master HTML5 media volume scale.
pref("media.volume_scale", "1.0");

// Whether we should play videos opened in a "video document", i.e. videos
// opened as top-level documents, as opposed to inside a media element.
pref("media.play-stand-alone", true);

pref("media.hardware-video-decoding.enabled", true);

#ifdef MOZ_WMF
  pref("media.wmf.dxva.enabled", true);
  pref("media.wmf.disable-d3d11-for-dlls", "igd11dxva64.dll: 20.19.15.4463, 20.19.15.4454, 20.19.15.4444, 20.19.15.4416, 20.19.15.4404, 20.19.15.4390, 20.19.15.4380, 20.19.15.4377, 20.19.15.4364, 20.19.15.4360, 20.19.15.4352, 20.19.15.4331, 20.19.15.4326, 20.19.15.4300; igd10iumd32.dll: 20.19.15.4444, 20.19.15.4424, 20.19.15.4409, 20.19.15.4390, 20.19.15.4380, 20.19.15.4360, 10.18.10.4358, 20.19.15.4331, 20.19.15.4312, 20.19.15.4300, 10.18.15.4281, 10.18.15.4279, 10.18.10.4276, 10.18.15.4268, 10.18.15.4256, 10.18.10.4252, 10.18.15.4248, 10.18.14.4112, 10.18.10.3958, 10.18.10.3496, 10.18.10.3431, 10.18.10.3412, 10.18.10.3355, 9.18.10.3234, 9.18.10.3071, 9.18.10.3055, 9.18.10.3006; igd10umd32.dll: 9.17.10.4229, 9.17.10.3040, 9.17.10.2884, 9.17.10.2857, 8.15.10.2274, 8.15.10.2272, 8.15.10.2246, 8.15.10.1840, 8.15.10.1808; igd10umd64.dll: 9.17.10.4229, 9.17.10.2884, 9.17.10.2857, 10.18.10.3496; isonyvideoprocessor.dll: 4.1.2247.8090, 4.1.2153.6200; tosqep.dll: 1.2.15.526, 1.1.12.201, 1.0.11.318, 1.0.11.215, 1.0.10.1224; tosqep64.dll: 1.1.12.201, 1.0.11.215; nvwgf2um.dll: 22.21.13.8253, 22.21.13.8233, 22.21.13.8205, 22.21.13.8189, 22.21.13.8178, 22.21.13.8165, 21.21.13.7892, 21.21.13.7878, 21.21.13.7866, 21.21.13.7849, 21.21.13.7654, 21.21.13.7653, 21.21.13.7633, 21.21.13.7619, 21.21.13.7563, 21.21.13.7306, 21.21.13.7290, 21.21.13.7270, 21.21.13.7254, 21.21.13.6939, 21.21.13.6926, 21.21.13.6909, 21.21.13.4201, 21.21.13.4200, 10.18.13.6881, 10.18.13.6839, 10.18.13.6510, 10.18.13.6472, 10.18.13.6143, 10.18.13.5946, 10.18.13.5923, 10.18.13.5921, 10.18.13.5891, 10.18.13.5887, 10.18.13.5582, 10.18.13.5445, 10.18.13.5382, 10.18.13.5362, 9.18.13.4788, 9.18.13.4752, 9.18.13.4725, 9.18.13.4709, 9.18.13.4195, 9.18.13.4192, 9.18.13.4144, 9.18.13.4052, 9.18.13.3788, 9.18.13.3523, 9.18.13.3235, 9.18.13.3165, 9.18.13.2723, 9.18.13.2702, 9.18.13.1422, 9.18.13.1407, 9.18.13.1106, 9.18.13.546; atidxx32.dll: 21.19.151.3, 21.19.142.257, 21.19.137.514, 21.19.137.1, 21.19.134.1, 21.19.128.7, 21.19.128.4, 20.19.0.32837, 20.19.0.32832, 8.17.10.682, 8.17.10.671, 8.17.10.661, 8.17.10.648, 8.17.10.644, 8.17.10.625, 8.17.10.605, 8.17.10.581, 8.17.10.569, 8.17.10.560, 8.17.10.545, 8.17.10.539, 8.17.10.531, 8.17.10.525, 8.17.10.520, 8.17.10.519, 8.17.10.514, 8.17.10.511, 8.17.10.494, 8.17.10.489, 8.17.10.483, 8.17.10.453, 8.17.10.451, 8.17.10.441, 8.17.10.436, 8.17.10.432, 8.17.10.425, 8.17.10.418, 8.17.10.414, 8.17.10.401, 8.17.10.395, 8.17.10.385, 8.17.10.378, 8.17.10.362, 8.17.10.355, 8.17.10.342, 8.17.10.331, 8.17.10.318, 8.17.10.310, 8.17.10.286, 8.17.10.269, 8.17.10.261, 8.17.10.247, 8.17.10.240, 8.15.10.212; atidxx64.dll: 21.19.151.3, 21.19.142.257, 21.19.137.514, 21.19.137.1, 21.19.134.1, 21.19.128.7, 21.19.128.4, 20.19.0.32832, 8.17.10.682, 8.17.10.661, 8.17.10.644, 8.17.10.625; nvumdshim.dll: 10.18.13.6822");
  pref("media.wmf.disable-d3d9-for-dlls", "igdumd64.dll: 8.15.10.2189, 8.15.10.2119, 8.15.10.2104, 8.15.10.2102, 8.771.1.0; atiumd64.dll: 7.14.10.833, 7.14.10.867, 7.14.10.885, 7.14.10.903, 7.14.10.911, 8.14.10.768, 9.14.10.1001, 9.14.10.1017, 9.14.10.1080, 9.14.10.1128, 9.14.10.1162, 9.14.10.1171, 9.14.10.1183, 9.14.10.1197, 9.14.10.945, 9.14.10.972, 9.14.10.984, 9.14.10.996");
  pref("media.wmf.play-stand-alone", true);
#endif
pref("media.gmp.decoder.aac", 0);
pref("media.gmp.decoder.h264", 0);

// GMP storage version number. At startup we check the version against
// media.gmp.storage.version.observed, and if the versions don't match,
// we clear storage and set media.gmp.storage.version.observed=expected.
// This provides a mechanism to clear GMP storage when non-compatible
// changes are made.
pref("media.gmp.storage.version.expected", 1);

// Filter what triggers user notifications.
// See DecoderDoctorDocumentWatcher::ReportAnalysis for details.
#ifdef NIGHTLY_BUILD
  pref("media.decoder-doctor.notifications-allowed", "MediaWMFNeeded,MediaWidevineNoWMF,MediaCannotInitializePulseAudio,MediaCannotPlayNoDecoders,MediaUnsupportedLibavcodec,MediaDecodeError");
#else
  pref("media.decoder-doctor.notifications-allowed", "MediaWMFNeeded,MediaWidevineNoWMF,MediaCannotInitializePulseAudio,MediaCannotPlayNoDecoders,MediaUnsupportedLibavcodec");
#endif
pref("media.decoder-doctor.decode-errors-allowed", "");
pref("media.decoder-doctor.decode-warnings-allowed", "");
// Whether we report partial failures.
pref("media.decoder-doctor.verbose", false);
// URL to report decode issues
pref("media.decoder-doctor.new-issue-endpoint", "https://webcompat.com/issues/new");

pref("media.videocontrols.picture-in-picture.enabled", false);
pref("media.videocontrols.picture-in-picture.video-toggle.enabled", false);
pref("media.videocontrols.picture-in-picture.video-toggle.flyout-enabled", false);
pref("media.videocontrols.picture-in-picture.video-toggle.flyout-wait-ms", 5000);
pref("media.videocontrols.picture-in-picture.video-toggle.always-show", false);

#ifdef MOZ_WEBRTC
  pref("media.navigator.video.enabled", true);
  pref("media.navigator.video.default_fps",30);
  pref("media.navigator.video.use_remb", true);
  pref("media.navigator.video.use_tmmbr", false);
  pref("media.navigator.audio.use_fec", true);
  pref("media.navigator.video.red_ulpfec_enabled", false);

  #ifdef NIGHTLY_BUILD
    pref("media.peerconnection.sdp.parser", "sipcc");
    pref("media.peerconnection.sdp.alternate_parse_mode", "parallel");
    pref("media.peerconnection.sdp.strict_success", false);
  #else
    pref("media.peerconnection.sdp.parser", "sipcc");
    pref("media.peerconnection.sdp.alternate_parse_mode", "never");
    pref("media.peerconnection.sdp.strict_success", false);
  #endif

  pref("media.webrtc.debug.trace_mask", 0);
  pref("media.webrtc.debug.multi_log", false);
  pref("media.webrtc.debug.log_file", "");
  pref("media.webrtc.debug.aec_dump_max_size", 4194304); // 4MB

  pref("media.navigator.video.default_width",0);  // adaptive default
  pref("media.navigator.video.default_height",0); // adaptive default
  pref("media.peerconnection.video.enabled", true);
  pref("media.navigator.video.max_fs", 12288); // Enough for 2048x1536
  pref("media.navigator.video.max_fr", 60);
  pref("media.navigator.video.h264.level", 31); // 0x42E01f - level 3.1
  pref("media.navigator.video.h264.max_br", 0);
  pref("media.navigator.video.h264.max_mbps", 0);
  pref("media.peerconnection.video.vp9_enabled", true);
  pref("media.peerconnection.video.vp9_preferred", false);
  pref("media.getusermedia.browser.enabled", false);
  pref("media.getusermedia.channels", 0);
  #if defined(ANDROID)
    pref("media.getusermedia.camera.off_while_disabled.enabled", false);
    pref("media.getusermedia.microphone.off_while_disabled.enabled", false);
  #else
    pref("media.getusermedia.camera.off_while_disabled.enabled", true);
    pref("media.getusermedia.microphone.off_while_disabled.enabled", true);
  #endif
  pref("media.getusermedia.camera.off_while_disabled.delay_ms", 3000);
  pref("media.getusermedia.microphone.off_while_disabled.delay_ms", 3000);
  // Desktop is typically VGA capture or more; and qm_select will not drop resolution
  // below 1/2 in each dimension (or so), so QVGA (320x200) is the lowest here usually.
  pref("media.peerconnection.video.min_bitrate", 0);
  pref("media.peerconnection.video.start_bitrate", 0);
  pref("media.peerconnection.video.max_bitrate", 0);
  pref("media.peerconnection.video.min_bitrate_estimate", 0);
  pref("media.peerconnection.video.denoising", false);
  pref("media.navigator.audio.fake_frequency", 1000);
  pref("media.navigator.permission.disabled", false);
  pref("media.navigator.streams.fake", false);
  pref("media.peerconnection.simulcast", true);
  pref("media.peerconnection.default_iceservers", "[]");
  pref("media.peerconnection.ice.loopback", false); // Set only for testing in offline environments.
  pref("media.peerconnection.ice.tcp", true);
  pref("media.peerconnection.ice.tcp_so_sock_count", 0); // Disable SO gathering
  pref("media.peerconnection.ice.link_local", false); // Set only for testing IPV6 in networks that don't assign IPV6 addresses
  pref("media.peerconnection.ice.force_interface", ""); // Limit to only a single interface
  pref("media.peerconnection.ice.relay_only", false); // Limit candidates to TURN
  pref("media.peerconnection.use_document_iceservers", true);

  pref("media.peerconnection.identity.timeout", 10000);
  pref("media.peerconnection.ice.stun_client_maximum_transmits", 7);
  pref("media.peerconnection.ice.trickle_grace_period", 5000);
  pref("media.peerconnection.ice.no_host", false);
  pref("media.peerconnection.ice.default_address_only", false);
  // See Bug 1581947 for Android hostname obfuscation
  #if defined(MOZ_WIDGET_ANDROID)
    pref("media.peerconnection.ice.obfuscate_host_addresses", false);
  #else
    pref("media.peerconnection.ice.obfuscate_host_addresses", true);
  #endif
  pref("media.peerconnection.ice.obfuscate_host_addresses.whitelist", "");
  pref("media.peerconnection.ice.proxy_only_if_behind_proxy", false);
  pref("media.peerconnection.ice.proxy_only", false);
  pref("media.peerconnection.turn.disable", false);
  pref("media.peerconnection.mute_on_bye_or_timeout", false);

  // 770 = DTLS 1.0, 771 = DTLS 1.2, 772 = DTLS 1.3
#if defined(NIGHTLY_BUILD)
  pref("media.peerconnection.dtls.version.min", 771);
  pref("media.peerconnection.dtls.version.max", 772);
#else
  pref("media.peerconnection.dtls.version.min", 770);
  pref("media.peerconnection.dtls.version.max", 771);
#endif

  // These values (aec, agc, and noise) are from:
  // media/webrtc/trunk/webrtc/modules/audio_processing/include/audio_processing.h
  #if defined(MOZ_WEBRTC_HARDWARE_AEC_NS)
    pref("media.getusermedia.aec_enabled", false);
    pref("media.getusermedia.noise_enabled", false);
  #else
    pref("media.getusermedia.aec_enabled", true);
    pref("media.getusermedia.noise_enabled", true);
  #endif
  pref("media.getusermedia.use_aec_mobile", false);
  pref("media.getusermedia.aec", 1); // kModerateSuppression
  pref("media.getusermedia.aec_extended_filter", true);
  pref("media.getusermedia.noise", 1); // kModerate
  pref("media.getusermedia.agc_enabled", true);
  pref("media.getusermedia.agc", 1); // kAdaptiveDigital
  // full_duplex: enable cubeb full-duplex capture/playback
  pref("media.navigator.audio.full_duplex", true);
#endif // MOZ_WEBRTC

#if !defined(ANDROID)
  pref("media.getusermedia.screensharing.enabled", true);
#endif

pref("media.getusermedia.audiocapture.enabled", false);

// WebVTT pseudo element and class support.
pref("media.webvtt.pseudo.enabled", true);

// WebVTT debug logging.
pref("media.webvtt.debug.logging", false);

// Whether to allow recording of AudioNodes with MediaRecorder
pref("media.recorder.audio_node.enabled", false);

// Whether MediaRecorder's video encoder should allow dropping frames in order
// to keep up under load. Useful for tests but beware of memory consumption!
pref("media.recorder.video.frame_drops", true);

// Whether to autostart a media element with an |autoplay| attribute.
// ALLOWED=0, BLOCKED=1, defined in dom/media/Autoplay.idl
pref("media.autoplay.default", 0);

// By default, don't block WebAudio from playing automatically.
pref("media.autoplay.block-webaudio", false);

// By default, don't block the media from extension background script.
pref("media.autoplay.allow-extension-background-pages", true);

// The default number of decoded video frames that are enqueued in
// MediaDecoderReader's mVideoQueue.
pref("media.video-queue.default-size", 10);

// The maximum number of queued frames to send to the compositor.
// By default, send all of them.
pref("media.video-queue.send-to-compositor-size", 9999);

// Log level for cubeb, the audio input/output system. Valid values are
// "verbose", "normal" and "" (log disabled).
pref("media.cubeb.logging_level", "");

#if defined(XP_MACOSX)
  pref("media.cubeb.backend", "audiounit-rust");
#endif

// GraphRunner (fixed MediaTrackGraph thread) control
pref("media.audiograph.single_thread.enabled", true);

// APZ preferences. For documentation/details on what these prefs do, check
// gfx/layers/apz/src/AsyncPanZoomController.cpp.
pref("apz.overscroll.stop_velocity_threshold", "0.01");
pref("apz.overscroll.stretch_factor", "0.35");

#ifdef XP_MACOSX
  // Whether to run in native HiDPI mode on machines with "Retina"/HiDPI
  // display.
  //   <= 0 : hidpi mode disabled, display will just use pixel-based upscaling.
  //   == 1 : hidpi supported if all screens share the same backingScaleFactor.
  //   >= 2 : hidpi supported even with mixed backingScaleFactors (somewhat
  //          broken).
  pref("gfx.hidpi.enabled", 2);
#endif

pref("gfx.color_management.display_profile", "");

pref("gfx.downloadable_fonts.enabled", true);
pref("gfx.downloadable_fonts.fallback_delay", 3000);
pref("gfx.downloadable_fonts.fallback_delay_short", 100);

// disable downloadable font cache so that behavior is consistently
// the uncached load behavior across pages (useful for testing reflow problems)
pref("gfx.downloadable_fonts.disable_cache", false);

#ifdef ANDROID
  pref("gfx.bundled_fonts.enabled", true);
  pref("gfx.bundled_fonts.force-enabled", false);
#endif

// Do we fire a notification about missing fonts, so the front-end can decide
// whether to try and do something about it (e.g. download additional fonts)?
pref("gfx.missing_fonts.notify", false);

// prefs controlling the font (name/cmap) loader that runs shortly after startup
#ifdef XP_WIN
  pref("gfx.font_loader.delay", 120000);       // 2 minutes after startup
  pref("gfx.font_loader.interval", 1000);      // every 1 second until complete
#else
  pref("gfx.font_loader.delay", 8000);         // 8 secs after startup
  pref("gfx.font_loader.interval", 50);        // run every 50 ms
#endif

// whether to always search all font cmaps during system font fallback
pref("gfx.font_rendering.fallback.always_use_cmaps", false);

// cache shaped word results
pref("gfx.font_rendering.wordcache.charlimit", 32);

// cache shaped word results
pref("gfx.font_rendering.wordcache.maxentries", 10000);

pref("gfx.font_rendering.graphite.enabled", true);

#ifdef XP_WIN
  pref("gfx.font_rendering.directwrite.use_gdi_table_loading", true);
#endif

#if defined(XP_WIN)
  // comma separated list of backends to use in order of preference
  // e.g., pref("gfx.canvas.azure.backends", "direct2d,skia");
  pref("gfx.canvas.azure.backends", "direct2d1.1,skia");
  pref("gfx.content.azure.backends", "direct2d1.1,skia");
#elif defined(XP_MACOSX)
  pref("gfx.content.azure.backends", "skia");
  pref("gfx.canvas.azure.backends", "skia");
#else
  pref("gfx.canvas.azure.backends", "skia");
  pref("gfx.content.azure.backends", "skia");
#endif

#ifdef XP_WIN
  pref("gfx.webrender.force-angle", true);
  pref("gfx.webrender.flip-sequential", false);
  pref("gfx.webrender.dcomp-win.enabled", true);
  pref("gfx.webrender.triple-buffering.enabled", true);
#endif

#if defined(XP_WIN) || defined(MOZ_WIDGET_ANDROID)
  pref("gfx.webrender.program-binary-disk", true);
#endif

// WebRender debugging utilities.
pref("gfx.webrender.debug.texture-cache", false);
pref("gfx.webrender.debug.texture-cache.clear-evicted", true);
pref("gfx.webrender.debug.render-targets", false);
pref("gfx.webrender.debug.gpu-cache", false);
pref("gfx.webrender.debug.alpha-primitives", false);
pref("gfx.webrender.debug.profiler", false);
pref("gfx.webrender.debug.gpu-time-queries", false);
pref("gfx.webrender.debug.gpu-sample-queries", false);
pref("gfx.webrender.debug.disable-batching", false);
pref("gfx.webrender.debug.epochs", false);
pref("gfx.webrender.debug.compact-profiler", false);
pref("gfx.webrender.debug.smart-profiler", false);
pref("gfx.webrender.debug.echo-driver-messages", false);
pref("gfx.webrender.debug.new-frame-indicator", false);
pref("gfx.webrender.debug.new-scene-indicator", false);
pref("gfx.webrender.debug.show-overdraw", false);
pref("gfx.webrender.debug.slow-frame-indicator", false);
pref("gfx.webrender.debug.picture-caching", false);
pref("gfx.webrender.debug.tile-cache-logging", false);
pref("gfx.webrender.debug.primitives", false);
pref("gfx.webrender.debug.small-screen", false);
pref("gfx.webrender.debug.obscure-images", false);
pref("gfx.webrender.debug.glyph-flashing", false);
pref("gfx.webrender.debug.disable-raster-root-scale", false);


pref("accessibility.warn_on_browsewithcaret", true);

pref("accessibility.browsewithcaret_shortcut.enabled", true);

#ifndef XP_MACOSX
  // Tab focus model bit field:
  // 1 focuses text controls, 2 focuses other form elements, 4 adds links.
  // Most users will want 1, 3, or 7.
  // On OS X, we use Full Keyboard Access system preference,
  // unless accessibility.tabfocus is set by the user.
  pref("accessibility.tabfocus", 7);
  pref("accessibility.tabfocus_applies_to_xul", false);
#else
  // Only on mac tabfocus is expected to handle UI widgets as well as web
  // content.
  pref("accessibility.tabfocus_applies_to_xul", true);
#endif

// We follow the "Click in the scrollbar to:" system preference on OS X and
// "gtk-primary-button-warps-slider" property with GTK (since 2.24 / 3.6),
// unless this preference is explicitly set.
#if !defined(XP_MACOSX) && !defined(MOZ_WIDGET_GTK)
  pref("ui.scrollToClick", 0);
#endif

// We want the ability to forcibly disable platform a11y, because
// some non-a11y-related components attempt to bring it up.  See bug
// 538530 for details about Windows; we have a pref here that allows it
// to be disabled for performance and testing resons.
// See bug 761589 for the crossplatform aspect.
//
// This pref is checked only once, and the browser needs a restart to
// pick up any changes.
//
// Values are -1 always on. 1 always off, 0 is auto as some platform perform
// further checks.
pref("accessibility.force_disabled", 0);

#ifdef XP_WIN
  // Some accessibility tools poke at windows in the plugin process during
  // setup which can cause hangs.  To hack around this set
  // accessibility.delay_plugins to true, you can also try increasing
  // accessibility.delay_plugin_time if your machine is slow and you still
  // experience hangs. See bug 781791.
  pref("accessibility.delay_plugins", false);
  pref("accessibility.delay_plugin_time", 10000);

  // The COM handler used for Windows e10s performance and live regions.
  pref("accessibility.handler.enabled", true);
#endif

pref("focusmanager.testmode", false);

pref("accessibility.usetexttospeech", "");
pref("accessibility.accesskeycausesactivation", true);
pref("accessibility.mouse_focuses_formcontrol", false);

// Type Ahead Find
pref("accessibility.typeaheadfind", true);
// Enable FAYT by pressing / or "
pref("accessibility.typeaheadfind.manual", true);
pref("accessibility.typeaheadfind.autostart", true);
// casesensitive: controls the find bar's case-sensitivity
//     0 - "never"  (case-insensitive)
//     1 - "always" (case-sensitive)
// other - "auto"   (case-sensitive for mixed-case input, insensitive otherwise)
pref("accessibility.typeaheadfind.casesensitive", 0);
pref("accessibility.typeaheadfind.linksonly", true);
pref("accessibility.typeaheadfind.startlinksonly", false);
// timeout: controls the delay in milliseconds after which the quick-find dialog will close
//          if no further keystrokes are pressed
//              set to a zero or negative value to keep dialog open until it's manually closed
pref("accessibility.typeaheadfind.timeout", 4000);
pref("accessibility.typeaheadfind.soundURL", "beep");
pref("accessibility.typeaheadfind.enablesound", true);
#ifdef XP_MACOSX
  pref("accessibility.typeaheadfind.prefillwithselection", false);
#else
  pref("accessibility.typeaheadfind.prefillwithselection", true);
#endif
pref("accessibility.typeaheadfind.matchesCountLimit", 1000);
pref("findbar.highlightAll", false);
pref("findbar.entireword", false);
pref("findbar.iteratorTimeout", 100);
// matchdiacritics: controls the find bar's diacritic matching
//     0 - "never"  (ignore diacritics)
//     1 - "always" (match diacritics)
// other - "auto"   (match diacritics if input has diacritics, ignore otherwise)
pref("findbar.matchdiacritics", 0);

// use Mac OS X Appearance panel text smoothing setting when rendering text, disabled by default
pref("gfx.use_text_smoothing_setting", false);

// Number of characters to consider emphasizing for rich autocomplete results
pref("toolkit.autocomplete.richBoundaryCutoff", 200);

// Variable controlling logging for osfile.
pref("toolkit.osfile.log", false);

pref("toolkit.cosmeticAnimations.enabled", true);

pref("toolkit.scrollbox.smoothScroll", true);
pref("toolkit.scrollbox.scrollIncrement", 20);
pref("toolkit.scrollbox.clickToScroll.scrollDelay", 150);

pref("toolkit.tabbox.switchByScrolling", false);

// Telemetry settings.
// Server to submit telemetry pings to.
pref("toolkit.telemetry.server", "https://incoming.telemetry.mozilla.org");
// Telemetry server owner. Please change if you set toolkit.telemetry.server to a different server
pref("toolkit.telemetry.server_owner", "Mozilla");
// Determines whether full SQL strings are returned when they might contain sensitive info
// i.e. dynamically constructed SQL strings or SQL executed by addons against addon DBs
pref("toolkit.telemetry.debugSlowSql", false);
// Whether to use the unified telemetry behavior, requires a restart.
pref("toolkit.telemetry.unified", true);
// AsyncShutdown delay before crashing in case of shutdown freeze
#if !defined(MOZ_ASAN) && !defined(MOZ_TSAN)
  pref("toolkit.asyncshutdown.crash_timeout", 60000); // 1 minute
#else
  // ASan and TSan builds can be considerably slower. Extend the grace period
  // of both asyncshutdown and the terminator.
  pref("toolkit.asyncshutdown.crash_timeout", 180000); // 3 minutes
#endif // !defined(MOZ_ASAN) && !defined(MOZ_TSAN)
// Extra logging for AsyncShutdown barriers and phases
pref("toolkit.asyncshutdown.log", false);

pref("toolkit.content-background-hang-monitor.disabled", false);

// Enable JS dump() function.
// IMPORTANT: These prefs must be here even though they're also defined in
// StaticPrefList.yaml. They are required because MOZILLA_OFFICIAL is false in
// local full builds but true in artifact builds. Without these definitions
// here, dumping is disabled in artifact builds (see Bug 1490412).
#ifdef MOZILLA_OFFICIAL
  pref("browser.dom.window.dump.enabled", false, sticky);
  pref("devtools.console.stdout.chrome", false, sticky);
#else
  pref("browser.dom.window.dump.enabled", true, sticky);
  pref("devtools.console.stdout.chrome", true, sticky);
#endif

pref("devtools.console.stdout.content", false, sticky);

// Controls whether EventEmitter module throws dump message on each emit
pref("toolkit.dump.emit", false);

<<<<<<< HEAD
// Controls whether behavior when recording/replaying will be logged and
// submitted to the cloud server. Logs are anonymized and do not contain
// identifying information about the user or visited sites. They are used to
// improve performance and stability.
pref("devtools.recordreplay.logging.enabled", true);

// Address of the cloud server to connect to for record/replay sessions.
pref("devtools.recordreplay.cloudServer", "wss://dispatch.webreplay.io:8000");

=======
>>>>>>> b4ee1346
// Preferences for the new performance panel.
// This pref configures the base URL for the profiler.firefox.com instance to
// use. This is useful so that a developer can change it while working on
// profiler.firefox.com, or in tests. This isn't exposed directly to the user.
pref("devtools.performance.recording.ui-base-url", "https://profiler.firefox.com");

// The preset to use for the recording settings. If set to "custom" then the pref
// values below will be used.
pref("devtools.performance.recording.preset", "web-developer");
// Profiler buffer size. It is the maximum number of 8-bytes entries in the
// profiler's buffer. 10000000 is ~80mb.
pref("devtools.performance.recording.entries", 10000000);
// Profiler interval in microseconds. 1000µs is 1ms
pref("devtools.performance.recording.interval", 1000);
// Profiler duration of entries in the profiler's buffer in seconds.
// `0` means no time limit for the markers, they roll off naturally from the
// circular buffer.
pref("devtools.performance.recording.duration", 0);
// Profiler feature set. See tools/profiler/core/platform.cpp for features and
// explanations. Android additionally has "java" feature but other features must
// be the same. If you intend to change the default value of this pref, please
// don't forget to change the mobile/android/app/mobile.js accordingly.
pref("devtools.performance.recording.features", "[\"js\",\"leaf\",\"stackwalk\"]");
// Threads to be captured by the profiler.
pref("devtools.performance.recording.threads", "[\"GeckoMain\",\"Compositor\",\"Renderer\"]");
// A JSON array of strings, where each string is a file path to an objdir on
// the host machine. This is used in order to look up symbol information from
// build artifacts of local builds.
pref("devtools.performance.recording.objdirs", "[]");
// The popup will display some introductory text the first time it is displayed.
pref("devtools.performance.popup.intro-displayed", false);

// view source
pref("view_source.editor.path", "");
// allows to add further arguments to the editor; use the %LINE% placeholder
// for jumping to a specific line (e.g. "/line:%LINE%" or "--goto %LINE%")
pref("view_source.editor.args", "");

// whether or not to draw images while dragging
pref("nglayout.enable_drag_images", true);

// enable/disable paint flashing --- useful for debugging
// the first one applies to everything, the second one only to chrome
pref("nglayout.debug.paint_flashing", false);
pref("nglayout.debug.paint_flashing_chrome", false);

// Whether frame visibility tracking is enabled globally.
pref("layout.framevisibility.enabled", true);

pref("layout.framevisibility.numscrollportwidths", 0);
pref("layout.framevisibility.numscrollportheights", 1);

// URI fixup prefs
pref("browser.fixup.alternate.enabled", true);
pref("browser.fixup.alternate.prefix", "www.");
pref("browser.fixup.alternate.suffix", ".com");

// Print header customization
// Use the following codes:
// &T - Title
// &U - Document URL
// &D - Date/Time
// &P - Page Number
// &PT - Page Number "of" Page total
// Set each header to a string containing zero or one of these codes
// and the code will be replaced in that string by the corresponding data
pref("print.print_headerleft", "&T");
pref("print.print_headercenter", "");
pref("print.print_headerright", "&U");
pref("print.print_footerleft", "&PT");
pref("print.print_footercenter", "");
pref("print.print_footerright", "&D");
pref("print.show_print_progress", true);

// xxxbsmedberg: more toolkit prefs

// Save the Printings after each print job
pref("print.save_print_settings", true);

// Enables you to specify the amount of the paper that is to be treated
// as unwriteable.  The print_edge_XXX and print_margin_XXX preferences
// are treated as offsets that are added to this pref.
// Default is "-1", which means "use the system default".  (If there is
// no system default, then the -1 is treated as if it were 0.)
// This is used by both Printing and Print Preview.
// Units are in 1/100ths of an inch.
pref("print.print_unwriteable_margin_top",    -1);
pref("print.print_unwriteable_margin_left",   -1);
pref("print.print_unwriteable_margin_right",  -1);
pref("print.print_unwriteable_margin_bottom", -1);

// Enables you to specify the gap from the edge of the paper's
// unwriteable area to the margin.
// This is used by both Printing and Print Preview
// Units are in 1/100ths of an inch.
pref("print.print_edge_top", 0);
pref("print.print_edge_left", 0);
pref("print.print_edge_right", 0);
pref("print.print_edge_bottom", 0);

// Print via the parent process. This is only used when e10s is enabled.
#if !defined(MOZ_WIDGET_ANDROID)
  pref("print.print_via_parent", true);
#else
  pref("print.print_via_parent", false);
#endif

// Pref used by the spellchecker extension to control the
// maximum number of misspelled words that will be underlined
// in a document.
pref("extensions.spellcheck.inline.max-misspellings", 500);

// Whether inserting <div> when typing Enter in a block element which can
// contain <div>.  If false, inserts <br> instead.
pref("editor.use_div_for_default_newlines",  true);

// Prefs specific to seamonkey composer belong in
// comm-central/editor/ui/composer.js
pref("editor.use_custom_colors", false);
pref("editor.singleLine.pasteNewlines",      2);
pref("editor.use_css",                       false);
pref("editor.css.default_length_unit",       "px");
pref("editor.resizing.preserve_ratio",       true);
pref("editor.positioning.offset",            0);

// Scripts & Windows prefs
pref("dom.disable_beforeunload",            false);
pref("dom.beforeunload_timeout_ms",         1000);
pref("dom.disable_window_flip",             false);
pref("dom.disable_window_move_resize",      false);

pref("dom.disable_window_open_feature.titlebar",    false);
pref("dom.disable_window_open_feature.close",       false);
pref("dom.disable_window_open_feature.toolbar",     false);
pref("dom.disable_window_open_feature.location",    false);
pref("dom.disable_window_open_feature.personalbar", false);
pref("dom.disable_window_open_feature.menubar",     false);
pref("dom.disable_window_open_feature.resizable",   true);
pref("dom.disable_window_open_feature.minimizable", false);
pref("dom.disable_window_open_feature.status",      true);

pref("dom.allow_scripts_to_close_windows",          false);

pref("dom.require_user_interaction_for_beforeunload", true);

pref("dom.popup_allowed_events", "change click dblclick auxclick mouseup pointerup notificationclick reset submit touchend contextmenu");

pref("dom.serviceWorkers.disable_open_click_delay", 1000);

pref("dom.storage.enabled", true);
// Whether or not LSNG (Next Generation Local Storage) is enabled.
// See bug 1517090 for enabling this on Nightly.
// See bug 1534736 for changing it to EARLY_BETA_OR_EARLIER.
// See bug 1539835 for enabling this unconditionally.
// See bug 1619948 for changing it back to EARLY_BETA_OR_EARLIER.
#ifdef EARLY_BETA_OR_EARLIER
pref("dom.storage.next_gen", true);
#else
pref("dom.storage.next_gen", false);
#endif
pref("dom.storage.shadow_writes", true);
pref("dom.storage.snapshot_prefill", 16384);
pref("dom.storage.snapshot_gradual_prefill", 4096);
pref("dom.storage.snapshot_reusing", true);
pref("dom.storage.client_validation", true);

pref("dom.send_after_paint_to_content", false);

// Don't use new input types
pref("dom.experimental_forms", false);

// Enable <input type=color> by default. It will be turned off for remaining
// platforms which don't have a color picker implemented yet.
pref("dom.forms.color", true);

// Support for input type=month, type=week and type=datetime-local. By default,
// disabled.
pref("dom.forms.datetime.others", false);

// Enable time picker UI. By default, disabled.
pref("dom.forms.datetime.timepicker", false);

// Enable search in <select> dropdowns (more than 40 options)
pref("dom.forms.selectSearch", false);
// Allow for webpages to provide custom styling for <select>
// popups. Disabled on GTK due to bug 1338283.
#ifdef MOZ_WIDGET_GTK
  pref("dom.forms.select.customstyling", false);
#else
  pref("dom.forms.select.customstyling", true);
#endif
pref("dom.select_popup_in_parent.enabled", false);

pref("dom.cycle_collector.incremental", true);

// Whether to shim a Components object on untrusted windows.
#ifdef NIGHTLY_BUILD
  pref("dom.use_components_shim", false);
#else // NIGHTLY_BUILD
  pref("dom.use_components_shim", true);
#endif // NIGHTLY_BUILD

// Disable popups from plugins by default
//   0 = openAllowed
//   1 = openControlled
//   2 = openBlocked
//   3 = openAbused
pref("privacy.popups.disable_from_plugins", 3);

// Enable Paritioned LocalStorage for a list of hosts when detected as trackers
// (See nsICookieService::BEHAVIOR_REJECT_TRACKER cookie behavior)
pref("privacy.restrict3rdpartystorage.partitionedHosts", "accounts.google.com/o/oauth2/");

// If a host is contained in this pref list, user-interaction is required
// before granting the storage access permission.
pref("privacy.restrict3rdpartystorage.userInteractionRequiredForHosts", "");

// The url decoration tokens used to for stripping document referrers based on.
// A list separated by spaces.  This pref isn't meant to be changed by users.
pref("privacy.restrict3rdpartystorage.url_decorations", "");

// Excessive reporting of blocked popups can be a DOS vector,
// by overloading the main process as popups get blocked and when
// users try to restore all popups, which is the most visible
// option in our UI at the time of writing.
// We will invisibly drop any popups from a page that has already
// opened more than this number of popups.
pref("privacy.popups.maxReported", 100);

// Enable Purge Tracking Cookie Jars feature.
pref("privacy.purge_trackers.enabled", false);
// Enable logging for Purge Tracking Cookie Jars feature.
#ifdef NIGHTLY_BUILD
  pref("privacy.purge_trackers.logging.enabled", true);
#else
  pref("privacy.purge_trackers.logging.enabled", false);
#endif
// Allowable amount of cookies to purge in a batch.
pref("privacy.purge_trackers.max_purge_count", 100);


pref("dom.event.contextmenu.enabled",       true);
pref("dom.event.coalesce_mouse_move",       true);

pref("javascript.enabled",                  true);
pref("javascript.options.strict",           false);
#ifdef DEBUG
  pref("javascript.options.strict.debug",     false);
#endif
pref("javascript.options.blinterp",         true);
// Duplicated in JitOptions - ensure both match.
pref("javascript.options.blinterp.threshold", 10);
pref("javascript.options.baselinejit",      true);
// Duplicated in JitOptions - ensure both match.
pref("javascript.options.baselinejit.threshold", 100);
pref("javascript.options.ion",              true);
// Duplicated in JitOptions - ensure both match.
pref("javascript.options.ion.threshold",    1000);
pref("javascript.options.ion.full.threshold", 100000);
// Duplicated in JitOptions - ensure both match.
pref("javascript.options.ion.frequent_bailout_threshold", 10);
pref("javascript.options.asmjs",                  true);
pref("javascript.options.wasm",                   true);
pref("javascript.options.wasm_trustedprincipals", true);
pref("javascript.options.wasm_verbose",           false);
pref("javascript.options.wasm_ionjit",            true);
pref("javascript.options.wasm_baselinejit",       true);
#ifdef ENABLE_WASM_CRANELIFT
  pref("javascript.options.wasm_cranelift",       false);
#endif
#ifdef ENABLE_WASM_REFTYPES
  pref("javascript.options.wasm_gc",              false);
#endif
pref("javascript.options.native_regexp",    true);
pref("javascript.options.parallel_parsing", true);
// Async stacks instrumentation adds overhead that is only
// advisable for developers, so we limit it to Nightly and DevEdition
#if defined(ANDROID) || defined(XP_IOS)
  pref("javascript.options.asyncstack",       false);
#else
  #if defined(NIGHTLY_BUILD) || defined(MOZ_DEV_EDITION)
    pref("javascript.options.asyncstack",       true);
  #else
    pref("javascript.options.asyncstack",       false);
  #endif
#endif
pref("javascript.options.throw_on_asmjs_validation_failure", false);
pref("javascript.options.ion.offthread_compilation", true);
#ifdef DEBUG
  pref("javascript.options.jit.full_debug_checks", false);
#endif
// This preference instructs the JS engine to discard the
// source of any privileged JS after compilation. This saves
// memory, but makes things like Function.prototype.toSource()
// fail.
pref("javascript.options.discardSystemSource", false);

// Many of the the following preferences tune the SpiderMonkey GC, if you
// change the defaults here please also consider changing them in
// js/src/jsgc.cpp.  They're documented in js/src/jsapi.h.

// JSGC_MAX_BYTES
// SpiderMonkey defaults to 2^32-1 bytes, but this is measured in MB so that
// cannot be represented directly in order to show it in about:config.
pref("javascript.options.mem.max", -1);

// JSGC_MIN_NURSERY_BYTES / JSGC_MAX_NURSERY_BYTES
#if defined(ANDROID) || defined(XP_IOS)
  pref("javascript.options.mem.nursery.min_kb", 256);
  pref("javascript.options.mem.nursery.max_kb", 4096);
#else
  pref("javascript.options.mem.nursery.min_kb", 256);
  pref("javascript.options.mem.nursery.max_kb", 16384);
#endif

// JSGC_MODE
pref("javascript.options.mem.gc_per_zone", true);
pref("javascript.options.mem.gc_incremental", true);

// JSGC_SLICE_TIME_BUDGET_MS
// Override the shell's default of unlimited slice time.
pref("javascript.options.mem.gc_incremental_slice_ms", 5);

// JSGC_COMPACTING_ENABLED
pref("javascript.options.mem.gc_compacting", true);

// JSGC_HIGH_FREQUENCY_TIME_LIMIT
pref("javascript.options.mem.gc_high_frequency_time_limit_ms", 1000);

// JSGC_HIGH_FREQUENCY_LOW_LIMIT
pref("javascript.options.mem.gc_high_frequency_low_limit_mb", 100);

// JSGC_HIGH_FREQUENCY_HIGH_LIMIT
pref("javascript.options.mem.gc_high_frequency_high_limit_mb", 500);

// JSGC_HIGH_FREQUENCY_HEAP_GROWTH_MAX
pref("javascript.options.mem.gc_high_frequency_heap_growth_max", 300);

// JSGC_HIGH_FREQUENCY_HEAP_GROWTH_MIN
pref("javascript.options.mem.gc_high_frequency_heap_growth_min", 150);

// JSGC_LOW_FREQUENCY_HEAP_GROWTH
pref("javascript.options.mem.gc_low_frequency_heap_growth", 150);

// JSGC_DYNAMIC_HEAP_GROWTH
// Override SpiderMonkey default (false).
pref("javascript.options.mem.gc_dynamic_heap_growth", true);

// JSGC_DYNAMIC_MARK_SLICE
// Override SpiderMonkey default (false).
pref("javascript.options.mem.gc_dynamic_mark_slice", true);

// JSGC_ALLOCATION_THRESHOLD
pref("javascript.options.mem.gc_allocation_threshold_mb", 27);

// JSGC_NON_INCREMENTAL_FACTOR
pref("javascript.options.mem.gc_non_incremental_factor", 112);

// JSGC_AVOID_INTERRUPT_FACTOR
pref("javascript.options.mem.gc_avoid_interrupt_factor", 100);

// JSGC_MIN_EMPTY_CHUNK_COUNT
pref("javascript.options.mem.gc_min_empty_chunk_count", 1);

// JSGC_MAX_EMPTY_CHUNK_COUNT
pref("javascript.options.mem.gc_max_empty_chunk_count", 30);

pref("javascript.options.showInConsole", false);

#ifdef EARLY_BETA_OR_EARLIER
pref("javascript.options.shared_memory", true);
#else
pref("javascript.options.shared_memory", false);
#endif

pref("javascript.options.throw_on_debuggee_would_run", false);
pref("javascript.options.dump_stack_on_debuggee_would_run", false);

// Spectre security vulnerability mitigations.
#if defined(JS_CODEGEN_MIPS32) || defined(JS_CODEGEN_MIPS64)
  pref("javascript.options.spectre.index_masking", false);
  pref("javascript.options.spectre.object_mitigations.barriers", false);
  pref("javascript.options.spectre.object_mitigations.misc", false);
  pref("javascript.options.spectre.string_mitigations", false);
  pref("javascript.options.spectre.value_masking", false);
  pref("javascript.options.spectre.jit_to_C++_calls", false);
#else
  pref("javascript.options.spectre.index_masking", true);
  pref("javascript.options.spectre.object_mitigations.barriers", true);
  pref("javascript.options.spectre.object_mitigations.misc", true);
  pref("javascript.options.spectre.string_mitigations", true);
  pref("javascript.options.spectre.value_masking", true);
  pref("javascript.options.spectre.jit_to_C++_calls", true);
#endif

// Dynamic module import.
pref("javascript.options.dynamicImport", true);

// advanced prefs
pref("advanced.mailftp",                    false);
pref("image.animation_mode",                "normal");

// If this pref is true, prefs in the logging.config branch will be cleared on
// startup. This is done so that setting a log-file and log-modules at runtime
// doesn't persist across restarts leading to huge logfile and low disk space.
pref("logging.config.clear_on_startup", true);

// If there is ever a security firedrill that requires
// us to block certian ports global, this is the pref
// to use.  Is is a comma delimited list of port numbers
// for example:
//   pref("network.security.ports.banned", "1,2,3,4,5");
// prevents necko connecting to ports 1-5 unless the protocol
// overrides.

// Transmit UDP busy-work to the LAN when anticipating low latency
// network reads and on wifi to mitigate 802.11 Power Save Polling delays
pref("network.tickle-wifi.enabled", false);
pref("network.tickle-wifi.duration", 400);
pref("network.tickle-wifi.delay", 16);

// Turn off interprocess security checks. Needed to run xpcshell tests.
pref("network.disable.ipc.security", true);

// Default action for unlisted external protocol handlers
pref("network.protocol-handler.external-default", true);      // OK to load
pref("network.protocol-handler.warn-external-default", true); // warn before load

// Prevent using external protocol handlers for these schemes
pref("network.protocol-handler.external.hcp", false);
pref("network.protocol-handler.external.vbscript", false);
pref("network.protocol-handler.external.javascript", false);
pref("network.protocol-handler.external.data", false);
pref("network.protocol-handler.external.ie.http", false);
pref("network.protocol-handler.external.iehistory", false);
pref("network.protocol-handler.external.ierss", false);
pref("network.protocol-handler.external.ms-help", false);
pref("network.protocol-handler.external.res", false);
pref("network.protocol-handler.external.shell", false);
pref("network.protocol-handler.external.vnd.ms.radio", false);
#ifdef XP_MACOSX
  pref("network.protocol-handler.external.help", false);
#endif
pref("network.protocol-handler.external.disk", false);
pref("network.protocol-handler.external.disks", false);
pref("network.protocol-handler.external.afp", false);
pref("network.protocol-handler.external.moz-icon", false);

// Don't allow  external protocol handlers for common typos
pref("network.protocol-handler.external.ttp", false);  // http
pref("network.protocol-handler.external.htp", false);  // http
pref("network.protocol-handler.external.ttps", false); // https
pref("network.protocol-handler.external.tps", false);  // https
pref("network.protocol-handler.external.ps", false);   // https
pref("network.protocol-handler.external.htps", false); // https
pref("network.protocol-handler.external.ile", false);  // file
pref("network.protocol-handler.external.le", false);   // file

// An exposed protocol handler is one that can be used in all contexts.  A
// non-exposed protocol handler is one that can only be used internally by the
// application.  For example, a non-exposed protocol would not be loaded by the
// application in response to a link click or a X-remote openURL command.
// Instead, it would be deferred to the system's external protocol handler.
// Only internal/built-in protocol handlers can be marked as exposed.

// This pref controls the default settings.  Per protocol settings can be used
// to override this value.
pref("network.protocol-handler.expose-all", true);

// Example: make IMAP an exposed protocol
// pref("network.protocol-handler.expose.imap", true);

// Whether IOService.connectivity and NS_IsOffline depends on connectivity status
pref("network.manage-offline-status", true);
// If set to true, IOService.offline depends on IOService.connectivity
pref("network.offline-mirrors-connectivity", false);

// <http>
pref("network.http.version", "1.1");      // default
// pref("network.http.version", "1.0");   // uncomment this out in case of problems
// pref("network.http.version", "0.9");   // it'll work too if you're crazy
// keep-alive option is effectively obsolete. Nevertheless it'll work with
// some older 1.0 servers:

pref("network.http.proxy.version", "1.1");    // default
// pref("network.http.proxy.version", "1.0"); // uncomment this out in case of problems
                                              // (required if using junkbuster proxy)

// Whether we should respect the BE_CONSERVATIVE (aka nsIHttpChannelInternal.beConservative)
// flag when connecting to a proxy.  If the configured proxy accepts only TLS 1.3, system
// requests like updates will not pass through.  Setting this pref to false will fix that
// problem.
// Default at true to preserve the behavior we had before for backward compat.
pref("network.http.proxy.respect-be-conservative", true);

// this preference can be set to override the socket type used for normal
// HTTP traffic.  an empty value indicates the normal TCP/IP socket type.
pref("network.http.default-socket-type", "");

// There is a problem with some IIS7 servers that don't close the connection
// properly after it times out (bug #491541). Default timeout on IIS7 is
// 120 seconds. We need to reuse or drop the connection within this time.
// We set the timeout a little shorter to keep a reserve for cases when
// the packet is lost or delayed on the route.
pref("network.http.keep-alive.timeout", 115);

// Timeout connections if an initial response is not received after 5 mins.
pref("network.http.response.timeout", 300);

// Limit the absolute number of http connections.
// Note: the socket transport service will clamp the number below this if the OS
// cannot allocate that many FDs
#ifdef ANDROID
  pref("network.http.max-connections", 40);
#else
  pref("network.http.max-connections", 900);
#endif

// If NOT connecting via a proxy, then
// a new connection will only be attempted if the number of active persistent
// connections to the server is less then max-persistent-connections-per-server.
pref("network.http.max-persistent-connections-per-server", 6);

// Number of connections that we can open beyond the standard parallelism limit defined
// by max-persistent-connections-per-server/-proxy to handle urgent-start marked requests
pref("network.http.max-urgent-start-excessive-connections-per-host", 3);

// If connecting via a proxy, then a
// new connection will only be attempted if the number of active persistent
// connections to the proxy is less then max-persistent-connections-per-proxy.
pref("network.http.max-persistent-connections-per-proxy", 32);

// amount of time (in seconds) to suspend pending requests, before spawning a
// new connection, once the limit on the number of persistent connections per
// host has been reached.  however, a new connection will not be created if
// max-connections or max-connections-per-server has also been reached.
pref("network.http.request.max-start-delay", 10);

// If a connection is reset, we will retry it max-attempts times.
pref("network.http.request.max-attempts", 10);

// Include an origin header on non-GET and non-HEAD requests regardless of CORS
// 0=never send, 1=send when same-origin only, 2=always send
pref("network.http.sendOriginHeader", 2);

// Maximum number of consecutive redirects before aborting.
pref("network.http.redirection-limit", 20);

// Enable http compression: comment this out in case of problems with 1.1
// NOTE: support for "compress" has been disabled per bug 196406.
// NOTE: separate values with comma+space (", "): see bug 576033
pref("network.http.accept-encoding", "gzip, deflate");
pref("network.http.accept-encoding.secure", "gzip, deflate, br");

// Prompt for redirects resulting in unsafe HTTP requests
pref("network.http.prompt-temp-redirect", false);

// If true generate CORRUPTED_CONTENT errors for entities that
// contain an invalid Assoc-Req response header
pref("network.http.assoc-req.enforce", false);

// On networks deploying QoS, it is recommended that these be lockpref()'d,
// since inappropriate marking can easily overwhelm bandwidth reservations
// for certain services (i.e. EF for VoIP, AF4x for interactive video,
// AF3x for broadcast/streaming video, etc)

// default value for HTTP
// in a DSCP environment this should be 40 (0x28, or AF11), per RFC-4594,
// Section 4.8 "High-Throughput Data Service Class"
pref("network.http.qos", 0);

// The number of milliseconds after sending a SYN for an HTTP connection,
// to wait before trying a different connection. 0 means do not use a second
// connection.
pref("network.http.connection-retry-timeout", 250);

// The number of seconds after sending initial SYN for an HTTP connection
// to give up if the OS does not give up first
pref("network.http.connection-timeout", 90);

// Close a connection if tls handshake does not finish in given number of
// seconds.
pref("network.http.tls-handshake-timeout", 30);

// The number of seconds after which we time out a connection of a retry (fallback)
// socket when a certain IP family is already preferred.  This shorter connection
// timeout allows us to find out more quickly that e.g. an IPv6 host is no longer
// available and let us try an IPv4 address, if provided for the host name.
// Set to '0' to use the default connection timeout.
pref("network.http.fallback-connection-timeout", 5);

// The number of seconds to allow active connections to prove that they have
// traffic before considered stalled, after a network change has been detected
// and signalled.
pref("network.http.network-changed.timeout", 5);

// The maximum number of current global half open sockets allowable
// when starting a new speculative connection.
pref("network.http.speculative-parallel-limit", 6);

// Whether or not to block requests for non head js/css items (e.g. media)
// while those elements load.
pref("network.http.rendering-critical-requests-prioritization", true);

// Disable IPv6 for backup connections to workaround problems about broken
// IPv6 connectivity.
pref("network.http.fast-fallback-to-IPv4", true);

// Try and use SPDY when using SSL
pref("network.http.spdy.enabled", true);
pref("network.http.spdy.enabled.http2", true);
pref("network.http.spdy.enabled.deps", true);
pref("network.http.spdy.enforce-tls-profile", true);
pref("network.http.spdy.chunk-size", 16000);
pref("network.http.spdy.timeout", 170);
pref("network.http.spdy.coalesce-hostnames", true);
pref("network.http.spdy.persistent-settings", false);
pref("network.http.spdy.ping-threshold", 58);
pref("network.http.spdy.ping-timeout", 8);
pref("network.http.spdy.send-buffer-size", 131072);
pref("network.http.spdy.allow-push", true);
pref("network.http.spdy.push-allowance", 131072);   // 128KB
pref("network.http.spdy.pull-allowance", 12582912); // 12MB
pref("network.http.spdy.default-concurrent", 100);
pref("network.http.spdy.default-hpack-buffer", 65536); // 64k
pref("network.http.spdy.websockets", true);
pref("network.http.spdy.enable-hpack-dump", false);

// Http3 parameters
pref("network.http.http3.enabled", false);
// Http3 qpack table size.
pref("network.http.http3.default-qpack-table-size", 65536); // 64k
// Maximal number of streams that can be blocked on waiting for qpack
// instructions.
pref("network.http.http3.default-max-stream-blocked", 10);

// alt-svc allows separation of transport routing from
// the origin host without using a proxy.
pref("network.http.altsvc.enabled", true);
pref("network.http.altsvc.oe", true);

// Turn on 0RTT data for TLS 1.3
pref("security.tls.enable_0rtt_data", true);

// the origin extension impacts h2 coalescing
pref("network.http.originextension", true);

pref("network.http.diagnostics", false);

pref("network.http.pacing.requests.enabled", true);
pref("network.http.pacing.requests.min-parallelism", 6);
pref("network.http.pacing.requests.hz", 80);
pref("network.http.pacing.requests.burst", 10);

// TCP Keepalive config for HTTP connections.
pref("network.http.tcp_keepalive.short_lived_connections", true);
// Max time from initial request during which conns are considered short-lived.
pref("network.http.tcp_keepalive.short_lived_time", 60);
// Idle time of TCP connection until first keepalive probe sent.
pref("network.http.tcp_keepalive.short_lived_idle_time", 10);

pref("network.http.tcp_keepalive.long_lived_connections", true);
pref("network.http.tcp_keepalive.long_lived_idle_time", 600);

pref("network.http.enforce-framing.http1", false); // should be named "strict"
pref("network.http.enforce-framing.soft", true);
pref("network.http.enforce-framing.strict_chunked_encoding", true);

// Max size, in bytes, for received HTTP response header.
pref("network.http.max_response_header_size", 393216);

// If we should attempt to race the cache and network
pref("network.http.rcwn.enabled", true);
pref("network.http.rcwn.cache_queue_normal_threshold", 8);
pref("network.http.rcwn.cache_queue_priority_threshold", 2);
// We might attempt to race the cache with the network only if a resource
// is smaller than this size.
pref("network.http.rcwn.small_resource_size_kb", 256);

pref("network.http.rcwn.min_wait_before_racing_ms", 0);
pref("network.http.rcwn.max_wait_before_racing_ms", 500);

// The ratio of the transaction count for the focused window and the count of
// all available active connections.
pref("network.http.focused_window_transaction_ratio", "0.9");

// This is the size of the flow control window (KB) (i.e., the amount of data
// that the parent can send to the child before getting an ack). 0 for disable
// the flow control.
pref("network.http.send_window_size", 1024);

// Whether or not we give more priority to active tab.
// Note that this requires restart for changes to take effect.
#ifdef ANDROID
  // disabled because of bug 1382274
  pref("network.http.active_tab_priority", false);
#else
  pref("network.http.active_tab_priority", true);
#endif

// default values for FTP
// in a DSCP environment this should be 40 (0x28, or AF11), per RFC-4594,
// Section 4.8 "High-Throughput Data Service Class", and 80 (0x50, or AF22)
// per Section 4.7 "Low-Latency Data Service Class".
pref("network.ftp.data.qos", 0);
pref("network.ftp.control.qos", 0);
pref("network.ftp.enabled", true);

// The max time to spend on xpcom events between two polls in ms.
pref("network.sts.max_time_for_events_between_two_polls", 100);

// The number of seconds we don't let poll() handing indefinitely after network
// link change has been detected so we can detect breakout of the pollable event.
// Expected in seconds, 0 to disable.
pref("network.sts.poll_busy_wait_period", 50);

// The number of seconds we cap poll() timeout to during the network link change
// detection period.
// Expected in seconds, 0 to disable.
pref("network.sts.poll_busy_wait_period_timeout", 7);

// During shutdown we limit PR_Close calls. If time exceeds this pref (in ms)
// let sockets just leak.
pref("network.sts.max_time_for_pr_close_during_shutdown", 5000);

// When the polling socket pair we use to wake poll() up on demand doesn't
// get signalled (is not readable) within this timeout, we try to repair it.
// This timeout can be disabled by setting this pref to 0.
// The value is expected in seconds.
pref("network.sts.pollable_event_timeout", 6);

// Perform all network access on the socket process.
// The pref requires "network.sts.socket_process.enable" to be true.
// Changing these prefs requires a restart.
pref("network.http.network_access_on_socket_process.enabled", false);

// Enable/disable sni encryption.
pref("network.security.esni.enabled", false);

// 2147483647 == PR_INT32_MAX == ~2 GB
pref("network.websocket.max-message-size", 2147483647);

// Should we automatically follow http 3xx redirects during handshake
pref("network.websocket.auto-follow-http-redirects", false);

// the number of seconds to wait for websocket connection to be opened
pref("network.websocket.timeout.open", 20);

// the number of seconds to wait for a clean close after sending the client
// close message
pref("network.websocket.timeout.close", 20);

// the number of seconds of idle read activity to sustain before sending a
// ping probe. 0 to disable.
pref("network.websocket.timeout.ping.request", 0);

// the deadline, expressed in seconds, for some read activity to occur after
// generating a ping. If no activity happens then an error and unclean close
// event is sent to the javascript websockets application
pref("network.websocket.timeout.ping.response", 10);

// Defines whether or not to try to negotiate the permessage compression
// extension with the websocket server.
pref("network.websocket.extensions.permessage-deflate", true);

// the maximum number of concurrent websocket sessions. By specification there
// is never more than one handshake oustanding to an individual host at
// one time.
pref("network.websocket.max-connections", 200);

// by default scripts loaded from a https:// origin can only open secure
// (i.e. wss://) websockets.
pref("network.websocket.allowInsecureFromHTTPS", false);

// by default we delay websocket reconnects to same host/port if previous
// connection failed, per RFC 6455 section 7.2.3
pref("network.websocket.delay-failed-reconnects", true);

// </ws>

// Server-Sent Events
// Equal to the DEFAULT_RECONNECTION_TIME_VALUE value in nsEventSource.cpp
pref("dom.server-events.default-reconnection-time", 5000); // in milliseconds

// This preference, if true, causes all UTF-8 domain names to be normalized to
// punycode.  The intention is to allow UTF-8 domain names as input, but never
// generate them from punycode.
pref("network.IDN_show_punycode", false);

// If "network.IDN.use_whitelist" is set to true, TLDs with
// "network.IDN.whitelist.tld" explicitly set to true are treated as
// IDN-safe. Otherwise, they're treated as unsafe and punycode will be used
// for displaying them in the UI (e.g. URL bar), unless they conform to one of
// the profiles specified in
// https://www.unicode.org/reports/tr39/#Restriction_Level_Detection
// If "network.IDN.restriction_profile" is "high", the Highly Restrictive
// profile is used.
// If "network.IDN.restriction_profile" is "moderate", the Moderately
// Restrictive profile is used.
// In all other cases, the ASCII-Only profile is used.
// Note that these preferences are referred to ONLY when
// "network.IDN_show_punycode" is false. In other words, all IDNs will be shown
// in punycode if "network.IDN_show_punycode" is true.
pref("network.IDN.restriction_profile", "high");
pref("network.IDN.use_whitelist", false);

// ccTLDs
pref("network.IDN.whitelist.ac", true);
pref("network.IDN.whitelist.ar", true);
pref("network.IDN.whitelist.at", true);
pref("network.IDN.whitelist.br", true);
pref("network.IDN.whitelist.ca", true);
pref("network.IDN.whitelist.ch", true);
pref("network.IDN.whitelist.cl", true);
pref("network.IDN.whitelist.cn", true);
pref("network.IDN.whitelist.de", true);
pref("network.IDN.whitelist.dk", true);
pref("network.IDN.whitelist.ee", true);
pref("network.IDN.whitelist.es", true);
pref("network.IDN.whitelist.fi", true);
pref("network.IDN.whitelist.fr", true);
pref("network.IDN.whitelist.gr", true);
pref("network.IDN.whitelist.gt", true);
pref("network.IDN.whitelist.hu", true);
pref("network.IDN.whitelist.il", true);
pref("network.IDN.whitelist.io", true);
pref("network.IDN.whitelist.ir", true);
pref("network.IDN.whitelist.is", true);
pref("network.IDN.whitelist.jp", true);
pref("network.IDN.whitelist.kr", true);
pref("network.IDN.whitelist.li", true);
pref("network.IDN.whitelist.lt", true);
pref("network.IDN.whitelist.lu", true);
pref("network.IDN.whitelist.lv", true);
pref("network.IDN.whitelist.no", true);
pref("network.IDN.whitelist.nu", true);
pref("network.IDN.whitelist.nz", true);
pref("network.IDN.whitelist.pl", true);
pref("network.IDN.whitelist.pm", true);
pref("network.IDN.whitelist.pr", true);
pref("network.IDN.whitelist.re", true);
pref("network.IDN.whitelist.se", true);
pref("network.IDN.whitelist.sh", true);
pref("network.IDN.whitelist.si", true);
pref("network.IDN.whitelist.tf", true);
pref("network.IDN.whitelist.th", true);
pref("network.IDN.whitelist.tm", true);
pref("network.IDN.whitelist.tw", true);
pref("network.IDN.whitelist.ua", true);
pref("network.IDN.whitelist.vn", true);
pref("network.IDN.whitelist.wf", true);
pref("network.IDN.whitelist.yt", true);

// IDN ccTLDs
// ae, UAE, .<Emarat>
pref("network.IDN.whitelist.xn--mgbaam7a8h", true);
// cn, China, .<China> with variants
pref("network.IDN.whitelist.xn--fiqz9s", true); // Traditional
pref("network.IDN.whitelist.xn--fiqs8s", true); // Simplified
// eg, Egypt, .<Masr>
pref("network.IDN.whitelist.xn--wgbh1c", true);
// hk, Hong Kong, .<Hong Kong>
pref("network.IDN.whitelist.xn--j6w193g", true);
// ir, Iran, <.Iran> with variants
pref("network.IDN.whitelist.xn--mgba3a4f16a", true);
pref("network.IDN.whitelist.xn--mgba3a4fra", true);
// jo, Jordan, .<Al-Ordon>
pref("network.IDN.whitelist.xn--mgbayh7gpa", true);
// lk, Sri Lanka, .<Lanka> and .<Ilangai>
pref("network.IDN.whitelist.xn--fzc2c9e2c", true);
pref("network.IDN.whitelist.xn--xkc2al3hye2a", true);
// qa, Qatar, .<Qatar>
pref("network.IDN.whitelist.xn--wgbl6a", true);
// rs, Serbia, .<Srb>
pref("network.IDN.whitelist.xn--90a3ac", true);
// ru, Russian Federation, .<RF>
pref("network.IDN.whitelist.xn--p1ai", true);
// sa, Saudi Arabia, .<al-Saudiah> with variants
pref("network.IDN.whitelist.xn--mgberp4a5d4ar", true);
pref("network.IDN.whitelist.xn--mgberp4a5d4a87g", true);
pref("network.IDN.whitelist.xn--mgbqly7c0a67fbc", true);
pref("network.IDN.whitelist.xn--mgbqly7cvafr", true);
// sy, Syria, .<Souria>
pref("network.IDN.whitelist.xn--ogbpf8fl", true);
// th, Thailand, .<Thai>
pref("network.IDN.whitelist.xn--o3cw4h", true);
// tw, Taiwan, <.Taiwan> with variants
pref("network.IDN.whitelist.xn--kpry57d", true);  // Traditional
pref("network.IDN.whitelist.xn--kprw13d", true);  // Simplified

// gTLDs
pref("network.IDN.whitelist.asia", true);
pref("network.IDN.whitelist.biz", true);
pref("network.IDN.whitelist.cat", true);
pref("network.IDN.whitelist.info", true);
pref("network.IDN.whitelist.museum", true);
pref("network.IDN.whitelist.org", true);
pref("network.IDN.whitelist.tel", true);

// NOTE: Before these can be removed, one of bug 414812's tests must be updated
//       or it will likely fail!  Please CC jwalden+bmo on the bug associated
//       with removing these so he can provide a patch to make the necessary
//       changes to avoid bustage.
// ".test" localised TLDs for ICANN's top-level IDN trial
pref("network.IDN.whitelist.xn--0zwm56d", true);
pref("network.IDN.whitelist.xn--11b5bs3a9aj6g", true);
pref("network.IDN.whitelist.xn--80akhbyknj4f", true);
pref("network.IDN.whitelist.xn--9t4b11yi5a", true);
pref("network.IDN.whitelist.xn--deba0ad", true);
pref("network.IDN.whitelist.xn--g6w251d", true);
pref("network.IDN.whitelist.xn--hgbk6aj7f53bba", true);
pref("network.IDN.whitelist.xn--hlcj6aya9esc7a", true);
pref("network.IDN.whitelist.xn--jxalpdlp", true);
pref("network.IDN.whitelist.xn--kgbechtv", true);
pref("network.IDN.whitelist.xn--zckzah", true);

// If a domain includes any of the blocklist characters, it may be a spoof
// attempt and so we always display the domain name as punycode. This would
// override the settings "network.IDN_show_punycode" and
// "network.IDN.whitelist.*".
// For a complete list of the blocked IDN characters see:
//   netwerk/dns/IDNCharacterBlocklist.inc

// This pref may contain characters that will override the hardcoded blocklist,
// so their presence in a domain name will not cause it to be displayed as
// punycode.
// Note that this only removes the characters from the blocklist, but there may
// be other rules in place that cause it to be displayed as punycode.
pref("network.IDN.extra_allowed_chars", "");
// This pref may contain additional blocklist characters
pref("network.IDN.extra_blocked_chars", "");

// This preference specifies a list of domains for which DNS lookups will be
// IPv4 only. Works around broken DNS servers which can't handle IPv6 lookups
// and/or allows the user to disable IPv6 on a per-domain basis. See bug 68796.
pref("network.dns.ipv4OnlyDomains", "");

// This preference can be used to turn off IPv6 name lookups. See bug 68796.
pref("network.dns.disableIPv6", false);

// This is the number of dns cache entries allowed
pref("network.dnsCacheEntries", 400);

// In the absence of OS TTLs, the DNS cache TTL value
pref("network.dnsCacheExpiration", 60);

// Get TTL; not supported on all platforms; nop on the unsupported ones.
pref("network.dns.get-ttl", true);

// For testing purposes! Makes the native resolver resolve IPv4 "localhost"
// instead of the actual given name.
pref("network.dns.native-is-localhost", false);

// The grace period allows the DNS cache to use expired entries, while kicking off
// a revalidation in the background.
pref("network.dnsCacheExpirationGracePeriod", 60);

// This preference can be used to turn off DNS prefetch.
pref("network.dns.disablePrefetch", false);

// This preference controls whether .onion hostnames are
// rejected before being given to DNS. RFC 7686
pref("network.dns.blockDotOnion", true);

// These domains are treated as localhost equivalent
pref("network.dns.localDomains", "");

// When non empty all non-localhost DNS queries (including IP addresses)
// resolve to this value. The value can be a name or an IP address.
// domains mapped to localhost with localDomains stay localhost.
pref("network.dns.forceResolve", "");

// Contols whether or not "localhost" should resolve when offline
pref("network.dns.offline-localhost", true);

// Defines how much longer resolver threads should stay idle before are shut down.
// A negative value will keep the thread alive forever.
pref("network.dns.resolver-thread-extra-idle-time-seconds", 60);

// Whether to disable TRR when parental control is enabled.
pref("network.dns.skipTRR-when-parental-control-enabled", true);

// The maximum allowed length for a URL - 1MB default
pref("network.standard-url.max-length", 1048576);

// Whether nsIURI.host/.hostname/.spec should return a punycode string
// If set to false we will revert to previous behaviour and return a unicode string.
pref("network.standard-url.punycode-host", true);

// Idle timeout for ftp control connections - 5 minute default
pref("network.ftp.idleConnectionTimeout", 300);

// enables the prefetch service (i.e., prefetching of <link rel="next"> and
// <link rel="prefetch"> URLs).
pref("network.prefetch-next", true);
// enables the preloading (i.e., preloading of <link rel="preload"> URLs).
pref("network.preload", false);

// The following prefs pertain to the negotiate-auth extension (see bug 17578),
// which provides transparent Kerberos or NTLM authentication using the SPNEGO
// protocol.  Each pref is a comma-separated list of keys, where each key has
// the format:
//   [scheme "://"] [host [":" port]]
// For example, "foo.com" would match "http://www.foo.com/bar", etc.

// This list controls which URIs can use the negotiate-auth protocol.  This
// list should be limited to the servers you know you'll need to login to.
pref("network.negotiate-auth.trusted-uris", "");
// This list controls which URIs can support delegation.
pref("network.negotiate-auth.delegation-uris", "");

// Do not allow SPNEGO by default when challenged by a local server.
pref("network.negotiate-auth.allow-non-fqdn", false);

// Allow SPNEGO by default when challenged by a proxy server.
pref("network.negotiate-auth.allow-proxies", true);

// Path to a specific gssapi library
pref("network.negotiate-auth.gsslib", "");

// Specify if the gss lib comes standard with the OS
pref("network.negotiate-auth.using-native-gsslib", true);

#ifdef XP_WIN
  // Default to using the SSPI intead of GSSAPI on windows
  pref("network.auth.use-sspi", true);
#endif

// Controls which NTLM authentication implementation we default to. True forces
// the use of our generic (internal) NTLM authentication implementation vs. any
// native implementation provided by the os. This pref is for diagnosing issues
// with native NTLM. (See bug 520607 for details.) Using generic NTLM authentication
// can expose the user to reflection attack vulnerabilities. Do not change this
// unless you know what you're doing!
// This pref should be removed 6 months after the release of firefox 3.6.
pref("network.auth.force-generic-ntlm", false);

// The following prefs are used to enable automatic use of the operating
// system's NTLM implementation to silently authenticate the user with their
// Window's domain logon.  The trusted-uris pref follows the format of the
// trusted-uris pref for negotiate authentication.
pref("network.automatic-ntlm-auth.allow-proxies", true);
pref("network.automatic-ntlm-auth.allow-non-fqdn", false);
pref("network.automatic-ntlm-auth.trusted-uris", "");

// The string to return to the server as the 'workstation' that the
// user is using.  Bug 1046421 notes that the previous default, of the
// system hostname, could be used for user fingerprinting.
//
// However, in some network environments where allowedWorkstations is in use
// to provide a level of host-based access control, it must be set to a string
// that is listed in allowedWorkstations for the user's account in their
// AD Domain.
pref("network.generic-ntlm-auth.workstation", "WORKSTATION");

// This preference controls whether to allow sending default credentials (SSO) to
// NTLM/Negotiate servers allowed in the "trusted uri" list when navigating them
// in a Private Browsing window.
// If set to false, Private Browsing windows will not use default credentials and ask
// for credentials from the user explicitly.
// If set to true, and a server URL conforms other conditions for sending default
// credentials, those will be sent automatically in Private Browsing windows.
//
// This preference has no effect when the browser is set to "Never Remember History",
// in that case default credentials will always be used.
pref("network.auth.private-browsing-sso", false);

// Control how throttling of http responses works - number of ms that each
// suspend and resume period lasts (prefs named appropriately)
// This feature is occasionally causing visible regressions (download too slow for
// too long time, jitter in video/audio in background tabs...)
pref("network.http.throttle.enable", false);

// Make HTTP throttling v2 algorithm Nightly-only due to bug 1462906
#ifdef NIGHTLY_BUILD
  pref("network.http.throttle.version", 2);
#else
  pref("network.http.throttle.version", 1);
#endif

// V1 prefs
pref("network.http.throttle.suspend-for", 900);
pref("network.http.throttle.resume-for", 100);

// V2 prefs
pref("network.http.throttle.read-limit-bytes", 8000);
pref("network.http.throttle.read-interval-ms", 500);

// Common prefs
// Delay we resume throttled background responses after the last unthrottled
// response has finished.  Prevents resuming too soon during an active page load
// at which sub-resource reqeusts quickly come and go.
pref("network.http.throttle.hold-time-ms", 800);
// After the last transaction activation or last data chunk response we only
// throttle for this period of time.  This prevents comet and unresponsive
// http requests to engage long-standing throttling.
pref("network.http.throttle.max-time-ms", 500);

// Give higher priority to requests resulting from a user interaction event
// like click-to-play, image fancy-box zoom, navigation.
pref("network.http.on_click_priority", true);

// When the page load has not yet reached DOMContentLoaded point, tail requestes are delayed
// by (non-tailed requests count + 1) * delay-quantum milliseconds.
pref("network.http.tailing.delay-quantum", 600);
// The same as above, but applied after the document load reached DOMContentLoaded event.
pref("network.http.tailing.delay-quantum-after-domcontentloaded", 100);
// Upper limit for the calculated delay, prevents long standing and comet-like requests
// tail forever.  This is in milliseconds as well.
pref("network.http.tailing.delay-max", 6000);
// Total limit we delay tailed requests since a page load beginning.
pref("network.http.tailing.total-max", 45000);

// Enable or disable the whole fix from bug 1563538
pref("network.http.spdy.bug1563538", true);
pref("network.http.spdy.bug1563695", true);
pref("network.http.spdy.bug1556491", true);

pref("network.proxy.type",                  5);
pref("network.proxy.ftp",                   "");
pref("network.proxy.ftp_port",              0);
pref("network.proxy.http",                  "");
pref("network.proxy.http_port",             0);
pref("network.proxy.ssl",                   "");
pref("network.proxy.ssl_port",              0);
pref("network.proxy.socks",                 "");
pref("network.proxy.socks_port",            0);
pref("network.proxy.socks_version",         5);
pref("network.proxy.proxy_over_tls",        true);
pref("network.proxy.no_proxies_on",         "");
// Set true to allow resolving proxy for localhost
pref("network.proxy.allow_hijacking_localhost", false);
pref("network.proxy.failover_timeout",      1800); // 30 minutes
pref("network.online",                      true); //online/offline

// The interval in seconds to move the cookies in the child process.
// Set to 0 to disable moving the cookies.
pref("network.cookie.move.interval_sec",    10);

pref("network.cookie.maxNumber", 3000);
pref("network.cookie.maxPerHost", 180);
// Cookies quota for each host. If cookies exceed the limit maxPerHost,
// (maxPerHost - quotaPerHost) cookies will be evicted.
pref("network.cookie.quotaPerHost", 150);

// The PAC file to load.  Ignored unless network.proxy.type is 2.
pref("network.proxy.autoconfig_url", "");
// Strip off paths when sending URLs to PAC scripts
pref("network.proxy.autoconfig_url.include_path", false);

// If we cannot load the PAC file, then try again (doubling from interval_min
// until we reach interval_max or the PAC file is successfully loaded).
pref("network.proxy.autoconfig_retry_interval_min", 5);    // 5 seconds
pref("network.proxy.autoconfig_retry_interval_max", 300);  // 5 minutes
pref("network.proxy.enable_wpad_over_dhcp", true);

// Use the HSTS preload list by default
pref("network.stricttransportsecurity.preloadlist", true);

// Use JS mDNS as a fallback
pref("network.mdns.use_js_fallback", false);

// Cache SSL resumption tokens in necko
pref("network.ssl_tokens_cache_enabled", false);
// Capacity of the cache in kilobytes
pref("network.ssl_tokens_cache_capacity", 2048);

pref("converter.html2txt.structs",          true); // Output structured phrases (strong, em, code, sub, sup, b, i, u)
pref("converter.html2txt.header_strategy",  1); // 0 = no indention; 1 = indention, increased with header level; 2 = numbering and slight indention
// Whether we include ruby annotation in the text despite whether it
// is requested. This was true because we didn't explicitly strip out
// annotations. Set false by default to provide a better behavior, but
// we want to be able to pref-off it if user doesn't like it.
pref("converter.html2txt.always_include_ruby", false);

pref("intl.accept_languages",               "chrome://global/locale/intl.properties");
pref("intl.menuitems.alwaysappendaccesskeys","chrome://global/locale/intl.properties");
pref("intl.menuitems.insertseparatorbeforeaccesskeys","chrome://global/locale/intl.properties");
pref("intl.charset.detector",               "chrome://global/locale/intl.properties");
pref("intl.charset.fallback.override",      "");
pref("intl.ellipsis",                       "chrome://global-platform/locale/intl.properties");
// this pref allows user to request that all internationalization formatters
// like date/time formatting, unit formatting, calendars etc. should use
// OS locale set instead of the app locale set.
pref("intl.regional_prefs.use_os_locales",  false);
// fallback charset list for Unicode conversion (converting from Unicode)
// currently used for mail send only to handle symbol characters (e.g Euro, trademark, smartquotes)
// for ISO-8859-1
pref("intl.fallbackCharsetList.ISO-8859-1", "windows-1252");
pref("font.language.group",                 "chrome://global/locale/intl.properties");
pref("font.cjk_pref_fallback_order",        "zh-cn,zh-hk,zh-tw,ja,ko");

// Android-specific pref to control if keydown and keyup events are fired even
// in during composition.  Note that those prefs are ignored if
// "dom.keyboardevent.dispatch_during_composition" is false.
#ifdef MOZ_WIDGET_ANDROID
  // If true and intl.ime.hack.on_any_apps.fire_key_events_for_composition is
  // false, dispatch the keydown and keyup events only on IME-unaware web apps.
  // So, this supports web apps which listen to only keydown or keyup events
  // to get a change to do something at every text input.
  pref("intl.ime.hack.on_ime_unaware_apps.fire_key_events_for_composition", true);
#else
  pref("intl.ime.hack.on_ime_unaware_apps.fire_key_events_for_composition", false);
#endif // MOZ_WIDGET_ANDROID

// If you use legacy Chinese IME which puts an ideographic space to composition
// string as placeholder, this pref might be useful.  If this is true and when
// web contents forcibly commits composition (e.g., moving focus), the
// ideographic space will be ignored (i.e., commits with empty string).
pref("intl.ime.remove_placeholder_character_at_commit", false);

pref("intl.uidirection", -1); // -1 to set from locale; 0 for LTR; 1 for RTL

// use en-US hyphenation by default for content tagged with plain lang="en"
pref("intl.hyphenation-alias.en", "en-us");
// and for other subtags of en-*, if no specific patterns are available
pref("intl.hyphenation-alias.en-*", "en-us");

pref("intl.hyphenation-alias.af-*", "af");
pref("intl.hyphenation-alias.bg-*", "bg");
pref("intl.hyphenation-alias.ca-*", "ca");
pref("intl.hyphenation-alias.cy-*", "cy");
pref("intl.hyphenation-alias.da-*", "da");
pref("intl.hyphenation-alias.eo-*", "eo");
pref("intl.hyphenation-alias.es-*", "es");
pref("intl.hyphenation-alias.et-*", "et");
pref("intl.hyphenation-alias.fi-*", "fi");
pref("intl.hyphenation-alias.fr-*", "fr");
pref("intl.hyphenation-alias.gl-*", "gl");
pref("intl.hyphenation-alias.hr-*", "hr");
pref("intl.hyphenation-alias.hsb-*", "hsb");
pref("intl.hyphenation-alias.hu-*", "hu");
pref("intl.hyphenation-alias.ia-*", "ia");
pref("intl.hyphenation-alias.is-*", "is");
pref("intl.hyphenation-alias.it-*", "it");
pref("intl.hyphenation-alias.kmr-*", "kmr");
pref("intl.hyphenation-alias.la-*", "la");
pref("intl.hyphenation-alias.lt-*", "lt");
pref("intl.hyphenation-alias.mn-*", "mn");
pref("intl.hyphenation-alias.nl-*", "nl");
pref("intl.hyphenation-alias.pl-*", "pl");
pref("intl.hyphenation-alias.pt-*", "pt");
pref("intl.hyphenation-alias.ru-*", "ru");
pref("intl.hyphenation-alias.sl-*", "sl");
pref("intl.hyphenation-alias.sv-*", "sv");
pref("intl.hyphenation-alias.tr-*", "tr");
pref("intl.hyphenation-alias.uk-*", "uk");

// use reformed (1996) German patterns by default unless specifically tagged as de-1901
// (these prefs may soon be obsoleted by better BCP47-based tag matching, but for now...)
pref("intl.hyphenation-alias.de", "de-1996");
pref("intl.hyphenation-alias.de-*", "de-1996");
pref("intl.hyphenation-alias.de-AT-1901", "de-1901");
pref("intl.hyphenation-alias.de-DE-1901", "de-1901");
pref("intl.hyphenation-alias.de-CH-*", "de-CH");

// patterns from TeX are tagged as "sh" (Serbo-Croatian) macrolanguage;
// alias "sr" (Serbian) and "bs" (Bosnian) to those patterns
// (Croatian has its own separate patterns).
pref("intl.hyphenation-alias.sr", "sh");
pref("intl.hyphenation-alias.bs", "sh");
pref("intl.hyphenation-alias.sh-*", "sh");
pref("intl.hyphenation-alias.sr-*", "sh");
pref("intl.hyphenation-alias.bs-*", "sh");

// Norwegian has two forms, Bokmål and Nynorsk, with "no" as a macrolanguage encompassing both.
// For "no", we'll alias to "nb" (Bokmål) as that is the more widely used written form.
pref("intl.hyphenation-alias.no", "nb");
pref("intl.hyphenation-alias.no-*", "nb");
pref("intl.hyphenation-alias.nb-*", "nb");
pref("intl.hyphenation-alias.nn-*", "nn");

// In German, we allow hyphenation of capitalized words; otherwise not.
pref("intl.hyphenate-capitalized.de-1996", true);
pref("intl.hyphenate-capitalized.de-1901", true);
pref("intl.hyphenate-capitalized.de-CH", true);

// All prefs of default font should be "auto".
pref("font.name.serif.ar", "");
pref("font.name.sans-serif.ar", "");
pref("font.name.monospace.ar", "");
pref("font.name.cursive.ar", "");

pref("font.name.serif.el", "");
pref("font.name.sans-serif.el", "");
pref("font.name.monospace.el", "");
pref("font.name.cursive.el", "");

pref("font.name.serif.he", "");
pref("font.name.sans-serif.he", "");
pref("font.name.monospace.he", "");
pref("font.name.cursive.he", "");

pref("font.name.serif.ja", "");
pref("font.name.sans-serif.ja", "");
pref("font.name.monospace.ja", "");
pref("font.name.cursive.ja", "");

pref("font.name.serif.ko", "");
pref("font.name.sans-serif.ko", "");
pref("font.name.monospace.ko", "");
pref("font.name.cursive.ko", "");

pref("font.name.serif.th", "");
pref("font.name.sans-serif.th", "");
pref("font.name.monospace.th", "");
pref("font.name.cursive.th", "");

pref("font.name.serif.x-cyrillic", "");
pref("font.name.sans-serif.x-cyrillic", "");
pref("font.name.monospace.x-cyrillic", "");
pref("font.name.cursive.x-cyrillic", "");

pref("font.name.serif.x-unicode", "");
pref("font.name.sans-serif.x-unicode", "");
pref("font.name.monospace.x-unicode", "");
pref("font.name.cursive.x-unicode", "");

pref("font.name.serif.x-western", "");
pref("font.name.sans-serif.x-western", "");
pref("font.name.monospace.x-western", "");
pref("font.name.cursive.x-western", "");

pref("font.name.serif.zh-CN", "");
pref("font.name.sans-serif.zh-CN", "");
pref("font.name.monospace.zh-CN", "");
pref("font.name.cursive.zh-CN", "");

pref("font.name.serif.zh-TW", "");
pref("font.name.sans-serif.zh-TW", "");
pref("font.name.monospace.zh-TW", "");
pref("font.name.cursive.zh-TW", "");

pref("font.name.serif.zh-HK", "");
pref("font.name.sans-serif.zh-HK", "");
pref("font.name.monospace.zh-HK", "");
pref("font.name.cursive.zh-HK", "");

pref("font.name.serif.x-devanagari", "");
pref("font.name.sans-serif.x-devanagari", "");
pref("font.name.monospace.x-devanagari", "");
pref("font.name.cursive.x-devanagari", "");

pref("font.name.serif.x-tamil", "");
pref("font.name.sans-serif.x-tamil", "");
pref("font.name.monospace.x-tamil", "");
pref("font.name.cursive.x-tamil", "");

pref("font.name.serif.x-armn", "");
pref("font.name.sans-serif.x-armn", "");
pref("font.name.monospace.x-armn", "");
pref("font.name.cursive.x-armn", "");

pref("font.name.serif.x-beng", "");
pref("font.name.sans-serif.x-beng", "");
pref("font.name.monospace.x-beng", "");
pref("font.name.cursive.x-beng", "");

pref("font.name.serif.x-cans", "");
pref("font.name.sans-serif.x-cans", "");
pref("font.name.monospace.x-cans", "");
pref("font.name.cursive.x-cans", "");

pref("font.name.serif.x-ethi", "");
pref("font.name.sans-serif.x-ethi", "");
pref("font.name.monospace.x-ethi", "");
pref("font.name.cursive.x-ethi", "");

pref("font.name.serif.x-geor", "");
pref("font.name.sans-serif.x-geor", "");
pref("font.name.monospace.x-geor", "");
pref("font.name.cursive.x-geor", "");

pref("font.name.serif.x-gujr", "");
pref("font.name.sans-serif.x-gujr", "");
pref("font.name.monospace.x-gujr", "");
pref("font.name.cursive.x-gujr", "");

pref("font.name.serif.x-guru", "");
pref("font.name.sans-serif.x-guru", "");
pref("font.name.monospace.x-guru", "");
pref("font.name.cursive.x-guru", "");

pref("font.name.serif.x-khmr", "");
pref("font.name.sans-serif.x-khmr", "");
pref("font.name.monospace.x-khmr", "");
pref("font.name.cursive.x-khmr", "");

pref("font.name.serif.x-mlym", "");
pref("font.name.sans-serif.x-mlym", "");
pref("font.name.monospace.x-mlym", "");
pref("font.name.cursive.x-mlym", "");

pref("font.name.serif.x-orya", "");
pref("font.name.sans-serif.x-orya", "");
pref("font.name.monospace.x-orya", "");
pref("font.name.cursive.x-orya", "");

pref("font.name.serif.x-telu", "");
pref("font.name.sans-serif.x-telu", "");
pref("font.name.monospace.x-telu", "");
pref("font.name.cursive.x-telu", "");

pref("font.name.serif.x-knda", "");
pref("font.name.sans-serif.x-knda", "");
pref("font.name.monospace.x-knda", "");
pref("font.name.cursive.x-knda", "");

pref("font.name.serif.x-sinh", "");
pref("font.name.sans-serif.x-sinh", "");
pref("font.name.monospace.x-sinh", "");
pref("font.name.cursive.x-sinh", "");

pref("font.name.serif.x-tibt", "");
pref("font.name.sans-serif.x-tibt", "");
pref("font.name.monospace.x-tibt", "");
pref("font.name.cursive.x-tibt", "");

pref("font.name.serif.x-math", "");
pref("font.name.sans-serif.x-math", "");
pref("font.name.monospace.x-math", "");
pref("font.name.cursive.x-math", "");

pref("font.name-list.serif.x-math", "Latin Modern Math, STIX Two Math, XITS Math, Cambria Math, Libertinus Math, DejaVu Math TeX Gyre, TeX Gyre Bonum Math, TeX Gyre Pagella Math, TeX Gyre Schola, TeX Gyre Termes Math, STIX Math, Asana Math, STIXGeneral, DejaVu Serif, DejaVu Sans, serif");
pref("font.name-list.sans-serif.x-math", "sans-serif");
pref("font.name-list.monospace.x-math", "monospace");

// Some CJK fonts have bad underline offset, their CJK character glyphs are overlapped (or adjoined)  to its underline.
// These fonts are ignored the underline offset, instead of it, the underline is lowered to bottom of its em descent.
pref("font.blacklist.underline_offset", "FangSong,Gulim,GulimChe,MingLiU,MingLiU-ExtB,MingLiU_HKSCS,MingLiU-HKSCS-ExtB,MS Gothic,MS Mincho,MS PGothic,MS PMincho,MS UI Gothic,PMingLiU,PMingLiU-ExtB,SimHei,SimSun,SimSun-ExtB,Hei,Kai,Apple LiGothic,Apple LiSung,Osaka");

pref("security.directory",              "");

// security-sensitive dialogs should delay button enabling. In milliseconds.
pref("security.dialog_enable_delay", 1000);
pref("security.notification_enable_delay", 500);

#ifdef EARLY_BETA_OR_EARLIER
  // Disallow web documents loaded with the SystemPrincipal
  pref("security.disallow_non_local_systemprincipal_in_tests", false);
#endif

// Mixed content blocking
pref("security.mixed_content.block_active_content", false);
pref("security.mixed_content.block_display_content", false);

// Upgrade mixed display content before it's blocked
pref("security.mixed_content.upgrade_display_content", false);

// Block sub requests that happen within an object
pref("security.mixed_content.block_object_subrequest", false);

// Sub-resource integrity
pref("security.sri.enable", true);

// OCSP must-staple
pref("security.ssl.enable_ocsp_must_staple", true);

// Insecure Form Field Warning
pref("security.insecure_field_warning.contextual.enabled", false);
pref("security.insecure_field_warning.ignore_local_ip_address", true);

// Disable pinning checks by default.
pref("security.cert_pinning.enforcement_level", 0);
// Do not process hpkp headers rooted by not built in roots by default.
// This is to prevent accidental pinning from MITM devices and is used
// for tests.
pref("security.cert_pinning.process_headers_from_non_builtin_roots", false);

// Controls whether or not HPKP (the HTTP Public Key Pinning header) is enabled.
// If true, the header is processed and collected HPKP information is consulted
// when looking for pinning information.
// If false, the header is not processed and collected HPKP information is not
// consulted when looking for pinning information. Preloaded pins are not
// affected by this preference.
// Default: false
pref("security.cert_pinning.hpkp.enabled", false);

// Remote settings preferences
pref("services.settings.poll_interval", 86400); // 24H
pref("services.settings.server", "https://firefox.settings.services.mozilla.com/v1");
pref("services.settings.default_bucket", "main");

// The percentage of clients who will report uptake telemetry as
// events instead of just a histogram. This only applies on Release;
// other channels always report events.
pref("services.common.uptake.sampleRate", 1);   // 1%

// Security state OneCRL.
pref("services.settings.security.onecrl.bucket", "security-state");
pref("services.settings.security.onecrl.collection", "onecrl");
pref("services.settings.security.onecrl.signer", "onecrl.content-signature.mozilla.org");
pref("services.settings.security.onecrl.checked", 0);

pref("extensions.abuseReport.enabled", true);
// Allow AMO to handoff reports to the Firefox integrated dialog.
pref("extensions.abuseReport.amWebAPI.enabled", true);
// Opened as a sub-frame of the about:addons page when set to false.
pref("extensions.abuseReport.openDialog", true);
pref("extensions.abuseReport.url", "https://services.addons.mozilla.org/api/v4/abuse/report/addon/");
pref("extensions.abuseReport.amoDetailsURL", "https://services.addons.mozilla.org/api/v4/addons/addon/");

// Blocklist preferences
pref("extensions.blocklist.enabled", true);
// OneCRL freshness checking depends on this value, so if you change it,
// please also update security.onecrl.maximum_staleness_in_seconds.
pref("extensions.blocklist.interval", 86400);
// Whether to use the XML backend (true) or the remotesettings one (false).
pref("extensions.blocklist.useXML", false);
// Required blocklist freshness for OneCRL OCSP bypass
// (default is 1.25x extensions.blocklist.interval, or 30 hours)
pref("security.onecrl.maximum_staleness_in_seconds", 108000);
pref("extensions.blocklist.url", "https://blocklists.settings.services.mozilla.com/v1/blocklist/3/%APP_ID%/%APP_VERSION%/%PRODUCT%/%BUILD_ID%/%BUILD_TARGET%/%LOCALE%/%CHANNEL%/%OS_VERSION%/%DISTRIBUTION%/%DISTRIBUTION_VERSION%/%PING_COUNT%/%TOTAL_PING_COUNT%/%DAYS_SINCE_LAST_PING%/");
pref("extensions.blocklist.detailsURL", "https://blocked.cdn.mozilla.net/");
pref("extensions.blocklist.itemURL", "https://blocked.cdn.mozilla.net/%blockID%.html");
// Controls what level the blocklist switches from warning about items to forcibly
// blocking them.
pref("extensions.blocklist.level", 2);
// Blocklist via settings server (Kinto)
pref("services.blocklist.bucket", "blocklists");
pref("services.blocklist.addons.collection", "addons");
pref("services.blocklist.addons.checked", 0);
pref("services.blocklist.addons.signer", "remote-settings.content-signature.mozilla.org");
pref("services.blocklist.plugins.collection", "plugins");
pref("services.blocklist.plugins.checked", 0);
pref("services.blocklist.plugins.signer", "remote-settings.content-signature.mozilla.org");
pref("services.blocklist.pinning.enabled", true);
pref("services.blocklist.pinning.bucket", "pinning");
pref("services.blocklist.pinning.collection", "pins");
pref("services.blocklist.pinning.checked", 0);
pref("services.blocklist.pinning.signer", "pinning-preload.content-signature.mozilla.org");
pref("services.blocklist.gfx.collection", "gfx");
pref("services.blocklist.gfx.checked", 0);
pref("services.blocklist.gfx.signer", "remote-settings.content-signature.mozilla.org");

// Modifier key prefs: default to Windows settings,
// menu access key = alt, accelerator key = control.
// Use 17 for Ctrl, 18 for Alt, 224 for Meta, 91 for Win, 0 for none. Mac settings in macprefs.js
pref("ui.key.accelKey", 17);
pref("ui.key.menuAccessKey", 18);

pref("ui.key.menuAccessKeyFocuses", false); // overridden below

// Middle-mouse handling
pref("middlemouse.paste", false);
pref("middlemouse.contentLoadURL", false);
pref("middlemouse.scrollbarPosition", false);

// Clipboard only supports text/plain
pref("clipboard.plainTextOnly", false);

#if defined(XP_WIN) || defined(MOZ_WIDGET_GTK)
  // Setting false you can disable 4th button and/or 5th button of your mouse.
  // 4th button is typically mapped to "Back" and 5th button is typically mapped
  // to "Forward" button.
  pref("mousebutton.4th.enabled", true);
  pref("mousebutton.5th.enabled", true);
#endif

// mousewheel.*.action can specify the action when you use mosue wheel.
// When no modifier keys are pressed or two or more modifires are pressed,
// .default is used.
// 0: Nothing happens
// 1: Scrolling contents
// 2: Go back or go forward, in your history
// 3: Zoom in or out (reflowing zoom).
// 4: Treat vertical wheel as horizontal scroll
//      This treats vertical wheel operation (i.e., deltaY) as horizontal
//      scroll.  deltaX and deltaZ are always ignored.  So, only
//      "delta_multiplier_y" pref affects the scroll speed.
// 5: Zoom in or out (pinch zoom).
pref("mousewheel.default.action", 1);
pref("mousewheel.with_alt.action", 2);
pref("mousewheel.with_control.action", 3);
pref("mousewheel.with_meta.action", 1);  // command key on Mac
pref("mousewheel.with_shift.action", 4);
pref("mousewheel.with_win.action", 1);

// mousewheel.*.action.override_x will override the action
// when the mouse wheel is rotated along the x direction.
// -1: Don't override the action.
// 0 to 3: Override the action with the specified value.
// Note that 4 isn't available because it doesn't make sense to apply the
// default action only for y direction to this pref.
pref("mousewheel.default.action.override_x", -1);
pref("mousewheel.with_alt.action.override_x", -1);
pref("mousewheel.with_control.action.override_x", -1);
pref("mousewheel.with_meta.action.override_x", -1);  // command key on Mac
pref("mousewheel.with_shift.action.override_x", -1);
pref("mousewheel.with_win.action.override_x", -1);

// mousewheel.*.delta_multiplier_* can specify the value muliplied by the delta
// value.  The values will be used after divided by 100.  I.e., 100 means 1.0,
// -100 means -1.0.  If the values were negative, the direction would be
// reverted.  The absolue value must be 100 or larger.
pref("mousewheel.default.delta_multiplier_x", 100);
pref("mousewheel.default.delta_multiplier_y", 100);
pref("mousewheel.default.delta_multiplier_z", 100);
pref("mousewheel.with_alt.delta_multiplier_x", 100);
pref("mousewheel.with_alt.delta_multiplier_y", 100);
pref("mousewheel.with_alt.delta_multiplier_z", 100);
pref("mousewheel.with_control.delta_multiplier_x", 100);
pref("mousewheel.with_control.delta_multiplier_y", 100);
pref("mousewheel.with_control.delta_multiplier_z", 100);
pref("mousewheel.with_meta.delta_multiplier_x", 100);  // command key on Mac
pref("mousewheel.with_meta.delta_multiplier_y", 100);  // command key on Mac
pref("mousewheel.with_meta.delta_multiplier_z", 100);  // command key on Mac
pref("mousewheel.with_shift.delta_multiplier_x", 100);
pref("mousewheel.with_shift.delta_multiplier_y", 100);
pref("mousewheel.with_shift.delta_multiplier_z", 100);
pref("mousewheel.with_win.delta_multiplier_x", 100);
pref("mousewheel.with_win.delta_multiplier_y", 100);
pref("mousewheel.with_win.delta_multiplier_z", 100);

// If line-height is lower than this value (in device pixels), 1 line scroll
// scrolls this height.
pref("mousewheel.min_line_scroll_amount", 5);

// Auto-dir is a feature which treats any single-wheel scroll as a scroll in the
// only one scrollable direction if the target has only one scrollable
// direction. For example, if the user scrolls a vertical wheel inside a target
// which is horizontally scrollable but vertical unscrollable, then the vertical
// scroll is converted to a horizontal scroll for that target.
// Note that auto-dir only takes effect for |mousewheel.*.action|s and
// |mousewheel.*.action.override_x|s whose values are 1.
pref("mousewheel.autodir.enabled", false);
// When a wheel scroll is converted due to auto-dir, which side the converted
// scroll goes towards is decided by one thing called "honoured target". If the
// content of the honoured target horizontally starts from right to left, then
// an upward scroll maps to a rightward scroll and a downward scroll maps to a
// leftward scroll; otherwise, an upward scroll maps to a leftward scroll and a
// downward scroll maps to a rightward scroll.
// If this pref is set to false, then consider the scrolling target as the
// honoured target.
// If set to true, then consider the root element in the document where the
// scrolling target is as the honoured target. But note that there's one
// exception: for targets in an HTML document, the real root element(I.e. the
// <html> element) is typically not considered as a root element, but the <body>
// element is typically considered as a root element. If there is no <body>
// element, then consider the <html> element instead.
pref("mousewheel.autodir.honourroot", false);

// These define the smooth scroll behavior (min ms, max ms) for different triggers
// Some triggers:
// mouseWheel: Discrete mouse wheel events, Synaptics touchpads on windows (generate wheel events)
// Lines:  Up/Down/Left/Right KB arrows
// Pages:  Page up/down, Space
// Scrollbars: Clicking scrollbars arrows, clicking scrollbars tracks
// Note: Currently OS X trackpad and magic mouse don't use our smooth scrolling
// Note: These are relevant only when "general.smoothScroll" is enabled
pref("general.smoothScroll.scrollbars.durationMinMS", 150);
pref("general.smoothScroll.scrollbars.durationMaxMS", 150);
// Enable disable smooth scrolling for different triggers (when "general.smoothScroll" is enabled)
pref("general.smoothScroll.pixels", true);
pref("general.smoothScroll.lines", true);
pref("general.smoothScroll.scrollbars", true);
pref("general.smoothScroll.other", true);

// We can show it anytime from menus
pref("profile.manage_only_at_launch", false);

// ------------------
//  Text Direction
// ------------------
// 1 = directionLTRBidi *
// 2 = directionRTLBidi
pref("bidi.direction", 1);
// ------------------
//  Text Type
// ------------------
// 1 = charsettexttypeBidi *
// 2 = logicaltexttypeBidi
// 3 = visualtexttypeBidi
pref("bidi.texttype", 1);
// ------------------
//  Numeral Style
// ------------------
// 0 = nominalnumeralBidi *
// 1 = regularcontextnumeralBidi
// 2 = hindicontextnumeralBidi
// 3 = arabicnumeralBidi
// 4 = hindinumeralBidi
// 5 = persiancontextnumeralBidi
// 6 = persiannumeralBidi
pref("bidi.numeral", 0);

// Bidi caret movement style:
// 0 = logical
// 1 = visual
// 2 = visual, but logical during selection
pref("bidi.edit.caret_movement_style", 2);

// Setting this pref to |true| forces Bidi UI menu items and keyboard shortcuts
// to be exposed, and enables the directional caret hook. By default, only
// expose it for bidi-associated system locales.
pref("bidi.browser.ui", false);

// used for double-click word selection behavior. Win will override.
pref("layout.word_select.eat_space_to_next_word", false);
pref("layout.word_select.stop_at_punctuation", true);

// Whether underscore should be treated as a word-breaking character for
// word selection/arrow-key movement purposes.
pref("layout.word_select.stop_at_underscore", false);

// controls caret style and word-delete during text selection
// 0 = use platform default
// 1 = caret moves and blinks as when there is no selection; word
//     delete deselects the selection and then deletes word
// 2 = caret moves to selection edge and is not visible during selection;
//     word delete deletes the selection (Mac and Linux default)
// 3 = caret moves and blinks as when there is no selection; word delete
//     deletes the selection
// Windows default is 1 for word delete behavior, the rest as for 2.
pref("layout.selection.caret_style", 0);

// Override DPI. A value of -1 means use the maximum of 96 and the system DPI.
// A value of 0 means use the system DPI. A positive value is used as the DPI.
// This sets the physical size of a device pixel and thus controls the
// interpretation of physical units such as "pt".
pref("layout.css.dpi", -1);

// pref for which side vertical scrollbars should be on
// 0 = end-side in UI direction
// 1 = end-side in document/content direction
// 2 = right
// 3 = left
pref("layout.scrollbar.side", 0);

// pref to stop overlay scrollbars from fading out, for testing purposes
pref("layout.testing.overlay-scrollbars.always-visible", false);

// pref to control whether layout warnings that are hit quite often are enabled
pref("layout.spammy_warnings.enabled", false);

// Pref to throttle offsreen animations
pref("dom.animations.offscreen-throttling", true);

// if true, allow plug-ins to override internal imglib decoder mime types in full-page mode
pref("plugin.override_internal_types", false);

// enable single finger gesture input (win7+ tablets)
pref("gestures.enable_single_finger_input", true);

pref("editor.resizing.preserve_ratio",       true);
pref("editor.positioning.offset",            0);

pref("dom.use_watchdog", true);
pref("dom.max_chrome_script_run_time", 20);
pref("dom.max_script_run_time", 10);
pref("dom.max_ext_content_script_run_time", 5);

// Stop all scripts in a compartment when the "stop script" dialog is used.
pref("dom.global_stop_script", true);

// Support the input event queue on the main thread of content process
pref("input_event_queue.supported", true);

// The maximum and minimum time (milliseconds) we reserve for handling input
// events in each frame.
pref("input_event_queue.duration.max", 8);
pref("input_event_queue.duration.min", 1);

// The default amount of time (milliseconds) required for handling a input
// event.
pref("input_event_queue.default_duration_per_event", 1);

// The number of processed input events we use to predict the amount of time
// required to process the following input events.
pref("input_event_queue.count_for_prediction", 9);

// This only supports one hidden ctp plugin, edit nsPluginArray.cpp if adding a second
pref("plugins.navigator.hidden_ctp_plugin", "");

// The default value for nsIPluginTag.enabledState (STATE_ENABLED = 2)
pref("plugin.default.state", 2);

// This pref can take 3 possible string values:
// "always"     - always use favor fallback mode
// "follow-ctp" - activate if ctp is active for the given
//                plugin object (could be due to a plugin-wide
//                setting or a site-specific setting)
// "never"      - never use favor fallback mode
pref("plugins.favorfallback.mode", "never");

// A comma-separated list of rules to follow when deciding
// whether an object has been provided with good fallback content.
// The valid values can be found at nsObjectLoadingContent::HasGoodFallback.
pref("plugins.favorfallback.rules", "");


// Set IPC timeouts for plugins and tabs, except in leak-checking and
// dynamic analysis builds.  (NS_FREE_PERMANENT_DATA is C++ only, so
// approximate its definition here.)
#if !defined(DEBUG) && !defined(MOZ_ASAN) && !defined(MOZ_VALGRIND) && !defined(MOZ_TSAN)
  // How long a plugin is allowed to process a synchronous IPC message
  // before we consider it "hung".
  pref("dom.ipc.plugins.timeoutSecs", 45);
  // How long a plugin process will wait for a response from the parent
  // to a synchronous request before terminating itself. After this
  // point the child assumes the parent is hung. Currently disabled.
  pref("dom.ipc.plugins.parentTimeoutSecs", 0);
  // How long a plugin in e10s is allowed to process a synchronous IPC
  // message before we notify the chrome process of a hang.
  pref("dom.ipc.plugins.contentTimeoutSecs", 10);
  // How long a plugin launch is allowed to take before
  // we consider it failed.
  pref("dom.ipc.plugins.processLaunchTimeoutSecs", 45);
  #ifdef XP_WIN
    // How long a plugin is allowed to process a synchronous IPC message
    // before we display the plugin hang UI
    pref("dom.ipc.plugins.hangUITimeoutSecs", 11);
    // Minimum time that the plugin hang UI will be displayed
    pref("dom.ipc.plugins.hangUIMinDisplaySecs", 10);
  #endif
#else
  // No timeout in leak-checking builds
  pref("dom.ipc.plugins.timeoutSecs", 0);
  pref("dom.ipc.plugins.contentTimeoutSecs", 0);
  pref("dom.ipc.plugins.processLaunchTimeoutSecs", 0);
  pref("dom.ipc.plugins.parentTimeoutSecs", 0);
  #ifdef XP_WIN
    pref("dom.ipc.plugins.hangUITimeoutSecs", 0);
    pref("dom.ipc.plugins.hangUIMinDisplaySecs", 0);
  #endif
#endif

pref("dom.ipc.plugins.flash.disable-protected-mode", false);

pref("dom.ipc.plugins.flash.subprocess.crashreporter.enabled", true);
pref("dom.ipc.plugins.reportCrashURL", true);

// Force the accelerated direct path for a subset of Flash wmode values
pref("dom.ipc.plugins.forcedirect.enabled", true);

// Enable multi by default.
#if !defined(MOZ_ASAN) && !defined(MOZ_TSAN)
  pref("dom.ipc.processCount", 8);
#else
  pref("dom.ipc.processCount", 4);
#endif

// Default to allow only one file:// URL content process.
pref("dom.ipc.processCount.file", 1);

// WebExtensions only support a single extension process.
pref("dom.ipc.processCount.extension", 1);

// The privileged about process only supports a single content process.
pref("dom.ipc.processCount.privilegedabout", 1);

// Limit the privileged mozilla process to a single instance only
// to avoid multiple of these content processes
pref("dom.ipc.processCount.privilegedmozilla", 1);

// Isolated content processes are always one-per-origin.
pref("dom.ipc.processCount.webIsolated", 1);

// Keep a single privileged about process alive for performance reasons.
// e.g. we do not want to throw content processes out every time we navigate
// away from about:newtab.
pref("dom.ipc.keepProcessesAlive.privilegedabout", 1);

// Disable support for SVG
pref("svg.disabled", false);

// Override default dom.ipc.processCount for some remote content process types.
pref("dom.ipc.processCount.webLargeAllocation", 10);

// Enable the Large-Allocation header
pref("dom.largeAllocationHeader.enabled", true);

// Disable e10s for Gecko by default. This is overridden in firefox.js.
pref("browser.tabs.remote.autostart", false);

// Disable fission for Gecko by default. Lock it on release and beta because
// it is not ready for use and can leak URIs to telemetry until bug 1561653 is
// fixed.
// IMPORTANT: This preference should *almost never* be checked directly, since
// any session can contain a mix of Fission and non-Fission windows. Instead,
// callers should check whether the relevant nsILoadContext has the
// `useRemoteSubframes` flag set.
#ifdef RELEASE_OR_BETA
  pref("fission.autostart", false, locked);
#else
  pref("fission.autostart", false);
#endif

// Pref to control whether we use separate content processes for top-level load
// of file:// URIs.
pref("browser.tabs.remote.separateFileUriProcess", true);

// Pref to control whether we put all data: uri's in the default
// web process when running with fission.
pref("browser.tabs.remote.dataUriInDefaultWebProcess", false);

// Pref that enables top level web content pages that are opened from file://
// URI pages to run in the file content process.
// This has been added in case breaking any window references between these
// sorts of pages, which we have to do when we run them in the normal web
// content process, causes compatibility issues.
//
// This is going away and for now is disabled on nightly because document
// channel is enabled there.
#ifdef NIGHTLY_BUILD
pref("browser.tabs.remote.allowLinkedWebInFileUriProcess", false);
#else
pref("browser.tabs.remote.allowLinkedWebInFileUriProcess", true);
#endif

// This pref will cause assertions when a remoteType triggers a process switch
// to a new remoteType it should not be able to trigger.
pref("browser.tabs.remote.enforceRemoteTypeRestrictions", false);

// Pref to control whether we use a separate privileged content process
// for about: pages. This pref name did not age well: we will have multiple
// types of privileged content processes, each with different privileges.
pref("browser.tabs.remote.separatePrivilegedContentProcess", false);

// Pref to control whether we use a separate privileged content process
// for certain mozilla webpages (which are listed in the following pref).
pref("browser.tabs.remote.separatePrivilegedMozillaWebContentProcess", false);

// The domains we will isolate into the Mozilla Content Process. Comma-separated
// full domains: any subdomains of the domains listed will also be allowed.
pref("browser.tabs.remote.separatedMozillaDomains", "addons.mozilla.org,accounts.firefox.com");

// Default font types and sizes by locale
pref("font.default.ar", "sans-serif");
pref("font.minimum-size.ar", 0);
pref("font.size.variable.ar", 16);
pref("font.size.monospace.ar", 13);

pref("font.default.el", "serif");
pref("font.minimum-size.el", 0);
pref("font.size.variable.el", 16);
pref("font.size.monospace.el", 13);

pref("font.default.he", "sans-serif");
pref("font.minimum-size.he", 0);
pref("font.size.variable.he", 16);
pref("font.size.monospace.he", 13);

pref("font.default.ja", "sans-serif");
pref("font.minimum-size.ja", 0);
pref("font.size.variable.ja", 16);
pref("font.size.monospace.ja", 16);

pref("font.default.ko", "sans-serif");
pref("font.minimum-size.ko", 0);
pref("font.size.variable.ko", 16);
pref("font.size.monospace.ko", 16);

pref("font.default.th", "sans-serif");
pref("font.minimum-size.th", 0);
pref("font.size.variable.th", 16);
pref("font.size.monospace.th", 13);

pref("font.default.x-cyrillic", "serif");
pref("font.minimum-size.x-cyrillic", 0);
pref("font.size.variable.x-cyrillic", 16);
pref("font.size.monospace.x-cyrillic", 13);

pref("font.default.x-devanagari", "serif");
pref("font.minimum-size.x-devanagari", 0);
pref("font.size.variable.x-devanagari", 16);
pref("font.size.monospace.x-devanagari", 13);

pref("font.default.x-tamil", "serif");
pref("font.minimum-size.x-tamil", 0);
pref("font.size.variable.x-tamil", 16);
pref("font.size.monospace.x-tamil", 13);

pref("font.default.x-armn", "serif");
pref("font.minimum-size.x-armn", 0);
pref("font.size.variable.x-armn", 16);
pref("font.size.monospace.x-armn", 13);

pref("font.default.x-beng", "serif");
pref("font.minimum-size.x-beng", 0);
pref("font.size.variable.x-beng", 16);
pref("font.size.monospace.x-beng", 13);

pref("font.default.x-cans", "serif");
pref("font.minimum-size.x-cans", 0);
pref("font.size.variable.x-cans", 16);
pref("font.size.monospace.x-cans", 13);

pref("font.default.x-ethi", "serif");
pref("font.minimum-size.x-ethi", 0);
pref("font.size.variable.x-ethi", 16);
pref("font.size.monospace.x-ethi", 13);

pref("font.default.x-geor", "serif");
pref("font.minimum-size.x-geor", 0);
pref("font.size.variable.x-geor", 16);
pref("font.size.monospace.x-geor", 13);

pref("font.default.x-gujr", "serif");
pref("font.minimum-size.x-gujr", 0);
pref("font.size.variable.x-gujr", 16);
pref("font.size.monospace.x-gujr", 13);

pref("font.default.x-guru", "serif");
pref("font.minimum-size.x-guru", 0);
pref("font.size.variable.x-guru", 16);
pref("font.size.monospace.x-guru", 13);

pref("font.default.x-khmr", "serif");
pref("font.minimum-size.x-khmr", 0);
pref("font.size.variable.x-khmr", 16);
pref("font.size.monospace.x-khmr", 13);

pref("font.default.x-mlym", "serif");
pref("font.minimum-size.x-mlym", 0);
pref("font.size.variable.x-mlym", 16);
pref("font.size.monospace.x-mlym", 13);

pref("font.default.x-orya", "serif");
pref("font.minimum-size.x-orya", 0);
pref("font.size.variable.x-orya", 16);
pref("font.size.monospace.x-orya", 13);

pref("font.default.x-telu", "serif");
pref("font.minimum-size.x-telu", 0);
pref("font.size.variable.x-telu", 16);
pref("font.size.monospace.x-telu", 13);

pref("font.default.x-knda", "serif");
pref("font.minimum-size.x-knda", 0);
pref("font.size.variable.x-knda", 16);
pref("font.size.monospace.x-knda", 13);

pref("font.default.x-sinh", "serif");
pref("font.minimum-size.x-sinh", 0);
pref("font.size.variable.x-sinh", 16);
pref("font.size.monospace.x-sinh", 13);

pref("font.default.x-tibt", "serif");
pref("font.minimum-size.x-tibt", 0);
pref("font.size.variable.x-tibt", 16);
pref("font.size.monospace.x-tibt", 13);

pref("font.default.x-unicode", "serif");
pref("font.minimum-size.x-unicode", 0);
pref("font.size.variable.x-unicode", 16);
pref("font.size.monospace.x-unicode", 13);

pref("font.default.x-western", "serif");
pref("font.minimum-size.x-western", 0);
pref("font.size.variable.x-western", 16);
pref("font.size.monospace.x-western", 13);

pref("font.default.zh-CN", "sans-serif");
pref("font.minimum-size.zh-CN", 0);
pref("font.size.variable.zh-CN", 16);
pref("font.size.monospace.zh-CN", 16);

pref("font.default.zh-HK", "sans-serif");
pref("font.minimum-size.zh-HK", 0);
pref("font.size.variable.zh-HK", 16);
pref("font.size.monospace.zh-HK", 16);

pref("font.default.zh-TW", "sans-serif");
pref("font.minimum-size.zh-TW", 0);
pref("font.size.variable.zh-TW", 16);
pref("font.size.monospace.zh-TW", 16);

// mathml.css sets font-size to "inherit" and font-family to "serif" so only
// font.name.*.x-math and font.minimum-size.x-math are really relevant.
pref("font.default.x-math", "serif");
pref("font.minimum-size.x-math", 0);
pref("font.size.variable.x-math", 16);
pref("font.size.monospace.x-math", 13);

/*
 * When enabled, the touch.radius and mouse.radius prefs allow events to be dispatched
 * to nearby elements that are sensitive to the event. See PositionedEventTargeting.cpp.
 * The 'mm' prefs define a rectangle around the nominal event target point within which
 * we will search for suitable elements. 'visitedWeight' is a percentage weight;
 * a value > 100 makes a visited link be treated as further away from the event target
 * than it really is, while a value < 100 makes a visited link be treated as closer
 * to the event target than it really is.
 */
pref("ui.touch.radius.enabled", false);
pref("ui.touch.radius.leftmm", 8);
pref("ui.touch.radius.topmm", 12);
pref("ui.touch.radius.rightmm", 8);
pref("ui.touch.radius.bottommm", 4);
pref("ui.touch.radius.visitedWeight", 120);

pref("ui.mouse.radius.enabled", false);
pref("ui.mouse.radius.leftmm", 8);
pref("ui.mouse.radius.topmm", 12);
pref("ui.mouse.radius.rightmm", 8);
pref("ui.mouse.radius.bottommm", 4);
pref("ui.mouse.radius.visitedWeight", 120);

// When true, the ui.mouse.radius.* prefs will only affect simulated mouse events generated by touch input.
// When false, the prefs will be used for all mouse events.
pref("ui.mouse.radius.inputSource.touchOnly", true);

#ifdef XP_WIN

  pref("font.name-list.emoji", "Segoe UI Emoji, Twemoji Mozilla");

  pref("font.name-list.serif.ar", "Times New Roman");
  pref("font.name-list.sans-serif.ar", "Segoe UI, Tahoma, Arial");
  pref("font.name-list.monospace.ar", "Courier New");
  pref("font.name-list.cursive.ar", "Comic Sans MS");

  pref("font.name-list.serif.el", "Times New Roman");
  pref("font.name-list.sans-serif.el", "Arial");
  pref("font.name-list.monospace.el", "Courier New");
  pref("font.name-list.cursive.el", "Comic Sans MS");

  pref("font.name-list.serif.he", "Narkisim, David");
  pref("font.name-list.sans-serif.he", "Arial");
  pref("font.name-list.monospace.he", "Fixed Miriam Transparent, Miriam Fixed, Rod, Courier New");
  pref("font.name-list.cursive.he", "Guttman Yad, Ktav, Arial");

  pref("font.name-list.serif.ja", "Yu Mincho, MS PMincho, MS Mincho, Meiryo, Yu Gothic, MS PGothic, MS Gothic");
  pref("font.name-list.sans-serif.ja", "Meiryo, Yu Gothic, MS PGothic, MS Gothic, Yu Mincho, MS PMincho, MS Mincho");
  pref("font.name-list.monospace.ja", "MS Gothic, MS Mincho, Meiryo, Yu Gothic, Yu Mincho, MS PGothic, MS PMincho");

  pref("font.name-list.serif.ko", "Batang, Gulim");
  pref("font.name-list.sans-serif.ko", "Malgun Gothic, Gulim");
  pref("font.name-list.monospace.ko", "GulimChe");
  pref("font.name-list.cursive.ko", "Gungsuh");

  pref("font.name-list.serif.th", "Tahoma");
  pref("font.name-list.sans-serif.th", "Tahoma");
  pref("font.name-list.monospace.th", "Tahoma");
  pref("font.name-list.cursive.th", "Tahoma");

  pref("font.name-list.serif.x-cyrillic", "Times New Roman");
  pref("font.name-list.sans-serif.x-cyrillic", "Arial");
  pref("font.name-list.monospace.x-cyrillic", "Courier New");
  pref("font.name-list.cursive.x-cyrillic", "Comic Sans MS");

  pref("font.name-list.serif.x-unicode", "Times New Roman");
  pref("font.name-list.sans-serif.x-unicode", "Arial");
  pref("font.name-list.monospace.x-unicode", "Courier New");
  pref("font.name-list.cursive.x-unicode", "Comic Sans MS");

  pref("font.name-list.serif.x-western", "Times New Roman");
  pref("font.name-list.sans-serif.x-western", "Arial");
  pref("font.name-list.monospace.x-western", "Courier New");
  pref("font.name-list.cursive.x-western", "Comic Sans MS");

  pref("font.name-list.serif.zh-CN", "SimSun, MS Song, SimSun-ExtB");
  pref("font.name-list.sans-serif.zh-CN", "Microsoft YaHei, SimHei");
  pref("font.name-list.monospace.zh-CN", "SimSun, MS Song, SimSun-ExtB");
  pref("font.name-list.cursive.zh-CN", "KaiTi, KaiTi_GB2312");

  // Per Taiwanese users' demand. They don't want to use TC fonts for
  // rendering Latin letters. (bug 88579)
  pref("font.name-list.serif.zh-TW", "Times New Roman, PMingLiu, MingLiU, MingLiU-ExtB");
  #ifdef EARLY_BETA_OR_EARLIER
    pref("font.name-list.sans-serif.zh-TW", "Arial, Microsoft JhengHei, PMingLiU, MingLiU, MingLiU-ExtB");
  #else
    pref("font.name-list.sans-serif.zh-TW", "Arial, PMingLiU, MingLiU, MingLiU-ExtB, Microsoft JhengHei");
  #endif
  pref("font.name-list.monospace.zh-TW", "MingLiU, MingLiU-ExtB");
  pref("font.name-list.cursive.zh-TW", "DFKai-SB");

  // hkscsm3u.ttf (HKSCS-2001) :  http://www.microsoft.com/hk/hkscs
  // Hong Kong users have the same demand about glyphs for Latin letters (bug 88579)
  pref("font.name-list.serif.zh-HK", "Times New Roman, MingLiu_HKSCS, Ming(for ISO10646), MingLiU, MingLiU_HKSCS-ExtB, Microsoft JhengHei");
  pref("font.name-list.sans-serif.zh-HK", "Arial, MingLiU_HKSCS, Ming(for ISO10646), MingLiU, MingLiU_HKSCS-ExtB, Microsoft JhengHei");
  pref("font.name-list.monospace.zh-HK", "MingLiU_HKSCS, Ming(for ISO10646), MingLiU, MingLiU_HKSCS-ExtB, Microsoft JhengHei");
  pref("font.name-list.cursive.zh-HK", "DFKai-SB");

  pref("font.name-list.serif.x-devanagari", "Kokila, Raghindi");
  pref("font.name-list.sans-serif.x-devanagari", "Nirmala UI, Mangal");
  pref("font.name-list.monospace.x-devanagari", "Mangal, Nirmala UI");

  pref("font.name-list.serif.x-tamil", "Latha");
  pref("font.name-list.monospace.x-tamil", "Latha");

  // http://www.alanwood.net/unicode/fonts.html

  pref("font.name-list.serif.x-armn", "Sylfaen");
  pref("font.name-list.sans-serif.x-armn", "Arial AMU");
  pref("font.name-list.monospace.x-armn", "Arial AMU");

  pref("font.name-list.serif.x-beng", "Vrinda, Akaash, Likhan, Ekushey Punarbhaba");
  pref("font.name-list.sans-serif.x-beng", "Vrinda, Akaash, Likhan, Ekushey Punarbhaba");
  pref("font.name-list.monospace.x-beng", "Mitra Mono, Likhan, Mukti Narrow");

  pref("font.name-list.serif.x-cans", "Aboriginal Serif, BJCree Uni");
  pref("font.name-list.sans-serif.x-cans", "Aboriginal Sans");
  pref("font.name-list.monospace.x-cans", "Aboriginal Sans, OskiDakelh, Pigiarniq, Uqammaq");

  pref("font.name-list.serif.x-ethi", "Visual Geez Unicode, Visual Geez Unicode Agazian");
  pref("font.name-list.sans-serif.x-ethi", "GF Zemen Unicode");
  pref("font.name-list.monospace.x-ethi", "Ethiopia Jiret");
  pref("font.name-list.cursive.x-ethi", "Visual Geez Unicode Title");

  pref("font.name-list.serif.x-geor", "Sylfaen, BPG Paata Khutsuri U, TITUS Cyberbit Basic");
  pref("font.name-list.sans-serif.x-geor", "BPG Classic 99U");
  pref("font.name-list.monospace.x-geor", "BPG Classic 99U");

  pref("font.name-list.serif.x-gujr", "Shruti");
  pref("font.name-list.sans-serif.x-gujr", "Shruti");
  pref("font.name-list.monospace.x-gujr", "Shruti");

  pref("font.name-list.serif.x-guru", "Raavi, Saab");
  pref("font.name-list.sans-serif.x-guru", "");
  pref("font.name-list.monospace.x-guru", "Raavi, Saab");

  pref("font.name-list.serif.x-khmr", "PhnomPenh OT,.Mondulkiri U GR 1.5, Khmer OS");
  pref("font.name-list.sans-serif.x-khmr", "Khmer OS");
  pref("font.name-list.monospace.x-khmr", "Khmer OS, Khmer OS System");

  pref("font.name-list.serif.x-mlym", "Rachana_w01, AnjaliOldLipi, Kartika, ThoolikaUnicode");
  pref("font.name-list.sans-serif.x-mlym", "Rachana_w01, AnjaliOldLipi, Kartika, ThoolikaUnicode");
  pref("font.name-list.monospace.x-mlym", "Rachana_w01, AnjaliOldLipi, Kartika, ThoolikaUnicode");

  pref("font.name-list.serif.x-orya", "ori1Uni, Kalinga");
  pref("font.name-list.sans-serif.x-orya", "ori1Uni, Kalinga");
  pref("font.name-list.monospace.x-orya", "ori1Uni, Kalinga");

  pref("font.name-list.serif.x-telu", "Gautami, Akshar Unicode");
  pref("font.name-list.sans-serif.x-telu", "Gautami, Akshar Unicode");
  pref("font.name-list.monospace.x-telu", "Gautami, Akshar Unicode");

  pref("font.name-list.serif.x-knda", "Tunga, AksharUnicode");
  pref("font.name-list.sans-serif.x-knda", "Tunga, AksharUnicode");
  pref("font.name-list.monospace.x-knda", "Tunga, AksharUnicode");

  pref("font.name-list.serif.x-sinh", "Iskoola Pota, AksharUnicode");
  pref("font.name-list.sans-serif.x-sinh", "Iskoola Pota, AksharUnicode");
  pref("font.name-list.monospace.x-sinh", "Iskoola Pota, AksharUnicode");

  pref("font.name-list.serif.x-tibt", "Tibetan Machine Uni, Jomolhari, Microsoft Himalaya");
  pref("font.name-list.sans-serif.x-tibt", "Tibetan Machine Uni, Jomolhari, Microsoft Himalaya");
  pref("font.name-list.monospace.x-tibt", "Tibetan Machine Uni, Jomolhari, Microsoft Himalaya");

  pref("font.minimum-size.th", 10);

  pref("font.default.x-devanagari", "sans-serif");

  pref("font.name-list.serif.x-math", "Latin Modern Math, STIX Two Math, XITS Math, Cambria Math, Libertinus Math, DejaVu Math TeX Gyre, TeX Gyre Bonum Math, TeX Gyre Pagella Math, TeX Gyre Schola, TeX Gyre Termes Math, STIX Math, Asana Math, STIXGeneral, DejaVu Serif, DejaVu Sans, Times New Roman");
  pref("font.name-list.sans-serif.x-math", "Arial");
  pref("font.name-list.monospace.x-math", "Courier New");
  pref("font.name-list.cursive.x-math", "Comic Sans MS");

  // ClearType tuning parameters for directwrite/d2d.
  //
  // Allows overriding of underlying registry values in:
  //   HKCU/Software/Microsoft/Avalon.Graphics/<display> (contrast and level)
  //   HKLM/Software/Microsoft/Avalon.Graphics/<display> (gamma, pixel structure)
  // and selection of the ClearType/antialiasing mode.
  //
  // A value of -1 implies use the default value, otherwise value ranges
  // follow registry settings:
  //   gamma [1000, 2200]  default: based on screen, typically 2200 (== 2.2)
  //   enhanced contrast [0, 1000] default: 50
  //   cleartype level [0, 100] default: 100
  //   pixel structure [0, 2] default: 0 (flat/RGB/BGR)
  //   rendering mode [0, 5] default: 0
  //     0 = use default for font & size;
  //     1 = aliased;
  //     2 = GDI Classic;
  //     3 = GDI Natural Widths;
  //     4 = Natural;
  //     5 = Natural Symmetric
  //
  // See:
  //   http://msdn.microsoft.com/en-us/library/aa970267.aspx
  //   http://msdn.microsoft.com/en-us/library/dd368190%28v=VS.85%29.aspx
  // Note: DirectWrite uses the "Enhanced Contrast Level" value rather than the
  // "Text Contrast Level" value

  pref("gfx.font_rendering.cleartype_params.gamma", -1);
  pref("gfx.font_rendering.cleartype_params.enhanced_contrast", -1);
  pref("gfx.font_rendering.cleartype_params.cleartype_level", -1);
  pref("gfx.font_rendering.cleartype_params.pixel_structure", -1);
  pref("gfx.font_rendering.cleartype_params.rendering_mode", -1);

  // A comma-separated list of font family names. Fonts in these families will
  // be forced to use "GDI Classic" ClearType mode, provided the value
  // of gfx.font_rendering.cleartype_params.rendering_mode is -1
  // (i.e. a specific rendering_mode has not been explicitly set).
  // Currently we apply this setting to the sans-serif Microsoft "core Web fonts".
  pref("gfx.font_rendering.cleartype_params.force_gdi_classic_for_families",
       "Arial,Consolas,Courier New,Microsoft Sans Serif,Segoe UI,Tahoma,Trebuchet MS,Verdana");
  // The maximum size at which we will force GDI classic mode using
  // force_gdi_classic_for_families.
  pref("gfx.font_rendering.cleartype_params.force_gdi_classic_max_size", 15);

  pref("ui.key.menuAccessKeyFocuses", true);

  // override double-click word selection behavior.
  pref("layout.word_select.eat_space_to_next_word", true);

  // Locate plugins by the directories specified in the Windows registry for PLIDs
  // Which is currently HKLM\Software\MozillaPlugins\xxxPLIDxxx\Path
  pref("plugin.scan.plid.all", true);

  // Whether sending WM_MOUSEWHEEL and WM_MOUSEHWHEEL to plugins on Windows.
  pref("plugin.mousewheel.enabled", true);

  // Switch the keyboard layout per window
  pref("intl.keyboard.per_window_layout", false);

  // Whether Gecko sets input scope of the URL bar to IS_DEFAULT when black
  // listed IMEs are active.  If you use tablet mode mainly and you want to
  // use touch keyboard for URL when you set focus to the URL bar, you can
  // set this to false.  Then, you'll see, e.g., ".com" key on the keyboard.
  // However, if you set this to false, such IMEs set its open state to "closed"
  // when you set focus to the URL bar.  I.e., input mode is automatically
  // changed to English input mode.
  // Black listed IMEs:
  //   - Microsoft IME for Japanese
  //   - Google Japanese Input
  //   - Microsoft Bopomofo
  //   - Microsoft ChangJie
  //   - Microsoft Phonetic
  //   - Microsoft Quick
  //   - Microsoft New ChangJie
  //   - Microsoft New Phonetic
  //   - Microsoft New Quick
  //   - Microsoft Pinyin
  //   - Microsoft Pinyin New Experience Input Style
  //   - Microsoft Wubi
  //   - Microsoft IME for Korean (except on Win7)
  //   - Microsoft Old Hangul
  pref("intl.ime.hack.set_input_scope_of_url_bar_to_default", true);

  #ifdef NS_ENABLE_TSF
    // Enable/Disable TSF support.
    pref("intl.tsf.enable", true);

    // Support IMEs implemented with IMM in TSF mode.
    pref("intl.tsf.support_imm", true);

    // This is referred only when both "intl.tsf.enable" and
    // "intl.tsf.support_imm" are true.  When this is true, default IMC is
    // associated with focused window only when active keyboard layout is a
    // legacy IMM-IME.
    pref("intl.tsf.associate_imc_only_when_imm_ime_is_active", false);

    // Enables/Disables hack for specific TIP.

    // On Windows 10 Build 17643 (an Insider Preview build of RS5), Microsoft
    // have fixed the caller of ITextACPStore::GetTextExt() to return
    // TS_E_NOLAYOUT to TIP as-is, rather than converting to E_FAIL.
    // Therefore, if TIP supports asynchronous layout computation perfectly, we
    // can return TS_E_NOLAYOUT and TIP waits next OnLayoutChange()
    // notification.  However, some TIPs still have some bugs of asynchronous
    // layout support.  We keep hacking the result of GetTextExt() like running
    // on Windows 10, however, there could be unknown TIP bugs if we stop
    // hacking the result.  So, user can stop checking build ID to make Gecko
    // hack the result forcibly.
    #ifdef EARLY_BETA_OR_EARLIER
      pref("intl.tsf.hack.allow_to_stop_hacking_on_build_17643_or_later", true);
    #else
      pref("intl.tsf.hack.allow_to_stop_hacking_on_build_17643_or_later", false);
    #endif

    // Whether creates native caret for ATOK or not.
    pref("intl.tsf.hack.atok.create_native_caret", true);
    // Whether use available composition string rect for result of
    // ITextStoreACP::GetTextExt() even if the specified range is same as the
    // range of composition string but some character rects of them are not
    // available.  Note that this is ignored if active ATOK is or older than
    // 2016 and create_native_caret is true.
    pref("intl.tsf.hack.atok.do_not_return_no_layout_error_of_composition_string", true);
    // Whether use available composition string rect for result of
    // ITextStoreACP::GetTextExt() even if the specified range is same as or is
    // in the range of composition string but some character rects of them are
    // not available.
    pref("intl.tsf.hack.japanist10.do_not_return_no_layout_error_of_composition_string", true);
    // Whether use composition start position for the result of
    // ITfContextView::GetTextExt() if the specified range is larger than
    // composition start offset.
    // For Free ChangJie 2010
    pref("intl.tsf.hack.free_chang_jie.do_not_return_no_layout_error", true);
    // For Microsoft Pinyin and Microsoft Wubi
    pref("intl.tsf.hack.ms_simplified_chinese.do_not_return_no_layout_error", true);
    // For Microsoft ChangJie and Microsoft Quick
    pref("intl.tsf.hack.ms_traditional_chinese.do_not_return_no_layout_error", true);
    // Whether use previous character rect for the result of
    // ITfContextView::GetTextExt() if the specified range is the first
    // character of selected clause of composition string.
    pref("intl.tsf.hack.ms_japanese_ime.do_not_return_no_layout_error_at_first_char", true);
    // Whether use previous character rect for the result of
    // ITfContextView::GetTextExt() if the specified range is the caret of
    // composition string.
    pref("intl.tsf.hack.ms_japanese_ime.do_not_return_no_layout_error_at_caret", true);
    // Whether hack ITextStoreACP::QueryInsert() or not.  The method should
    // return new selection after specified length text is inserted at
    // specified range. However, Microsoft's some Chinese TIPs expect that the
    // result is same as specified range.  If following prefs are true,
    // ITextStoreACP::QueryInsert() returns specified range only when one of
    // the TIPs is active. For Microsoft Pinyin and Microsoft Wubi.
    pref("intl.tsf.hack.ms_simplified_chinese.query_insert_result", true);
    // For Microsoft ChangJie and Microsoft Quick
    pref("intl.tsf.hack.ms_traditional_chinese.query_insert_result", true);
  #endif // NS_ENABLE_TSF

  // If composition_font is set, Gecko sets the font to IME.  IME may use
  // the fonts on their window like candidate window.  If they are empty,
  // Gecko uses the system default font which is set to the IM context.
  // The font name must not start with '@'.  When the writing mode is vertical,
  // Gecko inserts '@' to the start of the font name automatically.
  // FYI: Changing these prefs requires to restart.
  pref("intl.imm.composition_font", "");

  // Japanist 2003's candidate window is broken if the font is "@System" which
  // is default composition font for vertical writing mode.
  // You can specify font to use on candidate window of Japanist 2003.
  // This value must not start with '@'.
  // FYI: Changing this pref requires to restart.
  pref("intl.imm.composition_font.japanist_2003", "MS PGothic");

  // Even if IME claims that they support vertical writing mode but it may not
  // support vertical writing mode for its candidate window.  This pref allows
  // to ignore the claim.
  // FYI: Changing this pref requires to restart.
  pref("intl.imm.vertical_writing.always_assume_not_supported", false);

  // We cannot retrieve active IME name with IMM32 API if a TIP of TSF is
  // active. This pref can specify active IME name when Japanese TIP is active.
  // For example:
  //   Google Japanese Input: "Google 日本語入力 IMM32 モジュール"
  //   ATOK 2011: "ATOK 2011" (similarly, e.g., ATOK 2013 is "ATOK 2013")
  pref("intl.imm.japanese.assume_active_tip_name_as", "");

  // See bug 448927, on topmost panel, some IMEs are not usable on Windows.
  pref("ui.panel.default_level_parent", false);

  // Enable system settings cache for mouse wheel message handling.
  // Note that even if this pref is set to true, Gecko may not cache the system
  // settings if Gecko detects that the cache won't be refreshed properly when
  // the settings are changed.
  pref("mousewheel.system_settings_cache.enabled", true);

  // This is a pref to test system settings cache for mouse wheel message
  // handling.  If this is set to true, Gecko forcibly use the cache.
  pref("mousewheel.system_settings_cache.force_enabled", false);

  // High resolution scrolling with supported mouse drivers on Vista or later.
  pref("mousewheel.enable_pixel_scrolling", true);

  // If your mouse drive sends WM_*SCROLL messages when you turn your mouse
  // wheel, set this to true.  Then, gecko processes them as mouse wheel
  // messages.
  pref("mousewheel.emulate_at_wm_scroll", false);

  // Some odd touchpad utils give focus to window under cursor when user tries
  // to scroll.  If this is true, Gecko tries to emulate such odd behavior.
  // Don't make this true unless you want to debug.  Enabling this pref causes
  // making damage to the performance.
  pref("mousewheel.debug.make_window_under_cursor_foreground", false);

  // Enables or disabled the TrackPoint hack, -1 is autodetect, 0 is off,
  // and 1 is on.  Set this to 1 if TrackPoint scrolling is not working.
  pref("ui.trackpoint_hack.enabled", -1);

  // Setting this to a non-empty string overrides the Win32 "window class" used
  // for "normal" windows. Setting this to MozillaUIWindowClass might make
  // some trackpad drivers behave better.
  pref("ui.window_class_override", "");

  // Enables or disables the Elantech gesture hacks.  -1 is autodetect, 0 is
  // off, and 1 is on.  Set this to 1 if three-finger swipe gestures do not
  // cause page back/forward actions, or if pinch-to-zoom does not work.
  pref("ui.elantech_gesture_hacks.enabled", -1);

  // Show the Windows on-screen keyboard (osk.exe) when a text field is focused.
  pref("ui.osk.enabled", true);
  // Only show the on-screen keyboard if there are no physical keyboards
  // attached to the device.
  pref("ui.osk.detect_physical_keyboard", true);
  // Path to TabTip.exe on local machine. Cached for performance reasons.
  pref("ui.osk.on_screen_keyboard_path", "");
  // Only try to show the on-screen keyboard on Windows 10 and later. Setting
  // this pref to false will allow the OSK to show on Windows 8 and 8.1.
  pref("ui.osk.require_win10", false);
  // This pref stores the "reason" that the on-screen keyboard was either
  // shown or not shown when focus is moved to an editable text field. It is
  // used to help debug why the keyboard is either not appearing when expected
  // or appearing when it is not expected.
  pref("ui.osk.debug.keyboardDisplayReason", "");

#endif // XP_WIN

#ifdef XP_MACOSX
  // Mac specific preference defaults
  pref("browser.drag_out_of_frame_style", 1);
  pref("ui.key.saveLink.shift", false); // true = shift, false = meta

  // default fonts (in UTF8 and using canonical names)
  // to determine canonical font names, use a debug build and
  // enable NSPR logging for module fontInfoLog:5
  // canonical names immediately follow '(fontinit) family:' in the log

  pref("font.name-list.emoji", "Apple Color Emoji");

  pref("font.name-list.serif.ar", "Al Bayan");
  pref("font.name-list.sans-serif.ar", "Geeza Pro");
  pref("font.name-list.monospace.ar", "Geeza Pro");
  pref("font.name-list.cursive.ar", "DecoType Naskh");
  pref("font.name-list.fantasy.ar", "KufiStandardGK");

  pref("font.name-list.serif.el", "Times, Times New Roman");
  pref("font.name-list.sans-serif.el", "Helvetica, Lucida Grande");
  pref("font.name-list.monospace.el", "Courier New, Lucida Grande");
  pref("font.name-list.cursive.el", "Lucida Grande, Times");
  pref("font.name-list.fantasy.el", "Lucida Grande, Times");

  pref("font.name-list.serif.he", "Times New Roman");
  pref("font.name-list.sans-serif.he", "Arial");
  pref("font.name-list.monospace.he", "Courier New");
  pref("font.name-list.cursive.he", "Times New Roman");
  pref("font.name-list.fantasy.he", "Times New Roman");

  pref("font.name-list.serif.ja", "Hiragino Mincho ProN, Hiragino Mincho Pro");
  pref("font.name-list.sans-serif.ja", "Hiragino Kaku Gothic ProN, Hiragino Kaku Gothic Pro");
  pref("font.name-list.monospace.ja", "Osaka-Mono");

  pref("font.name-list.serif.ko", "AppleMyungjo");
  pref("font.name-list.sans-serif.ko", "Apple SD Gothic Neo, AppleGothic");
  pref("font.name-list.monospace.ko", "Apple SD Gothic Neo, AppleGothic");

  pref("font.name-list.serif.th", "Thonburi");
  pref("font.name-list.sans-serif.th", "Thonburi");
  pref("font.name-list.monospace.th", "Ayuthaya");

  pref("font.name-list.serif.x-armn", "Mshtakan");
  pref("font.name-list.sans-serif.x-armn", "Mshtakan");
  pref("font.name-list.monospace.x-armn", "Mshtakan");

  // SolaimanLipi, Rupali http://ekushey.org/?page/mac_download
  pref("font.name-list.serif.x-beng", "Bangla MN");
  pref("font.name-list.sans-serif.x-beng", "Bangla Sangam MN");
  pref("font.name-list.monospace.x-beng", "Bangla Sangam MN");

  pref("font.name-list.serif.x-cans", "Euphemia UCAS");
  pref("font.name-list.sans-serif.x-cans", "Euphemia UCAS");
  pref("font.name-list.monospace.x-cans", "Euphemia UCAS");

  pref("font.name-list.serif.x-cyrillic", "Times, Times New Roman");
  pref("font.name-list.sans-serif.x-cyrillic", "Helvetica, Arial");
  pref("font.name-list.monospace.x-cyrillic", "Monaco, Courier New");
  pref("font.name-list.cursive.x-cyrillic", "Geneva");
  pref("font.name-list.fantasy.x-cyrillic", "Charcoal CY");

  pref("font.name-list.serif.x-devanagari", "Devanagari MT");
  pref("font.name-list.sans-serif.x-devanagari", "Devanagari Sangam MN, Devanagari MT");
  pref("font.name-list.monospace.x-devanagari", "Devanagari Sangam MN, Devanagari MT");

  // Abyssinica SIL http://scripts.sil.org/AbyssinicaSIL_Download
  pref("font.name-list.serif.x-ethi", "Kefa, Abyssinica SIL");
  pref("font.name-list.sans-serif.x-ethi", "Kefa, Abyssinica SIL");
  pref("font.name-list.monospace.x-ethi", "Kefa, Abyssinica SIL");

  // no suitable fonts for georgian ship with mac os x
  // however some can be freely downloaded
  // TITUS Cyberbit Basic http://titus.fkidg1.uni-frankfurt.de/unicode/tituut.asp
  // Zuzumbo http://homepage.mac.com/rsiradze/FileSharing91.html
  pref("font.name-list.serif.x-geor", "TITUS Cyberbit Basic");
  pref("font.name-list.sans-serif.x-geor", "Zuzumbo");
  pref("font.name-list.monospace.x-geor", "Zuzumbo");

  pref("font.name-list.serif.x-gujr", "Gujarati MT");
  pref("font.name-list.sans-serif.x-gujr", "Gujarati Sangam MN, Gujarati MT");
  pref("font.name-list.monospace.x-gujr", "Gujarati Sangam MN, Gujarati MT");

  pref("font.name-list.serif.x-guru", "Gurmukhi MT");
  pref("font.name-list.sans-serif.x-guru", "Gurmukhi MT");
  pref("font.name-list.monospace.x-guru", "Gurmukhi MT");

  pref("font.name-list.serif.x-khmr", "Khmer MN");
  pref("font.name-list.sans-serif.x-khmr", "Khmer Sangam MN");
  pref("font.name-list.monospace.x-khmr", "Khmer Sangam MN");

  pref("font.name-list.serif.x-mlym", "Malayalam MN");
  pref("font.name-list.sans-serif.x-mlym", "Malayalam Sangam MN");
  pref("font.name-list.monospace.x-mlym", "Malayalam Sangam MN");

  pref("font.name-list.serif.x-orya", "Oriya MN");
  pref("font.name-list.sans-serif.x-orya", "Oriya Sangam MN");
  pref("font.name-list.monospace.x-orya", "Oriya Sangam MN");

  // Pothana http://web.nickshanks.com/typography/telugu/
  pref("font.name-list.serif.x-telu", "Telugu MN, Pothana");
  pref("font.name-list.sans-serif.x-telu", "Telugu Sangam MN, Pothana");
  pref("font.name-list.monospace.x-telu", "Telugu Sangam MN, Pothana");

  // Kedage http://web.nickshanks.com/typography/kannada/
  pref("font.name-list.serif.x-knda", "Kannada MN, Kedage");
  pref("font.name-list.sans-serif.x-knda", "Kannada Sangam MN, Kedage");
  pref("font.name-list.monospace.x-knda", "Kannada Sangam MN, Kedage");

  pref("font.name-list.serif.x-sinh", "Sinhala MN");
  pref("font.name-list.sans-serif.x-sinh", "Sinhala Sangam MN");
  pref("font.name-list.monospace.x-sinh", "Sinhala Sangam MN");

  pref("font.name-list.serif.x-tamil", "InaiMathi");
  pref("font.name-list.sans-serif.x-tamil", "InaiMathi");
  pref("font.name-list.monospace.x-tamil", "InaiMathi");

  // Kailasa ships with mac os x >= 10.5
  pref("font.name-list.serif.x-tibt", "Kailasa");
  pref("font.name-list.sans-serif.x-tibt", "Kailasa");
  pref("font.name-list.monospace.x-tibt", "Kailasa");

  pref("font.name-list.serif.x-unicode", "Times");
  pref("font.name-list.sans-serif.x-unicode", "Helvetica");
  pref("font.name-list.monospace.x-unicode", "Courier");
  pref("font.name-list.cursive.x-unicode", "Apple Chancery");
  pref("font.name-list.fantasy.x-unicode", "Papyrus");

  pref("font.name-list.serif.x-western", "Times, Times New Roman");
  pref("font.name-list.sans-serif.x-western", "Helvetica, Arial");
  pref("font.name-list.monospace.x-western", "Courier, Courier New");
  pref("font.name-list.cursive.x-western", "Apple Chancery");
  pref("font.name-list.fantasy.x-western", "Papyrus");

  pref("font.name-list.serif.zh-CN", "Times, Songti SC, STSong, Heiti SC");
  pref("font.name-list.sans-serif.zh-CN", "Helvetica, PingFang SC, STHeiti, Heiti SC");
  pref("font.name-list.monospace.zh-CN", "Courier, PingFang SC, STHeiti, Heiti SC");
  pref("font.name-list.cursive.zh-CN", "Kaiti SC");

  pref("font.name-list.serif.zh-TW", "Times, Songti TC, LiSong Pro, Heiti TC");
  pref("font.name-list.sans-serif.zh-TW", "Helvetica, PingFang TC, Heiti TC, LiHei Pro");
  pref("font.name-list.monospace.zh-TW", "Courier, PingFang TC, Heiti TC, LiHei Pro");
  pref("font.name-list.cursive.zh-TW", "Kaiti TC");

  pref("font.name-list.serif.zh-HK", "Times, Songti TC, LiSong Pro, Heiti TC");
  pref("font.name-list.sans-serif.zh-HK", "Helvetica, PingFang TC, Heiti TC, LiHei Pro");
  pref("font.name-list.monospace.zh-HK", "Courier, PingFang TC, Heiti TC, LiHei Pro");
  pref("font.name-list.cursive.zh-HK", "Kaiti TC");

  // XP_MACOSX changes to default font sizes
  pref("font.minimum-size.th", 10);

  // Apple's Symbol is Unicode so use it
  pref("font.name-list.serif.x-math", "Latin Modern Math, STIX Two Math, XITS Math, Cambria Math, Libertinus Math, DejaVu Math TeX Gyre, TeX Gyre Bonum Math, TeX Gyre Pagella Math, TeX Gyre Schola, TeX Gyre Termes Math, STIX Math, Asana Math, STIXGeneral, DejaVu Serif, DejaVu Sans, Symbol, Times");
  pref("font.name-list.sans-serif.x-math", "Helvetica");
  pref("font.name-list.monospace.x-math", "Courier");
  pref("font.name-list.cursive.x-math", "Apple Chancery");
  pref("font.name-list.fantasy.x-math", "Papyrus");

  // Individual font faces to be treated as independent families,
  // listed as <Postscript name of face:Owning family name>
  pref("font.single-face-list", "Osaka-Mono:Osaka");

  // optimization hint for fonts with localized names to be read in at startup, otherwise read in at lookup miss
  // names are canonical family names (typically English names)
  pref("font.preload-names-list", "Hiragino Kaku Gothic ProN,Hiragino Mincho ProN,STSong");

  // Override font-weight values for some problematic families Apple ships
  // (see bug 931426).
  // The name here is the font's PostScript name, which can be checked in
  // the Font Book utility or other tools.
  pref("font.weight-override.AppleSDGothicNeo-Thin", 100); // Ensure Thin < UltraLight < Light
  pref("font.weight-override.AppleSDGothicNeo-UltraLight", 200);
  pref("font.weight-override.AppleSDGothicNeo-Light", 300);
  pref("font.weight-override.AppleSDGothicNeo-Heavy", 900); // Ensure Heavy > ExtraBold (800)

  pref("font.weight-override.Avenir-Book", 300); // Ensure Book < Roman (400)
  pref("font.weight-override.Avenir-BookOblique", 300);
  pref("font.weight-override.Avenir-MediumOblique", 500); // Harmonize MediumOblique with Medium
  pref("font.weight-override.Avenir-Black", 900); // Ensure Black > Heavy (800)
  pref("font.weight-override.Avenir-BlackOblique", 900);

  pref("font.weight-override.AvenirNext-MediumItalic", 500); // Harmonize MediumItalic with Medium
  pref("font.weight-override.AvenirNextCondensed-MediumItalic", 500);

  pref("font.weight-override.HelveticaNeue-Light", 300); // Ensure Light > Thin (200)
  pref("font.weight-override.HelveticaNeue-LightItalic", 300);
  pref("font.weight-override.HelveticaNeue-MediumItalic", 500); // Harmonize MediumItalic with Medium

  // Override the Windows settings: no menu key, meta accelerator key. ctrl for general access key in HTML/XUL
  // Use 17 for Ctrl, 18 for Option, 224 for Cmd, 0 for none
  pref("ui.key.menuAccessKey", 0);
  pref("ui.key.accelKey", 224);

  // See bug 404131, topmost <panel> element wins to Dashboard on MacOSX.
  pref("ui.panel.default_level_parent", false);

  pref("ui.plugin.cancel_composition_at_input_source_changed", false);

  // Macbook touchpad two finger pixel scrolling
  pref("mousewheel.enable_pixel_scrolling", true);

#endif // XP_MACOSX

#ifdef ANDROID
  // Handled differently under Mac/Windows
  pref("network.protocol-handler.warn-external.file", false);
  pref("browser.drag_out_of_frame_style", 1);

  // Middle-mouse handling
  pref("middlemouse.paste", true);
  pref("middlemouse.openNewWindow", true);
  pref("middlemouse.scrollbarPosition", true);

  // Tab focus model bit field:
  // 1 focuses text controls, 2 focuses other form elements, 4 adds links.
  // Leave this at the default, 7, to match mozilla1.0-era user expectations.
  // pref("accessibility.tabfocus", 1);

  pref("helpers.global_mime_types_file", "/etc/mime.types");
  pref("helpers.global_mailcap_file", "/etc/mailcap");
  pref("helpers.private_mime_types_file", "~/.mime.types");
  pref("helpers.private_mailcap_file", "~/.mailcap");
  pref("print.printer_list", ""); // list of printers, separated by spaces
  pref("print.print_reversed", false);
  pref("print.print_in_color", true);

  /* PostScript print module prefs */
  // pref("print.postscript.enabled",      true);

  // Setting default_level_parent to true makes the default level for popup
  // windows "top" instead of "parent".  On GTK2 platform, this is implemented
  // with override-redirect windows which is the normal way to implement
  // temporary popup windows.  Setting this to false would make the default
  // level "parent" which is implemented with managed windows.
  // A problem with using managed windows is that metacity sometimes deactivates
  // the parent window when the managed popup is shown.
  pref("ui.panel.default_level_parent", true);

  // Forward downloads with known OMA MIME types to Android's download manager
  // instead of downloading them in the browser.
  pref("browser.download.forward_oma_android_download_manager", false);

#endif // ANDROID

#if !defined(ANDROID) && !defined(XP_MACOSX) && defined(XP_UNIX)
  // Handled differently under Mac/Windows
  pref("network.protocol-handler.warn-external.file", false);
  pref("browser.drag_out_of_frame_style", 1);

  // Middle-mouse handling
  pref("middlemouse.paste", true);
  pref("middlemouse.openNewWindow", true);
  pref("middlemouse.scrollbarPosition", true);

  // Tab focus model bit field:
  // 1 focuses text controls, 2 focuses other form elements, 4 adds links.
  // Leave this at the default, 7, to match mozilla1.0-era user expectations.
  // pref("accessibility.tabfocus", 1);

  pref("helpers.global_mime_types_file", "/etc/mime.types");
  pref("helpers.global_mailcap_file", "/etc/mailcap");
  pref("helpers.private_mime_types_file", "~/.mime.types");
  pref("helpers.private_mailcap_file", "~/.mailcap");
  pref("print.printer_list", ""); // list of printers, separated by spaces
  pref("print.print_reversed", false);
  pref("print.print_in_color", true);

  // font names

  // fontconfig doesn't support emoji yet
  // https://lists.freedesktop.org/archives/fontconfig/2016-October/005842.html
  pref("font.name-list.emoji", "Twemoji Mozilla");

  pref("font.name-list.serif.ar", "serif");
  pref("font.name-list.sans-serif.ar", "sans-serif");
  pref("font.name-list.monospace.ar", "monospace");
  pref("font.name-list.cursive.ar", "cursive");
  pref("font.size.monospace.ar", 12);

  pref("font.name-list.serif.el", "serif");
  pref("font.name-list.sans-serif.el", "sans-serif");
  pref("font.name-list.monospace.el", "monospace");
  pref("font.name-list.cursive.el", "cursive");
  pref("font.size.monospace.el", 12);

  pref("font.name-list.serif.he", "serif");
  pref("font.name-list.sans-serif.he", "sans-serif");
  pref("font.name-list.monospace.he", "monospace");
  pref("font.name-list.cursive.he", "cursive");
  pref("font.size.monospace.he", 12);

  pref("font.name-list.serif.ja", "serif");
  pref("font.name-list.sans-serif.ja", "sans-serif");
  pref("font.name-list.monospace.ja", "monospace");
  pref("font.name-list.cursive.ja", "cursive");

  pref("font.name-list.serif.ko", "serif");
  pref("font.name-list.sans-serif.ko", "sans-serif");
  pref("font.name-list.monospace.ko", "monospace");
  pref("font.name-list.cursive.ko", "cursive");

  pref("font.name-list.serif.th", "serif");
  pref("font.name-list.sans-serif.th", "sans-serif");
  pref("font.name-list.monospace.th", "monospace");
  pref("font.name-list.cursive.th", "cursive");
  pref("font.minimum-size.th", 13);

  pref("font.name-list.serif.x-armn", "serif");
  pref("font.name-list.sans-serif.x-armn", "sans-serif");
  pref("font.name-list.monospace.x-armn", "monospace");
  pref("font.name-list.cursive.x-armn", "cursive");

  pref("font.name-list.serif.x-beng", "serif");
  pref("font.name-list.sans-serif.x-beng", "sans-serif");
  pref("font.name-list.monospace.x-beng", "monospace");
  pref("font.name-list.cursive.x-beng", "cursive");

  pref("font.name-list.serif.x-cans", "serif");
  pref("font.name-list.sans-serif.x-cans", "sans-serif");
  pref("font.name-list.monospace.x-cans", "monospace");
  pref("font.name-list.cursive.x-cans", "cursive");

  pref("font.name-list.serif.x-cyrillic", "serif");
  pref("font.name-list.sans-serif.x-cyrillic", "sans-serif");
  pref("font.name-list.monospace.x-cyrillic", "monospace");
  pref("font.name-list.cursive.x-cyrillic", "cursive");
  pref("font.size.monospace.x-cyrillic", 12);

  pref("font.name-list.serif.x-devanagari", "serif");
  pref("font.name-list.sans-serif.x-devanagari", "sans-serif");
  pref("font.name-list.monospace.x-devanagari", "monospace");
  pref("font.name-list.cursive.x-devanagari", "cursive");

  pref("font.name-list.serif.x-ethi", "serif");
  pref("font.name-list.sans-serif.x-ethi", "sans-serif");
  pref("font.name-list.monospace.x-ethi", "monospace");
  pref("font.name-list.cursive.x-ethi", "cursive");

  pref("font.name-list.serif.x-geor", "serif");
  pref("font.name-list.sans-serif.x-geor", "sans-serif");
  pref("font.name-list.monospace.x-geor", "monospace");
  pref("font.name-list.cursive.x-geor", "cursive");

  pref("font.name-list.serif.x-gujr", "serif");
  pref("font.name-list.sans-serif.x-gujr", "sans-serif");
  pref("font.name-list.monospace.x-gujr", "monospace");
  pref("font.name-list.cursive.x-gujr", "cursive");

  pref("font.name-list.serif.x-guru", "serif");
  pref("font.name-list.sans-serif.x-guru", "sans-serif");
  pref("font.name-list.monospace.x-guru", "monospace");
  pref("font.name-list.cursive.x-guru", "cursive");

  pref("font.name-list.serif.x-khmr", "serif");
  pref("font.name-list.sans-serif.x-khmr", "sans-serif");
  pref("font.name-list.monospace.x-khmr", "monospace");
  pref("font.name-list.cursive.x-khmr", "cursive");

  pref("font.name-list.serif.x-knda", "serif");
  pref("font.name-list.sans-serif.x-knda", "sans-serif");
  pref("font.name-list.monospace.x-knda", "monospace");
  pref("font.name-list.cursive.x-knda", "cursive");

  pref("font.name-list.serif.x-mlym", "serif");
  pref("font.name-list.sans-serif.x-mlym", "sans-serif");
  pref("font.name-list.monospace.x-mlym", "monospace");
  pref("font.name-list.cursive.x-mlym", "cursive");

  pref("font.name-list.serif.x-orya", "serif");
  pref("font.name-list.sans-serif.x-orya", "sans-serif");
  pref("font.name-list.monospace.x-orya", "monospace");
  pref("font.name-list.cursive.x-orya", "cursive");

  pref("font.name-list.serif.x-sinh", "serif");
  pref("font.name-list.sans-serif.x-sinh", "sans-serif");
  pref("font.name-list.monospace.x-sinh", "monospace");
  pref("font.name-list.cursive.x-sinh", "cursive");

  pref("font.name-list.serif.x-tamil", "serif");
  pref("font.name-list.sans-serif.x-tamil", "sans-serif");
  pref("font.name-list.monospace.x-tamil", "monospace");
  pref("font.name-list.cursive.x-tamil", "cursive");

  pref("font.name-list.serif.x-telu", "serif");
  pref("font.name-list.sans-serif.x-telu", "sans-serif");
  pref("font.name-list.monospace.x-telu", "monospace");
  pref("font.name-list.cursive.x-telu", "cursive");

  pref("font.name-list.serif.x-tibt", "serif");
  pref("font.name-list.sans-serif.x-tibt", "sans-serif");
  pref("font.name-list.monospace.x-tibt", "monospace");
  pref("font.name-list.cursive.x-tibt", "cursive");

  pref("font.name-list.serif.x-unicode", "serif");
  pref("font.name-list.sans-serif.x-unicode", "sans-serif");
  pref("font.name-list.monospace.x-unicode", "monospace");
  pref("font.name-list.cursive.x-unicode", "cursive");
  pref("font.size.monospace.x-unicode", 12);

  pref("font.name-list.serif.x-western", "serif");
  pref("font.name-list.sans-serif.x-western", "sans-serif");
  pref("font.name-list.monospace.x-western", "monospace");
  pref("font.name-list.cursive.x-western", "cursive");
  pref("font.size.monospace.x-western", 12);

  pref("font.name-list.serif.zh-CN", "serif");
  pref("font.name-list.sans-serif.zh-CN", "sans-serif");
  pref("font.name-list.monospace.zh-CN", "monospace");
  pref("font.name-list.cursive.zh-CN", "cursive");

  pref("font.name-list.serif.zh-HK", "serif");
  pref("font.name-list.sans-serif.zh-HK", "sans-serif");
  pref("font.name-list.monospace.zh-HK", "monospace");
  pref("font.name-list.cursive.zh-HK", "cursive");

  pref("font.name-list.serif.zh-TW", "serif");
  pref("font.name-list.sans-serif.zh-TW", "sans-serif");
  pref("font.name-list.monospace.zh-TW", "monospace");
  pref("font.name-list.cursive.zh-TW", "cursive");

  /* PostScript print module prefs */
  // pref("print.postscript.enabled",      true);

  // On GTK2 platform, we should use topmost window level for the default window
  // level of <panel> element of XUL. GTK2 has only two window types. One is
  // normal top level window, other is popup window. The popup window is always
  // topmost window level, therefore, we are using normal top level window for
  // non-topmost panel, but it is pretty hacky. On some Window Managers, we have
  // 2 problems:
  // 1. The non-topmost panel steals focus from its parent window at showing.
  // 2. The parent of non-topmost panel is not activated when the panel is hidden.
  // So, we have no reasons we should use non-toplevel window for popup.
  pref("ui.panel.default_level_parent", true);

  pref("intl.ime.use_simple_context_on_password_field", false);

  // uim may use key snooper to listen to key events.  Unfortunately, we cannot
  // know whether it uses or not since it's a build option.  So, we need to make
  // distribution switchable whether we think uim uses key snooper or not with
  // this pref.  Debian 9.x still uses uim as their default IM and it uses key
  // snooper.  So, let's use true for its default value.
  pref("intl.ime.hack.uim.using_key_snooper", true);

  #ifdef MOZ_WIDGET_GTK
    // maximum number of fonts to substitute for a generic
    pref("gfx.font_rendering.fontconfig.max_generic_substitutions", 3);
  #endif

#endif // !ANDROID && !XP_MACOSX && XP_UNIX

#if defined(ANDROID)

  pref("font.size.monospace.ar", 12);

  pref("font.default.el", "sans-serif");
  pref("font.size.monospace.el", 12);

  pref("font.size.monospace.he", 12);

  pref("font.default.x-cyrillic", "sans-serif");
  pref("font.size.monospace.x-cyrillic", 12);

  pref("font.default.x-unicode", "sans-serif");
  pref("font.size.monospace.x-unicode", 12);

  pref("font.default.x-western", "sans-serif");
  pref("font.size.monospace.x-western", 12);

#endif // ANDROID

#if defined(ANDROID)
  // We use the bundled Charis SIL Compact as serif font for Firefox for Android

  pref("font.name-list.emoji", "Noto Color Emoji");

  pref("font.name-list.serif.ar", "Noto Naskh Arabic, Noto Serif, Droid Serif");
  pref("font.name-list.sans-serif.ar", "Noto Naskh Arabic, Roboto, Google Sans, Droid Sans");
  pref("font.name-list.monospace.ar", "Noto Naskh Arabic");

  pref("font.name-list.serif.el", "Droid Serif, Noto Serif"); // not Charis SIL Compact, only has a few Greek chars
  pref("font.name-list.sans-serif.el", "Roboto, Google Sans, Droid Sans");
  pref("font.name-list.monospace.el", "Droid Sans Mono");

  pref("font.name-list.serif.he", "Droid Serif, Noto Serif, Noto Serif Hebrew");
  pref("font.name-list.sans-serif.he", "Roboto, Google Sans, Noto Sans Hebrew, Droid Sans Hebrew, Droid Sans, Arial");
  pref("font.name-list.monospace.he", "Droid Sans Mono");

  pref("font.name-list.serif.ja", "Charis SIL Compact, Noto Serif CJK JP, Noto Serif, Droid Serif");
  pref("font.name-list.sans-serif.ja", "Roboto, Google Sans, Droid Sans, MotoyaLMaru, MotoyaLCedar, Noto Sans JP, Noto Sans CJK JP, Droid Sans Japanese");
  pref("font.name-list.monospace.ja", "MotoyaLMaru, MotoyaLCedar, Noto Sans Mono CJK JP, Droid Sans Mono");

  pref("font.name-list.serif.ko", "Charis SIL Compact, Noto Serif CJK KR, Noto Serif, Droid Serif, HYSerif");
  pref("font.name-list.sans-serif.ko", "Roboto, Google Sans, SmartGothic, NanumGothic, Noto Sans KR, Noto Sans CJK KR, DroidSansFallback, Droid Sans Fallback");
  pref("font.name-list.monospace.ko", "Droid Sans Mono, Noto Sans Mono CJK KR");

  pref("font.name-list.serif.th", "Charis SIL Compact, Noto Serif, Noto Serif Thai, Droid Serif");
  pref("font.name-list.sans-serif.th", "Roboto, Google Sans, Noto Sans Thai, Droid Sans Thai, Droid Sans");
  pref("font.name-list.monospace.th", "Droid Sans Mono");

  pref("font.name-list.serif.x-armn", "Noto Serif Armenian");
  pref("font.name-list.sans-serif.x-armn", "Noto Sans Armenian");

  pref("font.name-list.serif.x-beng", "Noto Serif Bengali");
  pref("font.name-list.sans-serif.x-beng", "Noto Sans Bengali");

  pref("font.name-list.serif.x-cyrillic", "Charis SIL Compact, Noto Serif, Droid Serif");
  pref("font.name-list.sans-serif.x-cyrillic", "Roboto, Google Sans, Droid Sans");
  pref("font.name-list.monospace.x-cyrillic", "Droid Sans Mono");

  pref("font.name-list.serif.x-devanagari", "Noto Serif Devanagari");
  pref("font.name-list.sans-serif.x-devanagari", "Noto Sans Devanagari");

  pref("font.name-list.serif.x-ethi", "Noto Serif Ethiopic");
  pref("font.name-list.sans-serif.x-ethi", "Noto Sans Ethiopic");

  pref("font.name-list.serif.x-geor", "Noto Serif Georgian");
  pref("font.name-list.sans-serif.x-geor", "Noto Sans Georgian");

  pref("font.name-list.serif.x-gujr", "Noto Serif Gujarati");
  pref("font.name-list.sans-serif.x-gujr", "Noto Sans Gujarati");

  pref("font.name-list.serif.x-guru", "Noto Serif Gurmukhi");
  pref("font.name-list.sans-serif.x-guru", "Noto Sans Gurmukhi");

  pref("font.name-list.serif.x-khmr", "Noto Serif Khmer");
  pref("font.name-list.sans-serif.x-khmr", "Noto Sans Khmer");

  pref("font.name-list.serif.x-knda", "Noto Serif Kannada");
  pref("font.name-list.sans-serif.x-knda", "Noto Sans Kannada");

  pref("font.name-list.serif.x-mlym", "Noto Serif Malayalam");
  pref("font.name-list.sans-serif.x-mlym", "Noto Sans Malayalam");

  pref("font.name-list.sans-serif.x-orya", "Noto Sans Oriya");

  pref("font.name-list.serif.x-sinh", "Noto Serif Sinhala");
  pref("font.name-list.sans-serif.x-sinh", "Noto Sans Sinhala");

  pref("font.name-list.serif.x-tamil", "Noto Serif Tamil");
  pref("font.name-list.sans-serif.x-tamil", "Noto Sans Tamil");

  pref("font.name-list.serif.x-telu", "Noto Serif Telugu");
  pref("font.name-list.sans-serif.x-telu", "Noto Sans Telugu");

  pref("font.name-list.serif.x-tibt", "Noto Serif Tibetan");
  pref("font.name-list.sans-serif.x-tibt", "Noto Sans Tibetan");

  pref("font.name-list.serif.x-unicode", "Charis SIL Compact, Noto Serif, Droid Serif");
  pref("font.name-list.sans-serif.x-unicode", "Roboto, Google Sans, Droid Sans");
  pref("font.name-list.monospace.x-unicode", "Droid Sans Mono");

  pref("font.name-list.serif.x-western", "Charis SIL Compact, Noto Serif, Droid Serif");
  pref("font.name-list.sans-serif.x-western", "Roboto, Google Sans, Droid Sans");
  pref("font.name-list.monospace.x-western", "Droid Sans Mono");

  pref("font.name-list.serif.zh-CN", "Charis SIL Compact, Noto Serif CJK SC, Noto Serif, Droid Serif, Droid Sans Fallback");
  pref("font.name-list.sans-serif.zh-CN", "Roboto, Google Sans, Droid Sans, Noto Sans SC, Noto Sans CJK SC, Droid Sans Fallback");
  pref("font.name-list.monospace.zh-CN", "Droid Sans Mono, Noto Sans Mono CJK SC, Droid Sans Fallback");

  pref("font.name-list.serif.zh-HK", "Charis SIL Compact, Noto Serif CJK TC, Noto Serif, Droid Serif, Droid Sans Fallback");
  pref("font.name-list.sans-serif.zh-HK", "Roboto, Google Sans, Droid Sans, Noto Sans TC, Noto Sans SC, Noto Sans CJK TC, Droid Sans Fallback");
  pref("font.name-list.monospace.zh-HK", "Droid Sans Mono, Noto Sans Mono CJK TC, Droid Sans Fallback");

  pref("font.name-list.serif.zh-TW", "Charis SIL Compact, Noto Serif CJK TC, Noto Serif, Droid Serif, Droid Sans Fallback");
  pref("font.name-list.sans-serif.zh-TW", "Roboto, Google Sans, Droid Sans, Noto Sans TC, Noto Sans SC, Noto Sans CJK TC, Droid Sans Fallback");
  pref("font.name-list.monospace.zh-TW", "Droid Sans Mono, Noto Sans Mono CJK TC, Droid Sans Fallback");

  pref("font.name-list.serif.x-math", "Latin Modern Math, STIX Two Math, XITS Math, Cambria Math, Libertinus Math, DejaVu Math TeX Gyre, TeX Gyre Bonum Math, TeX Gyre Pagella Math, TeX Gyre Schola, TeX Gyre Termes Math, STIX Math, Asana Math, STIXGeneral, DejaVu Serif, DejaVu Sans, Charis SIL Compact");
  pref("font.name-list.sans-serif.x-math", "Roboto, Google Sans");
  pref("font.name-list.monospace.x-math", "Droid Sans Mono");

#endif

#if OS_ARCH==AIX

  // Override default Japanese fonts
  pref("font.name-list.serif.ja", "dt-interface system-jisx0208.1983-0");
  pref("font.name-list.sans-serif.ja", "dt-interface system-jisx0208.1983-0");
  pref("font.name-list.monospace.ja", "dt-interface user-jisx0208.1983-0");

  // Override default Cyrillic fonts
  pref("font.name-list.serif.x-cyrillic", "dt-interface system-iso8859-5");
  pref("font.name-list.sans-serif.x-cyrillic", "dt-interface system-iso8859-5");
  pref("font.name-list.monospace.x-cyrillic", "dt-interface user-iso8859-5");

  // Override default Unicode fonts
  pref("font.name-list.serif.x-unicode", "dt-interface system-ucs2.cjk_japan-0");
  pref("font.name-list.sans-serif.x-unicode", "dt-interface system-ucs2.cjk_japan-0");
  pref("font.name-list.monospace.x-unicode", "dt-interface user-ucs2.cjk_japan-0");

#endif // AIX

// Login Manager prefs
pref("signon.rememberSignons",              true);
pref("signon.rememberSignons.visibilityToggle", true);
pref("signon.autofillForms",                true);
pref("signon.autofillForms.autocompleteOff", true);
pref("signon.autofillForms.http",           false);
pref("signon.autologin.proxy",              false);
pref("signon.formlessCapture.enabled",      true);
pref("signon.generation.available",               true);
pref("signon.generation.enabled",                 true);
pref("signon.passwordEditCapture.enabled",        false);
pref("signon.privateBrowsingCapture.enabled",     true);
pref("signon.storeWhenAutocompleteOff",     true);
pref("signon.userInputRequiredToCapture.enabled", true);
pref("signon.debug",                        false);
pref("signon.recipes.path",                 "chrome://passwordmgr/content/recipes.json");
pref("signon.schemeUpgrades",                     true);
pref("signon.includeOtherSubdomainsInLookup",     true);
// This temporarily prevents the master password to reprompt for autocomplete.
pref("signon.masterPasswordReprompt.timeout_ms", 900000); // 15 Minutes
pref("signon.showAutoCompleteFooter",             true);
pref("signon.showAutoCompleteOrigins",            true);

// Satchel (Form Manager) prefs
pref("browser.formfill.debug",            false);
pref("browser.formfill.enable",           true);
pref("browser.formfill.expire_days",      180);
pref("browser.formfill.agedWeight",       2);
pref("browser.formfill.bucketSize",       1);
pref("browser.formfill.maxTimeGroupings", 25);
pref("browser.formfill.timeGroupingSize", 604800);
pref("browser.formfill.boundaryWeight",   25);
pref("browser.formfill.prefixWeight",     5);

// Zoom prefs
pref("browser.zoom.full", false);
pref("toolkit.zoomManager.zoomValues", ".3,.5,.67,.8,.9,1,1.1,1.2,1.33,1.5,1.7,2,2.4,3");

//
// Image-related prefs
//

// The default Accept header sent for images loaded over HTTP(S)
pref("image.http.accept", "image/webp,*/*");

//
// Image memory management prefs
//

// Allows image locking of decoded image data in content processes.
pref("image.mem.allow_locking_in_content_processes", true);

pref("webgl.enable-debug-renderer-info", true);
pref("webgl.renderer-string-override", "");
pref("webgl.vendor-string-override", "");

// sendbuffer of 0 means use OS default, sendbuffer unset means use
// gecko default which varies depending on windows version and is OS
// default on non windows
// pref("network.tcp.sendbuffer", 0);

// TCP Keepalive
pref("network.tcp.keepalive.enabled", true);
// Default idle time before first TCP keepalive probe; same time for interval
// between successful probes. Can be overridden in socket transport API.
// Win, Linux and Mac.
pref("network.tcp.keepalive.idle_time", 600); // seconds; 10 mins
// Default timeout for retransmission of unack'd keepalive probes.
// Win and Linux only; not configurable on Mac.
#if defined(XP_UNIX) && !defined(XP_MACOSX) || defined(XP_WIN)
  pref("network.tcp.keepalive.retry_interval", 1); // seconds
#endif
// Default maximum probe retransmissions.
// Linux only; not configurable on Win and Mac; fixed at 10 and 8 respectively.
#if defined(XP_UNIX) && !defined(XP_MACOSX)
  pref("network.tcp.keepalive.probe_count", 4);
#endif

pref("network.tcp.tcp_fastopen_enable", false);

pref("network.tcp.tcp_fastopen_consecutive_failure_limit", 5);
// We are trying to detect stalled tcp connections that use TFO and TLS
// (bug 1395494).
// This is only happening if a connection is idle for more than 10s, but we
// will make this a pref. If tcp_fastopen_http_stalls_limit of stalls are
// detected the TCP fast open will be disabled.
// If tcp_fastopen_http_check_for_stalls_only_if_idle_for is set to 0 the
// check will not be performed.
pref("network.tcp.tcp_fastopen_http_check_for_stalls_only_if_idle_for", 10);
pref("network.tcp.tcp_fastopen_http_stalls_limit", 3);
pref("network.tcp.tcp_fastopen_http_stalls_timeout", 20);

// This pref controls if we send the "public-suffix-list-updated" notification
// from PublicSuffixList.onUpdate() - Doing so would cause the PSL graph to
// be updated while Firefox is running which may cause principals to have an
// inconsistent state. See bug 1582647 comment 30
pref("network.psl.onUpdate_notify", false);

#ifdef MOZ_WIDGET_GTK
  pref("gfx.xrender.enabled",false);
  pref("widget.content.gtk-theme-override", "");
#endif
#ifdef MOZ_WAYLAND
  pref("widget.wayland_vsync.enabled", false);
  pref("widget.wayland.use-opaque-region", true);
#endif

// All the Geolocation preferences are here.
//
#ifndef EARLY_BETA_OR_EARLIER
  pref("geo.provider.network.url", "https://www.googleapis.com/geolocation/v1/geolocate?key=%GOOGLE_LOCATION_SERVICE_API_KEY%");
#else
  // Use MLS on Nightly and early Beta.
  pref("geo.provider.network.url", "https://location.services.mozilla.com/v1/geolocate?key=%MOZILLA_API_KEY%");
#endif

pref("geo.provider-country.network.url", "https://location.services.mozilla.com/v1/country?key=%MOZILLA_API_KEY%");
pref("geo.provider-country.network.scan", false);
// Timeout to wait before sending the location request.
pref("geo.provider.network.timeToWaitBeforeSending", 5000);
// Timeout for outbound network geolocation provider.
pref("geo.provider.network.timeout", 60000);

#ifdef XP_MACOSX
  pref("geo.provider.use_corelocation", true);
#endif

// Set to false if things are really broken.
#ifdef XP_WIN
  pref("geo.provider.ms-windows-location", true);
#endif

#if defined(MOZ_WIDGET_GTK) && defined(MOZ_GPSD)
  pref("geo.provider.use_gpsd", true);
#endif

// Enable/Disable the device storage API for content
pref("device.storage.enabled", false);

// Push/Pop/Replace State prefs
pref("browser.history.maxStateObjectSize", 2097152);

pref("browser.meta_refresh_when_inactive.disabled", false);

// XPInstall prefs
pref("xpinstall.whitelist.required", true);
// Only Firefox requires add-on signatures
pref("xpinstall.signatures.required", false);
pref("extensions.langpacks.signatures.required", false);
pref("extensions.webExtensionsMinPlatformVersion", "42.0a1");
pref("extensions.experiments.enabled", true);

// Other webextensions prefs
pref("extensions.webextensions.keepStorageOnUninstall", false);
pref("extensions.webextensions.keepUuidOnUninstall", false);
// Redirect basedomain used by identity api
pref("extensions.webextensions.identity.redirectDomain", "extensions.allizom.org");
pref("extensions.webextensions.restrictedDomains", "accounts-static.cdn.mozilla.net,accounts.firefox.com,addons.cdn.mozilla.net,addons.mozilla.org,api.accounts.firefox.com,content.cdn.mozilla.net,discovery.addons.mozilla.org,install.mozilla.org,oauth.accounts.firefox.com,profile.accounts.firefox.com,support.mozilla.org,sync.services.mozilla.com");

// Whether or not the moz-extension resource loads are remoted. For debugging
// purposes only. Setting this to false will break moz-extension URI loading
// unless other process sandboxing and extension remoting prefs are changed.
pref("extensions.webextensions.protocol.remote", true);

// Enable tab hiding API by default.
pref("extensions.webextensions.tabhide.enabled", true);

// Enable userScripts API by default.
pref("extensions.webextensions.userScripts.enabled", true);

pref("extensions.webextensions.background-delayed-startup", false);

// Whether or not the installed extensions should be migrated to the storage.local IndexedDB backend.
pref("extensions.webextensions.ExtensionStorageIDB.enabled", true);

// if enabled, store execution times for API calls
pref("extensions.webextensions.enablePerformanceCounters", true);

// Maximum age in milliseconds of performance counters in children
// When reached, the counters are sent to the main process and
// reset, so we reduce memory footprint.
pref("extensions.webextensions.performanceCountersMaxAge", 5000);

// Whether to allow the inline options browser in HTML about:addons page.
pref("extensions.htmlaboutaddons.inline-options.enabled", true);
// Show recommendations on the extension and theme list views.
pref("extensions.htmlaboutaddons.recommendations.enabled", true);

// The URL for the privacy policy related to recommended add-ons.
pref("extensions.recommendations.privacyPolicyUrl", "");
// The URL for a recommended theme, shown on the theme page in about:addons.
pref("extensions.recommendations.themeRecommendationUrl", "");

// Report Site Issue button
// Note that on enabling the button in other release channels, make sure to
// disable it in problematic tests, see disableNonReleaseActions() inside
// browser/modules/test/browser/head.js
pref("extensions.webcompat-reporter.newIssueEndpoint", "https://webcompat.com/issues/new");
#if MOZ_UPDATE_CHANNEL != release && MOZ_UPDATE_CHANNEL != esr
  pref("extensions.webcompat-reporter.enabled", true);
#else
  pref("extensions.webcompat-reporter.enabled", false);
#endif

pref("network.buffer.cache.count", 24);
pref("network.buffer.cache.size",  32768);

// Web Notification
pref("dom.webnotifications.requireinteraction.count", 3);

// Show favicons in web notifications.
pref("alerts.showFavicons", false);

// Whether to use platform-specific backends for showing desktop notifications.
// If no such backend is available, or if the pref is false, then XUL
// notifications are used.

// Linux and macOS turn on system level notification as default, but Windows is
// disabled due to instability (dependencies of bug 1497425).
#if defined(XP_WIN)
  pref("alerts.useSystemBackend", false);
#else
  pref("alerts.useSystemBackend", true);
#endif

// DOM full-screen API.
#ifdef XP_MACOSX
  // Whether to use macOS native full screen for Fullscreen API
  pref("full-screen-api.macos-native-full-screen", false);
#endif
// whether to prevent the top level widget from going fullscreen
pref("full-screen-api.ignore-widgets", false);
pref("full-screen-api.pointer-lock.enabled", true);
// transition duration of fade-to-black and fade-from-black, unit: ms
#ifndef MOZ_WIDGET_GTK
  pref("full-screen-api.transition-duration.enter", "200 200");
  pref("full-screen-api.transition-duration.leave", "200 200");
#else
  pref("full-screen-api.transition-duration.enter", "0 0");
  pref("full-screen-api.transition-duration.leave", "0 0");
#endif
// timeout for black screen in fullscreen transition, unit: ms
pref("full-screen-api.transition.timeout", 1000);
// time for the warning box stays on the screen before sliding out, unit: ms
pref("full-screen-api.warning.timeout", 3000);
// delay for the warning box to show when pointer stays on the top, unit: ms
pref("full-screen-api.warning.delay", 500);

// DOM pointerlock API
// time for the warning box stays on the screen before sliding out, unit: ms
pref("pointer-lock-api.warning.timeout", 3000);

pref("dom.vibrator.enabled", true);
pref("dom.vibrator.max_vibrate_ms", 10000);
pref("dom.vibrator.max_vibrate_list_len", 128);

// Push

pref("dom.push.loglevel", "Error");

pref("dom.push.serverURL", "wss://push.services.mozilla.com/");
pref("dom.push.userAgentID", "");

// The maximum number of push messages that a service worker can receive
// without user interaction.
pref("dom.push.maxQuotaPerSubscription", 16);

// The maximum number of recent message IDs to store for each push
// subscription, to avoid duplicates for unacknowledged messages.
pref("dom.push.maxRecentMessageIDsPerSubscription", 10);

// The delay between receiving a push message and updating the quota for a
// subscription.
pref("dom.push.quotaUpdateDelay", 3000); // 3 seconds

// Is the network connection allowed to be up?
// This preference should be used in UX to enable/disable push.
pref("dom.push.connection.enabled", true);

// Exponential back-off start is 5 seconds like in HTTP/1.1.
// Maximum back-off is pingInterval.
pref("dom.push.retryBaseInterval", 5000);

// Interval at which to ping PushServer to check connection status. In
// milliseconds. If no reply is received within requestTimeout, the connection
// is considered closed.
pref("dom.push.pingInterval", 1800000); // 30 minutes

// How long before we timeout
pref("dom.push.requestTimeout", 10000);

// WebPush prefs:
pref("dom.push.http2.reset_retry_count_after_ms", 60000);
pref("dom.push.http2.maxRetries", 2);
pref("dom.push.http2.retryInterval", 5000);

// W3C pointer events draft
pref("dom.w3c_pointer_events.implicit_capture", false);

// W3C MediaDevices devicechange fake event
pref("media.ondevicechange.fakeDeviceChangeEvent.enabled", false);

// How long must we wait before declaring that a window is a "ghost" (i.e., a
// likely leak)?  This should be longer than it usually takes for an eligible
// window to be collected via the GC/CC.
pref("memory.ghost_window_timeout_seconds", 60);

// Don't dump memory reports on OOM, by default.
pref("memory.dump_reports_on_oom", false);

// Number of stack frames to capture in createObjectURL for about:memory.
pref("memory.blob_report.stack_frames", 0);

// Activates the activity monitor
pref("io.activity.enabled", false);

// If true, reuse the same global for (almost) everything loaded by the component
// loader (JS components, JSMs, etc). This saves memory, but makes it possible
// for the scripts to interfere with each other.  A restart is required for this
// to take effect.
pref("jsloader.shareGlobal", true);

// path to OSVR DLLs
pref("gfx.vr.osvr.utilLibPath", "");
pref("gfx.vr.osvr.commonLibPath", "");
pref("gfx.vr.osvr.clientLibPath", "");
pref("gfx.vr.osvr.clientKitLibPath", "");

// nsMemoryInfoDumper can watch a fifo in the temp directory and take various
// actions when the fifo is written to.  Disable this in general.
pref("memory_info_dumper.watch_fifo.enabled", false);

// If minInterval is 0, the check will only happen
// when the service has a strong suspicion we are in a captive portal
pref("network.captive-portal-service.minInterval", 60000); // 60 seconds
pref("network.captive-portal-service.maxInterval", 1500000); // 25 minutes
// Every 10 checks, the delay is increased by a factor of 5
pref("network.captive-portal-service.backoffFactor", "5.0");
pref("network.captive-portal-service.enabled", false);

pref("network.connectivity-service.enabled", true);
pref("network.connectivity-service.DNSv4.domain", "mozilla.org");
pref("network.connectivity-service.DNSv6.domain", "mozilla.org");
pref("network.connectivity-service.IPv4.url", "http://detectportal.firefox.com/success.txt?ipv4");
pref("network.connectivity-service.IPv6.url", "http://detectportal.firefox.com/success.txt?ipv6");

// DNS Trusted Recursive Resolver
// 0 - default off, 1 - reserved/off, 2 - TRR first, 3 - TRR only, 4 - reserved/off, 5 off by choice
pref("network.trr.mode", 0);
// DNS-over-HTTP service to use, must be HTTPS://
pref("network.trr.uri", "https://mozilla.cloudflare-dns.com/dns-query");
// List of DNS-over-HTTP resolver service providers. This pref populates the
// drop-down list in the Network Settings dialog box in about:preferences.
pref("network.trr.resolvers", "[{ \"name\": \"Cloudflare\", \"url\": \"https://mozilla.cloudflare-dns.com/dns-query\" },{ \"name\": \"NextDNS\", \"url\": \"https://trr.dns.nextdns.io/\" }]");
// credentials to pass to DOH end-point
pref("network.trr.credentials", "");
pref("network.trr.custom_uri", "");
// Wait for captive portal confirmation before enabling TRR
#if defined(ANDROID)
  // On Android, the captive portal is handled by the OS itself
  pref("network.trr.wait-for-portal", false);
#else
  pref("network.trr.wait-for-portal", false);
#endif
// Allow RFC1918 address in responses?
pref("network.trr.allow-rfc1918", false);
// Use GET (rather than POST)
pref("network.trr.useGET", false);
// Before TRR is widely used the NS record for this host is fetched
// from the DOH end point to ensure proper configuration
pref("network.trr.confirmationNS", "example.com");
// hardcode the resolution of the hostname in network.trr.uri instead of
// relying on the system resolver to do it for you
pref("network.trr.bootstrapAddress", "");
// TRR blacklist entry expire time (in seconds). Default is one minute.
// Meant to survive basically a page load.
pref("network.trr.blacklist-duration", 60);
// Allow AAAA entries to be used "early", before the A results are in
pref("network.trr.early-AAAA", false);
// When true, it only sends AAAA when the system has IPv6 connectivity
pref("network.trr.skip-AAAA-when-not-supported", true);
// When true, the DNS request will wait for both A and AAAA responses
// (if both have been requested) before notifying the listeners.
// When true, it effectively cancels `network.trr.early-AAAA`
pref("network.trr.wait-for-A-and-AAAA", true);
// Explicitly disable ECS (EDNS Client Subnet, RFC 7871)
pref("network.trr.disable-ECS", true);
// After this many failed TRR requests in a row, consider TRR borked
pref("network.trr.max-fails", 5);
// Comma separated list of domains that we should not use TRR for
pref("network.trr.excluded-domains", "");
pref("network.trr.builtin-excluded-domains", "localhost,local");
// When true, the DNS+TRR cache will be cleared when a relevant TRR pref
// changes. (uri, bootstrapAddress, excluded-domains)
pref("network.trr.clear-cache-on-pref-change", true);

pref("captivedetect.canonicalURL", "http://detectportal.firefox.com/success.txt");
pref("captivedetect.canonicalContent", "success\n");
pref("captivedetect.maxWaitingTime", 5000);
pref("captivedetect.pollingTime", 3000);
pref("captivedetect.maxRetryCount", 5);

// The tables used for Safebrowsing phishing and malware checks
pref("urlclassifier.malwareTable", "goog-malware-proto,goog-unwanted-proto,moztest-harmful-simple,moztest-malware-simple,moztest-unwanted-simple");
#ifdef MOZILLA_OFFICIAL
  // In official builds, we are allowed to use Google's private phishing
  // list (see bug 1288840).
  pref("urlclassifier.phishTable", "goog-phish-proto,moztest-phish-simple");
#else
  pref("urlclassifier.phishTable", "googpub-phish-proto,moztest-phish-simple");
#endif

// Tables for application reputation
pref("urlclassifier.downloadAllowTable", "goog-downloadwhite-proto");
pref("urlclassifier.downloadBlockTable", "goog-badbinurl-proto");

// Tables for login reputation
pref("urlclassifier.passwordAllowTable", "goog-passwordwhite-proto");

// Tables for anti-tracking features
pref("urlclassifier.trackingAnnotationTable", "moztest-track-simple,ads-track-digest256,social-track-digest256,analytics-track-digest256,content-track-digest256");
pref("urlclassifier.trackingAnnotationWhitelistTable", "moztest-trackwhite-simple,mozstd-trackwhite-digest256,google-trackwhite-digest256");
pref("urlclassifier.trackingTable", "moztest-track-simple,ads-track-digest256,social-track-digest256,analytics-track-digest256");
pref("urlclassifier.trackingWhitelistTable", "moztest-trackwhite-simple,mozstd-trackwhite-digest256,google-trackwhite-digest256");

pref("urlclassifier.features.fingerprinting.blacklistTables", "base-fingerprinting-track-digest256");
pref("urlclassifier.features.fingerprinting.whitelistTables", "mozstd-trackwhite-digest256,google-trackwhite-digest256");
pref("urlclassifier.features.fingerprinting.annotate.blacklistTables", "base-fingerprinting-track-digest256");
pref("urlclassifier.features.fingerprinting.annotate.whitelistTables", "mozstd-trackwhite-digest256,google-trackwhite-digest256");
pref("urlclassifier.features.cryptomining.blacklistTables", "base-cryptomining-track-digest256");
pref("urlclassifier.features.cryptomining.whitelistTables", "mozstd-trackwhite-digest256");
pref("urlclassifier.features.cryptomining.annotate.blacklistTables", "base-cryptomining-track-digest256");
pref("urlclassifier.features.cryptomining.annotate.whitelistTables", "mozstd-trackwhite-digest256");
pref("urlclassifier.features.socialtracking.blacklistTables", "social-tracking-protection-facebook-digest256,social-tracking-protection-linkedin-digest256,social-tracking-protection-twitter-digest256");
pref("urlclassifier.features.socialtracking.whitelistTables", "mozstd-trackwhite-digest256,google-trackwhite-digest256");
pref("urlclassifier.features.socialtracking.annotate.blacklistTables", "social-tracking-protection-facebook-digest256,social-tracking-protection-linkedin-digest256,social-tracking-protection-twitter-digest256");
pref("urlclassifier.features.socialtracking.annotate.whitelistTables", "mozstd-trackwhite-digest256,google-trackwhite-digest256");

// These tables will never trigger a gethash call.
pref("urlclassifier.disallow_completions", "goog-downloadwhite-digest256,base-track-digest256,mozstd-trackwhite-digest256,content-track-digest256,mozplugin-block-digest256,mozplugin2-block-digest256,block-flash-digest256,except-flash-digest256,allow-flashallow-digest256,except-flashallow-digest256,block-flashsubdoc-digest256,except-flashsubdoc-digest256,goog-passwordwhite-proto,ads-track-digest256,social-track-digest256,analytics-track-digest256,base-fingerprinting-track-digest256,content-fingerprinting-track-digest256,base-cryptomining-track-digest256,content-cryptomining-track-digest256,fanboyannoyance-ads-digest256,fanboysocial-ads-digest256,easylist-ads-digest256,easyprivacy-ads-digest256,adguard-ads-digest256,social-tracking-protection-digest256,social-tracking-protection-facebook-digest256,social-tracking-protection-linkedin-digest256,social-tracking-protection-twitter-digest256");

// Workaround for Google Recaptcha
pref("urlclassifier.trackingAnnotationSkipURLs", "google.com/recaptcha/,*.google.com/recaptcha/");

// Number of random entries to send with a gethash request
pref("urlclassifier.gethashnoise", 4);

// Gethash timeout for Safe Browsing
pref("urlclassifier.gethash.timeout_ms", 5000);
// Update server response timeout for Safe Browsing
pref("urlclassifier.update.response_timeout_ms", 30000);
// Download update timeout for Safe Browsing
pref("urlclassifier.update.timeout_ms", 90000);

// Name of the about: page to display Safe Browsing warnings (bug 399233)
pref("urlclassifier.alternate_error_page", "blocked");

// Enable safe-browsing debugging
pref("browser.safebrowsing.debug", false);

// Allow users to ignore Safe Browsing warnings.
pref("browser.safebrowsing.allowOverride", true);

// These names are approved by the Google Safe Browsing team.
// Any changes must be coordinated with them.
#ifdef MOZILLA_OFFICIAL
  pref("browser.safebrowsing.id", "navclient-auto-ffox");
#else
  pref("browser.safebrowsing.id", "Firefox");
#endif

// Download protection
pref("browser.safebrowsing.downloads.enabled", true);
pref("browser.safebrowsing.downloads.remote.enabled", true);
pref("browser.safebrowsing.downloads.remote.timeout_ms", 15000);
pref("browser.safebrowsing.downloads.remote.url", "https://sb-ssl.google.com/safebrowsing/clientreport/download?key=%GOOGLE_SAFEBROWSING_API_KEY%");
pref("browser.safebrowsing.downloads.remote.block_dangerous",            true);
pref("browser.safebrowsing.downloads.remote.block_dangerous_host",       true);
pref("browser.safebrowsing.downloads.remote.block_potentially_unwanted", true);
pref("browser.safebrowsing.downloads.remote.block_uncommon",             true);

// Google Safe Browsing provider (legacy)
pref("browser.safebrowsing.provider.google.pver", "2.2");
pref("browser.safebrowsing.provider.google.lists", "goog-badbinurl-shavar,goog-downloadwhite-digest256,goog-phish-shavar,googpub-phish-shavar,goog-malware-shavar,goog-unwanted-shavar");
pref("browser.safebrowsing.provider.google.updateURL", "https://safebrowsing.google.com/safebrowsing/downloads?client=SAFEBROWSING_ID&appver=%MAJOR_VERSION%&pver=2.2&key=%GOOGLE_SAFEBROWSING_API_KEY%");
pref("browser.safebrowsing.provider.google.gethashURL", "https://safebrowsing.google.com/safebrowsing/gethash?client=SAFEBROWSING_ID&appver=%MAJOR_VERSION%&pver=2.2");
pref("browser.safebrowsing.provider.google.reportURL", "https://safebrowsing.google.com/safebrowsing/diagnostic?client=%NAME%&hl=%LOCALE%&site=");
pref("browser.safebrowsing.provider.google.reportPhishMistakeURL", "https://%LOCALE%.phish-error.mozilla.com/?hl=%LOCALE%&url=");
pref("browser.safebrowsing.provider.google.reportMalwareMistakeURL", "https://%LOCALE%.malware-error.mozilla.com/?hl=%LOCALE%&url=");
pref("browser.safebrowsing.provider.google.advisoryURL", "https://developers.google.com/safe-browsing/v4/advisory");
pref("browser.safebrowsing.provider.google.advisoryName", "Google Safe Browsing");

// Google Safe Browsing provider
pref("browser.safebrowsing.provider.google4.pver", "4");
pref("browser.safebrowsing.provider.google4.lists", "goog-badbinurl-proto,goog-downloadwhite-proto,goog-phish-proto,googpub-phish-proto,goog-malware-proto,goog-unwanted-proto,goog-harmful-proto,goog-passwordwhite-proto");
pref("browser.safebrowsing.provider.google4.updateURL", "https://safebrowsing.googleapis.com/v4/threatListUpdates:fetch?$ct=application/x-protobuf&key=%GOOGLE_SAFEBROWSING_API_KEY%&$httpMethod=POST");
pref("browser.safebrowsing.provider.google4.gethashURL", "https://safebrowsing.googleapis.com/v4/fullHashes:find?$ct=application/x-protobuf&key=%GOOGLE_SAFEBROWSING_API_KEY%&$httpMethod=POST");
pref("browser.safebrowsing.provider.google4.reportURL", "https://safebrowsing.google.com/safebrowsing/diagnostic?client=%NAME%&hl=%LOCALE%&site=");
pref("browser.safebrowsing.provider.google4.reportPhishMistakeURL", "https://%LOCALE%.phish-error.mozilla.com/?hl=%LOCALE%&url=");
pref("browser.safebrowsing.provider.google4.reportMalwareMistakeURL", "https://%LOCALE%.malware-error.mozilla.com/?hl=%LOCALE%&url=");
pref("browser.safebrowsing.provider.google4.advisoryURL", "https://developers.google.com/safe-browsing/v4/advisory");
pref("browser.safebrowsing.provider.google4.advisoryName", "Google Safe Browsing");
pref("browser.safebrowsing.provider.google4.dataSharingURL", "https://safebrowsing.googleapis.com/v4/threatHits?$ct=application/x-protobuf&key=%GOOGLE_SAFEBROWSING_API_KEY%&$httpMethod=POST");
pref("browser.safebrowsing.provider.google4.dataSharing.enabled", false);

pref("browser.safebrowsing.reportPhishURL", "https://%LOCALE%.phish-report.mozilla.com/?hl=%LOCALE%&url=");

// Mozilla Safe Browsing provider (for tracking protection and plugin blocking)
pref("browser.safebrowsing.provider.mozilla.pver", "2.2");
pref("browser.safebrowsing.provider.mozilla.lists", "base-track-digest256,mozstd-trackwhite-digest256,google-trackwhite-digest256,content-track-digest256,mozplugin-block-digest256,mozplugin2-block-digest256,block-flash-digest256,except-flash-digest256,allow-flashallow-digest256,except-flashallow-digest256,block-flashsubdoc-digest256,except-flashsubdoc-digest256,ads-track-digest256,social-track-digest256,analytics-track-digest256,base-fingerprinting-track-digest256,content-fingerprinting-track-digest256,base-cryptomining-track-digest256,content-cryptomining-track-digest256,fanboyannoyance-ads-digest256,fanboysocial-ads-digest256,easylist-ads-digest256,easyprivacy-ads-digest256,adguard-ads-digest256,social-tracking-protection-digest256,social-tracking-protection-facebook-digest256,social-tracking-protection-linkedin-digest256,social-tracking-protection-twitter-digest256");
pref("browser.safebrowsing.provider.mozilla.updateURL", "https://shavar.services.mozilla.com/downloads?client=SAFEBROWSING_ID&appver=%MAJOR_VERSION%&pver=2.2");
pref("browser.safebrowsing.provider.mozilla.gethashURL", "https://shavar.services.mozilla.com/gethash?client=SAFEBROWSING_ID&appver=%MAJOR_VERSION%&pver=2.2");
// Set to a date in the past to force immediate download in new profiles.
pref("browser.safebrowsing.provider.mozilla.nextupdatetime", "1");
// Block lists for tracking protection. The name values will be used as the keys
// to lookup the localized name in preferences.properties.
pref("browser.safebrowsing.provider.mozilla.lists.base", "moz-std");
pref("browser.safebrowsing.provider.mozilla.lists.content", "moz-full");

// The table and global pref for blocking plugin content
pref("urlclassifier.blockedTable", "moztest-block-simple,mozplugin-block-digest256");

// Flash blocking tables
pref("urlclassifier.flashAllowTable", "allow-flashallow-digest256");
pref("urlclassifier.flashAllowExceptTable", "except-flashallow-digest256");
pref("urlclassifier.flashTable", "block-flash-digest256");
pref("urlclassifier.flashExceptTable", "except-flash-digest256");
pref("urlclassifier.flashSubDocTable", "block-flashsubdoc-digest256");
pref("urlclassifier.flashSubDocExceptTable", "except-flashsubdoc-digest256");

// Turn off Spatial navigation by default.
pref("snav.enabled", false);

// Wakelock is disabled by default.
pref("dom.wakelock.enabled", false);

// The URL of the Firefox Accounts auth server backend
pref("identity.fxaccounts.auth.uri", "https://api.accounts.firefox.com/v1");

// Presentation Device
pref("dom.presentation.tcp_server.debug", false);
pref("dom.presentation.discovery.enabled", false);
pref("dom.presentation.discovery.timeout_ms", 10000);
pref("dom.presentation.discoverable", false);
pref("dom.presentation.discoverable.encrypted", true);
pref("dom.presentation.discoverable.retry_ms", 5000);
pref("dom.presentation.session_transport.data_channel.enable", false);

#ifdef XP_MACOSX
  #if !defined(RELEASE_OR_BETA) || defined(DEBUG)
    // In non-release builds we crash by default on insecure text input (when a
    // password editor has focus but secure event input isn't enabled).  The
    // following pref, when turned on, disables this behavior.  See bug 1188425.
    pref("intl.allow-insecure-text-input", false);
  #endif
#endif // XP_MACOSX

// Search service settings
pref("browser.search.log", false);
pref("browser.search.update", true);
pref("browser.search.update.log", false);
pref("browser.search.update.interval", 21600);
pref("browser.search.suggest.enabled", true);
pref("browser.search.suggest.enabled.private", false);
pref("browser.search.geoSpecificDefaults", false);
pref("browser.search.modernConfig", false);
pref("browser.search.separatePrivateDefault", false);
pref("browser.search.separatePrivateDefault.ui.enabled", false);

#ifdef MOZ_OFFICIAL_BRANDING
  // {moz:official} expands to "official"
  pref("browser.search.official", true);
#endif

// GMPInstallManager prefs

// User-settable override to media.gmp-manager.url for testing purposes.
//pref("media.gmp-manager.url.override", "");

// Update service URL for GMP install/updates:
pref("media.gmp-manager.url", "https://aus5.mozilla.org/update/3/GMP/%VERSION%/%BUILD_ID%/%BUILD_TARGET%/%LOCALE%/%CHANNEL%/%OS_VERSION%/%DISTRIBUTION%/%DISTRIBUTION_VERSION%/update.xml");

// When |media.gmp-manager.cert.requireBuiltIn| is true or not specified the
// final certificate and all certificates the connection is redirected to before
// the final certificate for the url specified in the |media.gmp-manager.url|
// preference must be built-in.
pref("media.gmp-manager.cert.requireBuiltIn", true);

// The |media.gmp-manager.certs.| preference branch contains branches that are
// sequentially numbered starting at 1 that contain attribute name / value
// pairs for the certificate used by the server that hosts the update xml file
// as specified in the |media.gmp-manager.url| preference. When these preferences are
// present the following conditions apply for a successful update check:
// 1. the uri scheme must be https
// 2. the preference name must exist as an attribute name on the certificate and
//    the value for the name must be the same as the value for the attribute name
//    on the certificate.
// If these conditions aren't met it will be treated the same as when there is
// no update available. This validation will not be performed when the
// |media.gmp-manager.url.override| user preference has been set for testing updates or
// when the |media.gmp-manager.cert.checkAttributes| preference is set to false. Also,
// the |media.gmp-manager.url.override| preference should ONLY be used for testing.
// IMPORTANT! app.update.certs.* prefs should also be updated if these
// are updated.
pref("media.gmp-manager.cert.checkAttributes", true);
pref("media.gmp-manager.certs.1.issuerName", "CN=DigiCert SHA2 Secure Server CA,O=DigiCert Inc,C=US");
pref("media.gmp-manager.certs.1.commonName", "aus5.mozilla.org");
pref("media.gmp-manager.certs.2.issuerName", "CN=thawte SSL CA - G2,O=\"thawte, Inc.\",C=US");
pref("media.gmp-manager.certs.2.commonName", "aus5.mozilla.org");

// Whether or not to perform reader mode article parsing on page load.
// If this pref is disabled, we will never show a reader mode icon in the toolbar.
pref("reader.parse-on-load.enabled", true);

// After what size document we don't bother running Readability on it
// because it'd slow things down too much
pref("reader.parse-node-limit", 3000);

// Force-enables reader mode parsing, even on low-memory platforms, where it
// is disabled by default.
pref("reader.parse-on-load.force-enabled", false);

// Whether we include full URLs in browser console errors. This is disabled
// by default because some platforms will persist these, leading to privacy issues.
pref("reader.errors.includeURLs", false);

// The default relative font size in reader mode (1-9)
pref("reader.font_size", 5);

// The default relative content width in reader mode (1-9)
pref("reader.content_width", 3);

// The default relative line height in reader mode (1-9)
pref("reader.line_height", 4);

// The default color scheme in reader mode (light, dark, sepia, auto)
// auto = color automatically adjusts according to ambient light level
// (auto only works on platforms where the 'devicelight' event is enabled)
pref("reader.color_scheme", "light");

// Color scheme values available in reader mode UI.
pref("reader.color_scheme.values", "[\"light\",\"dark\",\"sepia\"]");

// The font type in reader (sans-serif, serif)
pref("reader.font_type", "sans-serif");

// Whether or not the user has interacted with the reader mode toolbar.
// This is used to show a first-launch tip in reader mode.
pref("reader.has_used_toolbar", false);

// Whether to use a vertical or horizontal toolbar.
pref("reader.toolbar.vertical", true);

#if !defined(ANDROID)
  pref("narrate.enabled", true);
#else
  pref("narrate.enabled", false);
#endif

pref("narrate.test", false);
pref("narrate.rate", 0);
pref("narrate.voice", " { \"default\": \"automatic\" }");
// Only make voices that match content language available.
pref("narrate.filter-voices", true);

// Allow control characters appear in composition string.
// When this is false, control characters except
// CHARACTER TABULATION (horizontal tab) are removed from
// both composition string and data attribute of compositionupdate
// and compositionend events.
pref("dom.compositionevent.allow_control_characters", false);

pref("memory.report_concurrency", 10);

// Add Mozilla AudioChannel APIs.
pref("media.useAudioChannelAPI", false);

pref("toolkit.pageThumbs.screenSizeDivisor", 7);
pref("toolkit.pageThumbs.minWidth", 0);
pref("toolkit.pageThumbs.minHeight", 0);

pref("webextensions.tests", false);

// 16MB default non-parseable upload limit for requestBody.raw.bytes
pref("webextensions.webRequest.requestBodyMaxRawBytes", 16777216);

pref("webextensions.storage.sync.enabled", true);
pref("webextensions.storage.sync.serverURL", "https://webextensions.settings.services.mozilla.com/v1");

// Allow customization of the fallback directory for file uploads
pref("dom.input.fallbackUploadDir", "");

// Turn rewriting of youtube embeds on/off
pref("plugins.rewrite_youtube_embeds", true);

// Default media volume
pref("media.default_volume", "1.0");

// return the maximum number of cores that navigator.hardwareCurrency returns
pref("dom.maxHardwareConcurrency", 16);

// Shutdown the osfile worker if its no longer needed.
#if !defined(RELEASE_OR_BETA)
  pref("osfile.reset_worker_delay", 30000);
#endif

// TODO: Bug 1324406: Treat 'data:' documents as unique, opaque origins
// If true, data: URIs will be treated as unique opaque origins, hence will use
// a NullPrincipal as the security context.
// Otherwise it will inherit the origin from parent node, this is the legacy
// behavior of Firefox.
pref("security.data_uri.unique_opaque_origin", true);

// If true, all toplevel data: URI navigations will be blocked.
// Please note that manually entering a data: URI in the
// URL-Bar will not be blocked when flipping this pref.
pref("security.data_uri.block_toplevel_data_uri_navigations", true);

pref("dom.storageManager.prompt.testing", false);
pref("dom.storageManager.prompt.testing.allow", false);


pref("browser.storageManager.pressureNotification.minIntervalMS", 1200000);
pref("browser.storageManager.pressureNotification.usageThresholdGB", 5);

pref("browser.sanitizer.loglevel", "Warn");

// When a user cancels this number of authentication dialogs coming from
// a single web page in a row, all following authentication dialogs will
// be blocked (automatically canceled) for that page. The counter resets
// when the page is reloaded.
// To disable all auth prompting, set the limit to 0.
// To disable blocking of auth prompts, set the limit to -1.
pref("prompts.authentication_dialog_abuse_limit", 2);

// Payment Request API preferences
pref("dom.payments.loglevel", "Warn");
pref("dom.payments.defaults.saveCreditCard", false);
pref("dom.payments.defaults.saveAddress", true);
pref("dom.payments.request.supportedRegions", "US,CA");

#ifdef MOZ_ASAN_REPORTER
  pref("asanreporter.apiurl", "https://anf1.fuzzing.mozilla.org/crashproxy/submit/");
  pref("asanreporter.clientid", "unknown");
  pref("toolkit.telemetry.overrideUpdateChannel", "nightly-asan");
#endif

// Control whether clients.openWindow() opens windows in the same process
// that called the API vs following our normal multi-process selection
// algorithm.  Restricting openWindow to same process improves service worker
// web compat in the short term.  Once the SW multi-e10s refactor is complete
// this can be removed.
pref("dom.clients.openwindow_favors_same_process", true);

#ifdef RELEASE_OR_BETA
  pref("toolkit.aboutPerformance.showInternals", false);
#else
  pref("toolkit.aboutPerformance.showInternals", true);
#endif

// When a crash happens, whether to include heap regions of the crash context
// in the minidump. Enabled by default on nightly and aurora.
#ifdef RELEASE_OR_BETA
  pref("toolkit.crashreporter.include_context_heap", false);
#else
  pref("toolkit.crashreporter.include_context_heap", true);
#endif

// Open noopener links in a new process
pref("dom.noopener.newprocess.enabled", true);

#if defined(XP_WIN) || defined(XP_MACOSX) || defined(MOZ_WIDGET_GTK)
  pref("layers.omtp.enabled", true);
#else
  pref("layers.omtp.enabled", false);
#endif

// Limits the depth of recursive conversion of data when opening
// a content to view.  This is mostly intended to prevent infinite
// loops with faulty converters involved.
pref("general.document_open_conversion_depth_limit", 20);

// Should only be enabled in tests
pref("dom.events.testing.asyncClipboard", false);

// Disable moz* APIs in DataTransfer
pref("dom.datatransfer.mozAtAPIs", false);

pref("fission.rebuild_frameloaders_on_remoteness_change", true);

// Support for legacy customizations that rely on checking the
// user profile directory for these stylesheets:
//  * userContent.css
//  * userChrome.css
pref("toolkit.legacyUserProfileCustomizations.stylesheets", false);

#ifdef MOZ_DATA_REPORTING
  pref("datareporting.policy.dataSubmissionEnabled", false);
  pref("datareporting.policy.dataSubmissionPolicyNotifiedTime", "0");
  pref("datareporting.policy.dataSubmissionPolicyAcceptedVersion", 0);
  pref("datareporting.policy.dataSubmissionPolicyBypassNotification", false);
  pref("datareporting.policy.currentPolicyVersion", 2);
  pref("datareporting.policy.minimumPolicyVersion", 1);
  pref("datareporting.policy.minimumPolicyVersion.channel-beta", 2);
  pref("datareporting.policy.firstRunURL", "https://www.mozilla.org/privacy/firefox/");
#endif

#ifdef MOZ_SERVICES_HEALTHREPORT
  #if !defined(ANDROID)
    pref("datareporting.healthreport.infoURL", "https://www.mozilla.org/legal/privacy/firefox.html#health-report");

    // Health Report is enabled by default on all channels.
    pref("datareporting.healthreport.uploadEnabled", true);
  #endif
#endif

pref("services.common.log.logger.rest.request", "Debug");
pref("services.common.log.logger.rest.response", "Debug");
pref("services.common.log.logger.tokenserverclient", "Debug");

#ifdef MOZ_SERVICES_SYNC
  pref("services.sync.lastversion", "firstrun");
  pref("services.sync.sendVersionInfo", true);

  pref("services.sync.scheduler.idleInterval", 3600);  // 1 hour
  pref("services.sync.scheduler.activeInterval", 600);   // 10 minutes
  pref("services.sync.scheduler.immediateInterval", 90);    // 1.5 minutes
  pref("services.sync.scheduler.idleTime", 300);   // 5 minutes

  pref("services.sync.scheduler.fxa.singleDeviceInterval", 3600); // 1 hour

  // Note that new engines are typically added with a default of disabled, so
  // when an existing sync user gets the Firefox upgrade that supports the engine
  // it starts as disabled until the user has explicitly opted in.
  // The sync "create account" process typically *will* offer these engines, so
  // they may be flipped to enabled at that time.
  pref("services.sync.engine.addons", true);
  pref("services.sync.engine.addresses", false);
  pref("services.sync.engine.bookmarks", true);
  pref("services.sync.engine.bookmarks.buffer", true);
  pref("services.sync.engine.creditcards", false);
  pref("services.sync.engine.history", true);
  pref("services.sync.engine.passwords", true);
  pref("services.sync.engine.prefs", true);
  pref("services.sync.engine.tabs", true);
  pref("services.sync.engine.tabs.filteredUrls", "^(about:.*|resource:.*|chrome:.*|wyciwyg:.*|file:.*|blob:.*|moz-extension:.*)$");

  // The addresses and CC engines might not actually be available at all.
  pref("services.sync.engine.addresses.available", false);
  pref("services.sync.engine.creditcards.available", false);

  // If true, add-on sync ignores changes to the user-enabled flag. This
  // allows people to have the same set of add-ons installed across all
  // profiles while maintaining different enabled states.
  pref("services.sync.addons.ignoreUserEnabledChanges", false);

  // Comma-delimited list of hostnames to trust for add-on install.
  pref("services.sync.addons.trustedSourceHostnames", "addons.mozilla.org");

  pref("services.sync.log.appender.console", "Fatal");
  pref("services.sync.log.appender.dump", "Error");
  pref("services.sync.log.appender.file.level", "Trace");
  pref("services.sync.log.appender.file.logOnError", true);
  #if defined(NIGHTLY_BUILD)
    pref("services.sync.log.appender.file.logOnSuccess", true);
  #else
    pref("services.sync.log.appender.file.logOnSuccess", false);
  #endif
  pref("services.sync.log.appender.file.maxErrorAge", 864000); // 10 days

  // The default log level for all "Sync.*" logs. Adjusting this pref will
  // adjust the level for *all* Sync logs (except engines, and that's only
  // because we supply a default for the engines below.)
  pref("services.sync.log.logger", "Debug");

  // Prefs for Sync engines can be controlled globally or per-engine.
  // We only define the global level here, but manually creating prefs
  // like "services.sync.log.logger.engine.bookmarks" will control just
  // that engine.
  pref("services.sync.log.logger.engine", "Debug");
  pref("services.sync.log.cryptoDebug", false);

  pref("services.sync.telemetry.submissionInterval", 43200); // 12 hours in seconds
  pref("services.sync.telemetry.maxPayloadCount", 500);

  #ifdef EARLY_BETA_OR_EARLIER
    // Enable the (fairly costly) client/server validation through early Beta, but
    // not release candidates or Release.
    pref("services.sync.engine.bookmarks.validation.enabled", true);
    pref("services.sync.engine.passwords.validation.enabled", true);
  #endif

  #if defined(NIGHTLY_BUILD)
    // Enable repair of bookmarks on Nightly only - requires validation also be
    // enabled.
    pref("services.sync.engine.bookmarks.repair.enabled", true);
  #endif

  // We consider validation this frequently. After considering validation, even
  // if we don't end up validating, we won't try again unless this much time has passed.
  pref("services.sync.engine.bookmarks.validation.interval", 86400); // 24 hours in seconds
  pref("services.sync.engine.passwords.validation.interval", 86400); // 24 hours in seconds

  // We only run validation `services.sync.validation.percentageChance` percent of
  // the time, even if it's been the right amount of time since the last validation,
  // and you meet the maxRecord checks.
  pref("services.sync.engine.bookmarks.validation.percentageChance", 10);
  pref("services.sync.engine.passwords.validation.percentageChance", 10);

  // We won't validate an engine if it has more than this many records on the server.
  pref("services.sync.engine.bookmarks.validation.maxRecords", 1000);
  pref("services.sync.engine.passwords.validation.maxRecords", 1000);

  // The maximum number of immediate resyncs to trigger for changes made during
  // a sync.
  pref("services.sync.maxResyncs", 1);

  // The URL of the Firefox Accounts auth server backend
  pref("identity.fxaccounts.auth.uri", "https://api.accounts.firefox.com/v1");

  // Percentage chance we skip an extension storage sync (kinto life support).
  pref("services.sync.extension-storage.skipPercentageChance", 20);
#endif // MOZ_SERVICES_SYNC

// Marionette is the remote protocol that lets OOP programs communicate with,
// instrument, and control Gecko.

// Starts and stops the Marionette server.
pref("marionette.enabled", false);

// Delay server startup until a modal dialogue has been clicked to allow time
// for user to set breakpoints in the Browser Toolbox.
pref("marionette.debugging.clicktostart", false);

// Verbosity of Marionette logger repository.
//
// Available levels are, in descending order of severity, "trace", "debug",
// "config", "info", "warn", "error", and "fatal". The value is treated
// case-insensitively.
pref("marionette.log.level", "Info");

// Certain log messages that are known to be long are truncated. This
// preference causes them to not be truncated.
pref("marionette.log.truncate", true);

// Port to start Marionette server on.
pref("marionette.port", 2828);

// Sets recommended automation preferences when Marionette is started.
pref("marionette.prefs.recommended", true);

// Whether content scripts can be safely reused.
//
// Deprecated and scheduled for removal with
// https://bugzil.la/marionette-window-tracking
pref("marionette.contentListener", false);

#if defined(ENABLE_REMOTE_AGENT)
  // Indicates whether the remote agent is enabled.
  // If it is false, the remote agent will not be loaded.
  #if defined(NIGHTLY_BUILD)
    pref("remote.enabled", true);
  #else
    pref("remote.enabled", false);
  #endif

  // Limits remote agent to listen on loopback devices,
  // e.g. 127.0.0.1, localhost, and ::1.
  pref("remote.force-local", true);
#endif

// Defines the verbosity of the internal logger.
//
// Available levels are, in descending order of severity, "Trace", "Debug",
// "Config", "Info", "Warn", "Error", and "Fatal". The value is treated
// case-sensitively.
pref("remote.log.level", "Info");

// Certain log messages that are known to be long are truncated. This
// preference causes them to not be truncated.
pref("remote.log.truncate", true);

// Enable the JSON View tool (an inspector for application/json documents).
pref("devtools.jsonview.enabled", true);

// Default theme ("dark" or "light").
pref("devtools.theme", "light", sticky);

// Completely disable DevTools entry points, as well as all DevTools command
// line arguments This should be merged with devtools.enabled, see Bug 1440675.
pref("devtools.policy.disabled", false);

// Enable deprecation warnings.
pref("devtools.errorconsole.deprecation_warnings", true);

#ifdef NIGHTLY_BUILD
  // Don't show the Browser Toolbox prompt on local builds / nightly.
  pref("devtools.debugger.prompt-connection", false, sticky);
#else
  pref("devtools.debugger.prompt-connection", true, sticky);
#endif

#ifdef MOZILLA_OFFICIAL
  // Disable debugging chrome.
  pref("devtools.chrome.enabled", false, sticky);
  // Disable remote debugging connections.
  pref("devtools.debugger.remote-enabled", false, sticky);
#else
  // In local builds, enable the browser toolbox by default.
  pref("devtools.chrome.enabled", true, sticky);
  pref("devtools.debugger.remote-enabled", true, sticky);
#endif

pref("devtools.debugger.features.watchpoints", true);

// Disable remote debugging protocol logging.
pref("devtools.debugger.log", false);
pref("devtools.debugger.log.verbose", false);

pref("devtools.debugger.remote-port", 6000);
pref("devtools.debugger.remote-websocket", false);
// Force debugger server binding on the loopback interface.
pref("devtools.debugger.force-local", true);

// Limit for intercepted request and response bodies (1 MB).
// Possible values:
// 0 => the response body has no limit
// n => represents max number of bytes stored
pref("devtools.netmonitor.responseBodyLimit", 1048576);
pref("devtools.netmonitor.requestBodyLimit", 1048576);

// Limit for WebSocket frames (100 KB).
pref("devtools.netmonitor.ws.messageDataLimit", 100000);

// DevTools default color unit.
pref("devtools.defaultColorUnit", "authored");

// Used for devtools debugging.
pref("devtools.dump.emit", false);

// Disable device discovery logging.
pref("devtools.discovery.log", false);
// Whether to scan for DevTools devices via WiFi.
pref("devtools.remote.wifi.scan", true);
// Client must complete TLS handshake within this window (ms).
pref("devtools.remote.tls-handshake-timeout", 10000);

// The extension ID for devtools-adb-extension.
pref("devtools.remote.adb.extensionID", "adb@mozilla.org");
// The URL for for devtools-adb-extension (overridden in tests to a local
// path).
pref("devtools.remote.adb.extensionURL", "https://ftp.mozilla.org/pub/mozilla.org/labs/devtools/adb-extension/#OS#/adb-extension-latest-#OS#.xpi");

// URL of the remote JSON catalog used for device simulation.
pref("devtools.devices.url", "https://code.cdn.mozilla.net/devices/devices.json");

// Enable Inactive CSS detection; used both by the client and the server.
pref("devtools.inspector.inactive.css.enabled", true);

#if defined(NIGHTLY_BUILD) || defined(MOZ_DEV_EDITION)
// Define in StaticPrefList.yaml and override here since StaticPrefList.yaml
// doesn't provide a way to lock the pref
pref("dom.postMessage.sharedArrayBuffer.bypassCOOP_COEP.insecure.enabled", false);
#else
pref("dom.postMessage.sharedArrayBuffer.bypassCOOP_COEP.insecure.enabled", false, locked);
#endif

// Whether to start the private browsing mode at application startup
pref("browser.privatebrowsing.autostart", false);<|MERGE_RESOLUTION|>--- conflicted
+++ resolved
@@ -838,7 +838,6 @@
 // Controls whether EventEmitter module throws dump message on each emit
 pref("toolkit.dump.emit", false);
 
-<<<<<<< HEAD
 // Controls whether behavior when recording/replaying will be logged and
 // submitted to the cloud server. Logs are anonymized and do not contain
 // identifying information about the user or visited sites. They are used to
@@ -848,8 +847,6 @@
 // Address of the cloud server to connect to for record/replay sessions.
 pref("devtools.recordreplay.cloudServer", "wss://dispatch.webreplay.io:8000");
 
-=======
->>>>>>> b4ee1346
 // Preferences for the new performance panel.
 // This pref configures the base URL for the profiler.firefox.com instance to
 // use. This is useful so that a developer can change it while working on
