--- conflicted
+++ resolved
@@ -1653,19 +1653,16 @@
 ContainerState::FindFixedPosFrameForLayerData(const nsIFrame* aAnimatedGeometryRoot,
                                               bool aDisplayItemFixedToViewport)
 {
-<<<<<<< HEAD
   if (!mManager->IsWidgetLayerManager()) {
     // Never attach any fixed-pos metadata to inactive layers, it's pointless!
     return nullptr;
   }
-
-  nsIFrame *viewport = mContainerFrame->PresContext()->PresShell()->GetRootFrame();
-=======
+  
   nsPresContext* presContext = mContainerFrame->PresContext();
   nsIFrame* viewport = presContext->PresShell()->GetRootFrame();
   const nsIFrame* result = nullptr;
   nsRect displayPort;
->>>>>>> 01474dcb
+
 
   if (viewport == aAnimatedGeometryRoot && aDisplayItemFixedToViewport &&
       nsLayoutUtils::ViewportHasDisplayPort(presContext, &displayPort)) {
@@ -1715,15 +1712,12 @@
     if (aIsSolidColorInVisibleRegion) {
       *aIsSolidColorInVisibleRegion = false;
     }
-<<<<<<< HEAD
+    *aVisibleRegion = newVisibleRegion;
+  }
+    }
     if (f == mContainerReferenceFrame) {
       // The metadata will go on an ancestor layer if necessary.
       return nullptr;
-    }
-=======
-    *aVisibleRegion = newVisibleRegion;
->>>>>>> 01474dcb
-  }
 }
 
 void
