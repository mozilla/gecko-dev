--- conflicted
+++ resolved
@@ -123,11 +123,9 @@
 #  define REFRESH_WAIT_WARNING 1
 #endif
 
-<<<<<<< HEAD
 namespace mozilla::recordreplay { void OnPaint(); }
-=======
+
 MOZ_MAKE_ENUM_CLASS_BITWISE_OPERATORS(nsRefreshDriver::TickReasons);
->>>>>>> 0aa061dd
 
 namespace {
 // `true` if we are currently in jank-critical mode.
