/* -*- Mode: C++; tab-width: 8; indent-tabs-mode: nil; c-basic-offset: 2 -*- */
/* vim: set ts=8 sts=2 et sw=2 tw=80: */
/* This Source Code Form is subject to the terms of the Mozilla Public
 * License, v. 2.0. If a copy of the MPL was not distributed with this
 * file, You can obtain one at http://mozilla.org/MPL/2.0/. */

#include "nsLayoutUtils.h"

#include "mozilla/ArrayUtils.h"
#include "mozilla/BasicEvents.h"
#include "mozilla/dom/CanvasUtils.h"
#include "mozilla/ClearOnShutdown.h"
#include "mozilla/EffectCompositor.h"
#include "mozilla/EffectSet.h"
#include "mozilla/EventDispatcher.h"
#include "mozilla/EventStateManager.h"
#include "mozilla/FloatingPoint.h"
#include "mozilla/gfx/gfxVars.h"
#include "mozilla/gfx/PathHelpers.h"
#include "mozilla/layers/PAPZ.h"
#include "mozilla/Likely.h"
#include "mozilla/Maybe.h"
#include "mozilla/MemoryReporting.h"
#include "mozilla/PerfStats.h"
#include "mozilla/PresShell.h"
#include "mozilla/ServoStyleSetInlines.h"
#include "mozilla/StaticPrefs_apz.h"
#include "mozilla/StaticPrefs_dom.h"
#include "mozilla/StaticPrefs_font.h"
#include "mozilla/StaticPrefs_gfx.h"
#include "mozilla/StaticPrefs_layers.h"
#include "mozilla/StaticPrefs_layout.h"
#include "mozilla/Unused.h"
#include "nsCharTraits.h"
#include "mozilla/dom/BrowserChild.h"
#include "mozilla/dom/Document.h"
#include "mozilla/dom/DocumentInlines.h"
#include "nsFontMetrics.h"
#include "nsPresContext.h"
#include "nsPresContextInlines.h"
#include "nsIContent.h"
#include "nsFrameList.h"
#include "nsGenericHTMLElement.h"
#include "nsGkAtoms.h"
#include "nsAtom.h"
#include "nsCaret.h"
#include "nsCSSPseudoElements.h"
#include "nsCSSAnonBoxes.h"
#include "nsCSSColorUtils.h"
#include "nsView.h"
#include "nsViewManager.h"
#include "nsPlaceholderFrame.h"
#include "nsIScrollableFrame.h"
#include "nsSubDocumentFrame.h"
#include "nsDisplayList.h"
#include "nsRegion.h"
#include "nsCSSFrameConstructor.h"
#include "nsBlockFrame.h"
#include "nsBidiPresUtils.h"
#include "imgIContainer.h"
#include "ImageOps.h"
#include "ImageRegion.h"
#include "gfxRect.h"
#include "gfxContext.h"
#include "nsIInterfaceRequestorUtils.h"
#include "nsCSSRendering.h"
#include "nsTextFragment.h"
#include "nsStyleConsts.h"
#include "nsPIDOMWindow.h"
#include "nsIDocShell.h"
#include "nsIWidget.h"
#include "gfxMatrix.h"
#include "gfxTypes.h"
#include "nsTArray.h"
#include "mozilla/dom/HTMLCanvasElement.h"
#include "nsICanvasRenderingContextInternal.h"
#include "gfxPlatform.h"
#include <algorithm>
#include <limits>
#include "mozilla/dom/AnonymousContent.h"
#include "mozilla/dom/HTMLBodyElement.h"
#include "mozilla/dom/HTMLMediaElementBinding.h"
#include "mozilla/dom/HTMLVideoElement.h"
#include "mozilla/dom/HTMLImageElement.h"
#include "mozilla/dom/DOMRect.h"
#include "mozilla/dom/DOMStringList.h"
#include "mozilla/dom/KeyframeEffect.h"
#include "mozilla/dom/SVGPathData.h"
#include "mozilla/layers/APZCCallbackHelper.h"
#include "imgIRequest.h"
#include "nsIImageLoadingContent.h"
#include "nsCOMPtr.h"
#include "nsCSSProps.h"
#include "nsListControlFrame.h"
#include "mozilla/dom/Element.h"
#include "nsCanvasFrame.h"
#include "gfxDrawable.h"
#include "gfxEnv.h"
#include "gfxUtils.h"
#include "nsDataHashtable.h"
#include "nsTableWrapperFrame.h"
#include "nsTextFrame.h"
#include "nsFontInflationData.h"
#include "nsSVGIntegrationUtils.h"
#include "nsSVGUtils.h"
#include "SVGImageContext.h"
#include "SVGTextFrame.h"
#include "nsStyleStructInlines.h"
#include "nsStyleTransformMatrix.h"
#include "nsIFrameInlines.h"
#include "ImageContainer.h"
#include "nsComputedDOMStyle.h"
#include "ActiveLayerTracker.h"
#include "mozilla/gfx/2D.h"
#include "gfx2DGlue.h"
#include "mozilla/LookAndFeel.h"
#include "UnitTransforms.h"
#include "TiledLayerBuffer.h"  // For TILEDLAYERBUFFER_TILE_SIZE
#include "ClientLayerManager.h"
#include "nsRefreshDriver.h"
#include "nsIContentViewer.h"
#include "LayersLogging.h"
#include "mozilla/Preferences.h"
#include "nsFrameSelection.h"
#include "FrameLayerBuilder.h"
#include "mozilla/layers/APZUtils.h"  // for apz::CalculatePendingDisplayPort
#include "mozilla/layers/CompositorBridgeChild.h"
#include "mozilla/Telemetry.h"
#include "mozilla/StyleAnimationValue.h"
#include "mozilla/ServoStyleSet.h"
#include "mozilla/WheelHandlingHelper.h"  // for WheelHandlingUtils
#include "RegionBuilder.h"
#include "SVGViewportElement.h"
#include "DisplayItemClip.h"
#include "mozilla/layers/StackingContextHelper.h"
#include "mozilla/layers/WebRenderLayerManager.h"
#include "prenv.h"
#include "RetainedDisplayListBuilder.h"
#include "DisplayListChecker.h"
#include "TextDrawTarget.h"
#include "nsDeckFrame.h"
#include "mozilla/dom/InspectorFontFace.h"

#ifdef MOZ_XUL
#  include "nsXULPopupManager.h"
#endif

#include "GeckoProfiler.h"
#include "nsAnimationManager.h"
#include "nsTransitionManager.h"
#include "mozilla/RestyleManager.h"
#include "LayoutLogging.h"

// Make sure getpid() works.
#ifdef XP_WIN
#  include <process.h>
#  define getpid _getpid
#else
#  include <unistd.h>
#endif

using namespace mozilla;
using namespace mozilla::dom;
using namespace mozilla::image;
using namespace mozilla::layers;
using namespace mozilla::layout;
using namespace mozilla::gfx;
using mozilla::dom::HTMLMediaElement_Binding::HAVE_METADATA;
using mozilla::dom::HTMLMediaElement_Binding::HAVE_NOTHING;

#ifdef DEBUG
// TODO: remove, see bug 598468.
bool nsLayoutUtils::gPreventAssertInCompareTreePosition = false;
#endif  // DEBUG

typedef ScrollableLayerGuid::ViewID ViewID;
typedef nsStyleTransformMatrix::TransformReferenceBox TransformReferenceBox;

static ViewID sScrollIdCounter = ScrollableLayerGuid::START_SCROLL_ID;

typedef nsDataHashtable<nsUint64HashKey, nsIContent*> ContentMap;
static ContentMap* sContentMap = nullptr;
static ContentMap& GetContentMap() {
  if (!sContentMap) {
    sContentMap = new ContentMap();
  }
  return *sContentMap;
}

template <typename TestType>
static bool HasMatchingAnimations(EffectSet& aEffects, TestType&& aTest) {
  for (KeyframeEffect* effect : aEffects) {
    if (!effect->GetAnimation() || !effect->GetAnimation()->IsRelevant()) {
      continue;
    }

    if (aTest(*effect, aEffects)) {
      return true;
    }
  }

  return false;
}

template <typename TestType>
static bool HasMatchingAnimations(const nsIFrame* aFrame,
                                  const nsCSSPropertyIDSet& aPropertySet,
                                  TestType&& aTest) {
  MOZ_ASSERT(aFrame);

  if (aPropertySet.IsSubsetOf(nsCSSPropertyIDSet::OpacityProperties()) &&
      !aFrame->MayHaveOpacityAnimation()) {
    return false;
  }

  if (aPropertySet.IsSubsetOf(nsCSSPropertyIDSet::TransformLikeProperties()) &&
      !aFrame->MayHaveTransformAnimation()) {
    return false;
  }

  EffectSet* effectSet = EffectSet::GetEffectSetForFrame(aFrame, aPropertySet);
  if (!effectSet) {
    return false;
  }

  return HasMatchingAnimations(*effectSet, aTest);
}

/* static */
bool nsLayoutUtils::HasAnimationOfPropertySet(
    const nsIFrame* aFrame, const nsCSSPropertyIDSet& aPropertySet) {
  return HasMatchingAnimations(
      aFrame, aPropertySet,
      [&aPropertySet](KeyframeEffect& aEffect, const EffectSet&) {
        return aEffect.HasAnimationOfPropertySet(aPropertySet);
      });
}

/* static */
bool nsLayoutUtils::HasAnimationOfPropertySet(
    const nsIFrame* aFrame, const nsCSSPropertyIDSet& aPropertySet,
    EffectSet* aEffectSet) {
  MOZ_ASSERT(
      !aEffectSet ||
          EffectSet::GetEffectSetForFrame(aFrame, aPropertySet) == aEffectSet,
      "The EffectSet, if supplied, should match what we would otherwise fetch");

  if (!aEffectSet) {
    return nsLayoutUtils::HasAnimationOfPropertySet(aFrame, aPropertySet);
  }

  if (aPropertySet.IsSubsetOf(nsCSSPropertyIDSet::TransformLikeProperties()) &&
      !aEffectSet->MayHaveTransformAnimation()) {
    return false;
  }

  if (aPropertySet.IsSubsetOf(nsCSSPropertyIDSet::OpacityProperties()) &&
      !aEffectSet->MayHaveOpacityAnimation()) {
    return false;
  }

  return HasMatchingAnimations(
      *aEffectSet,
      [&aPropertySet](KeyframeEffect& aEffect, const EffectSet& aEffectSet) {
        return aEffect.HasAnimationOfPropertySet(aPropertySet);
      });
}

/* static */
bool nsLayoutUtils::HasEffectiveAnimation(
    const nsIFrame* aFrame, const nsCSSPropertyIDSet& aPropertySet) {
  return HasMatchingAnimations(
      aFrame, aPropertySet,
      [&aPropertySet](KeyframeEffect& aEffect, const EffectSet& aEffectSet) {
        return aEffect.HasEffectiveAnimationOfPropertySet(aPropertySet,
                                                          aEffectSet);
      });
}

/* static */
nsCSSPropertyIDSet nsLayoutUtils::GetAnimationPropertiesForCompositor(
    const nsIFrame* aStyleFrame) {
  nsCSSPropertyIDSet properties;

  // We fetch the effects for the style frame here since this method is called
  // by RestyleManager::AddLayerChangesForAnimation which takes care to apply
  // the relevant hints to the primary frame as needed.
  EffectSet* effects = EffectSet::GetEffectSetForStyleFrame(aStyleFrame);
  if (!effects) {
    return properties;
  }

  AnimationPerformanceWarning::Type warning;
  if (!EffectCompositor::AllowCompositorAnimationsOnFrame(aStyleFrame,
                                                          warning)) {
    return properties;
  }

  for (const KeyframeEffect* effect : *effects) {
    properties |= effect->GetPropertiesForCompositor(*effects, aStyleFrame);
  }

  return properties;
}

static float GetSuitableScale(float aMaxScale, float aMinScale,
                              nscoord aVisibleDimension,
                              nscoord aDisplayDimension) {
  float displayVisibleRatio =
      float(aDisplayDimension) / float(aVisibleDimension);
  // We want to rasterize based on the largest scale used during the
  // transform animation, unless that would make us rasterize something
  // larger than the screen.  But we never want to go smaller than the
  // minimum scale over the animation.
  if (FuzzyEqualsMultiplicative(displayVisibleRatio, aMaxScale, .01f)) {
    // Using aMaxScale may make us rasterize something a fraction larger than
    // the screen. However, if aMaxScale happens to be the final scale of a
    // transform animation it is better to use aMaxScale so that for the
    // fraction of a second before we delayerize the composited texture it has
    // a better chance of being pixel aligned and composited without resampling
    // (avoiding visually clunky delayerization).
    return aMaxScale;
  }
  return std::max(std::min(aMaxScale, displayVisibleRatio), aMinScale);
}

// The first value in this pair is the min scale, and the second one is the max
// scale.
using MinAndMaxScale = Pair<Size, Size>;

static inline void UpdateMinMaxScale(const nsIFrame* aFrame,
                                     const AnimationValue& aValue,
                                     MinAndMaxScale& aMinAndMaxScale) {
  Size size = aValue.GetScaleValue(aFrame);
  Size& minScale = aMinAndMaxScale.first();
  Size& maxScale = aMinAndMaxScale.second();

  minScale = Min(minScale, size);
  maxScale = Max(maxScale, size);
}

// The final transform matrix is calculated by merging the final results of each
// transform-like properties, so do the scale factors. In other words, the
// potential min/max scales could be gotten by multiplying the max/min scales of
// each properties.
//
// For example, there is an animation:
//   from { "transform: scale(1, 1)", "scale: 3, 3" };
//   to   { "transform: scale(2, 2)", "scale: 1, 1" };
//
// the min scale is (1, 1) * (1, 1) = (1, 1), and
// The max scale is (2, 2) * (3, 3) = (6, 6).
// This means we multiply the min/max scale factor of transform property and the
// min/max scale factor of scale property to get the final max/min scale factor.
static Array<MinAndMaxScale, 2> GetMinAndMaxScaleForAnimationProperty(
    const nsIFrame* aFrame,
    const nsTArray<RefPtr<dom::Animation>>& aAnimations) {
  // We use a fixed array to store the min/max scales for each property.
  // The first element in the array is for eCSSProperty_transform, and the
  // second one is for eCSSProperty_scale.
  const MinAndMaxScale defaultValue =
      MakePair(Size(std::numeric_limits<float>::max(),
                    std::numeric_limits<float>::max()),
               Size(std::numeric_limits<float>::min(),
                    std::numeric_limits<float>::min()));
  Array<MinAndMaxScale, 2> minAndMaxScales(defaultValue, defaultValue);

  for (dom::Animation* anim : aAnimations) {
    // This method is only expected to be passed animations that are running on
    // the compositor and we only pass playing animations to the compositor,
    // which are, by definition, "relevant" animations (animations that are
    // not yet finished or which are filling forwards).
    MOZ_ASSERT(anim->IsRelevant());

    const dom::KeyframeEffect* effect =
        anim->GetEffect() ? anim->GetEffect()->AsKeyframeEffect() : nullptr;
    MOZ_ASSERT(effect, "A playing animation should have a keyframe effect");
    for (const AnimationProperty& prop : effect->Properties()) {
      if (prop.mProperty != eCSSProperty_transform &&
          prop.mProperty != eCSSProperty_scale) {
        continue;
      }

      // 0: eCSSProperty_transform.
      // 1: eCSSProperty_scale.
      MinAndMaxScale& scales =
          minAndMaxScales[prop.mProperty == eCSSProperty_transform ? 0 : 1];

      // We need to factor in the scale of the base style if the base style
      // will be used on the compositor.
      const AnimationValue& baseStyle = effect->BaseStyle(prop.mProperty);
      if (!baseStyle.IsNull()) {
        UpdateMinMaxScale(aFrame, baseStyle, scales);
      }

      for (const AnimationPropertySegment& segment : prop.mSegments) {
        // In case of add or accumulate composite, StyleAnimationValue does
        // not have a valid value.
        if (segment.HasReplaceableFromValue()) {
          UpdateMinMaxScale(aFrame, segment.mFromValue, scales);
        }

        if (segment.HasReplaceableToValue()) {
          UpdateMinMaxScale(aFrame, segment.mToValue, scales);
        }
      }
    }
  }

  return minAndMaxScales;
}

Size nsLayoutUtils::ComputeSuitableScaleForAnimation(
    const nsIFrame* aFrame, const nsSize& aVisibleSize,
    const nsSize& aDisplaySize) {
  const nsTArray<RefPtr<dom::Animation>> compositorAnimations =
      EffectCompositor::GetAnimationsForCompositor(
          aFrame,
          nsCSSPropertyIDSet{eCSSProperty_transform, eCSSProperty_scale});

  if (compositorAnimations.IsEmpty()) {
    return Size(1.0, 1.0);
  }

  const Array<MinAndMaxScale, 2> minAndMaxScales =
      GetMinAndMaxScaleForAnimationProperty(aFrame, compositorAnimations);

  // This might cause an issue if users use std::numeric_limits<float>::min()
  // (or max()) as the scale value. However, in this case, we may render an
  // extreme small (or large) element, so this may not be a problem. If so,
  // please fix this.
  Size maxScale(std::numeric_limits<float>::min(),
                std::numeric_limits<float>::min());
  Size minScale(std::numeric_limits<float>::max(),
                std::numeric_limits<float>::max());

  auto isUnset = [](const Size& aMax, const Size& aMin) {
    return aMax.width == std::numeric_limits<float>::min() &&
           aMax.height == std::numeric_limits<float>::min() &&
           aMin.width == std::numeric_limits<float>::max() &&
           aMin.height == std::numeric_limits<float>::max();
  };

  // Iterate the slots to get the final scale value.
  for (const auto& pair : minAndMaxScales) {
    const Size& currMinScale = pair.first();
    const Size& currMaxScale = pair.second();

    if (isUnset(currMaxScale, currMinScale)) {
      // We don't have this animation property, so skip.
      continue;
    }

    if (isUnset(maxScale, minScale)) {
      // Initialize maxScale and minScale.
      maxScale = currMaxScale;
      minScale = currMinScale;
    } else {
      // The scale factors of each transform-like property should be multiplied
      // by others because we merge their sampled values as a final matrix by
      // matrix multiplication, so here we multiply the scale factors by the
      // previous one to get the possible max and min scale factors.
      maxScale = maxScale * currMaxScale;
      minScale = minScale * currMinScale;
    }
  }

  if (isUnset(maxScale, minScale)) {
    // We didn't encounter any transform-like property.
    return Size(1.0, 1.0);
  }

  return Size(GetSuitableScale(maxScale.width, minScale.width,
                               aVisibleSize.width, aDisplaySize.width),
              GetSuitableScale(maxScale.height, minScale.height,
                               aVisibleSize.height, aDisplaySize.height));
}

bool nsLayoutUtils::AreAsyncAnimationsEnabled() {
  return StaticPrefs::layers_offmainthreadcomposition_async_animations() &&
         gfxPlatform::OffMainThreadCompositingEnabled();
}

bool nsLayoutUtils::AreRetainedDisplayListsEnabled() {
#ifdef MOZ_WIDGET_ANDROID
  return StaticPrefs::layout_display_list_retain();
#else
  if (XRE_IsContentProcess()) {
    return StaticPrefs::layout_display_list_retain();
  }

  if (XRE_IsE10sParentProcess()) {
    return StaticPrefs::layout_display_list_retain_chrome();
  }

  // Retained display lists require e10s.
  return false;
#endif
}

bool nsLayoutUtils::DisplayRootHasRetainedDisplayListBuilder(nsIFrame* aFrame) {
  const nsIFrame* displayRoot = nsLayoutUtils::GetDisplayRootFrame(aFrame);
  MOZ_ASSERT(displayRoot);
  return displayRoot->HasProperty(RetainedDisplayListBuilder::Cached());
}

bool nsLayoutUtils::GPUImageScalingEnabled() {
  static bool sGPUImageScalingEnabled;
  static bool sGPUImageScalingPrefInitialised = false;

  if (!sGPUImageScalingPrefInitialised) {
    sGPUImageScalingPrefInitialised = true;
    sGPUImageScalingEnabled =
        Preferences::GetBool("layout.gpu-image-scaling.enabled", false);
  }

  return sGPUImageScalingEnabled;
}

void nsLayoutUtils::UnionChildOverflow(nsIFrame* aFrame,
                                       nsOverflowAreas& aOverflowAreas,
                                       FrameChildListIDs aSkipChildLists) {
  // Iterate over all children except pop-ups.
  FrameChildListIDs skip(aSkipChildLists);
  skip += {nsIFrame::kSelectPopupList, nsIFrame::kPopupList};

  for (nsIFrame::ChildListIterator childLists(aFrame); !childLists.IsDone();
       childLists.Next()) {
    if (skip.contains(childLists.CurrentID())) {
      continue;
    }

    nsFrameList children = childLists.CurrentList();
    for (nsFrameList::Enumerator e(children); !e.AtEnd(); e.Next()) {
      nsIFrame* child = e.get();
      nsOverflowAreas childOverflow =
          child->GetOverflowAreas() + child->GetPosition();
      aOverflowAreas.UnionWith(childOverflow);
    }
  }
}

static void DestroyViewID(void* aObject, nsAtom* aPropertyName,
                          void* aPropertyValue, void* aData) {
  ViewID* id = static_cast<ViewID*>(aPropertyValue);
  GetContentMap().Remove(*id);
  delete id;
}

/**
 * A namespace class for static layout utilities.
 */

bool nsLayoutUtils::FindIDFor(const nsIContent* aContent, ViewID* aOutViewId) {
  void* scrollIdProperty = aContent->GetProperty(nsGkAtoms::RemoteId);
  if (scrollIdProperty) {
    *aOutViewId = *static_cast<ViewID*>(scrollIdProperty);
    return true;
  }
  return false;
}

ViewID nsLayoutUtils::FindOrCreateIDFor(nsIContent* aContent) {
  ViewID scrollId;

  if (!FindIDFor(aContent, &scrollId)) {
    scrollId = sScrollIdCounter++;
    aContent->SetProperty(nsGkAtoms::RemoteId, new ViewID(scrollId),
                          DestroyViewID);
    GetContentMap().Put(scrollId, aContent);
  }

  return scrollId;
}

nsIContent* nsLayoutUtils::FindContentFor(ViewID aId) {
  MOZ_ASSERT(aId != ScrollableLayerGuid::NULL_SCROLL_ID,
             "Cannot find a content element in map for null IDs.");
  nsIContent* content;
  bool exists = GetContentMap().Get(aId, &content);

  if (exists) {
    return content;
  } else {
    return nullptr;
  }
}

static nsIFrame* GetScrollFrameFromContent(nsIContent* aContent) {
  nsIFrame* frame = aContent->GetPrimaryFrame();
  if (aContent->OwnerDoc()->GetRootElement() == aContent) {
    PresShell* presShell = frame ? frame->PresShell() : nullptr;
    if (!presShell) {
      presShell = aContent->OwnerDoc()->GetPresShell();
    }
    // We want the scroll frame, the root scroll frame differs from all
    // others in that the primary frame is not the scroll frame.
    nsIFrame* rootScrollFrame =
        presShell ? presShell->GetRootScrollFrame() : nullptr;
    if (rootScrollFrame) {
      frame = rootScrollFrame;
    }
  }
  return frame;
}

nsIScrollableFrame* nsLayoutUtils::FindScrollableFrameFor(
    nsIContent* aContent) {
  nsIFrame* scrollFrame = GetScrollFrameFromContent(aContent);
  return scrollFrame ? scrollFrame->GetScrollTargetFrame() : nullptr;
}

nsIScrollableFrame* nsLayoutUtils::FindScrollableFrameFor(ViewID aId) {
  nsIContent* content = FindContentFor(aId);
  if (!content) {
    return nullptr;
  }

  return FindScrollableFrameFor(content);
}

ViewID nsLayoutUtils::FindIDForScrollableFrame(
    nsIScrollableFrame* aScrollable) {
  if (!aScrollable) {
    return ScrollableLayerGuid::NULL_SCROLL_ID;
  }

  nsIFrame* scrollFrame = do_QueryFrame(aScrollable);
  nsIContent* scrollContent = scrollFrame->GetContent();

  ScrollableLayerGuid::ViewID scrollId;
  if (scrollContent && nsLayoutUtils::FindIDFor(scrollContent, &scrollId)) {
    return scrollId;
  }

  return ScrollableLayerGuid::NULL_SCROLL_ID;
}

static nsRect ApplyRectMultiplier(nsRect aRect, float aMultiplier) {
  if (aMultiplier == 1.0f) {
    return aRect;
  }
  float newWidth = aRect.width * aMultiplier;
  float newHeight = aRect.height * aMultiplier;
  float newX = aRect.x - ((newWidth - aRect.width) / 2.0f);
  float newY = aRect.y - ((newHeight - aRect.height) / 2.0f);
  // Rounding doesn't matter too much here, do a round-in
  return nsRect(ceil(newX), ceil(newY), floor(newWidth), floor(newHeight));
}

bool nsLayoutUtils::UsesAsyncScrolling(nsIFrame* aFrame) {
#ifdef MOZ_WIDGET_ANDROID
  // We always have async scrolling for android
  return true;
#endif

  return AsyncPanZoomEnabled(aFrame);
}

bool nsLayoutUtils::AsyncPanZoomEnabled(nsIFrame* aFrame) {
  // We use this as a shortcut, since if the compositor will never use APZ,
  // no widget will either.
  if (!gfxPlatform::AsyncPanZoomEnabled()) {
    return false;
  }

  nsIFrame* frame = nsLayoutUtils::GetDisplayRootFrame(aFrame);
  nsIWidget* widget = frame->GetNearestWidget();
  if (!widget) {
    return false;
  }
  return widget->AsyncPanZoomEnabled();
}

bool nsLayoutUtils::AllowZoomingForDocument(
    const mozilla::dom::Document* aDocument) {
  // True if we allow zooming for all documents on this platform, or if we are
  // in RDM and handling meta viewports, which force zoom under some
  // circumstances.
  return StaticPrefs::apz_allow_zooming() ||
         (aDocument && aDocument->InRDMPane() &&
          nsLayoutUtils::ShouldHandleMetaViewport(aDocument));
}

float nsLayoutUtils::GetCurrentAPZResolutionScale(PresShell* aPresShell) {
  return aPresShell ? aPresShell->GetCumulativeNonRootScaleResolution() : 1.0;
}

// Return the maximum displayport size, based on the LayerManager's maximum
// supported texture size. The result is in app units.
static nscoord GetMaxDisplayPortSize(nsIContent* aContent,
                                     nsPresContext* aFallbackPrescontext) {
  MOZ_ASSERT(!StaticPrefs::layers_enable_tiles_AtStartup(),
             "Do not clamp displayports if tiling is enabled");

  // Pick a safe maximum displayport size for sanity purposes. This is the
  // lowest maximum texture size on tileless-platforms (Windows, D3D10).
  // If the gfx.max-texture-size pref is set, further restrict the displayport
  // size to fit within that, because the compositor won't upload stuff larger
  // than this size.
  nscoord safeMaximum = aFallbackPrescontext
                            ? aFallbackPrescontext->DevPixelsToAppUnits(
                                  std::min(8192, gfxPlatform::MaxTextureSize()))
                            : nscoord_MAX;

  nsIFrame* frame = aContent->GetPrimaryFrame();
  if (!frame) {
    return safeMaximum;
  }
  frame = nsLayoutUtils::GetDisplayRootFrame(frame);

  nsIWidget* widget = frame->GetNearestWidget();
  if (!widget) {
    return safeMaximum;
  }
  LayerManager* lm = widget->GetLayerManager();
  if (!lm) {
    return safeMaximum;
  }
  nsPresContext* presContext = frame->PresContext();

  int32_t maxSizeInDevPixels = lm->GetMaxTextureSize();
  if (maxSizeInDevPixels < 0 || maxSizeInDevPixels == INT_MAX) {
    return safeMaximum;
  }
  maxSizeInDevPixels =
      std::min(maxSizeInDevPixels, gfxPlatform::MaxTextureSize());
  return presContext->DevPixelsToAppUnits(maxSizeInDevPixels);
}

static nsRect GetDisplayPortFromRectData(nsIContent* aContent,
                                         DisplayPortPropertyData* aRectData,
                                         float aMultiplier) {
  // In the case where the displayport is set as a rect, we assume it is
  // already aligned and clamped as necessary. The burden to do that is
  // on the setter of the displayport. In practice very few places set the
  // displayport directly as a rect (mostly tests). We still do need to
  // expand it by the multiplier though.
  return ApplyRectMultiplier(aRectData->mRect, aMultiplier);
}

static nsRect GetDisplayPortFromMarginsData(
    nsIContent* aContent, DisplayPortMarginsPropertyData* aMarginsData,
    float aMultiplier) {
  // In the case where the displayport is set via margins, we apply the margins
  // to a base rect. Then we align the expanded rect based on the alignment
  // requested, further expand the rect by the multiplier, and finally, clamp it
  // to the size of the scrollable rect.

  nsRect base;
  if (nsRect* baseData = static_cast<nsRect*>(
          aContent->GetProperty(nsGkAtoms::DisplayPortBase))) {
    base = *baseData;
  } else {
    // In theory we shouldn't get here, but we do sometimes (see bug 1212136).
    // Fall through for graceful handling.
  }

  nsIFrame* frame = GetScrollFrameFromContent(aContent);
  if (!frame) {
    // Turns out we can't really compute it. Oops. We still should return
    // something sane. Note that since we can't clamp the rect without a
    // frame, we don't apply the multiplier either as it can cause the result
    // to leak outside the scrollable area.
    NS_WARNING(
        "Attempting to get a displayport from a content with no primary "
        "frame!");
    return base;
  }

  bool isRoot = false;
  if (aContent->OwnerDoc()->GetRootElement() == aContent) {
    isRoot = true;
  }

  nsPoint scrollPos;
  if (nsIScrollableFrame* scrollableFrame = frame->GetScrollTargetFrame()) {
    scrollPos = scrollableFrame->GetScrollPosition();
  }

  nsPresContext* presContext = frame->PresContext();
  int32_t auPerDevPixel = presContext->AppUnitsPerDevPixel();

  LayoutDeviceToScreenScale2D res(
      presContext->PresShell()->GetCumulativeResolution() *
      nsLayoutUtils::GetTransformToAncestorScale(frame));

  // Calculate the expanded scrollable rect, which we'll be clamping the
  // displayport to.
  nsRect expandedScrollableRect =
      nsLayoutUtils::CalculateExpandedScrollableRect(frame);

  // GetTransformToAncestorScale() can return 0. In this case, just return the
  // base rect (clamped to the expanded scrollable rect), as other calculations
  // would run into divisions by zero.
  if (res == LayoutDeviceToScreenScale2D(0, 0)) {
    // Make sure the displayport remains within the scrollable rect.
    return base.MoveInsideAndClamp(expandedScrollableRect - scrollPos);
  }

  // First convert the base rect to screen pixels
  LayoutDeviceToScreenScale2D parentRes = res;
  if (isRoot) {
    // the base rect for root scroll frames is specified in the parent document
    // coordinate space, so it doesn't include the local resolution.
    float localRes = presContext->PresShell()->GetResolution();
    parentRes.xScale /= localRes;
    parentRes.yScale /= localRes;
  }
  ScreenRect screenRect =
      LayoutDeviceRect::FromAppUnits(base, auPerDevPixel) * parentRes;

  // Note on the correctness of applying the alignment in Screen space:
  //   The correct space to apply the alignment in would be Layer space, but
  //   we don't necessarily know the scale to convert to Layer space at this
  //   point because Layout may not yet have chosen the resolution at which to
  //   render (it chooses that in FrameLayerBuilder, but this can be called
  //   during display list building). Therefore, we perform the alignment in
  //   Screen space, which basically assumes that Layout chose to render at
  //   screen resolution; since this is what Layout does most of the time,
  //   this is a good approximation. A proper solution would involve moving
  //   the choosing of the resolution to display-list building time.
  ScreenSize alignment;

  PresShell* presShell = presContext->PresShell();
  MOZ_ASSERT(presShell);

  if (presShell->IsDisplayportSuppressed()) {
    alignment = ScreenSize(1, 1);
  } else if (StaticPrefs::layers_enable_tiles_AtStartup()) {
    // Don't align to tiles if they are too large, because we could expand
    // the displayport by a lot which can take more paint time. It's a tradeoff
    // though because if we don't align to tiles we have more waste on upload.
    IntSize tileSize = gfxVars::TileSize();
    alignment = ScreenSize(std::min(256, tileSize.width),
                           std::min(256, tileSize.height));
  } else {
    // If we're not drawing with tiles then we need to be careful about not
    // hitting the max texture size and we only need 1 draw call per layer
    // so we can align to a smaller multiple.
    alignment = ScreenSize(128, 128);
  }

  // Avoid division by zero.
  if (alignment.width == 0) {
    alignment.width = 128;
  }
  if (alignment.height == 0) {
    alignment.height = 128;
  }

  if (StaticPrefs::layers_enable_tiles_AtStartup()) {
    // Expand the rect by the margins
    screenRect.Inflate(aMarginsData->mMargins);
  } else {
    // Calculate the displayport to make sure we fit within the max texture size
    // when not tiling.
    nscoord maxSizeAppUnits = GetMaxDisplayPortSize(aContent, presContext);
    MOZ_ASSERT(maxSizeAppUnits < nscoord_MAX);

    // The alignment code can round up to 3 tiles, we want to make sure
    // that the displayport can grow by up to 3 tiles without going
    // over the max texture size.
    const int MAX_ALIGN_ROUNDING = 3;

    // Find the maximum size in screen pixels.
    int32_t maxSizeDevPx = presContext->AppUnitsToDevPixels(maxSizeAppUnits);
    int32_t maxWidthScreenPx = floor(double(maxSizeDevPx) * res.xScale) -
                               MAX_ALIGN_ROUNDING * alignment.width;
    int32_t maxHeightScreenPx = floor(double(maxSizeDevPx) * res.yScale) -
                                MAX_ALIGN_ROUNDING * alignment.height;

    // For each axis, inflate the margins up to the maximum size.
    const ScreenMargin& margins = aMarginsData->mMargins;
    if (screenRect.height < maxHeightScreenPx) {
      int32_t budget = maxHeightScreenPx - screenRect.height;
      // Scale the margins down to fit into the budget if necessary, maintaining
      // their relative ratio.
      float scale = 1.0f;
      if (float(budget) < margins.TopBottom()) {
        scale = float(budget) / margins.TopBottom();
      }
      float top = margins.top * scale;
      float bottom = margins.bottom * scale;
      screenRect.y -= top;
      screenRect.height += top + bottom;
    }
    if (screenRect.width < maxWidthScreenPx) {
      int32_t budget = maxWidthScreenPx - screenRect.width;
      float scale = 1.0f;
      if (float(budget) < margins.LeftRight()) {
        scale = float(budget) / margins.LeftRight();
      }
      float left = margins.left * scale;
      float right = margins.right * scale;
      screenRect.x -= left;
      screenRect.width += left + right;
    }
  }

  ScreenPoint scrollPosScreen =
      LayoutDevicePoint::FromAppUnits(scrollPos, auPerDevPixel) * res;

  // Round-out the display port to the nearest alignment (tiles)
  screenRect += scrollPosScreen;
  float x = alignment.width * floor(screenRect.x / alignment.width);
  float y = alignment.height * floor(screenRect.y / alignment.height);
  float w = alignment.width * ceil(screenRect.width / alignment.width + 1);
  float h = alignment.height * ceil(screenRect.height / alignment.height + 1);
  screenRect = ScreenRect(x, y, w, h);
  screenRect -= scrollPosScreen;

  // Convert the aligned rect back into app units.
  nsRect result = LayoutDeviceRect::ToAppUnits(screenRect / res, auPerDevPixel);

  // If we have non-zero margins, expand the displayport for the low-res buffer
  // if that's what we're drawing. If we have zero margins, we want the
  // displayport to reflect the scrollport.
  if (aMarginsData->mMargins != ScreenMargin()) {
    result = ApplyRectMultiplier(result, aMultiplier);
  }

  // Make sure the displayport remains within the scrollable rect.
  result = result.MoveInsideAndClamp(expandedScrollableRect - scrollPos);

  return result;
}

static bool HasVisibleAnonymousContents(Document* aDoc) {
  for (RefPtr<AnonymousContent>& ac : aDoc->GetAnonymousContents()) {
    // We check to see if the anonymous content node has a frame. If it doesn't,
    // that means that's not visible to the user because e.g. it's display:none.
    // For now we assume that if it has a frame, it is visible. We might be able
    // to refine this further by adding complexity if it turns out this
    // condition results in a lot of false positives.
    if (ac->ContentNode().GetPrimaryFrame()) {
      return true;
    }
  }
  return false;
}

bool nsLayoutUtils::ShouldDisableApzForElement(nsIContent* aContent) {
  if (!aContent) {
    return false;
  }

  Document* doc = aContent->GetComposedDoc();
  if (PresShell* rootPresShell =
          APZCCallbackHelper::GetRootContentDocumentPresShellForContent(
              aContent)) {
    if (Document* rootDoc = rootPresShell->GetDocument()) {
      nsIContent* rootContent =
          rootPresShell->GetRootScrollFrame()
              ? rootPresShell->GetRootScrollFrame()->GetContent()
              : rootDoc->GetDocumentElement();
      // For the AccessibleCaret: disable APZ on any scrollable subframes that
      // are not the root scrollframe of a document, if the document has any
      // visible anonymous contents.
      // If we find this is triggering in too many scenarios then we might
      // want to tighten this check further. The main use cases for which we
      // want to disable APZ as of this writing are listed in bug 1316318.
      if (aContent != rootContent && HasVisibleAnonymousContents(rootDoc)) {
        return true;
      }
    }
  }

  if (!doc) {
    return false;
  }
  return StaticPrefs::apz_disable_for_scroll_linked_effects() &&
         doc->HasScrollLinkedEffect();
}

static bool GetDisplayPortData(
    nsIContent* aContent, DisplayPortPropertyData** aOutRectData,
    DisplayPortMarginsPropertyData** aOutMarginsData) {
  MOZ_ASSERT(aOutRectData && aOutMarginsData);

  *aOutRectData = static_cast<DisplayPortPropertyData*>(
      aContent->GetProperty(nsGkAtoms::DisplayPort));
  *aOutMarginsData = static_cast<DisplayPortMarginsPropertyData*>(
      aContent->GetProperty(nsGkAtoms::DisplayPortMargins));

  if (!*aOutRectData && !*aOutMarginsData) {
    // This content element has no displayport data at all
    return false;
  }

  if (*aOutRectData && *aOutMarginsData) {
    // choose margins if equal priority
    if ((*aOutRectData)->mPriority > (*aOutMarginsData)->mPriority) {
      *aOutMarginsData = nullptr;
    } else {
      *aOutRectData = nullptr;
    }
  }

  NS_ASSERTION((*aOutRectData == nullptr) != (*aOutMarginsData == nullptr),
               "Only one of aOutRectData or aOutMarginsData should be set!");

  return true;
}

bool nsLayoutUtils::IsMissingDisplayPortBaseRect(nsIContent* aContent) {
  DisplayPortPropertyData* rectData = nullptr;
  DisplayPortMarginsPropertyData* marginsData = nullptr;

  if (GetDisplayPortData(aContent, &rectData, &marginsData) && marginsData) {
    return !aContent->GetProperty(nsGkAtoms::DisplayPortBase);
  }

  return false;
}

enum class MaxSizeExceededBehaviour {
  // Ask GetDisplayPortImpl to assert if the calculated displayport exceeds
  // the maximum allowed size.
  Assert,
  // Ask GetDisplayPortImpl to pretend like there's no displayport at all, if
  // the calculated displayport exceeds the maximum allowed size.
  Drop,
};

static bool GetDisplayPortImpl(
    nsIContent* aContent, nsRect* aResult, float aMultiplier,
    MaxSizeExceededBehaviour aBehaviour = MaxSizeExceededBehaviour::Assert) {
  DisplayPortPropertyData* rectData = nullptr;
  DisplayPortMarginsPropertyData* marginsData = nullptr;

  if (!GetDisplayPortData(aContent, &rectData, &marginsData)) {
    return false;
  }

  if (!aResult) {
    // We have displayport data, but the caller doesn't want the actual
    // rect, so we don't need to actually compute it.
    return true;
  }

  bool isDisplayportSuppressed = false;

  nsIFrame* frame = aContent->GetPrimaryFrame();
  if (frame) {
    nsPresContext* presContext = frame->PresContext();
    MOZ_ASSERT(presContext);
    PresShell* presShell = presContext->PresShell();
    MOZ_ASSERT(presShell);
    isDisplayportSuppressed = presShell->IsDisplayportSuppressed();
  }

  nsRect result;
  if (rectData) {
    result = GetDisplayPortFromRectData(aContent, rectData, aMultiplier);
  } else if (isDisplayportSuppressed ||
             nsLayoutUtils::ShouldDisableApzForElement(aContent)) {
    DisplayPortMarginsPropertyData noMargins(ScreenMargin(), 1);
    result = GetDisplayPortFromMarginsData(aContent, &noMargins, aMultiplier);
  } else {
    result = GetDisplayPortFromMarginsData(aContent, marginsData, aMultiplier);
  }

  if (!StaticPrefs::layers_enable_tiles_AtStartup()) {
    // Perform the desired error handling if the displayport dimensions
    // exceeds the maximum allowed size
    nscoord maxSize = GetMaxDisplayPortSize(aContent, nullptr);
    if (result.width > maxSize || result.height > maxSize) {
      switch (aBehaviour) {
        case MaxSizeExceededBehaviour::Assert:
          NS_ASSERTION(false, "Displayport must be a valid texture size");
          break;
        case MaxSizeExceededBehaviour::Drop:
          return false;
      }
    }
  }

  *aResult = result;
  return true;
}

static void TranslateFromScrollPortToScrollFrame(nsIContent* aContent,
                                                 nsRect* aRect) {
  MOZ_ASSERT(aRect);
  if (nsIScrollableFrame* scrollableFrame =
          nsLayoutUtils::FindScrollableFrameFor(aContent)) {
    *aRect += scrollableFrame->GetScrollPortRect().TopLeft();
  }
}

bool nsLayoutUtils::GetDisplayPort(
    nsIContent* aContent, nsRect* aResult,
    RelativeTo aRelativeTo /* = RelativeTo::ScrollPort */) {
  float multiplier = StaticPrefs::layers_low_precision_buffer()
                         ? 1.0f / StaticPrefs::layers_low_precision_resolution()
                         : 1.0f;
  bool usingDisplayPort = GetDisplayPortImpl(aContent, aResult, multiplier);
  if (aResult && usingDisplayPort && aRelativeTo == RelativeTo::ScrollFrame) {
    TranslateFromScrollPortToScrollFrame(aContent, aResult);
  }
  return usingDisplayPort;
}

bool nsLayoutUtils::HasDisplayPort(nsIContent* aContent) {
  return GetDisplayPort(aContent, nullptr);
}

/* static */
bool nsLayoutUtils::GetDisplayPortForVisibilityTesting(
    nsIContent* aContent, nsRect* aResult,
    RelativeTo aRelativeTo /* = RelativeTo::ScrollPort */) {
  MOZ_ASSERT(aResult);
  // Since the base rect might not have been updated very recently, it's
  // possible to end up with an extra-large displayport at this point, if the
  // zoom level is changed by a lot. Instead of using the default behaviour of
  // asserting, we can just ignore the displayport if that happens, as this
  // call site is best-effort.
  bool usingDisplayPort = GetDisplayPortImpl(aContent, aResult, 1.0f,
                                             MaxSizeExceededBehaviour::Drop);
  if (usingDisplayPort && aRelativeTo == RelativeTo::ScrollFrame) {
    TranslateFromScrollPortToScrollFrame(aContent, aResult);
  }
  return usingDisplayPort;
}

void nsLayoutUtils::InvalidateForDisplayPortChange(
    nsIContent* aContent, bool aHadDisplayPort, const nsRect& aOldDisplayPort,
    const nsRect& aNewDisplayPort, RepaintMode aRepaintMode) {
  if (aRepaintMode != RepaintMode::Repaint) {
    return;
  }

  bool changed =
      !aHadDisplayPort || !aOldDisplayPort.IsEqualEdges(aNewDisplayPort);

  nsIFrame* frame = GetScrollFrameFromContent(aContent);
  if (frame) {
    frame = do_QueryFrame(frame->GetScrollTargetFrame());
  }

  if (changed && frame) {
    // It is important to call SchedulePaint on the same frame that we set the
    // dirty rect properties on so we can find the frame later to remove the
    // properties.
    frame->SchedulePaint();

    if (!nsLayoutUtils::AreRetainedDisplayListsEnabled() ||
        !nsLayoutUtils::DisplayRootHasRetainedDisplayListBuilder(frame)) {
      return;
    }

    bool found;
    nsRect* rect = frame->GetProperty(
        nsDisplayListBuilder::DisplayListBuildingDisplayPortRect(), &found);

    if (!found) {
      rect = new nsRect();
      frame->AddProperty(
          nsDisplayListBuilder::DisplayListBuildingDisplayPortRect(), rect);
      frame->SetHasOverrideDirtyRegion(true);

      nsIFrame* rootFrame = frame->PresShell()->GetRootFrame();
      MOZ_ASSERT(rootFrame);

      RetainedDisplayListData* data =
          GetOrSetRetainedDisplayListData(rootFrame);
      data->Flags(frame) |= RetainedDisplayListData::FrameFlags::HasProps;
    } else {
      MOZ_ASSERT(rect, "this property should only store non-null values");
    }

    if (aHadDisplayPort) {
      // We only need to build a display list for any new areas added
      nsRegion newRegion(aNewDisplayPort);
      newRegion.SubOut(aOldDisplayPort);
      rect->UnionRect(*rect, newRegion.GetBounds());
    } else {
      rect->UnionRect(*rect, aNewDisplayPort);
    }
  }
}

bool nsLayoutUtils::SetDisplayPortMargins(nsIContent* aContent,
                                          PresShell* aPresShell,
                                          const ScreenMargin& aMargins,
                                          uint32_t aPriority,
                                          RepaintMode aRepaintMode) {
  MOZ_ASSERT(aContent);
  MOZ_ASSERT(aContent->GetComposedDoc() == aPresShell->GetDocument());

  DisplayPortMarginsPropertyData* currentData =
      static_cast<DisplayPortMarginsPropertyData*>(
          aContent->GetProperty(nsGkAtoms::DisplayPortMargins));
  if (currentData && currentData->mPriority > aPriority) {
    return false;
  }

  nsIFrame* scrollFrame = GetScrollFrameFromContent(aContent);

  nsRect oldDisplayPort;
  bool hadDisplayPort = false;
  if (scrollFrame) {
    // We only use the two return values from this function to call
    // InvalidateForDisplayPortChange. InvalidateForDisplayPortChange does
    // nothing if aContent does not have a frame. So getting the displayport is
    // useless if the content has no frame, so we avoid calling this to avoid
    // triggering a warning about not having a frame.
    hadDisplayPort = GetHighResolutionDisplayPort(aContent, &oldDisplayPort);
  }

  aContent->SetProperty(
      nsGkAtoms::DisplayPortMargins,
      new DisplayPortMarginsPropertyData(aMargins, aPriority),
      nsINode::DeleteProperty<DisplayPortMarginsPropertyData>);

  nsRect newDisplayPort;
  DebugOnly<bool> hasDisplayPort =
      GetHighResolutionDisplayPort(aContent, &newDisplayPort);
  MOZ_ASSERT(hasDisplayPort);

  nsIScrollableFrame* scrollableFrame =
      scrollFrame ? scrollFrame->GetScrollTargetFrame() : nullptr;
  if (!scrollableFrame) {
    return true;
  }

  InvalidateForDisplayPortChange(aContent, hadDisplayPort, oldDisplayPort,
                                 newDisplayPort, aRepaintMode);

  scrollableFrame->TriggerDisplayPortExpiration();

  // Display port margins changing means that the set of visible frames may
  // have drastically changed. Check if we should schedule an update.
  hadDisplayPort =
      scrollableFrame->GetDisplayPortAtLastApproximateFrameVisibilityUpdate(
          &oldDisplayPort);

  bool needVisibilityUpdate = !hadDisplayPort;
  // Check if the total size has changed by a large factor.
  if (!needVisibilityUpdate) {
    if ((newDisplayPort.width > 2 * oldDisplayPort.width) ||
        (oldDisplayPort.width > 2 * newDisplayPort.width) ||
        (newDisplayPort.height > 2 * oldDisplayPort.height) ||
        (oldDisplayPort.height > 2 * newDisplayPort.height)) {
      needVisibilityUpdate = true;
    }
  }
  // Check if it's moved by a significant amount.
  if (!needVisibilityUpdate) {
    if (nsRect* baseData = static_cast<nsRect*>(
            aContent->GetProperty(nsGkAtoms::DisplayPortBase))) {
      nsRect base = *baseData;
      if ((std::abs(newDisplayPort.X() - oldDisplayPort.X()) > base.width) ||
          (std::abs(newDisplayPort.XMost() - oldDisplayPort.XMost()) >
           base.width) ||
          (std::abs(newDisplayPort.Y() - oldDisplayPort.Y()) > base.height) ||
          (std::abs(newDisplayPort.YMost() - oldDisplayPort.YMost()) >
           base.height)) {
        needVisibilityUpdate = true;
      }
    }
  }
  if (needVisibilityUpdate) {
    aPresShell->ScheduleApproximateFrameVisibilityUpdateNow();
  }

  return true;
}

void nsLayoutUtils::SetDisplayPortBase(nsIContent* aContent,
                                       const nsRect& aBase) {
  aContent->SetProperty(nsGkAtoms::DisplayPortBase, new nsRect(aBase),
                        nsINode::DeleteProperty<nsRect>);
}

void nsLayoutUtils::SetDisplayPortBaseIfNotSet(nsIContent* aContent,
                                               const nsRect& aBase) {
  if (!aContent->GetProperty(nsGkAtoms::DisplayPortBase)) {
    SetDisplayPortBase(aContent, aBase);
  }
}

bool nsLayoutUtils::GetCriticalDisplayPort(nsIContent* aContent,
                                           nsRect* aResult) {
  if (StaticPrefs::layers_low_precision_buffer()) {
    return GetDisplayPortImpl(aContent, aResult, 1.0f);
  }
  return false;
}

bool nsLayoutUtils::HasCriticalDisplayPort(nsIContent* aContent) {
  return GetCriticalDisplayPort(aContent, nullptr);
}

bool nsLayoutUtils::GetHighResolutionDisplayPort(nsIContent* aContent,
                                                 nsRect* aResult) {
  if (StaticPrefs::layers_low_precision_buffer()) {
    return GetCriticalDisplayPort(aContent, aResult);
  }
  return GetDisplayPort(aContent, aResult);
}

void nsLayoutUtils::RemoveDisplayPort(nsIContent* aContent) {
  aContent->DeleteProperty(nsGkAtoms::DisplayPort);
  aContent->DeleteProperty(nsGkAtoms::DisplayPortMargins);
}

void nsLayoutUtils::NotifyPaintSkipTransaction(ViewID aScrollId) {
  if (nsIScrollableFrame* scrollFrame =
          nsLayoutUtils::FindScrollableFrameFor(aScrollId)) {
    scrollFrame->NotifyApzTransaction();
  }
}

nsContainerFrame* nsLayoutUtils::LastContinuationWithChild(
    nsContainerFrame* aFrame) {
  MOZ_ASSERT(aFrame, "NULL frame pointer");
  for (auto f = aFrame->LastContinuation(); f; f = f->GetPrevContinuation()) {
    for (nsIFrame::ChildListIterator lists(f); !lists.IsDone(); lists.Next()) {
      if (MOZ_LIKELY(!lists.CurrentList().IsEmpty())) {
        return static_cast<nsContainerFrame*>(f);
      }
    }
  }
  return aFrame;
}

// static
FrameChildListID nsLayoutUtils::GetChildListNameFor(nsIFrame* aChildFrame) {
  nsIFrame::ChildListID id = nsIFrame::kPrincipalList;

  MOZ_DIAGNOSTIC_ASSERT(!(aChildFrame->GetStateBits() & NS_FRAME_OUT_OF_FLOW));

  if (aChildFrame->GetStateBits() & NS_FRAME_IS_OVERFLOW_CONTAINER) {
    nsIFrame* pif = aChildFrame->GetPrevInFlow();
    if (pif->GetParent() == aChildFrame->GetParent()) {
      id = nsIFrame::kExcessOverflowContainersList;
    } else {
      id = nsIFrame::kOverflowContainersList;
    }
  } else {
    LayoutFrameType childType = aChildFrame->Type();
    if (LayoutFrameType::MenuPopup == childType) {
      nsIFrame* parent = aChildFrame->GetParent();
      MOZ_ASSERT(parent, "nsMenuPopupFrame can't be the root frame");
      if (parent) {
        if (parent->IsPopupSetFrame()) {
          id = nsIFrame::kPopupList;
        } else {
          nsIFrame* firstPopup =
              parent->GetChildList(nsIFrame::kPopupList).FirstChild();
          MOZ_ASSERT(
              !firstPopup || !firstPopup->GetNextSibling(),
              "We assume popupList only has one child, but it has more.");
          id = firstPopup == aChildFrame ? nsIFrame::kPopupList
                                         : nsIFrame::kPrincipalList;
        }
      } else {
        id = nsIFrame::kPrincipalList;
      }
    } else if (LayoutFrameType::TableColGroup == childType) {
      id = nsIFrame::kColGroupList;
    } else if (aChildFrame->IsTableCaption()) {
      id = nsIFrame::kCaptionList;
    } else {
      id = nsIFrame::kPrincipalList;
    }
  }

#ifdef DEBUG
  // Verify that the frame is actually in that child list or in the
  // corresponding overflow list.
  nsContainerFrame* parent = aChildFrame->GetParent();
  bool found = parent->GetChildList(id).ContainsFrame(aChildFrame);
  if (!found) {
    found = parent->GetChildList(nsIFrame::kOverflowList)
                .ContainsFrame(aChildFrame);
    MOZ_ASSERT(found, "not in child list");
  }
#endif

  return id;
}

static Element* GetPseudo(const nsIContent* aContent, nsAtom* aPseudoProperty) {
  MOZ_ASSERT(aPseudoProperty == nsGkAtoms::beforePseudoProperty ||
             aPseudoProperty == nsGkAtoms::afterPseudoProperty ||
             aPseudoProperty == nsGkAtoms::markerPseudoProperty);
  if (!aContent->MayHaveAnonymousChildren()) {
    return nullptr;
  }
  return static_cast<Element*>(aContent->GetProperty(aPseudoProperty));
}

/*static*/
Element* nsLayoutUtils::GetBeforePseudo(const nsIContent* aContent) {
  return GetPseudo(aContent, nsGkAtoms::beforePseudoProperty);
}

/*static*/
nsIFrame* nsLayoutUtils::GetBeforeFrame(const nsIContent* aContent) {
  Element* pseudo = GetBeforePseudo(aContent);
  return pseudo ? pseudo->GetPrimaryFrame() : nullptr;
}

/*static*/
Element* nsLayoutUtils::GetAfterPseudo(const nsIContent* aContent) {
  return GetPseudo(aContent, nsGkAtoms::afterPseudoProperty);
}

/*static*/
nsIFrame* nsLayoutUtils::GetAfterFrame(const nsIContent* aContent) {
  Element* pseudo = GetAfterPseudo(aContent);
  return pseudo ? pseudo->GetPrimaryFrame() : nullptr;
}

/*static*/
Element* nsLayoutUtils::GetMarkerPseudo(const nsIContent* aContent) {
  return GetPseudo(aContent, nsGkAtoms::markerPseudoProperty);
}

/*static*/
nsIFrame* nsLayoutUtils::GetMarkerFrame(const nsIContent* aContent) {
  Element* pseudo = GetMarkerPseudo(aContent);
  return pseudo ? pseudo->GetPrimaryFrame() : nullptr;
}

// static
nsIFrame* nsLayoutUtils::GetClosestFrameOfType(nsIFrame* aFrame,
                                               LayoutFrameType aFrameType,
                                               nsIFrame* aStopAt) {
  for (nsIFrame* frame = aFrame; frame; frame = frame->GetParent()) {
    if (frame->Type() == aFrameType) {
      return frame;
    }
    if (frame == aStopAt) {
      break;
    }
  }
  return nullptr;
}

/* static */
nsIFrame* nsLayoutUtils::GetPageFrame(nsIFrame* aFrame) {
  return GetClosestFrameOfType(aFrame, LayoutFrameType::Page);
}

/* static */
nsIFrame* nsLayoutUtils::GetStyleFrame(nsIFrame* aPrimaryFrame) {
  if (aPrimaryFrame->IsTableWrapperFrame()) {
    nsIFrame* inner = aPrimaryFrame->PrincipalChildList().FirstChild();
    // inner may be null, if aPrimaryFrame is mid-destruction
    return inner;
  }

  return aPrimaryFrame;
}

const nsIFrame* nsLayoutUtils::GetStyleFrame(const nsIFrame* aPrimaryFrame) {
  return nsLayoutUtils::GetStyleFrame(const_cast<nsIFrame*>(aPrimaryFrame));
}

nsIFrame* nsLayoutUtils::GetStyleFrame(const nsIContent* aContent) {
  nsIFrame* frame = aContent->GetPrimaryFrame();
  if (!frame) {
    return nullptr;
  }

  return nsLayoutUtils::GetStyleFrame(frame);
}

/* static */
nsIFrame* nsLayoutUtils::GetPrimaryFrameFromStyleFrame(nsIFrame* aStyleFrame) {
  nsIFrame* parent = aStyleFrame->GetParent();
  return parent && parent->IsTableWrapperFrame() ? parent : aStyleFrame;
}

/* static */
const nsIFrame* nsLayoutUtils::GetPrimaryFrameFromStyleFrame(
    const nsIFrame* aStyleFrame) {
  return nsLayoutUtils::GetPrimaryFrameFromStyleFrame(
      const_cast<nsIFrame*>(aStyleFrame));
}

/*static*/
bool nsLayoutUtils::IsPrimaryStyleFrame(const nsIFrame* aFrame) {
  if (aFrame->IsTableWrapperFrame()) {
    return false;
  }

  const nsIFrame* parent = aFrame->GetParent();
  if (parent && parent->IsTableWrapperFrame()) {
    return parent->PrincipalChildList().FirstChild() == aFrame;
  }

  return aFrame->IsPrimaryFrame();
}

nsIFrame* nsLayoutUtils::GetFloatFromPlaceholder(nsIFrame* aFrame) {
  NS_ASSERTION(aFrame->IsPlaceholderFrame(), "Must have a placeholder here");
  if (aFrame->GetStateBits() & PLACEHOLDER_FOR_FLOAT) {
    nsIFrame* outOfFlowFrame =
        nsPlaceholderFrame::GetRealFrameForPlaceholder(aFrame);
    NS_ASSERTION(outOfFlowFrame && outOfFlowFrame->IsFloating(),
                 "How did that happen?");
    return outOfFlowFrame;
  }

  return nullptr;
}

// static
nsIFrame* nsLayoutUtils::GetCrossDocParentFrame(const nsIFrame* aFrame,
                                                nsPoint* aExtraOffset) {
  nsIFrame* p = aFrame->GetParent();
  if (p) {
    return p;
  }

  nsView* v = aFrame->GetView();
  if (!v) {
    return nullptr;
  }
  v = v->GetParent();  // anonymous inner view
  if (!v) {
    return nullptr;
  }
  v = v->GetParent();  // subdocumentframe's view
  if (!v) {
    return nullptr;
  }

  p = v->GetFrame();
  if (p && aExtraOffset) {
    nsSubDocumentFrame* subdocumentFrame = do_QueryFrame(p);
    MOZ_ASSERT(subdocumentFrame);
    *aExtraOffset += subdocumentFrame->GetExtraOffset();
  }

  return p;
}

// static
bool nsLayoutUtils::IsProperAncestorFrameCrossDoc(nsIFrame* aAncestorFrame,
                                                  nsIFrame* aFrame,
                                                  nsIFrame* aCommonAncestor) {
  if (aFrame == aAncestorFrame) return false;
  return IsAncestorFrameCrossDoc(aAncestorFrame, aFrame, aCommonAncestor);
}

// static
bool nsLayoutUtils::IsAncestorFrameCrossDoc(const nsIFrame* aAncestorFrame,
                                            const nsIFrame* aFrame,
                                            const nsIFrame* aCommonAncestor) {
  for (const nsIFrame* f = aFrame; f != aCommonAncestor;
       f = GetCrossDocParentFrame(f)) {
    if (f == aAncestorFrame) return true;
  }
  return aCommonAncestor == aAncestorFrame;
}

// static
bool nsLayoutUtils::IsProperAncestorFrame(const nsIFrame* aAncestorFrame,
                                          const nsIFrame* aFrame,
                                          const nsIFrame* aCommonAncestor) {
  if (aFrame == aAncestorFrame) return false;
  for (const nsIFrame* f = aFrame; f != aCommonAncestor; f = f->GetParent()) {
    if (f == aAncestorFrame) return true;
  }
  return aCommonAncestor == aAncestorFrame;
}

// static
int32_t nsLayoutUtils::DoCompareTreePosition(
    nsIContent* aContent1, nsIContent* aContent2, int32_t aIf1Ancestor,
    int32_t aIf2Ancestor, const nsIContent* aCommonAncestor) {
  MOZ_ASSERT(aIf1Ancestor == -1 || aIf1Ancestor == 0 || aIf1Ancestor == 1);
  MOZ_ASSERT(aIf2Ancestor == -1 || aIf2Ancestor == 0 || aIf2Ancestor == 1);
  MOZ_ASSERT(aContent1, "aContent1 must not be null");
  MOZ_ASSERT(aContent2, "aContent2 must not be null");

  AutoTArray<nsINode*, 32> content1Ancestors;
  nsINode* c1;
  for (c1 = aContent1; c1 && c1 != aCommonAncestor;
       c1 = c1->GetParentOrShadowHostNode()) {
    content1Ancestors.AppendElement(c1);
  }
  if (!c1 && aCommonAncestor) {
    // So, it turns out aCommonAncestor was not an ancestor of c1. Oops.
    // Never mind. We can continue as if aCommonAncestor was null.
    aCommonAncestor = nullptr;
  }

  AutoTArray<nsINode*, 32> content2Ancestors;
  nsINode* c2;
  for (c2 = aContent2; c2 && c2 != aCommonAncestor;
       c2 = c2->GetParentOrShadowHostNode()) {
    content2Ancestors.AppendElement(c2);
  }
  if (!c2 && aCommonAncestor) {
    // So, it turns out aCommonAncestor was not an ancestor of c2.
    // We need to retry with no common ancestor hint.
    return DoCompareTreePosition(aContent1, aContent2, aIf1Ancestor,
                                 aIf2Ancestor, nullptr);
  }

  int last1 = content1Ancestors.Length() - 1;
  int last2 = content2Ancestors.Length() - 1;
  nsINode* content1Ancestor = nullptr;
  nsINode* content2Ancestor = nullptr;
  while (last1 >= 0 && last2 >= 0 &&
         ((content1Ancestor = content1Ancestors.ElementAt(last1)) ==
          (content2Ancestor = content2Ancestors.ElementAt(last2)))) {
    last1--;
    last2--;
  }

  if (last1 < 0) {
    if (last2 < 0) {
      NS_ASSERTION(aContent1 == aContent2, "internal error?");
      return 0;
    }
    // aContent1 is an ancestor of aContent2
    return aIf1Ancestor;
  }

  if (last2 < 0) {
    // aContent2 is an ancestor of aContent1
    return aIf2Ancestor;
  }

  // content1Ancestor != content2Ancestor, so they must be siblings with the
  // same parent
  nsINode* parent = content1Ancestor->GetParentOrShadowHostNode();
#ifdef DEBUG
  // TODO: remove the uglyness, see bug 598468.
  NS_ASSERTION(gPreventAssertInCompareTreePosition || parent,
               "no common ancestor at all???");
#endif            // DEBUG
  if (!parent) {  // different documents??
    return 0;
  }

  int32_t index1 = parent->ComputeIndexOf(content1Ancestor);
  int32_t index2 = parent->ComputeIndexOf(content2Ancestor);

  // None of the nodes are anonymous, just do a regular comparison.
  if (index1 >= 0 && index2 >= 0) {
    return index1 - index2;
  }

  // Otherwise handle pseudo-element and anonymous content ordering.
  //
  // ::marker -> ::before -> anon siblings -> regular siblings -> ::after
  auto PseudoIndex = [](const nsINode* aNode, int32_t aNodeIndex) -> int32_t {
    if (aNodeIndex >= 0) {
      return 1;  // Not a pseudo.
    }
    if (aNode->IsContent()) {
      if (aNode->AsContent()->IsGeneratedContentContainerForMarker()) {
        return -2;
      }
      if (aNode->AsContent()->IsGeneratedContentContainerForBefore()) {
        return -1;
      }
      if (aNode->AsContent()->IsGeneratedContentContainerForAfter()) {
        return 2;
      }
    }
    return 0;
  };

  return PseudoIndex(content1Ancestor, index1) -
         PseudoIndex(content2Ancestor, index2);
}

// static
nsIFrame* nsLayoutUtils::FillAncestors(nsIFrame* aFrame,
                                       nsIFrame* aStopAtAncestor,
                                       nsTArray<nsIFrame*>* aAncestors) {
  while (aFrame && aFrame != aStopAtAncestor) {
    aAncestors->AppendElement(aFrame);
    aFrame = nsLayoutUtils::GetParentOrPlaceholderFor(aFrame);
  }
  return aFrame;
}

// Return true if aFrame1 is after aFrame2
static bool IsFrameAfter(nsIFrame* aFrame1, nsIFrame* aFrame2) {
  nsIFrame* f = aFrame2;
  do {
    f = f->GetNextSibling();
    if (f == aFrame1) return true;
  } while (f);
  return false;
}

// static
int32_t nsLayoutUtils::DoCompareTreePosition(nsIFrame* aFrame1,
                                             nsIFrame* aFrame2,
                                             int32_t aIf1Ancestor,
                                             int32_t aIf2Ancestor,
                                             nsIFrame* aCommonAncestor) {
  MOZ_ASSERT(aIf1Ancestor == -1 || aIf1Ancestor == 0 || aIf1Ancestor == 1);
  MOZ_ASSERT(aIf2Ancestor == -1 || aIf2Ancestor == 0 || aIf2Ancestor == 1);
  MOZ_ASSERT(aFrame1, "aFrame1 must not be null");
  MOZ_ASSERT(aFrame2, "aFrame2 must not be null");

  AutoTArray<nsIFrame*, 20> frame2Ancestors;
  nsIFrame* nonCommonAncestor =
      FillAncestors(aFrame2, aCommonAncestor, &frame2Ancestors);

  return DoCompareTreePosition(aFrame1, aFrame2, frame2Ancestors, aIf1Ancestor,
                               aIf2Ancestor,
                               nonCommonAncestor ? aCommonAncestor : nullptr);
}

// static
int32_t nsLayoutUtils::DoCompareTreePosition(
    nsIFrame* aFrame1, nsIFrame* aFrame2, nsTArray<nsIFrame*>& aFrame2Ancestors,
    int32_t aIf1Ancestor, int32_t aIf2Ancestor, nsIFrame* aCommonAncestor) {
  MOZ_ASSERT(aIf1Ancestor == -1 || aIf1Ancestor == 0 || aIf1Ancestor == 1);
  MOZ_ASSERT(aIf2Ancestor == -1 || aIf2Ancestor == 0 || aIf2Ancestor == 1);
  MOZ_ASSERT(aFrame1, "aFrame1 must not be null");
  MOZ_ASSERT(aFrame2, "aFrame2 must not be null");

  nsPresContext* presContext = aFrame1->PresContext();
  if (presContext != aFrame2->PresContext()) {
    NS_ERROR("no common ancestor at all, different documents");
    return 0;
  }

  AutoTArray<nsIFrame*, 20> frame1Ancestors;
  if (aCommonAncestor &&
      !FillAncestors(aFrame1, aCommonAncestor, &frame1Ancestors)) {
    // We reached the root of the frame tree ... if aCommonAncestor was set,
    // it is wrong
    return DoCompareTreePosition(aFrame1, aFrame2, aIf1Ancestor, aIf2Ancestor,
                                 nullptr);
  }

  int32_t last1 = int32_t(frame1Ancestors.Length()) - 1;
  int32_t last2 = int32_t(aFrame2Ancestors.Length()) - 1;
  while (last1 >= 0 && last2 >= 0 &&
         frame1Ancestors[last1] == aFrame2Ancestors[last2]) {
    last1--;
    last2--;
  }

  if (last1 < 0) {
    if (last2 < 0) {
      NS_ASSERTION(aFrame1 == aFrame2, "internal error?");
      return 0;
    }
    // aFrame1 is an ancestor of aFrame2
    return aIf1Ancestor;
  }

  if (last2 < 0) {
    // aFrame2 is an ancestor of aFrame1
    return aIf2Ancestor;
  }

  nsIFrame* ancestor1 = frame1Ancestors[last1];
  nsIFrame* ancestor2 = aFrame2Ancestors[last2];
  // Now we should be able to walk sibling chains to find which one is first
  if (IsFrameAfter(ancestor2, ancestor1)) return -1;
  if (IsFrameAfter(ancestor1, ancestor2)) return 1;
  NS_WARNING("Frames were in different child lists???");
  return 0;
}

// static
nsIFrame* nsLayoutUtils::GetLastSibling(nsIFrame* aFrame) {
  if (!aFrame) {
    return nullptr;
  }

  nsIFrame* next;
  while ((next = aFrame->GetNextSibling()) != nullptr) {
    aFrame = next;
  }
  return aFrame;
}

// static
nsView* nsLayoutUtils::FindSiblingViewFor(nsView* aParentView,
                                          nsIFrame* aFrame) {
  nsIFrame* parentViewFrame = aParentView->GetFrame();
  nsIContent* parentViewContent =
      parentViewFrame ? parentViewFrame->GetContent() : nullptr;
  for (nsView* insertBefore = aParentView->GetFirstChild(); insertBefore;
       insertBefore = insertBefore->GetNextSibling()) {
    nsIFrame* f = insertBefore->GetFrame();
    if (!f) {
      // this view could be some anonymous view attached to a meaningful parent
      for (nsView* searchView = insertBefore->GetParent(); searchView;
           searchView = searchView->GetParent()) {
        f = searchView->GetFrame();
        if (f) {
          break;
        }
      }
      NS_ASSERTION(f, "Can't find a frame anywhere!");
    }
    if (!f || !aFrame->GetContent() || !f->GetContent() ||
        CompareTreePosition(aFrame->GetContent(), f->GetContent(),
                            parentViewContent) > 0) {
      // aFrame's content is after f's content (or we just don't know),
      // so put our view before f's view
      return insertBefore;
    }
  }
  return nullptr;
}

// static
nsIScrollableFrame* nsLayoutUtils::GetScrollableFrameFor(
    const nsIFrame* aScrolledFrame) {
  nsIFrame* frame = aScrolledFrame->GetParent();
  nsIScrollableFrame* sf = do_QueryFrame(frame);
  return (sf && sf->GetScrolledFrame() == aScrolledFrame) ? sf : nullptr;
}

/* static */
void nsLayoutUtils::SetFixedPositionLayerData(
    Layer* aLayer, const nsIFrame* aViewportFrame, const nsRect& aAnchorRect,
    const nsIFrame* aFixedPosFrame, nsPresContext* aPresContext,
    const ContainerLayerParameters& aContainerParameters) {
  // Find out the rect of the viewport frame relative to the reference frame.
  // This, in conjunction with the container scale, will correspond to the
  // coordinate-space of the built layer.
  float factor = aPresContext->AppUnitsPerDevPixel();
  Rect anchorRect(NSAppUnitsToFloatPixels(aAnchorRect.x, factor) *
                      aContainerParameters.mXScale,
                  NSAppUnitsToFloatPixels(aAnchorRect.y, factor) *
                      aContainerParameters.mYScale,
                  NSAppUnitsToFloatPixels(aAnchorRect.width, factor) *
                      aContainerParameters.mXScale,
                  NSAppUnitsToFloatPixels(aAnchorRect.height, factor) *
                      aContainerParameters.mYScale);
  // Need to transform anchorRect from the container layer's coordinate system
  // into aLayer's coordinate system.
  Matrix transform2d;
  if (aLayer->GetTransform().Is2D(&transform2d)) {
    transform2d.Invert();
    anchorRect = transform2d.TransformBounds(anchorRect);
  } else {
    NS_ERROR(
        "3D transform found between fixedpos content and its viewport (should "
        "never happen)");
    anchorRect = Rect(0, 0, 0, 0);
  }

  // Work out the anchor point for this fixed position layer. We assume that
  // any positioning set (left/top/right/bottom) indicates that the
  // corresponding side of its container should be the anchor point,
  // defaulting to top-left.
  LayerPoint anchor(anchorRect.x, anchorRect.y);

<<<<<<< HEAD
  SideBits sides = SideBits::eNone;
=======
  SideBits sides = eSideBitsNone;
>>>>>>> 9741b423
  if (aFixedPosFrame != aViewportFrame) {
    const nsStylePosition* position = aFixedPosFrame->StylePosition();
    if (!position->mOffset.Get(eSideRight).IsAuto()) {
      sides |= SideBits::eRight;
      if (!position->mOffset.Get(eSideLeft).IsAuto()) {
        sides |= SideBits::eLeft;
        anchor.x = anchorRect.x + anchorRect.width / 2.f;
      } else {
        anchor.x = anchorRect.XMost();
      }
    } else if (!position->mOffset.Get(eSideLeft).IsAuto()) {
      sides |= SideBits::eLeft;
    }
    if (!position->mOffset.Get(eSideBottom).IsAuto()) {
      sides |= SideBits::eBottom;
      if (!position->mOffset.Get(eSideTop).IsAuto()) {
        sides |= SideBits::eTop;
        anchor.y = anchorRect.y + anchorRect.height / 2.f;
      } else {
        anchor.y = anchorRect.YMost();
      }
    } else if (!position->mOffset.Get(eSideTop).IsAuto()) {
      sides |= SideBits::eTop;
    }
  }

  ViewID id = ScrollIdForRootScrollFrame(aPresContext);
  aLayer->SetFixedPositionData(id, anchor, sides);
}

ScrollableLayerGuid::ViewID nsLayoutUtils::ScrollIdForRootScrollFrame(
    nsPresContext* aPresContext) {
  ViewID id = ScrollableLayerGuid::NULL_SCROLL_ID;
  if (nsIFrame* rootScrollFrame =
          aPresContext->PresShell()->GetRootScrollFrame()) {
    if (nsIContent* content = rootScrollFrame->GetContent()) {
      id = FindOrCreateIDFor(content);
    }
  }
  return id;
}

bool nsLayoutUtils::ViewportHasDisplayPort(nsPresContext* aPresContext) {
  nsIFrame* rootScrollFrame = aPresContext->PresShell()->GetRootScrollFrame();
  return rootScrollFrame &&
         nsLayoutUtils::HasDisplayPort(rootScrollFrame->GetContent());
}

bool nsLayoutUtils::IsFixedPosFrameInDisplayPort(const nsIFrame* aFrame) {
  // Fixed-pos frames are parented by the viewport frame or the page content
  // frame. We'll assume that printing/print preview don't have displayports for
  // their pages!
  nsIFrame* parent = aFrame->GetParent();
  if (!parent || parent->GetParent() ||
      aFrame->StyleDisplay()->mPosition != NS_STYLE_POSITION_FIXED) {
    return false;
  }
  return ViewportHasDisplayPort(aFrame->PresContext());
}

// static
nsIScrollableFrame* nsLayoutUtils::GetNearestScrollableFrameForDirection(
    nsIFrame* aFrame, Direction aDirection) {
  NS_ASSERTION(
      aFrame, "GetNearestScrollableFrameForDirection expects a non-null frame");
  for (nsIFrame* f = aFrame; f; f = nsLayoutUtils::GetCrossDocParentFrame(f)) {
    nsIScrollableFrame* scrollableFrame = do_QueryFrame(f);
    if (scrollableFrame) {
      ScrollStyles ss = scrollableFrame->GetScrollStyles();
      uint32_t directions = scrollableFrame->GetAvailableScrollingDirections();
      if (aDirection == eVertical
              ? (ss.mVertical != StyleOverflow::Hidden &&
                 (directions & nsIScrollableFrame::VERTICAL))
              : (ss.mHorizontal != StyleOverflow::Hidden &&
                 (directions & nsIScrollableFrame::HORIZONTAL)))
        return scrollableFrame;
    }
  }
  return nullptr;
}

// static
nsIScrollableFrame* nsLayoutUtils::GetNearestScrollableFrame(nsIFrame* aFrame,
                                                             uint32_t aFlags) {
  NS_ASSERTION(aFrame, "GetNearestScrollableFrame expects a non-null frame");
  for (nsIFrame* f = aFrame; f;
       f = (aFlags & SCROLLABLE_SAME_DOC)
               ? f->GetParent()
               : nsLayoutUtils::GetCrossDocParentFrame(f)) {
    nsIScrollableFrame* scrollableFrame = do_QueryFrame(f);
    if (scrollableFrame) {
      if (aFlags & SCROLLABLE_ONLY_ASYNC_SCROLLABLE) {
        if (scrollableFrame->WantAsyncScroll()) {
          return scrollableFrame;
        }
      } else {
        ScrollStyles ss = scrollableFrame->GetScrollStyles();
        if ((aFlags & SCROLLABLE_INCLUDE_HIDDEN) ||
            ss.mVertical != StyleOverflow::Hidden ||
            ss.mHorizontal != StyleOverflow::Hidden) {
          return scrollableFrame;
        }
      }
      if (aFlags & SCROLLABLE_ALWAYS_MATCH_ROOT) {
        PresShell* presShell = f->PresShell();
        if (presShell->GetRootScrollFrame() == f && presShell->GetDocument() &&
            presShell->GetDocument()->IsRootDisplayDocument()) {
          return scrollableFrame;
        }
      }
    }
    if ((aFlags & SCROLLABLE_FIXEDPOS_FINDS_ROOT) &&
        f->StyleDisplay()->mPosition == NS_STYLE_POSITION_FIXED &&
        nsLayoutUtils::IsReallyFixedPos(f)) {
      return f->PresShell()->GetRootScrollFrameAsScrollable();
    }
  }
  return nullptr;
}

// static
nsRect nsLayoutUtils::GetScrolledRect(nsIFrame* aScrolledFrame,
                                      const nsRect& aScrolledFrameOverflowArea,
                                      const nsSize& aScrollPortSize,
                                      uint8_t aDirection) {
  WritingMode wm = aScrolledFrame->GetWritingMode();
  // Potentially override the frame's direction to use the direction found
  // by ScrollFrameHelper::GetScrolledFrameDir()
  wm.SetDirectionFromBidiLevel(aDirection == NS_STYLE_DIRECTION_RTL ? 1 : 0);

  nscoord x1 = aScrolledFrameOverflowArea.x,
          x2 = aScrolledFrameOverflowArea.XMost(),
          y1 = aScrolledFrameOverflowArea.y,
          y2 = aScrolledFrameOverflowArea.YMost();

  bool horizontal = !wm.IsVertical();

  // Clamp the horizontal start-edge (x1 or x2, depending whether the logical
  // axis that corresponds to horizontal progresses from L-R or R-L).
  // In horizontal writing mode, we need to check IsInlineReversed() to see
  // which side to clamp; in vertical mode, it depends on the block direction.
  if ((horizontal && !wm.IsInlineReversed()) || wm.IsVerticalLR()) {
    if (x1 < 0) {
      x1 = 0;
    }
  } else {
    if (x2 > aScrollPortSize.width) {
      x2 = aScrollPortSize.width;
    }
    // When the scrolled frame chooses a size larger than its available width
    // (because its padding alone is larger than the available width), we need
    // to keep the start-edge of the scroll frame anchored to the start-edge of
    // the scrollport.
    // When the scrolled frame is RTL, this means moving it in our left-based
    // coordinate system, so we need to compensate for its extra width here by
    // effectively repositioning the frame.
    nscoord extraWidth =
        std::max(0, aScrolledFrame->GetSize().width - aScrollPortSize.width);
    x2 += extraWidth;
  }

  // Similarly, clamp the vertical start-edge.
  // In horizontal writing mode, the block direction is always top-to-bottom;
  // in vertical writing mode, we need to check IsInlineReversed().
  if (horizontal || !wm.IsInlineReversed()) {
    if (y1 < 0) {
      y1 = 0;
    }
  } else {
    if (y2 > aScrollPortSize.height) {
      y2 = aScrollPortSize.height;
    }
    nscoord extraHeight =
        std::max(0, aScrolledFrame->GetSize().height - aScrollPortSize.height);
    y2 += extraHeight;
  }

  return nsRect(x1, y1, x2 - x1, y2 - y1);
}

// static
bool nsLayoutUtils::HasPseudoStyle(nsIContent* aContent,
                                   ComputedStyle* aComputedStyle,
                                   PseudoStyleType aPseudoElement,
                                   nsPresContext* aPresContext) {
  MOZ_ASSERT(aPresContext, "Must have a prescontext");

  RefPtr<ComputedStyle> pseudoContext;
  if (aContent) {
    pseudoContext = aPresContext->StyleSet()->ProbePseudoElementStyle(
        *aContent->AsElement(), aPseudoElement, aComputedStyle);
  }
  return pseudoContext != nullptr;
}

nsPoint nsLayoutUtils::GetDOMEventCoordinatesRelativeTo(Event* aDOMEvent,
                                                        nsIFrame* aFrame) {
  if (!aDOMEvent) return nsPoint(NS_UNCONSTRAINEDSIZE, NS_UNCONSTRAINEDSIZE);
  WidgetEvent* event = aDOMEvent->WidgetEventPtr();
  if (!event) return nsPoint(NS_UNCONSTRAINEDSIZE, NS_UNCONSTRAINEDSIZE);
  return GetEventCoordinatesRelativeTo(event, aFrame);
}

nsPoint nsLayoutUtils::GetEventCoordinatesRelativeTo(const WidgetEvent* aEvent,
                                                     nsIFrame* aFrame) {
  if (!aEvent || (aEvent->mClass != eMouseEventClass &&
                  aEvent->mClass != eMouseScrollEventClass &&
                  aEvent->mClass != eWheelEventClass &&
                  aEvent->mClass != eDragEventClass &&
                  aEvent->mClass != eSimpleGestureEventClass &&
                  aEvent->mClass != ePointerEventClass &&
                  aEvent->mClass != eGestureNotifyEventClass &&
                  aEvent->mClass != eTouchEventClass &&
                  aEvent->mClass != eQueryContentEventClass))
    return nsPoint(NS_UNCONSTRAINEDSIZE, NS_UNCONSTRAINEDSIZE);

  return GetEventCoordinatesRelativeTo(aEvent, aEvent->AsGUIEvent()->mRefPoint,
                                       aFrame);
}

nsPoint nsLayoutUtils::GetEventCoordinatesRelativeTo(
    const WidgetEvent* aEvent, const LayoutDeviceIntPoint& aPoint,
    nsIFrame* aFrame) {
  if (!aFrame) {
    return nsPoint(NS_UNCONSTRAINEDSIZE, NS_UNCONSTRAINEDSIZE);
  }

  nsIWidget* widget = aEvent->AsGUIEvent()->mWidget;
  if (!widget) {
    return nsPoint(NS_UNCONSTRAINEDSIZE, NS_UNCONSTRAINEDSIZE);
  }

  return GetEventCoordinatesRelativeTo(widget, aPoint, aFrame);
}

nsPoint nsLayoutUtils::GetEventCoordinatesRelativeTo(
    nsIWidget* aWidget, const LayoutDeviceIntPoint& aPoint, nsIFrame* aFrame) {
  if (!aFrame || !aWidget) {
    return nsPoint(NS_UNCONSTRAINEDSIZE, NS_UNCONSTRAINEDSIZE);
  }

  nsView* view = aFrame->GetView();
  if (view) {
    nsIWidget* frameWidget = view->GetWidget();
    if (frameWidget && frameWidget == aWidget) {
      // Special case this cause it happens a lot.
      // This also fixes bug 664707, events in the extra-special case of select
      // dropdown popups that are transformed.
      nsPresContext* presContext = aFrame->PresContext();
      nsPoint pt(presContext->DevPixelsToAppUnits(aPoint.x),
                 presContext->DevPixelsToAppUnits(aPoint.y));
      pt = pt - view->ViewToWidgetOffset();
      pt = pt.RemoveResolution(
          GetCurrentAPZResolutionScale(presContext->PresShell()));
      return pt;
    }
  }

  /* If we walk up the frame tree and discover that any of the frames are
   * transformed, we need to do extra work to convert from the global
   * space to the local space.
   */
  nsIFrame* rootFrame = aFrame;
  bool transformFound = false;
  for (nsIFrame* f = aFrame; f; f = GetCrossDocParentFrame(f)) {
    if (f->IsTransformed()) {
      transformFound = true;
    }

    rootFrame = f;
  }

  nsView* rootView = rootFrame->GetView();
  if (!rootView) {
    return nsPoint(NS_UNCONSTRAINEDSIZE, NS_UNCONSTRAINEDSIZE);
  }

  nsPoint widgetToView = TranslateWidgetToView(rootFrame->PresContext(),
                                               aWidget, aPoint, rootView);

  if (widgetToView == nsPoint(NS_UNCONSTRAINEDSIZE, NS_UNCONSTRAINEDSIZE)) {
    return nsPoint(NS_UNCONSTRAINEDSIZE, NS_UNCONSTRAINEDSIZE);
  }

  // Convert from root document app units to app units of the document aFrame
  // is in.
  int32_t rootAPD = rootFrame->PresContext()->AppUnitsPerDevPixel();
  int32_t localAPD = aFrame->PresContext()->AppUnitsPerDevPixel();
  widgetToView = widgetToView.ScaleToOtherAppUnits(rootAPD, localAPD);
  PresShell* presShell = aFrame->PresShell();

  // XXX Bug 1224748 - Update nsLayoutUtils functions to correctly handle
  // PresShell resolution
  widgetToView =
      widgetToView.RemoveResolution(GetCurrentAPZResolutionScale(presShell));

  /* If we encountered a transform, we can't do simple arithmetic to figure
   * out how to convert back to aFrame's coordinates and must use the CTM.
   */
  if (transformFound || nsSVGUtils::IsInSVGTextSubtree(aFrame)) {
    return TransformRootPointToFrame(aFrame, widgetToView);
  }

  /* Otherwise, all coordinate systems are translations of one another,
   * so we can just subtract out the difference.
   */
  return widgetToView - aFrame->GetOffsetToCrossDoc(rootFrame);
}

nsIFrame* nsLayoutUtils::GetPopupFrameForEventCoordinates(
    nsPresContext* aPresContext, const WidgetEvent* aEvent) {
#ifdef MOZ_XUL
  nsXULPopupManager* pm = nsXULPopupManager::GetInstance();
  if (!pm) {
    return nullptr;
  }
  nsTArray<nsIFrame*> popups;
  pm->GetVisiblePopups(popups);
  uint32_t i;
  // Search from top to bottom
  for (i = 0; i < popups.Length(); i++) {
    nsIFrame* popup = popups[i];
    if (popup->PresContext()->GetRootPresContext() == aPresContext &&
        popup->GetScrollableOverflowRect().Contains(
            GetEventCoordinatesRelativeTo(aEvent, popup))) {
      return popup;
    }
  }
#endif
  return nullptr;
}

void nsLayoutUtils::GetContainerAndOffsetAtEvent(PresShell* aPresShell,
                                                 const WidgetEvent* aEvent,
                                                 nsIContent** aContainer,
                                                 int32_t* aOffset) {
  MOZ_ASSERT(aContainer || aOffset);

  if (aContainer) {
    *aContainer = nullptr;
  }
  if (aOffset) {
    *aOffset = 0;
  }

  if (!aPresShell) {
    return;
  }

  aPresShell->FlushPendingNotifications(FlushType::Layout);

  RefPtr<nsPresContext> presContext = aPresShell->GetPresContext();
  if (!presContext) {
    return;
  }

  nsIFrame* targetFrame = presContext->EventStateManager()->GetEventTarget();
  if (!targetFrame) {
    return;
  }

  nsPoint point =
      nsLayoutUtils::GetEventCoordinatesRelativeTo(aEvent, targetFrame);

  if (aContainer) {
    // TODO: This result may be useful to change to Selection.  However, this
    //       may return improper node (e.g., native anonymous node) for the
    //       Selection.  Perhaps, this should take Selection optionally and
    //       if it's specified, needs to check if it's proper for the
    //       Selection.
    nsCOMPtr<nsIContent> container =
        targetFrame->GetContentOffsetsFromPoint(point).content;
    if (container && (!container->ChromeOnlyAccess() ||
                      nsContentUtils::CanAccessNativeAnon())) {
      container.forget(aContainer);
    }
  }
  if (aOffset) {
    *aOffset = targetFrame->GetContentOffsetsFromPoint(point).offset;
  }
}

static void ConstrainToCoordValues(float& aStart, float& aSize) {
  MOZ_ASSERT(aSize >= 0);

  // Here we try to make sure that the resulting nsRect will continue to cover
  // as much of the area that was covered by the original gfx Rect as possible.

  // We clamp the bounds of the rect to {nscoord_MIN,nscoord_MAX} since
  // nsRect::X/Y() and nsRect::XMost/YMost() can't return values outwith this
  // range:
  float end = aStart + aSize;
  aStart = clamped(aStart, float(nscoord_MIN), float(nscoord_MAX));
  end = clamped(end, float(nscoord_MIN), float(nscoord_MAX));

  aSize = end - aStart;

  // We must also clamp aSize to {0,nscoord_MAX} since nsRect::Width/Height()
  // can't return a value greater than nscoord_MAX. If aSize is greater than
  // nscoord_MAX then we reduce it to nscoord_MAX while keeping the rect
  // centered:
  if (aSize > float(nscoord_MAX)) {
    float excess = aSize - float(nscoord_MAX);
    excess /= 2;
    aStart += excess;
    aSize = (float)nscoord_MAX;
  }
}

/**
 * Given a gfxFloat, constrains its value to be between nscoord_MIN and
 * nscoord_MAX.
 *
 * @param aVal The value to constrain (in/out)
 */
static void ConstrainToCoordValues(gfxFloat& aVal) {
  if (aVal <= nscoord_MIN)
    aVal = nscoord_MIN;
  else if (aVal >= nscoord_MAX)
    aVal = nscoord_MAX;
}

static void ConstrainToCoordValues(gfxFloat& aStart, gfxFloat& aSize) {
  gfxFloat max = aStart + aSize;

  // Clamp the end points to within nscoord range
  ConstrainToCoordValues(aStart);
  ConstrainToCoordValues(max);

  aSize = max - aStart;
  // If the width if still greater than the max nscoord, then bring both
  // endpoints in by the same amount until it fits.
  if (aSize > nscoord_MAX) {
    gfxFloat excess = aSize - nscoord_MAX;
    excess /= 2;

    aStart += excess;
    aSize = nscoord_MAX;
  } else if (aSize < nscoord_MIN) {
    gfxFloat excess = aSize - nscoord_MIN;
    excess /= 2;

    aStart -= excess;
    aSize = nscoord_MIN;
  }
}

nsRect nsLayoutUtils::RoundGfxRectToAppRect(const Rect& aRect, float aFactor) {
  // Get a new Rect whose units are app units by scaling by the specified
  // factor.
  Rect scaledRect = aRect;
  scaledRect.ScaleRoundOut(aFactor);

  // We now need to constrain our results to the max and min values for coords.
  ConstrainToCoordValues(scaledRect.x, scaledRect.width);
  ConstrainToCoordValues(scaledRect.y, scaledRect.height);

  // Now typecast everything back.  This is guaranteed to be safe.
  if (aRect.IsEmpty()) {
    return nsRect(nscoord(scaledRect.X()), nscoord(scaledRect.Y()), 0, 0);
  } else {
    return nsRect(nscoord(scaledRect.X()), nscoord(scaledRect.Y()),
                  nscoord(scaledRect.Width()), nscoord(scaledRect.Height()));
  }
}

nsRect nsLayoutUtils::RoundGfxRectToAppRect(const gfxRect& aRect,
                                            float aFactor) {
  // Get a new gfxRect whose units are app units by scaling by the specified
  // factor.
  gfxRect scaledRect = aRect;
  scaledRect.ScaleRoundOut(aFactor);

  // We now need to constrain our results to the max and min values for coords.
  ConstrainToCoordValues(scaledRect.x, scaledRect.width);
  ConstrainToCoordValues(scaledRect.y, scaledRect.height);

  // Now typecast everything back.  This is guaranteed to be safe.
  if (aRect.IsEmpty()) {
    return nsRect(nscoord(scaledRect.X()), nscoord(scaledRect.Y()), 0, 0);
  } else {
    return nsRect(nscoord(scaledRect.X()), nscoord(scaledRect.Y()),
                  nscoord(scaledRect.Width()), nscoord(scaledRect.Height()));
  }
}

nsRegion nsLayoutUtils::RoundedRectIntersectRect(const nsRect& aRoundedRect,
                                                 const nscoord aRadii[8],
                                                 const nsRect& aContainedRect) {
  // rectFullHeight and rectFullWidth together will approximately contain
  // the total area of the frame minus the rounded corners.
  nsRect rectFullHeight = aRoundedRect;
  nscoord xDiff = std::max(aRadii[eCornerTopLeftX], aRadii[eCornerBottomLeftX]);
  rectFullHeight.x += xDiff;
  rectFullHeight.width -=
      std::max(aRadii[eCornerTopRightX], aRadii[eCornerBottomRightX]) + xDiff;
  nsRect r1;
  r1.IntersectRect(rectFullHeight, aContainedRect);

  nsRect rectFullWidth = aRoundedRect;
  nscoord yDiff = std::max(aRadii[eCornerTopLeftY], aRadii[eCornerTopRightY]);
  rectFullWidth.y += yDiff;
  rectFullWidth.height -=
      std::max(aRadii[eCornerBottomLeftY], aRadii[eCornerBottomRightY]) + yDiff;
  nsRect r2;
  r2.IntersectRect(rectFullWidth, aContainedRect);

  nsRegion result;
  result.Or(r1, r2);
  return result;
}

nsIntRegion nsLayoutUtils::RoundedRectIntersectIntRect(
    const nsIntRect& aRoundedRect, const RectCornerRadii& aCornerRadii,
    const nsIntRect& aContainedRect) {
  // rectFullHeight and rectFullWidth together will approximately contain
  // the total area of the frame minus the rounded corners.
  nsIntRect rectFullHeight = aRoundedRect;
  uint32_t xDiff =
      std::max(aCornerRadii.TopLeft().width, aCornerRadii.BottomLeft().width);
  rectFullHeight.x += xDiff;
  rectFullHeight.width -= std::max(aCornerRadii.TopRight().width,
                                   aCornerRadii.BottomRight().width) +
                          xDiff;
  nsIntRect r1;
  r1.IntersectRect(rectFullHeight, aContainedRect);

  nsIntRect rectFullWidth = aRoundedRect;
  uint32_t yDiff =
      std::max(aCornerRadii.TopLeft().height, aCornerRadii.TopRight().height);
  rectFullWidth.y += yDiff;
  rectFullWidth.height -= std::max(aCornerRadii.BottomLeft().height,
                                   aCornerRadii.BottomRight().height) +
                          yDiff;
  nsIntRect r2;
  r2.IntersectRect(rectFullWidth, aContainedRect);

  nsIntRegion result;
  result.Or(r1, r2);
  return result;
}

// Helper for RoundedRectIntersectsRect.
static bool CheckCorner(nscoord aXOffset, nscoord aYOffset, nscoord aXRadius,
                        nscoord aYRadius) {
  MOZ_ASSERT(aXOffset > 0 && aYOffset > 0,
             "must not pass nonpositives to CheckCorner");
  MOZ_ASSERT(aXRadius >= 0 && aYRadius >= 0,
             "must not pass negatives to CheckCorner");

  // Avoid floating point math unless we're either (1) within the
  // quarter-ellipse area at the rounded corner or (2) outside the
  // rounding.
  if (aXOffset >= aXRadius || aYOffset >= aYRadius) return true;

  // Convert coordinates to a unit circle with (0,0) as the center of
  // curvature, and see if we're inside the circle or outside.
  float scaledX = float(aXRadius - aXOffset) / float(aXRadius);
  float scaledY = float(aYRadius - aYOffset) / float(aYRadius);
  return scaledX * scaledX + scaledY * scaledY < 1.0f;
}

bool nsLayoutUtils::RoundedRectIntersectsRect(const nsRect& aRoundedRect,
                                              const nscoord aRadii[8],
                                              const nsRect& aTestRect) {
  if (!aTestRect.Intersects(aRoundedRect)) return false;

  // distances from this edge of aRoundedRect to opposite edge of aTestRect,
  // which we know are positive due to the Intersects check above.
  nsMargin insets;
  insets.top = aTestRect.YMost() - aRoundedRect.y;
  insets.right = aRoundedRect.XMost() - aTestRect.x;
  insets.bottom = aRoundedRect.YMost() - aTestRect.y;
  insets.left = aTestRect.XMost() - aRoundedRect.x;

  // Check whether the bottom-right corner of aTestRect is inside the
  // top left corner of aBounds when rounded by aRadii, etc.  If any
  // corner is not, then fail; otherwise succeed.
  return CheckCorner(insets.left, insets.top, aRadii[eCornerTopLeftX],
                     aRadii[eCornerTopLeftY]) &&
         CheckCorner(insets.right, insets.top, aRadii[eCornerTopRightX],
                     aRadii[eCornerTopRightY]) &&
         CheckCorner(insets.right, insets.bottom, aRadii[eCornerBottomRightX],
                     aRadii[eCornerBottomRightY]) &&
         CheckCorner(insets.left, insets.bottom, aRadii[eCornerBottomLeftX],
                     aRadii[eCornerBottomLeftY]);
}

nsRect nsLayoutUtils::MatrixTransformRect(const nsRect& aBounds,
                                          const Matrix4x4& aMatrix,
                                          float aFactor) {
  RectDouble image =
      RectDouble(NSAppUnitsToDoublePixels(aBounds.x, aFactor),
                 NSAppUnitsToDoublePixels(aBounds.y, aFactor),
                 NSAppUnitsToDoublePixels(aBounds.width, aFactor),
                 NSAppUnitsToDoublePixels(aBounds.height, aFactor));

  RectDouble maxBounds = RectDouble(
      double(nscoord_MIN) / aFactor * 0.5, double(nscoord_MIN) / aFactor * 0.5,
      double(nscoord_MAX) / aFactor, double(nscoord_MAX) / aFactor);

  image = aMatrix.TransformAndClipBounds(image, maxBounds);

  return RoundGfxRectToAppRect(ThebesRect(image), aFactor);
}

nsRect nsLayoutUtils::MatrixTransformRect(const nsRect& aBounds,
                                          const Matrix4x4Flagged& aMatrix,
                                          float aFactor) {
  RectDouble image =
      RectDouble(NSAppUnitsToDoublePixels(aBounds.x, aFactor),
                 NSAppUnitsToDoublePixels(aBounds.y, aFactor),
                 NSAppUnitsToDoublePixels(aBounds.width, aFactor),
                 NSAppUnitsToDoublePixels(aBounds.height, aFactor));

  RectDouble maxBounds = RectDouble(
      double(nscoord_MIN) / aFactor * 0.5, double(nscoord_MIN) / aFactor * 0.5,
      double(nscoord_MAX) / aFactor, double(nscoord_MAX) / aFactor);

  image = aMatrix.TransformAndClipBounds(image, maxBounds);

  return RoundGfxRectToAppRect(ThebesRect(image), aFactor);
}

nsPoint nsLayoutUtils::MatrixTransformPoint(const nsPoint& aPoint,
                                            const Matrix4x4& aMatrix,
                                            float aFactor) {
  gfxPoint image = gfxPoint(NSAppUnitsToFloatPixels(aPoint.x, aFactor),
                            NSAppUnitsToFloatPixels(aPoint.y, aFactor));
  image = aMatrix.TransformPoint(image);
  return nsPoint(NSFloatPixelsToAppUnits(float(image.x), aFactor),
                 NSFloatPixelsToAppUnits(float(image.y), aFactor));
}

void nsLayoutUtils::PostTranslate(Matrix4x4& aTransform, const nsPoint& aOrigin,
                                  float aAppUnitsPerPixel, bool aRounded) {
  Point3D gfxOrigin =
      Point3D(NSAppUnitsToFloatPixels(aOrigin.x, aAppUnitsPerPixel),
              NSAppUnitsToFloatPixels(aOrigin.y, aAppUnitsPerPixel), 0.0f);
  if (aRounded) {
    gfxOrigin.x = NS_round(gfxOrigin.x);
    gfxOrigin.y = NS_round(gfxOrigin.y);
  }
  aTransform.PostTranslate(gfxOrigin);
}

// We want to this return true for the scroll frame, but not the
// scrolled frame (which has the same content).
bool nsLayoutUtils::FrameHasDisplayPort(nsIFrame* aFrame,
                                        const nsIFrame* aScrolledFrame) {
  if (!aFrame->GetContent() || !HasDisplayPort(aFrame->GetContent())) {
    return false;
  }
  nsIScrollableFrame* sf = do_QueryFrame(aFrame);
  if (sf) {
    if (aScrolledFrame && aScrolledFrame != sf->GetScrolledFrame()) {
      return false;
    }
    return true;
  }
  return false;
}

Matrix4x4Flagged nsLayoutUtils::GetTransformToAncestor(
    const nsIFrame* aFrame, const nsIFrame* aAncestor, uint32_t aFlags,
    nsIFrame** aOutAncestor) {
  nsIFrame* parent;
  Matrix4x4Flagged ctm;
  if (aFrame == aAncestor) {
    return ctm;
  }
  ctm = aFrame->GetTransformMatrix(aAncestor, &parent, aFlags);
  while (parent && parent != aAncestor &&
         (!(aFlags & nsIFrame::STOP_AT_STACKING_CONTEXT_AND_DISPLAY_PORT) ||
          (!parent->HasAnyStateBits(NS_FRAME_OUT_OF_FLOW) &&
           !parent->IsStackingContext() && !FrameHasDisplayPort(parent)))) {
    if (!parent->Extend3DContext()) {
      ctm.ProjectTo2D();
    }
    ctm = ctm * parent->GetTransformMatrix(aAncestor, &parent, aFlags);
  }
  if (aOutAncestor) {
    *aOutAncestor = parent;
  }
  return ctm;
}

gfxSize nsLayoutUtils::GetTransformToAncestorScale(nsIFrame* aFrame) {
  Matrix4x4Flagged transform = GetTransformToAncestor(
      aFrame, nsLayoutUtils::GetDisplayRootFrame(aFrame));
  Matrix transform2D;
  if (transform.Is2D(&transform2D)) {
    return ThebesMatrix(transform2D).ScaleFactors(true);
  }
  return gfxSize(1, 1);
}

static Matrix4x4Flagged GetTransformToAncestorExcludingAnimated(
    nsIFrame* aFrame, const nsIFrame* aAncestor) {
  nsIFrame* parent;
  Matrix4x4Flagged ctm;
  if (aFrame == aAncestor) {
    return ctm;
  }
  if (ActiveLayerTracker::IsScaleSubjectToAnimation(aFrame)) {
    return ctm;
  }
  ctm = aFrame->GetTransformMatrix(aAncestor, &parent);
  while (parent && parent != aAncestor) {
    if (ActiveLayerTracker::IsScaleSubjectToAnimation(parent)) {
      return Matrix4x4Flagged();
    }
    if (!parent->Extend3DContext()) {
      ctm.ProjectTo2D();
    }
    ctm = ctm * parent->GetTransformMatrix(aAncestor, &parent);
  }
  return ctm;
}

gfxSize nsLayoutUtils::GetTransformToAncestorScaleExcludingAnimated(
    nsIFrame* aFrame) {
  Matrix4x4Flagged transform = GetTransformToAncestorExcludingAnimated(
      aFrame, nsLayoutUtils::GetDisplayRootFrame(aFrame));
  Matrix transform2D;
  if (transform.Is2D(&transform2D)) {
    return ThebesMatrix(transform2D).ScaleFactors(true);
  }
  return gfxSize(1, 1);
}

nsIFrame* nsLayoutUtils::FindNearestCommonAncestorFrame(nsIFrame* aFrame1,
                                                        nsIFrame* aFrame2) {
  AutoTArray<nsIFrame*, 100> ancestors1;
  AutoTArray<nsIFrame*, 100> ancestors2;
  nsIFrame* commonAncestor = nullptr;
  if (aFrame1->PresContext() == aFrame2->PresContext()) {
    commonAncestor = aFrame1->PresShell()->GetRootFrame();
  }
  for (nsIFrame* f = aFrame1; f != commonAncestor;
       f = nsLayoutUtils::GetCrossDocParentFrame(f)) {
    ancestors1.AppendElement(f);
  }
  for (nsIFrame* f = aFrame2; f != commonAncestor;
       f = nsLayoutUtils::GetCrossDocParentFrame(f)) {
    ancestors2.AppendElement(f);
  }
  uint32_t minLengths = std::min(ancestors1.Length(), ancestors2.Length());
  for (uint32_t i = 1; i <= minLengths; ++i) {
    if (ancestors1[ancestors1.Length() - i] ==
        ancestors2[ancestors2.Length() - i]) {
      commonAncestor = ancestors1[ancestors1.Length() - i];
    } else {
      break;
    }
  }
  return commonAncestor;
}

nsLayoutUtils::TransformResult nsLayoutUtils::TransformPoints(
    nsIFrame* aFromFrame, nsIFrame* aToFrame, uint32_t aPointCount,
    CSSPoint* aPoints) {
  nsIFrame* nearestCommonAncestor =
      FindNearestCommonAncestorFrame(aFromFrame, aToFrame);
  if (!nearestCommonAncestor) {
    return NO_COMMON_ANCESTOR;
  }
  Matrix4x4Flagged downToDest =
      GetTransformToAncestor(aToFrame, nearestCommonAncestor);
  if (downToDest.IsSingular()) {
    return NONINVERTIBLE_TRANSFORM;
  }
  downToDest.Invert();
  Matrix4x4Flagged upToAncestor =
      GetTransformToAncestor(aFromFrame, nearestCommonAncestor);
  CSSToLayoutDeviceScale devPixelsPerCSSPixelFromFrame =
      aFromFrame->PresContext()->CSSToDevPixelScale();
  CSSToLayoutDeviceScale devPixelsPerCSSPixelToFrame =
      aToFrame->PresContext()->CSSToDevPixelScale();
  for (uint32_t i = 0; i < aPointCount; ++i) {
    LayoutDevicePoint devPixels = aPoints[i] * devPixelsPerCSSPixelFromFrame;
    // What should the behaviour be if some of the points aren't invertible
    // and others are? Just assume all points are for now.
    Point toDevPixels =
        downToDest
            .ProjectPoint(
                (upToAncestor.TransformPoint(Point(devPixels.x, devPixels.y))))
            .As2DPoint();
    // Divide here so that when the devPixelsPerCSSPixels are the same, we get
    // the correct answer instead of some inaccuracy multiplying a number by its
    // reciprocal.
    aPoints[i] = LayoutDevicePoint(toDevPixels.x, toDevPixels.y) /
                 devPixelsPerCSSPixelToFrame;
  }
  return TRANSFORM_SUCCEEDED;
}

nsLayoutUtils::TransformResult nsLayoutUtils::TransformPoint(
    nsIFrame* aFromFrame, nsIFrame* aToFrame, nsPoint& aPoint) {
  nsIFrame* nearestCommonAncestor =
      FindNearestCommonAncestorFrame(aFromFrame, aToFrame);
  if (!nearestCommonAncestor) {
    return NO_COMMON_ANCESTOR;
  }
  Matrix4x4Flagged downToDest =
      GetTransformToAncestor(aToFrame, nearestCommonAncestor);
  if (downToDest.IsSingular()) {
    return NONINVERTIBLE_TRANSFORM;
  }
  downToDest.Invert();
  Matrix4x4Flagged upToAncestor =
      GetTransformToAncestor(aFromFrame, nearestCommonAncestor);

  float devPixelsPerAppUnitFromFrame =
      1.0f / aFromFrame->PresContext()->AppUnitsPerDevPixel();
  float devPixelsPerAppUnitToFrame =
      1.0f / aToFrame->PresContext()->AppUnitsPerDevPixel();
  Point4D toDevPixels = downToDest.ProjectPoint(upToAncestor.TransformPoint(
      Point(aPoint.x * devPixelsPerAppUnitFromFrame,
            aPoint.y * devPixelsPerAppUnitFromFrame)));
  if (!toDevPixels.HasPositiveWCoord()) {
    // Not strictly true, but we failed to get a valid point in this
    // coordinate space.
    return NONINVERTIBLE_TRANSFORM;
  }
  aPoint.x = NSToCoordRound(toDevPixels.x / devPixelsPerAppUnitToFrame);
  aPoint.y = NSToCoordRound(toDevPixels.y / devPixelsPerAppUnitToFrame);
  return TRANSFORM_SUCCEEDED;
}

nsLayoutUtils::TransformResult nsLayoutUtils::TransformRect(
    nsIFrame* aFromFrame, nsIFrame* aToFrame, nsRect& aRect) {
  nsIFrame* nearestCommonAncestor =
      FindNearestCommonAncestorFrame(aFromFrame, aToFrame);
  if (!nearestCommonAncestor) {
    return NO_COMMON_ANCESTOR;
  }
  Matrix4x4Flagged downToDest =
      GetTransformToAncestor(aToFrame, nearestCommonAncestor);
  if (downToDest.IsSingular()) {
    return NONINVERTIBLE_TRANSFORM;
  }
  downToDest.Invert();
  Matrix4x4Flagged upToAncestor =
      GetTransformToAncestor(aFromFrame, nearestCommonAncestor);

  float devPixelsPerAppUnitFromFrame =
      1.0f / aFromFrame->PresContext()->AppUnitsPerDevPixel();
  float devPixelsPerAppUnitToFrame =
      1.0f / aToFrame->PresContext()->AppUnitsPerDevPixel();
  gfx::Rect toDevPixels = downToDest.ProjectRectBounds(
      upToAncestor.ProjectRectBounds(
          gfx::Rect(aRect.x * devPixelsPerAppUnitFromFrame,
                    aRect.y * devPixelsPerAppUnitFromFrame,
                    aRect.width * devPixelsPerAppUnitFromFrame,
                    aRect.height * devPixelsPerAppUnitFromFrame),
          Rect(-std::numeric_limits<Float>::max() * 0.5f,
               -std::numeric_limits<Float>::max() * 0.5f,
               std::numeric_limits<Float>::max(),
               std::numeric_limits<Float>::max())),
      Rect(-std::numeric_limits<Float>::max() * devPixelsPerAppUnitFromFrame *
               0.5f,
           -std::numeric_limits<Float>::max() * devPixelsPerAppUnitFromFrame *
               0.5f,
           std::numeric_limits<Float>::max() * devPixelsPerAppUnitFromFrame,
           std::numeric_limits<Float>::max() * devPixelsPerAppUnitFromFrame));
  aRect.x = NSToCoordRound(toDevPixels.x / devPixelsPerAppUnitToFrame);
  aRect.y = NSToCoordRound(toDevPixels.y / devPixelsPerAppUnitToFrame);
  aRect.width = NSToCoordRound(toDevPixels.width / devPixelsPerAppUnitToFrame);
  aRect.height =
      NSToCoordRound(toDevPixels.height / devPixelsPerAppUnitToFrame);
  return TRANSFORM_SUCCEEDED;
}

nsRect nsLayoutUtils::GetRectRelativeToFrame(Element* aElement,
                                             nsIFrame* aFrame) {
  if (!aElement || !aFrame) {
    return nsRect();
  }

  nsIFrame* frame = aElement->GetPrimaryFrame();
  if (!frame) {
    return nsRect();
  }

  nsRect rect = frame->GetRectRelativeToSelf();
  nsLayoutUtils::TransformResult rv =
      nsLayoutUtils::TransformRect(frame, aFrame, rect);
  if (rv != nsLayoutUtils::TRANSFORM_SUCCEEDED) {
    return nsRect();
  }

  return rect;
}

bool nsLayoutUtils::ContainsPoint(const nsRect& aRect, const nsPoint& aPoint,
                                  nscoord aInflateSize) {
  nsRect rect = aRect;
  rect.Inflate(aInflateSize);
  return rect.Contains(aPoint);
}

nsRect nsLayoutUtils::ClampRectToScrollFrames(nsIFrame* aFrame,
                                              const nsRect& aRect) {
  nsIFrame* closestScrollFrame =
      nsLayoutUtils::GetClosestFrameOfType(aFrame, LayoutFrameType::Scroll);

  nsRect resultRect = aRect;

  while (closestScrollFrame) {
    nsIScrollableFrame* sf = do_QueryFrame(closestScrollFrame);

    nsRect scrollPortRect = sf->GetScrollPortRect();
    nsLayoutUtils::TransformRect(closestScrollFrame, aFrame, scrollPortRect);

    resultRect = resultRect.Intersect(scrollPortRect);

    // Check whether aRect is visible in the scroll frame or not.
    if (resultRect.IsEmpty()) {
      break;
    }

    // Get next ancestor scroll frame.
    closestScrollFrame = nsLayoutUtils::GetClosestFrameOfType(
        closestScrollFrame->GetParent(), LayoutFrameType::Scroll);
  }

  return resultRect;
}

bool nsLayoutUtils::GetLayerTransformForFrame(nsIFrame* aFrame,
                                              Matrix4x4Flagged* aTransform) {
  // FIXME/bug 796690: we can sometimes compute a transform in these
  // cases, it just increases complexity considerably.  Punt for now.
  if (aFrame->Extend3DContext() || aFrame->HasTransformGetter()) {
    return false;
  }

  nsIFrame* root = nsLayoutUtils::GetDisplayRootFrame(aFrame);
  if (root->HasAnyStateBits(NS_FRAME_UPDATE_LAYER_TREE)) {
    // Content may have been invalidated, so we can't reliably compute
    // the "layer transform" in general.
    return false;
  }
  // If the caller doesn't care about the value, early-return to skip
  // overhead below.
  if (!aTransform) {
    return true;
  }

  nsDisplayListBuilder builder(root,
                               nsDisplayListBuilderMode::TransformComputation,
                               false /*don't build caret*/);
  builder.BeginFrame();
  nsDisplayList list;
  nsDisplayTransform* item =
      MakeDisplayItem<nsDisplayTransform>(&builder, aFrame, &list, nsRect(), 0);
  MOZ_ASSERT(item);

  *aTransform = item->GetTransform();
  item->Destroy(&builder);

  builder.EndFrame();

  return true;
}

static bool TransformGfxPointFromAncestor(nsIFrame* aFrame, const Point& aPoint,
                                          nsIFrame* aAncestor, Point* aOut) {
  Matrix4x4Flagged ctm =
      nsLayoutUtils::GetTransformToAncestor(aFrame, aAncestor);
  ctm.Invert();
  Point4D point = ctm.ProjectPoint(aPoint);
  if (!point.HasPositiveWCoord()) {
    return false;
  }
  *aOut = point.As2DPoint();
  return true;
}

static Rect TransformGfxRectToAncestor(
    const nsIFrame* aFrame, const Rect& aRect, const nsIFrame* aAncestor,
    bool* aPreservesAxisAlignedRectangles = nullptr,
    Maybe<Matrix4x4Flagged>* aMatrixCache = nullptr,
    bool aStopAtStackingContextAndDisplayPortAndOOFFrame = false,
    nsIFrame** aOutAncestor = nullptr) {
  Matrix4x4Flagged ctm;
  if (aMatrixCache && *aMatrixCache) {
    // We are given a matrix to use, so use it
    ctm = aMatrixCache->value();
  } else {
    // Else, compute it
    uint32_t flags = 0;
    if (aStopAtStackingContextAndDisplayPortAndOOFFrame) {
      flags |= nsIFrame::STOP_AT_STACKING_CONTEXT_AND_DISPLAY_PORT;
    }
    ctm = nsLayoutUtils::GetTransformToAncestor(aFrame, aAncestor, flags,
                                                aOutAncestor);
    if (aMatrixCache) {
      // and put it in the cache, if provided
      *aMatrixCache = Some(ctm);
    }
  }
  // Fill out the axis-alignment flag
  if (aPreservesAxisAlignedRectangles) {
    Matrix matrix2d;
    *aPreservesAxisAlignedRectangles =
        ctm.Is2D(&matrix2d) && matrix2d.PreservesAxisAlignedRectangles();
  }
  const nsIFrame* ancestor = aOutAncestor ? *aOutAncestor : aAncestor;
  float factor = ancestor->PresContext()->AppUnitsPerDevPixel();
  Rect maxBounds =
      Rect(float(nscoord_MIN) / factor * 0.5, float(nscoord_MIN) / factor * 0.5,
           float(nscoord_MAX) / factor, float(nscoord_MAX) / factor);
  return ctm.TransformAndClipBounds(aRect, maxBounds);
}

static SVGTextFrame* GetContainingSVGTextFrame(const nsIFrame* aFrame) {
  if (!nsSVGUtils::IsInSVGTextSubtree(aFrame)) {
    return nullptr;
  }

  return static_cast<SVGTextFrame*>(nsLayoutUtils::GetClosestFrameOfType(
      aFrame->GetParent(), LayoutFrameType::SVGText));
}

nsPoint nsLayoutUtils::TransformAncestorPointToFrame(nsIFrame* aFrame,
                                                     const nsPoint& aPoint,
                                                     nsIFrame* aAncestor) {
  SVGTextFrame* text = GetContainingSVGTextFrame(aFrame);

  float factor = aFrame->PresContext()->AppUnitsPerDevPixel();
  Point result(NSAppUnitsToFloatPixels(aPoint.x, factor),
               NSAppUnitsToFloatPixels(aPoint.y, factor));

  if (text) {
    if (!TransformGfxPointFromAncestor(text, result, aAncestor, &result)) {
      return nsPoint(NS_UNCONSTRAINEDSIZE, NS_UNCONSTRAINEDSIZE);
    }
    result = text->TransformFramePointToTextChild(result, aFrame);
  } else {
    if (!TransformGfxPointFromAncestor(aFrame, result, nullptr, &result)) {
      return nsPoint(NS_UNCONSTRAINEDSIZE, NS_UNCONSTRAINEDSIZE);
    }
  }

  return nsPoint(NSFloatPixelsToAppUnits(float(result.x), factor),
                 NSFloatPixelsToAppUnits(float(result.y), factor));
}

nsRect nsLayoutUtils::TransformFrameRectToAncestor(
    const nsIFrame* aFrame, const nsRect& aRect, const nsIFrame* aAncestor,
    bool* aPreservesAxisAlignedRectangles /* = nullptr */,
    Maybe<Matrix4x4Flagged>* aMatrixCache /* = nullptr */,
    bool aStopAtStackingContextAndDisplayPortAndOOFFrame /* = false */,
    nsIFrame** aOutAncestor /* = nullptr */) {
  SVGTextFrame* text = GetContainingSVGTextFrame(aFrame);

  float srcAppUnitsPerDevPixel = aFrame->PresContext()->AppUnitsPerDevPixel();
  Rect result;

  if (text) {
    result = ToRect(text->TransformFrameRectFromTextChild(aRect, aFrame));

    // |result| from TransformFrameRectFromTextChild() is in user space (css
    // pixel), should convert to device pixel
    float devPixelPerCSSPixel =
        float(AppUnitsPerCSSPixel()) / srcAppUnitsPerDevPixel;
    result.Scale(devPixelPerCSSPixel);

    result = TransformGfxRectToAncestor(
        text, result, aAncestor, nullptr, aMatrixCache,
        aStopAtStackingContextAndDisplayPortAndOOFFrame, aOutAncestor);
    // TransformFrameRectFromTextChild could involve any kind of transform, we
    // could drill down into it to get an answer out of it but we don't yet.
    if (aPreservesAxisAlignedRectangles)
      *aPreservesAxisAlignedRectangles = false;
  } else {
    result =
        Rect(NSAppUnitsToFloatPixels(aRect.x, srcAppUnitsPerDevPixel),
             NSAppUnitsToFloatPixels(aRect.y, srcAppUnitsPerDevPixel),
             NSAppUnitsToFloatPixels(aRect.width, srcAppUnitsPerDevPixel),
             NSAppUnitsToFloatPixels(aRect.height, srcAppUnitsPerDevPixel));
    result = TransformGfxRectToAncestor(
        aFrame, result, aAncestor, aPreservesAxisAlignedRectangles,
        aMatrixCache, aStopAtStackingContextAndDisplayPortAndOOFFrame,
        aOutAncestor);
  }

  float destAppUnitsPerDevPixel =
      aAncestor->PresContext()->AppUnitsPerDevPixel();
  return nsRect(
      NSFloatPixelsToAppUnits(float(result.x), destAppUnitsPerDevPixel),
      NSFloatPixelsToAppUnits(float(result.y), destAppUnitsPerDevPixel),
      NSFloatPixelsToAppUnits(float(result.width), destAppUnitsPerDevPixel),
      NSFloatPixelsToAppUnits(float(result.height), destAppUnitsPerDevPixel));
}

static LayoutDeviceIntPoint GetWidgetOffset(nsIWidget* aWidget,
                                            nsIWidget*& aRootWidget) {
  LayoutDeviceIntPoint offset(0, 0);
  while ((aWidget->WindowType() == eWindowType_child || aWidget->IsPlugin())) {
    nsIWidget* parent = aWidget->GetParent();
    if (!parent) {
      break;
    }
    LayoutDeviceIntRect bounds = aWidget->GetBounds();
    offset += bounds.TopLeft();
    aWidget = parent;
  }
  aRootWidget = aWidget;
  return offset;
}

LayoutDeviceIntPoint nsLayoutUtils::WidgetToWidgetOffset(nsIWidget* aFrom,
                                                         nsIWidget* aTo) {
  nsIWidget* fromRoot;
  LayoutDeviceIntPoint fromOffset = GetWidgetOffset(aFrom, fromRoot);
  nsIWidget* toRoot;
  LayoutDeviceIntPoint toOffset = GetWidgetOffset(aTo, toRoot);

  if (fromRoot == toRoot) {
    return fromOffset - toOffset;
  }
  return aFrom->WidgetToScreenOffset() - aTo->WidgetToScreenOffset();
}

nsPoint nsLayoutUtils::TranslateWidgetToView(nsPresContext* aPresContext,
                                             nsIWidget* aWidget,
                                             const LayoutDeviceIntPoint& aPt,
                                             nsView* aView) {
  nsPoint viewOffset;
  nsIWidget* viewWidget = aView->GetNearestWidget(&viewOffset);
  if (!viewWidget) {
    return nsPoint(NS_UNCONSTRAINEDSIZE, NS_UNCONSTRAINEDSIZE);
  }

  LayoutDeviceIntPoint widgetPoint =
      aPt + WidgetToWidgetOffset(aWidget, viewWidget);
  nsPoint widgetAppUnits(aPresContext->DevPixelsToAppUnits(widgetPoint.x),
                         aPresContext->DevPixelsToAppUnits(widgetPoint.y));
  return widgetAppUnits - viewOffset;
}

LayoutDeviceIntPoint nsLayoutUtils::TranslateViewToWidget(
    nsPresContext* aPresContext, nsView* aView, nsPoint aPt,
    nsIWidget* aWidget) {
  nsPoint viewOffset;
  nsIWidget* viewWidget = aView->GetNearestWidget(&viewOffset);
  if (!viewWidget) {
    return LayoutDeviceIntPoint(NS_UNCONSTRAINEDSIZE, NS_UNCONSTRAINEDSIZE);
  }

  nsPoint pt = (aPt + viewOffset)
                   .ApplyResolution(
                       GetCurrentAPZResolutionScale(aPresContext->PresShell()));
  LayoutDeviceIntPoint relativeToViewWidget(
      aPresContext->AppUnitsToDevPixels(pt.x),
      aPresContext->AppUnitsToDevPixels(pt.y));
  return relativeToViewWidget + WidgetToWidgetOffset(viewWidget, aWidget);
}

// Combine aNewBreakType with aOrigBreakType, but limit the break types
// to StyleClear::Left, Right, Both.
StyleClear nsLayoutUtils::CombineBreakType(StyleClear aOrigBreakType,
                                           StyleClear aNewBreakType) {
  StyleClear breakType = aOrigBreakType;
  switch (breakType) {
    case StyleClear::Left:
      if (StyleClear::Right == aNewBreakType ||
          StyleClear::Both == aNewBreakType) {
        breakType = StyleClear::Both;
      }
      break;
    case StyleClear::Right:
      if (StyleClear::Left == aNewBreakType ||
          StyleClear::Both == aNewBreakType) {
        breakType = StyleClear::Both;
      }
      break;
    case StyleClear::None:
      if (StyleClear::Left == aNewBreakType ||
          StyleClear::Right == aNewBreakType ||
          StyleClear::Both == aNewBreakType) {
        breakType = aNewBreakType;
      }
      break;
    default:
      break;
  }
  return breakType;
}

#ifdef MOZ_DUMP_PAINTING
#  include <stdio.h>

static bool gDumpEventList = false;

// nsLayoutUtils::PaintFrame() can call itself recursively, so rather than
// maintaining a single paint count, we need a stack.
StaticAutoPtr<nsTArray<int>> gPaintCountStack;

struct AutoNestedPaintCount {
  AutoNestedPaintCount() { gPaintCountStack->AppendElement(0); }
  ~AutoNestedPaintCount() { gPaintCountStack->RemoveLastElement(); }
};

#endif

nsIFrame* nsLayoutUtils::GetFrameForPoint(
    nsIFrame* aFrame, nsPoint aPt, EnumSet<FrameForPointOption> aOptions) {
  AUTO_PROFILER_LABEL("nsLayoutUtils::GetFrameForPoint", LAYOUT);

  nsresult rv;
  AutoTArray<nsIFrame*, 8> outFrames;
  rv = GetFramesForArea(aFrame, nsRect(aPt, nsSize(1, 1)), outFrames, aOptions);
  NS_ENSURE_SUCCESS(rv, nullptr);
  return outFrames.Length() ? outFrames.ElementAt(0) : nullptr;
}

nsresult nsLayoutUtils::GetFramesForArea(
    nsIFrame* aFrame, const nsRect& aRect, nsTArray<nsIFrame*>& aOutFrames,
    EnumSet<FrameForPointOption> aOptions) {
  AUTO_PROFILER_LABEL("nsLayoutUtils::GetFramesForArea", LAYOUT);

  nsDisplayListBuilder builder(aFrame, nsDisplayListBuilderMode::EventDelivery,
                               false);
  builder.BeginFrame();
  nsDisplayList list;

  if (aOptions.contains(FrameForPointOption::IgnorePaintSuppression)) {
    builder.IgnorePaintSuppression();
  }
  if (aOptions.contains(FrameForPointOption::IgnoreRootScrollFrame)) {
    nsIFrame* rootScrollFrame = aFrame->PresShell()->GetRootScrollFrame();
    if (rootScrollFrame) {
      builder.SetIgnoreScrollFrame(rootScrollFrame);
    }
  }
  if (aOptions.contains(FrameForPointOption::IgnoreCrossDoc)) {
    builder.SetDescendIntoSubdocuments(false);
  }

  builder.SetHitTestIsForVisibility(
      aOptions.contains(FrameForPointOption::OnlyVisible));

  builder.EnterPresShell(aFrame);

  builder.SetVisibleRect(aRect);
  builder.SetDirtyRect(aRect);

  aFrame->BuildDisplayListForStackingContext(&builder, &list);
  builder.LeavePresShell(aFrame, nullptr);

#ifdef MOZ_DUMP_PAINTING
  if (gDumpEventList) {
    fprintf_stderr(stderr, "Event handling --- (%d,%d):\n", aRect.x, aRect.y);

    std::stringstream ss;
    nsFrame::PrintDisplayList(&builder, list, ss);
    print_stderr(ss);
  }
#endif

  nsDisplayItem::HitTestState hitTestState;
  list.HitTest(&builder, aRect, &hitTestState, &aOutFrames);
  list.DeleteAll(&builder);
  builder.EndFrame();
  return NS_OK;
}

// aScrollFrameAsScrollable must be non-nullptr and queryable to an nsIFrame
FrameMetrics nsLayoutUtils::CalculateBasicFrameMetrics(
    nsIScrollableFrame* aScrollFrame) {
  nsIFrame* frame = do_QueryFrame(aScrollFrame);
  MOZ_ASSERT(frame);

  // Calculate the metrics necessary for calculating the displayport.
  // This code has a lot in common with the code in ComputeFrameMetrics();
  // we may want to refactor this at some point.
  FrameMetrics metrics;
  nsPresContext* presContext = frame->PresContext();
  PresShell* presShell = presContext->PresShell();
  CSSToLayoutDeviceScale deviceScale = presContext->CSSToDevPixelScale();
  float resolution = 1.0f;
  if (frame == presShell->GetRootScrollFrame()) {
    // Only the root scrollable frame for a given presShell should pick up
    // the presShell's resolution. All the other frames are 1.0.
    resolution = presShell->GetResolution();
  }
  // Note: unlike in ComputeFrameMetrics(), we don't know the full cumulative
  // resolution including FrameMetrics::mExtraResolution, because layout hasn't
  // chosen a resolution to paint at yet. However, the display port calculation
  // divides out mExtraResolution anyways, so we get the correct result by
  // setting the mCumulativeResolution to everything except the extra resolution
  // and leaving mExtraResolution at 1.
  LayoutDeviceToLayerScale2D cumulativeResolution(
      presShell->GetCumulativeResolution() *
      nsLayoutUtils::GetTransformToAncestorScale(frame));

  LayerToParentLayerScale layerToParentLayerScale(1.0f);
  metrics.SetDevPixelsPerCSSPixel(deviceScale);
  metrics.SetPresShellResolution(resolution);
  metrics.SetCumulativeResolution(cumulativeResolution);
  metrics.SetZoom(deviceScale * cumulativeResolution * layerToParentLayerScale);

  // Only the size of the composition bounds is relevant to the
  // displayport calculation, not its origin.
  nsSize compositionSize =
      nsLayoutUtils::CalculateCompositionSizeForFrame(frame);
  LayoutDeviceToParentLayerScale2D compBoundsScale;
  if (frame == presShell->GetRootScrollFrame() &&
      presContext->IsRootContentDocument()) {
    if (presContext->GetParentPresContext()) {
      float res = presContext->GetParentPresContext()
                      ->PresShell()
                      ->GetCumulativeResolution();
      compBoundsScale =
          LayoutDeviceToParentLayerScale2D(LayoutDeviceToParentLayerScale(res));
    }
  } else {
    compBoundsScale = cumulativeResolution * layerToParentLayerScale;
  }
  metrics.SetCompositionBounds(
      LayoutDeviceRect::FromAppUnits(nsRect(nsPoint(0, 0), compositionSize),
                                     presContext->AppUnitsPerDevPixel()) *
      compBoundsScale);

  metrics.SetRootCompositionSize(
      nsLayoutUtils::CalculateRootCompositionSize(frame, false, metrics));

  metrics.SetScrollOffset(
      CSSPoint::FromAppUnits(aScrollFrame->GetScrollPosition()));

  metrics.SetScrollableRect(CSSRect::FromAppUnits(
      nsLayoutUtils::CalculateScrollableRectForFrame(aScrollFrame, nullptr)));

  return metrics;
}

bool nsLayoutUtils::CalculateAndSetDisplayPortMargins(
    nsIScrollableFrame* aScrollFrame, RepaintMode aRepaintMode) {
  nsIFrame* frame = do_QueryFrame(aScrollFrame);
  MOZ_ASSERT(frame);
  nsIContent* content = frame->GetContent();
  MOZ_ASSERT(content);

  FrameMetrics metrics = CalculateBasicFrameMetrics(aScrollFrame);
  ScreenMargin displayportMargins =
      apz::CalculatePendingDisplayPort(metrics, ParentLayerPoint(0.0f, 0.0f));
  PresShell* presShell = frame->PresContext()->GetPresShell();
  return nsLayoutUtils::SetDisplayPortMargins(
      content, presShell, displayportMargins, 0, aRepaintMode);
}

bool nsLayoutUtils::MaybeCreateDisplayPort(nsDisplayListBuilder* aBuilder,
                                           nsIFrame* aScrollFrame,
                                           RepaintMode aRepaintMode) {
  nsIContent* content = aScrollFrame->GetContent();
  nsIScrollableFrame* scrollableFrame = do_QueryFrame(aScrollFrame);
  if (!content || !scrollableFrame) {
    return false;
  }

  bool haveDisplayPort = HasDisplayPort(content);

  // We perform an optimization where we ensure that at least one
  // async-scrollable frame (i.e. one that WantsAsyncScroll()) has a
  // displayport. If that's not the case yet, and we are async-scrollable, we
  // will get a displayport.
  if (aBuilder->IsPaintingToWindow() &&
      nsLayoutUtils::AsyncPanZoomEnabled(aScrollFrame) &&
      !aBuilder->HaveScrollableDisplayPort() &&
      scrollableFrame->WantAsyncScroll()) {
    // If we don't already have a displayport, calculate and set one.
    if (!haveDisplayPort) {
      CalculateAndSetDisplayPortMargins(scrollableFrame, aRepaintMode);
#ifdef DEBUG
      haveDisplayPort = HasDisplayPort(content);
      MOZ_ASSERT(haveDisplayPort,
                 "should have a displayport after having just set it");
#endif
    }

    // Record that the we now have a scrollable display port.
    aBuilder->SetHaveScrollableDisplayPort();
    return true;
  }
  return false;
}

nsIScrollableFrame* nsLayoutUtils::GetAsyncScrollableAncestorFrame(
    nsIFrame* aTarget) {
  uint32_t flags = nsLayoutUtils::SCROLLABLE_ALWAYS_MATCH_ROOT |
                   nsLayoutUtils::SCROLLABLE_ONLY_ASYNC_SCROLLABLE |
                   nsLayoutUtils::SCROLLABLE_FIXEDPOS_FINDS_ROOT;
  return nsLayoutUtils::GetNearestScrollableFrame(aTarget, flags);
}

void nsLayoutUtils::SetZeroMarginDisplayPortOnAsyncScrollableAncestors(
    nsIFrame* aFrame) {
  nsIFrame* frame = aFrame;
  while (frame) {
    frame = nsLayoutUtils::GetCrossDocParentFrame(frame);
    if (!frame) {
      break;
    }
    nsIScrollableFrame* scrollAncestor = GetAsyncScrollableAncestorFrame(frame);
    if (!scrollAncestor) {
      break;
    }
    frame = do_QueryFrame(scrollAncestor);
    MOZ_ASSERT(frame);
    MOZ_ASSERT(scrollAncestor->WantAsyncScroll() ||
               frame->PresShell()->GetRootScrollFrame() == frame);
    if (nsLayoutUtils::AsyncPanZoomEnabled(frame) &&
        !nsLayoutUtils::HasDisplayPort(frame->GetContent())) {
      nsLayoutUtils::SetDisplayPortMargins(frame->GetContent(),
                                           frame->PresShell(), ScreenMargin(),
                                           0, RepaintMode::Repaint);
    }
  }
}

bool nsLayoutUtils::MaybeCreateDisplayPortInFirstScrollFrameEncountered(
    nsIFrame* aFrame, nsDisplayListBuilder* aBuilder) {
  nsIScrollableFrame* sf = do_QueryFrame(aFrame);
  if (sf) {
    if (MaybeCreateDisplayPort(aBuilder, aFrame, RepaintMode::Repaint)) {
      return true;
    }
  }
  if (aFrame->IsPlaceholderFrame()) {
    nsPlaceholderFrame* placeholder = static_cast<nsPlaceholderFrame*>(aFrame);
    if (MaybeCreateDisplayPortInFirstScrollFrameEncountered(
            placeholder->GetOutOfFlowFrame(), aBuilder)) {
      return true;
    }
  }
  if (aFrame->IsSubDocumentFrame()) {
    PresShell* presShell = static_cast<nsSubDocumentFrame*>(aFrame)
                               ->GetSubdocumentPresShellForPainting(0);
    nsIFrame* root = presShell ? presShell->GetRootFrame() : nullptr;
    if (root) {
      if (MaybeCreateDisplayPortInFirstScrollFrameEncountered(root, aBuilder)) {
        return true;
      }
    }
  }
  if (aFrame->IsDeckFrame()) {
    // only descend the visible card of a decks
    nsIFrame* child = static_cast<nsDeckFrame*>(aFrame)->GetSelectedBox();
    if (child) {
      return MaybeCreateDisplayPortInFirstScrollFrameEncountered(child,
                                                                 aBuilder);
    }
  }

  for (nsIFrame* child : aFrame->PrincipalChildList()) {
    if (MaybeCreateDisplayPortInFirstScrollFrameEncountered(child, aBuilder)) {
      return true;
    }
  }

  return false;
}

void nsLayoutUtils::ExpireDisplayPortOnAsyncScrollableAncestor(
    nsIFrame* aFrame) {
  nsIFrame* frame = aFrame;
  while (frame) {
    frame = nsLayoutUtils::GetCrossDocParentFrame(frame);
    if (!frame) {
      break;
    }
    nsIScrollableFrame* scrollAncestor = GetAsyncScrollableAncestorFrame(frame);
    if (!scrollAncestor) {
      break;
    }
    frame = do_QueryFrame(scrollAncestor);
    MOZ_ASSERT(frame);
    if (!frame) {
      break;
    }
    MOZ_ASSERT(scrollAncestor->WantAsyncScroll() ||
               frame->PresShell()->GetRootScrollFrame() == frame);
    if (nsLayoutUtils::HasDisplayPort(frame->GetContent())) {
      scrollAncestor->TriggerDisplayPortExpiration();
      // Stop after the first trigger. If it failed, there's no point in
      // continuing because all the rest of the frames we encounter are going
      // to be ancestors of |scrollAncestor| which will keep its displayport.
      // If the trigger succeeded, we stop because when the trigger executes
      // it will call this function again to trigger the next ancestor up the
      // chain.
      break;
    }
  }
}

void nsLayoutUtils::AddExtraBackgroundItems(nsDisplayListBuilder* aBuilder,
                                            nsDisplayList* aList,
                                            nsIFrame* aFrame,
                                            const nsRect& aCanvasArea,
                                            const nsRegion& aVisibleRegion,
                                            nscolor aBackstop) {
  LayoutFrameType frameType = aFrame->Type();
  nsPresContext* presContext = aFrame->PresContext();
  PresShell* presShell = presContext->PresShell();

  // For the viewport frame in print preview/page layout we want to paint
  // the grey background behind the page, not the canvas color.
  if (frameType == LayoutFrameType::Viewport &&
      nsLayoutUtils::NeedsPrintPreviewBackground(presContext)) {
    nsRect bounds =
        nsRect(aBuilder->ToReferenceFrame(aFrame), aFrame->GetSize());
    nsDisplayListBuilder::AutoBuildingDisplayList buildingDisplayList(
        aBuilder, aFrame, bounds, bounds);
    presShell->AddPrintPreviewBackgroundItem(aBuilder, aList, aFrame, bounds);
  } else if (frameType != LayoutFrameType::Page) {
    // For printing, this function is first called on an nsPageFrame, which
    // creates a display list with a PageContent item. The PageContent item's
    // paint function calls this function on the nsPageFrame's child which is
    // an nsPageContentFrame. We only want to add the canvas background color
    // item once, for the nsPageContentFrame.

    // Add the canvas background color to the bottom of the list. This
    // happens after we've built the list so that AddCanvasBackgroundColorItem
    // can monkey with the contents if necessary.
    nsRect canvasArea = aVisibleRegion.GetBounds();
    canvasArea.IntersectRect(aCanvasArea, canvasArea);
    nsDisplayListBuilder::AutoBuildingDisplayList buildingDisplayList(
        aBuilder, aFrame, canvasArea, canvasArea);
    presShell->AddCanvasBackgroundColorItem(aBuilder, aList, aFrame, canvasArea,
                                            aBackstop);
  }
}

/**
 * Returns a retained display list builder for frame |aFrame|. If there is no
 * retained display list builder property set for the frame, and if the flag
 * |aRetainingEnabled| is true, a new retained display list builder is created,
 * stored as a property for the frame, and returned.
 */
static RetainedDisplayListBuilder* GetOrCreateRetainedDisplayListBuilder(
    nsIFrame* aFrame, bool aRetainingEnabled, bool aBuildCaret) {
  RetainedDisplayListBuilder* retainedBuilder =
      aFrame->GetProperty(RetainedDisplayListBuilder::Cached());

  if (retainedBuilder) {
    return retainedBuilder;
  }

  if (aRetainingEnabled) {
    retainedBuilder = new RetainedDisplayListBuilder(
        aFrame, nsDisplayListBuilderMode::Painting, aBuildCaret);
    aFrame->SetProperty(RetainedDisplayListBuilder::Cached(), retainedBuilder);
  }

  return retainedBuilder;
}

// #define PRINT_HITTESTINFO_STATS
#ifdef PRINT_HITTESTINFO_STATS
void PrintHitTestInfoStatsInternal(nsDisplayList* aList, int& aTotal,
                                   int& aHitTest, int& aVisible,
                                   int& aSpecial) {
  for (nsDisplayItem* i = aList->GetBottom(); i; i = i->GetAbove()) {
    aTotal++;

    if (i->GetChildren()) {
      PrintHitTestInfoStatsInternal(i->GetChildren(), aTotal, aHitTest,
                                    aVisible, aSpecial);
    }

    if (i->GetType() == DisplayItemType::TYPE_COMPOSITOR_HITTEST_INFO) {
      aHitTest++;

      const auto& hitTestInfo =
          static_cast<nsDisplayHitTestInfoItem*>(i)->HitTestFlags();

      if (hitTestInfo.size() > 1) {
        aSpecial++;
        continue;
      }

      if (hitTestInfo == CompositorHitTestVisibleToHit) {
        aVisible++;
        continue;
      }

      aSpecial++;
    }
  }
}

void PrintHitTestInfoStats(nsDisplayList* aList) {
  int total = 0;
  int hitTest = 0;
  int visible = 0;
  int special = 0;

  PrintHitTestInfoStatsInternal(aList, total, hitTest, visible, special);

  double ratio = (double)hitTest / (double)total;

  printf(
      "List %p: total items: %d, hit test items: %d, ratio: %f, visible: %d, "
      "special: %d\n",
      aList, total, hitTest, ratio, visible, special);
}
#endif

// Apply a batch of effects updates generated during a paint to their
// respective remote browsers.
static void ApplyEffectsUpdates(
    const nsDataHashtable<nsPtrHashKey<RemoteBrowser>, EffectsInfo>& aUpdates) {
  for (auto iter = aUpdates.ConstIter(); !iter.Done(); iter.Next()) {
    auto browser = iter.Key();
    auto update = iter.Data();
    browser->UpdateEffects(update);
  }
}

static void LogPaintedPixelCount(LayerManager* aLayerManager,
                                 const TimeStamp aPaintStart) {
  static std::vector<std::pair<TimeStamp, uint32_t>> history;

  const TimeStamp now = TimeStamp::Now();
  const double rasterizeTime = (now - aPaintStart).ToMilliseconds();

  const uint32_t pixelCount = aLayerManager->GetAndClearPaintedPixelCount();
  if (pixelCount) {
    history.push_back(std::make_pair(now, pixelCount));
  }

  uint32_t paintedInLastSecond = 0;
  for (auto i = history.begin(); i != history.end(); i++) {
    if ((now - i->first).ToMilliseconds() > 1000.0f) {
      // more than 1000ms ago, don't count it
      continue;
    }

    if (paintedInLastSecond == 0) {
      // This is the first one in the last 1000ms, so drop everything earlier
      history.erase(history.begin(), i);
      i = history.begin();
    }

    paintedInLastSecond += i->second;
    MOZ_ASSERT(paintedInLastSecond);  // all historical pixel counts are > 0
  }

  printf_stderr("Painted %u pixels in %fms (%u in the last 1000ms)\n",
                pixelCount, rasterizeTime, paintedInLastSecond);
}

static void DumpBeforePaintDisplayList(UniquePtr<std::stringstream>& aStream,
                                       nsDisplayListBuilder* aBuilder,
                                       nsDisplayList* aList,
                                       const nsRect& aVisibleRect) {
#ifdef MOZ_DUMP_PAINTING
  if (gfxEnv::DumpPaintToFile()) {
    nsCString string("dump-");
    // Include the process ID in the dump file name, to make sure that in an
    // e10s setup different processes don't clobber each other's dump files.
    string.AppendInt(getpid());
    for (int paintCount : *gPaintCountStack) {
      string.AppendLiteral("-");
      string.AppendInt(paintCount);
    }
    string.AppendLiteral(".html");
    gfxUtils::sDumpPaintFile = fopen(string.BeginReading(), "w");
  } else {
    gfxUtils::sDumpPaintFile = stderr;
  }
  if (gfxEnv::DumpPaintToFile()) {
    *aStream << "<html><head><script>\n"
                "var array = {};\n"
                "function ViewImage(index) { \n"
                "  var image = document.getElementById(index);\n"
                "  if (image.src) {\n"
                "    image.removeAttribute('src');\n"
                "  } else {\n"
                "    image.src = array[index];\n"
                "  }\n"
                "}</script></head><body>";
  }
#endif
  *aStream << nsPrintfCString(
                  "Painting --- before optimization (dirty %d,%d,%d,%d):\n",
                  aVisibleRect.x, aVisibleRect.y, aVisibleRect.width,
                  aVisibleRect.height)
                  .get();
  nsFrame::PrintDisplayList(aBuilder, *aList, *aStream,
                            gfxEnv::DumpPaintToFile());

  if (gfxEnv::DumpPaint() || gfxEnv::DumpPaintItems()) {
    // Flush stream now to avoid reordering dump output relative to
    // messages dumped by PaintRoot below.
    fprint_stderr(gfxUtils::sDumpPaintFile, *aStream);
    aStream = MakeUnique<std::stringstream>();
  }
}

static void DumpAfterPaintDisplayList(UniquePtr<std::stringstream>& aStream,
                                      nsDisplayListBuilder* aBuilder,
                                      nsDisplayList* aList,
                                      LayerManager* aManager) {
  *aStream << "Painting --- after optimization:\n";
  nsFrame::PrintDisplayList(aBuilder, *aList, *aStream,
                            gfxEnv::DumpPaintToFile());

  *aStream << "Painting --- layer tree:\n";
  if (aManager) {
    FrameLayerBuilder::DumpRetainedLayerTree(aManager, *aStream,
                                             gfxEnv::DumpPaintToFile());
  }

  fprint_stderr(gfxUtils::sDumpPaintFile, *aStream);

#ifdef MOZ_DUMP_PAINTING
  if (gfxEnv::DumpPaintToFile()) {
    *aStream << "</body></html>";
  }
  if (gfxEnv::DumpPaintToFile()) {
    fclose(gfxUtils::sDumpPaintFile);
  }
#endif

  std::stringstream lsStream;
  nsFrame::PrintDisplayList(aBuilder, *aList, lsStream);
  if (aManager->GetRoot()) {
    aManager->GetRoot()->SetDisplayListLog(lsStream.str().c_str());
  }
}

struct TemporaryDisplayListBuilder {
  TemporaryDisplayListBuilder(nsIFrame* aFrame,
                              nsDisplayListBuilderMode aBuilderMode,
                              const bool aBuildCaret)
      : mBuilder(aFrame, aBuilderMode, aBuildCaret) {}

  ~TemporaryDisplayListBuilder() { mList.DeleteAll(&mBuilder); }

  nsDisplayListBuilder mBuilder;
  nsDisplayList mList;
  RetainedDisplayListMetrics mMetrics;
};

nsresult nsLayoutUtils::PaintFrame(gfxContext* aRenderingContext,
                                   nsIFrame* aFrame,
                                   const nsRegion& aDirtyRegion,
                                   nscolor aBackstop,
                                   nsDisplayListBuilderMode aBuilderMode,
                                   PaintFrameFlags aFlags) {
  AUTO_PROFILER_LABEL("nsLayoutUtils::PaintFrame", GRAPHICS);

#ifdef MOZ_DUMP_PAINTING
  if (!gPaintCountStack) {
    gPaintCountStack = new nsTArray<int>();
    ClearOnShutdown(&gPaintCountStack);

    gPaintCountStack->AppendElement(0);
  }
  ++gPaintCountStack->LastElement();
  AutoNestedPaintCount nestedPaintCount;
#endif

  if (aFlags & PaintFrameFlags::WidgetLayers) {
    nsView* view = aFrame->GetView();
    if (!(view && view->GetWidget() && GetDisplayRootFrame(aFrame) == aFrame)) {
      aFlags &= ~PaintFrameFlags::WidgetLayers;
      NS_ASSERTION(aRenderingContext, "need a rendering context");
    }
  }

  nsPresContext* presContext = aFrame->PresContext();
  PresShell* presShell = presContext->PresShell();
  nsRootPresContext* rootPresContext = presContext->GetRootPresContext();
  if (!rootPresContext) {
    return NS_OK;
  }

  TimeStamp startBuildDisplayList = TimeStamp::Now();

  const bool buildCaret = !(aFlags & PaintFrameFlags::HideCaret);
  const bool isForPainting = (aFlags & PaintFrameFlags::WidgetLayers) &&
                             aBuilderMode == nsDisplayListBuilderMode::Painting;

  // Only allow retaining for painting when preffed on, and for root frames
  // (since the modified frame tracking is per-root-frame).
  const bool retainingEnabled =
      isForPainting && AreRetainedDisplayListsEnabled() && !aFrame->GetParent();

  RetainedDisplayListBuilder* retainedBuilder =
      GetOrCreateRetainedDisplayListBuilder(aFrame, retainingEnabled,
                                            buildCaret);

  // Only use the retained display list builder if the retaining is currently
  // enabled. This check is needed because it is possible that the pref has been
  // disabled after creating the retained display list builder.
  const bool useRetainedBuilder = retainedBuilder && retainingEnabled;

  Maybe<TemporaryDisplayListBuilder> temporaryBuilder;
  nsDisplayListBuilder* builder = nullptr;
  nsDisplayList* list = nullptr;
  RetainedDisplayListMetrics* metrics = nullptr;

  if (useRetainedBuilder) {
    builder = retainedBuilder->Builder();
    list = retainedBuilder->List();
    metrics = retainedBuilder->Metrics();
  } else {
    temporaryBuilder.emplace(aFrame, aBuilderMode, buildCaret);
    builder = &temporaryBuilder->mBuilder;
    list = &temporaryBuilder->mList;
    metrics = &temporaryBuilder->mMetrics;
  }

  MOZ_ASSERT(builder && list && metrics);

  // Retained builder exists, but display list retaining is disabled.
  if (!useRetainedBuilder && retainedBuilder) {
    // Clear the modified frames lists and frame properties.
    retainedBuilder->ClearFramesWithProps();

    // Clear the retained display list.
    retainedBuilder->List()->DeleteAll(retainedBuilder->Builder());
  }

  metrics->Reset();
  metrics->StartBuild();

  builder->BeginFrame();

  if (aFlags & PaintFrameFlags::InTransform) {
    builder->SetInTransform(true);
  }
  if (aFlags & PaintFrameFlags::SyncDecodeImages) {
    builder->SetSyncDecodeImages(true);
  }
  if (aFlags & (PaintFrameFlags::WidgetLayers | PaintFrameFlags::ToWindow)) {
    builder->SetPaintingToWindow(true);
  }
  if (aFlags & PaintFrameFlags::ForWebRender) {
    builder->SetPaintingForWebRender(true);
  }
  if (aFlags & PaintFrameFlags::IgnoreSuppression) {
    builder->IgnorePaintSuppression();
  }

  if (nsIDocShell* doc = presContext->GetDocShell()) {
    bool isActive = false;
    doc->GetIsActive(&isActive);
    builder->SetInActiveDocShell(isActive);
  }

  nsRect rootVisualOverflow = aFrame->GetVisualOverflowRectRelativeToSelf();

  // If we are in a remote browser, then apply clipping from ancestor browsers
  if (BrowserChild* browserChild = BrowserChild::GetFrom(presShell)) {
    Maybe<LayoutDeviceIntRect> unscaledVisibleRect =
        browserChild->GetVisibleRect();
    if (unscaledVisibleRect) {
      CSSRect visibleRect =
          *unscaledVisibleRect / presContext->CSSToDevPixelScale();
      rootVisualOverflow.IntersectRect(rootVisualOverflow,
                                       CSSPixel::ToAppUnits(visibleRect));
    }
  }

  nsIFrame* rootScrollFrame = presShell->GetRootScrollFrame();
  if (rootScrollFrame && !aFrame->GetParent()) {
    nsIScrollableFrame* rootScrollableFrame =
        presShell->GetRootScrollFrameAsScrollable();
    MOZ_ASSERT(rootScrollableFrame);
    nsRect displayPortBase = rootVisualOverflow;
    nsRect temp = displayPortBase;
    Unused << rootScrollableFrame->DecideScrollableLayer(
        builder, &displayPortBase, &temp,
        /* aSetBase = */ true);
  }

  nsRegion visibleRegion;
  if (aFlags & PaintFrameFlags::WidgetLayers) {
    // This layer tree will be reused, so we'll need to calculate it
    // for the whole "visible" area of the window
    //
    // |ignoreViewportScrolling| and |usingDisplayPort| are persistent
    // document-rendering state.  We rely on PresShell to flush
    // retained layers as needed when that persistent state changes.
    visibleRegion = rootVisualOverflow;
  } else {
    visibleRegion = aDirtyRegion;
  }

  // If the root has embedded plugins, flag the builder so we know we'll need
  // to update plugin geometry after painting.
  if ((aFlags & PaintFrameFlags::WidgetLayers) &&
      !(aFlags & PaintFrameFlags::DocumentRelative) &&
      rootPresContext->NeedToComputePluginGeometryUpdates()) {
    builder->SetWillComputePluginGeometry(true);

    // Disable partial updates for this paint as the list we're about to
    // build has plugin-specific differences that won't trigger invalidations.
    builder->SetDisablePartialUpdates(true);
  }

  nsRect canvasArea(nsPoint(0, 0), aFrame->GetSize());
  bool ignoreViewportScrolling =
      aFrame->GetParent() ? false : presShell->IgnoringViewportScrolling();
  if (ignoreViewportScrolling && rootScrollFrame) {
    nsIScrollableFrame* rootScrollableFrame =
        presShell->GetRootScrollFrameAsScrollable();
    if (aFlags & PaintFrameFlags::DocumentRelative) {
      // Make visibleRegion and aRenderingContext relative to the
      // scrolled frame instead of the root frame.
      nsPoint pos = rootScrollableFrame->GetScrollPosition();
      visibleRegion.MoveBy(-pos);
      if (aRenderingContext) {
        gfxPoint devPixelOffset = nsLayoutUtils::PointToGfxPoint(
            pos, presContext->AppUnitsPerDevPixel());
        aRenderingContext->SetMatrixDouble(
            aRenderingContext->CurrentMatrixDouble().PreTranslate(
                devPixelOffset));
      }
    }
    builder->SetIgnoreScrollFrame(rootScrollFrame);

    nsCanvasFrame* canvasFrame =
        do_QueryFrame(rootScrollableFrame->GetScrolledFrame());
    if (canvasFrame) {
      // Use UnionRect here to ensure that areas where the scrollbars
      // were are still filled with the background color.
      canvasArea.UnionRect(
          canvasArea,
          canvasFrame->CanvasArea() + builder->ToReferenceFrame(canvasFrame));
    }
  }

  builder->ClearHaveScrollableDisplayPort();
  if (builder->IsPaintingToWindow()) {
    MaybeCreateDisplayPortInFirstScrollFrameEncountered(aFrame, builder);
  }

  nsRect visibleRect = visibleRegion.GetBounds();
  PartialUpdateResult updateState = PartialUpdateResult::Failed;

  {
    AUTO_PROFILER_LABEL_CATEGORY_PAIR(GRAPHICS_DisplayListBuilding);
    AUTO_PROFILER_TRACING("Paint", "DisplayList", GRAPHICS);
    PerfStats::AutoMetricRecording<PerfStats::Metric::DisplayListBuilding>
        autoRecording;

    PaintTelemetry::AutoRecord record(PaintTelemetry::Metric::DisplayList);
    {
      // If a scrollable container layer is created in
      // nsDisplayList::PaintForFrame, it will be the scroll parent for display
      // items that are built in the BuildDisplayListForStackingContext call
      // below. We need to set the scroll parent on the display list builder
      // while we build those items, so that they can pick up their scroll
      // parent's id.
      ViewID id = ScrollableLayerGuid::NULL_SCROLL_ID;
      if (ignoreViewportScrolling && presContext->IsRootContentDocument()) {
        if (nsIFrame* rootScrollFrame = presShell->GetRootScrollFrame()) {
          if (nsIContent* content = rootScrollFrame->GetContent()) {
            id = nsLayoutUtils::FindOrCreateIDFor(content);
          }
        }
      } else if (presShell->GetDocument() &&
                 presShell->GetDocument()->IsRootDisplayDocument() &&
                 !presShell->GetRootScrollFrame()) {
        // In cases where the root document is a XUL document, we want to take
        // the ViewID from the root element, as that will be the ViewID of the
        // root APZC in the tree. Skip doing this in cases where we know
        // nsGfxScrollFrame::BuilDisplayList will do it instead.
        if (dom::Element* element =
                presShell->GetDocument()->GetDocumentElement()) {
          id = nsLayoutUtils::FindOrCreateIDFor(element);
        }
        // In some cases we get a root document here on an APZ-enabled window
        // that doesn't have the root displayport initialized yet, even though
        // the ChromeProcessController is supposed to do it when the widget is
        // created. This can happen simply because the ChromeProcessController
        // does it on the next spin of the event loop, and we can trigger a
        // paint synchronously after window creation but before that runs. In
        // that case we should initialize the root displayport here before we do
        // the paint.
      } else if (XRE_IsParentProcess() && presContext->IsRoot() &&
                 presShell->GetDocument() != nullptr &&
                 presShell->GetRootScrollFrame() != nullptr &&
                 nsLayoutUtils::UsesAsyncScrolling(
                     presShell->GetRootScrollFrame())) {
        if (dom::Element* element =
                presShell->GetDocument()->GetDocumentElement()) {
          if (!nsLayoutUtils::HasDisplayPort(element)) {
            APZCCallbackHelper::InitializeRootDisplayport(presShell);
          }
        }
      }

      nsDisplayListBuilder::AutoCurrentScrollParentIdSetter idSetter(builder,
                                                                     id);

      builder->SetVisibleRect(visibleRect);
      builder->SetIsBuilding(true);
      builder->SetAncestorHasApzAwareEventHandler(
          gfxPlatform::AsyncPanZoomEnabled() &&
          nsLayoutUtils::HasDocumentLevelListenersForApzAwareEvents(presShell));

      DisplayListChecker beforeMergeChecker;
      DisplayListChecker toBeMergedChecker;
      DisplayListChecker afterMergeChecker;

      // If a pref is toggled that adds or removes display list items,
      // we need to rebuild the display list. The pref may be toggled
      // manually by the user, or during test setup.
      bool shouldAttemptPartialUpdate = useRetainedBuilder;
      if (builder->ShouldRebuildDisplayListDueToPrefChange()) {
        shouldAttemptPartialUpdate = false;
      }

      // Attempt to do a partial build and merge into the existing list.
      // This calls BuildDisplayListForStacking context on a subset of the
      // viewport.
      if (shouldAttemptPartialUpdate) {
        if (StaticPrefs::layout_display_list_retain_verify()) {
          beforeMergeChecker.Set(list, "BM");
        }

        updateState = retainedBuilder->AttemptPartialUpdate(
            aBackstop, beforeMergeChecker ? &toBeMergedChecker : nullptr);

        if ((updateState != PartialUpdateResult::Failed) &&
            beforeMergeChecker) {
          afterMergeChecker.Set(list, "AM");
        }

        metrics->EndPartialBuild(updateState);
      } else {
        // Partial updates are disabled.
        metrics->mPartialUpdateResult = PartialUpdateResult::Failed;
        metrics->mPartialUpdateFailReason = PartialUpdateFailReason::Disabled;
      }

      // Rebuild the full display list if the partial display list build failed,
      // or if the merge checker is used.
      bool doFullRebuild =
          updateState == PartialUpdateResult::Failed || afterMergeChecker;

      if (StaticPrefs::layout_display_list_build_twice()) {
        // Build display list twice to compare partial and full display list
        // build times.
        metrics->StartBuild();
        doFullRebuild = true;
      }

      if (doFullRebuild) {
        list->DeleteAll(builder);

        builder->ClearRetainedWindowRegions();
        builder->ClearWillChangeBudget();

        builder->EnterPresShell(aFrame);
        builder->SetDirtyRect(visibleRect);
        aFrame->BuildDisplayListForStackingContext(builder, list);
        AddExtraBackgroundItems(builder, list, aFrame, canvasArea,
                                visibleRegion, aBackstop);

        builder->LeavePresShell(aFrame, list);
        metrics->EndFullBuild();

        updateState = PartialUpdateResult::Updated;

        if (afterMergeChecker) {
          DisplayListChecker nonRetainedChecker(list, "NR");
          std::stringstream ss;
          ss << "**** Differences between retained-after-merged (AM) and "
             << "non-retained (NR) display lists:";
          if (!nonRetainedChecker.CompareList(afterMergeChecker, ss)) {
            ss << "\n\n*** non-retained display items:";
            nonRetainedChecker.Dump(ss);
            ss << "\n\n*** before-merge retained display items:";
            beforeMergeChecker.Dump(ss);
            ss << "\n\n*** to-be-merged retained display items:";
            toBeMergedChecker.Dump(ss);
            ss << "\n\n*** after-merge retained display items:";
            afterMergeChecker.Dump(ss);
            fprintf(stderr, "%s\n\n", ss.str().c_str());
#ifdef DEBUG_FRAME_DUMP
            fprintf(stderr, "*** Frame tree:\n");
            aFrame->DumpFrameTree();
#endif
          }
        }
      }
    }

    builder->SetIsBuilding(false);
    builder->IncrementPresShellPaintCount(presShell);
  }

  if (StaticPrefs::layers_acceleration_draw_fps()) {
    RefPtr<LayerManager> lm = builder->GetWidgetLayerManager();
    PaintTiming* pt = ClientLayerManager::MaybeGetPaintTiming(lm);

    if (pt) {
      pt->dlMs() = static_cast<float>(metrics->mPartialBuildDuration);
      pt->dl2Ms() = static_cast<float>(metrics->mFullBuildDuration);
    }
  }

  MOZ_ASSERT(updateState != PartialUpdateResult::Failed);
  builder->Check();

  Telemetry::AccumulateTimeDelta(Telemetry::PAINT_BUILD_DISPLAYLIST_TIME,
                                 startBuildDisplayList);

  bool consoleNeedsDisplayList =
      (gfxUtils::DumpDisplayList() || gfxEnv::DumpPaint()) &&
      builder->IsInActiveDocShell();
#ifdef MOZ_DUMP_PAINTING
  FILE* savedDumpFile = gfxUtils::sDumpPaintFile;
#endif

  UniquePtr<std::stringstream> ss;
  if (consoleNeedsDisplayList) {
    ss = MakeUnique<std::stringstream>();
    DumpBeforePaintDisplayList(ss, builder, list, visibleRect);
  }

  uint32_t flags = nsDisplayList::PAINT_DEFAULT;
  if (aFlags & PaintFrameFlags::WidgetLayers) {
    flags |= nsDisplayList::PAINT_USE_WIDGET_LAYERS;
    if (!(aFlags & PaintFrameFlags::DocumentRelative)) {
      nsIWidget* widget = aFrame->GetNearestWidget();
      if (widget) {
        // If we're finished building display list items for painting of the
        // outermost pres shell, notify the widget about any toolbars we've
        // encountered.
        widget->UpdateThemeGeometries(builder->GetThemeGeometries());
      }
    }
  }
  if (aFlags & PaintFrameFlags::ExistingTransaction) {
    flags |= nsDisplayList::PAINT_EXISTING_TRANSACTION;
  }
  if (aFlags & PaintFrameFlags::NoComposite) {
    flags |= nsDisplayList::PAINT_NO_COMPOSITE;
  }
  if (aFlags & PaintFrameFlags::Compressed) {
    flags |= nsDisplayList::PAINT_COMPRESSED;
  }
  if (updateState == PartialUpdateResult::NoChange && !aRenderingContext) {
    flags |= nsDisplayList::PAINT_IDENTICAL_DISPLAY_LIST;
  }

#ifdef PRINT_HITTESTINFO_STATS
  if (XRE_IsContentProcess()) {
    PrintHitTestInfoStats(list);
  }
#endif

  TimeStamp paintStart = TimeStamp::Now();
  RefPtr<LayerManager> layerManager =
      list->PaintRoot(builder, aRenderingContext, flags);
  Telemetry::AccumulateTimeDelta(Telemetry::PAINT_RASTERIZE_TIME, paintStart);

  presShell->EndPaint();
  builder->Check();

  if (StaticPrefs::gfx_logging_painted_pixel_count_enabled()) {
    LogPaintedPixelCount(layerManager, paintStart);
  }

  if (consoleNeedsDisplayList) {
    DumpAfterPaintDisplayList(ss, builder, list, layerManager);
  }

#ifdef MOZ_DUMP_PAINTING
  gfxUtils::sDumpPaintFile = savedDumpFile;
#endif

  if (StaticPrefs::layers_dump_client_layers()) {
    std::stringstream ss;
    FrameLayerBuilder::DumpRetainedLayerTree(layerManager, ss, false);
    print_stderr(ss);
  }

  // Update the widget's opaque region information. This sets
  // glass boundaries on Windows. Also set up the window dragging region
  // and plugin clip regions and bounds.
  if ((aFlags & PaintFrameFlags::WidgetLayers) &&
      !(aFlags & PaintFrameFlags::DocumentRelative)) {
    nsIWidget* widget = aFrame->GetNearestWidget();
    if (widget) {
      nsRegion opaqueRegion;
      opaqueRegion.And(builder->GetWindowExcludeGlassRegion(),
                       builder->GetWindowOpaqueRegion());
      widget->UpdateOpaqueRegion(LayoutDeviceIntRegion::FromUnknownRegion(
          opaqueRegion.ToNearestPixels(presContext->AppUnitsPerDevPixel())));

      widget->UpdateWindowDraggingRegion(builder->GetWindowDraggingRegion());
    }
  }

  if (builder->WillComputePluginGeometry()) {
    // For single process compute and apply plugin geometry updates to plugin
    // windows, then request composition. For content processes skip eveything
    // except requesting composition. Geometry updates were calculated and
    // shipped to the chrome process in nsDisplayList when the layer
    // transaction completed.
    if (XRE_IsParentProcess()) {
      rootPresContext->ComputePluginGeometryUpdates(aFrame, builder, list);
      // We're not going to get a WillPaintWindow event here if we didn't do
      // widget invalidation, so just apply the plugin geometry update here
      // instead. We could instead have the compositor send back an equivalent
      // to WillPaintWindow, but it should be close enough to now not to matter.
      if (layerManager && !layerManager->NeedsWidgetInvalidation()) {
        rootPresContext->ApplyPluginGeometryUpdates();
      }
    }

    // We told the compositor thread not to composite when it received the
    // transaction because we wanted to update plugins first. Schedule the
    // composite now.
    if (layerManager) {
      layerManager->ScheduleComposite();
    }

    // Disable partial updates for the following paint as well, as we now have
    // a plugin-specific display list.
    builder->SetDisablePartialUpdates(true);
  }

  // Apply effects updates if we were actually painting
  if (isForPainting) {
    ApplyEffectsUpdates(builder->GetEffectUpdates());
  }

  builder->Check();

  {
    AUTO_PROFILER_TRACING("Paint", "DisplayListResources", GRAPHICS);

    builder->EndFrame();

    if (!useRetainedBuilder) {
      temporaryBuilder.reset();
    }
  }

#if 0
  if (XRE_IsParentProcess()) {
    if (metrics->mPartialUpdateResult == PartialUpdateResult::Failed) {
      printf("DL partial update failed: %s, Frame: %p\n",
             metrics->FailReasonString(), aFrame);
    } else {
      printf(
          "DL partial build success!"
          " new: %d, reused: %d, rebuilt: %d, removed: %d, total: %d\n",
          metrics->mNewItems, metrics->mReusedItems, metrics->mRebuiltItems,
          metrics->mRemovedItems, metrics->mTotalItems);
    }
  }
#endif

  return NS_OK;
}

/**
 * Uses a binary search for find where the cursor falls in the line of text
 * It also keeps track of the part of the string that has already been measured
 * so it doesn't have to keep measuring the same text over and over
 *
 * @param "aBaseWidth" contains the width in twips of the portion
 * of the text that has already been measured, and aBaseInx contains
 * the index of the text that has already been measured.
 *
 * @param aTextWidth returns the (in twips) the length of the text that falls
 * before the cursor aIndex contains the index of the text where the cursor
 * falls
 */
bool nsLayoutUtils::BinarySearchForPosition(
    DrawTarget* aDrawTarget, nsFontMetrics& aFontMetrics, const char16_t* aText,
    int32_t aBaseWidth, int32_t aBaseInx, int32_t aStartInx, int32_t aEndInx,
    int32_t aCursorPos, int32_t& aIndex, int32_t& aTextWidth) {
  int32_t range = aEndInx - aStartInx;
  if ((range == 1) || (range == 2 && NS_IS_HIGH_SURROGATE(aText[aStartInx]))) {
    aIndex = aStartInx + aBaseInx;
    aTextWidth = nsLayoutUtils::AppUnitWidthOfString(aText, aIndex,
                                                     aFontMetrics, aDrawTarget);
    return true;
  }

  int32_t inx = aStartInx + (range / 2);

  // Make sure we don't leave a dangling low surrogate
  if (NS_IS_HIGH_SURROGATE(aText[inx - 1])) inx++;

  int32_t textWidth = nsLayoutUtils::AppUnitWidthOfString(
      aText, inx, aFontMetrics, aDrawTarget);

  int32_t fullWidth = aBaseWidth + textWidth;
  if (fullWidth == aCursorPos) {
    aTextWidth = textWidth;
    aIndex = inx;
    return true;
  } else if (aCursorPos < fullWidth) {
    aTextWidth = aBaseWidth;
    if (BinarySearchForPosition(aDrawTarget, aFontMetrics, aText, aBaseWidth,
                                aBaseInx, aStartInx, inx, aCursorPos, aIndex,
                                aTextWidth)) {
      return true;
    }
  } else {
    aTextWidth = fullWidth;
    if (BinarySearchForPosition(aDrawTarget, aFontMetrics, aText, aBaseWidth,
                                aBaseInx, inx, aEndInx, aCursorPos, aIndex,
                                aTextWidth)) {
      return true;
    }
  }
  return false;
}

void nsLayoutUtils::AddBoxesForFrame(nsIFrame* aFrame,
                                     nsLayoutUtils::BoxCallback* aCallback) {
  auto pseudoType = aFrame->Style()->GetPseudoType();

  if (pseudoType == PseudoStyleType::tableWrapper) {
    AddBoxesForFrame(aFrame->PrincipalChildList().FirstChild(), aCallback);
    if (aCallback->mIncludeCaptionBoxForTable) {
      nsIFrame* kid = aFrame->GetChildList(nsIFrame::kCaptionList).FirstChild();
      if (kid) {
        AddBoxesForFrame(kid, aCallback);
      }
    }
  } else if (pseudoType == PseudoStyleType::mozBlockInsideInlineWrapper ||
             pseudoType == PseudoStyleType::mozMathMLAnonymousBlock ||
             pseudoType == PseudoStyleType::mozXULAnonymousBlock) {
    for (nsIFrame* kid : aFrame->PrincipalChildList()) {
      AddBoxesForFrame(kid, aCallback);
    }
  } else {
    aCallback->AddBox(aFrame);
  }
}

void nsLayoutUtils::GetAllInFlowBoxes(nsIFrame* aFrame,
                                      BoxCallback* aCallback) {
  while (aFrame) {
    AddBoxesForFrame(aFrame, aCallback);
    aFrame = nsLayoutUtils::GetNextContinuationOrIBSplitSibling(aFrame);
  }
}

nsIFrame* nsLayoutUtils::GetFirstNonAnonymousFrame(nsIFrame* aFrame) {
  while (aFrame) {
    auto pseudoType = aFrame->Style()->GetPseudoType();

    if (pseudoType == PseudoStyleType::tableWrapper) {
      nsIFrame* f =
          GetFirstNonAnonymousFrame(aFrame->PrincipalChildList().FirstChild());
      if (f) {
        return f;
      }
      nsIFrame* kid = aFrame->GetChildList(nsIFrame::kCaptionList).FirstChild();
      if (kid) {
        f = GetFirstNonAnonymousFrame(kid);
        if (f) {
          return f;
        }
      }
    } else if (pseudoType == PseudoStyleType::mozBlockInsideInlineWrapper ||
               pseudoType == PseudoStyleType::mozMathMLAnonymousBlock ||
               pseudoType == PseudoStyleType::mozXULAnonymousBlock) {
      for (nsIFrame* kid : aFrame->PrincipalChildList()) {
        nsIFrame* f = GetFirstNonAnonymousFrame(kid);
        if (f) {
          return f;
        }
      }
    } else {
      return aFrame;
    }

    aFrame = nsLayoutUtils::GetNextContinuationOrIBSplitSibling(aFrame);
  }
  return nullptr;
}

struct BoxToRect : public nsLayoutUtils::BoxCallback {
  const nsIFrame* mRelativeTo;
  nsLayoutUtils::RectCallback* mCallback;
  uint32_t mFlags;

  BoxToRect(const nsIFrame* aRelativeTo, nsLayoutUtils::RectCallback* aCallback,
            uint32_t aFlags)
      : mRelativeTo(aRelativeTo), mCallback(aCallback), mFlags(aFlags) {}

  virtual void AddBox(nsIFrame* aFrame) override {
    nsRect r;
    nsIFrame* outer = nsSVGUtils::GetOuterSVGFrameAndCoveredRegion(aFrame, &r);
    if (!outer) {
      outer = aFrame;
      switch (mFlags & nsLayoutUtils::RECTS_WHICH_BOX_MASK) {
        case nsLayoutUtils::RECTS_USE_CONTENT_BOX:
          r = aFrame->GetContentRectRelativeToSelf();
          break;
        case nsLayoutUtils::RECTS_USE_PADDING_BOX:
          r = aFrame->GetPaddingRectRelativeToSelf();
          break;
        case nsLayoutUtils::RECTS_USE_MARGIN_BOX:
          r = aFrame->GetMarginRectRelativeToSelf();
          break;
        default:  // Use the border box
          r = aFrame->GetRectRelativeToSelf();
      }
    }
    if (mFlags & nsLayoutUtils::RECTS_ACCOUNT_FOR_TRANSFORMS) {
      r = nsLayoutUtils::TransformFrameRectToAncestor(outer, r, mRelativeTo);
    } else {
      r += outer->GetOffsetTo(mRelativeTo);
    }
    mCallback->AddRect(r);
  }
};

struct MOZ_RAII BoxToRectAndText : public BoxToRect {
  Sequence<nsString>* mTextList;

  BoxToRectAndText(const nsIFrame* aRelativeTo,
                   nsLayoutUtils::RectCallback* aCallback,
                   Sequence<nsString>* aTextList, uint32_t aFlags)
      : BoxToRect(aRelativeTo, aCallback, aFlags), mTextList(aTextList) {}

  static void AccumulateText(nsIFrame* aFrame, nsAString& aResult) {
    MOZ_ASSERT(aFrame);

    // Get all the text in aFrame and child frames, while respecting
    // the content offsets in each of the nsTextFrames.
    if (aFrame->IsTextFrame()) {
      nsTextFrame* textFrame = static_cast<nsTextFrame*>(aFrame);

      nsIFrame::RenderedText renderedText = textFrame->GetRenderedText(
          textFrame->GetContentOffset(),
          textFrame->GetContentOffset() + textFrame->GetContentLength(),
          nsIFrame::TextOffsetType::OffsetsInContentText,
          nsIFrame::TrailingWhitespace::DontTrim);

      aResult.Append(renderedText.mString);
    }

    for (nsIFrame* child = aFrame->PrincipalChildList().FirstChild(); child;
         child = child->GetNextSibling()) {
      AccumulateText(child, aResult);
    }
  }

  virtual void AddBox(nsIFrame* aFrame) override {
    BoxToRect::AddBox(aFrame);
    if (mTextList) {
      nsString* textForFrame = mTextList->AppendElement(fallible);
      if (textForFrame) {
        AccumulateText(aFrame, *textForFrame);
      }
    }
  }
};

void nsLayoutUtils::GetAllInFlowRects(nsIFrame* aFrame,
                                      const nsIFrame* aRelativeTo,
                                      RectCallback* aCallback,
                                      uint32_t aFlags) {
  BoxToRect converter(aRelativeTo, aCallback, aFlags);
  GetAllInFlowBoxes(aFrame, &converter);
}

void nsLayoutUtils::GetAllInFlowRectsAndTexts(nsIFrame* aFrame,
                                              const nsIFrame* aRelativeTo,
                                              RectCallback* aCallback,
                                              Sequence<nsString>* aTextList,
                                              uint32_t aFlags) {
  BoxToRectAndText converter(aRelativeTo, aCallback, aTextList, aFlags);
  GetAllInFlowBoxes(aFrame, &converter);
}

nsLayoutUtils::RectAccumulator::RectAccumulator() : mSeenFirstRect(false) {}

void nsLayoutUtils::RectAccumulator::AddRect(const nsRect& aRect) {
  mResultRect.UnionRect(mResultRect, aRect);
  if (!mSeenFirstRect) {
    mSeenFirstRect = true;
    mFirstRect = aRect;
  }
}

nsLayoutUtils::RectListBuilder::RectListBuilder(DOMRectList* aList)
    : mRectList(aList) {}

void nsLayoutUtils::RectListBuilder::AddRect(const nsRect& aRect) {
  RefPtr<DOMRect> rect = new DOMRect(mRectList);

  rect->SetLayoutRect(aRect);
  mRectList->Append(rect);
}

nsIFrame* nsLayoutUtils::GetContainingBlockForClientRect(nsIFrame* aFrame) {
  return aFrame->PresShell()->GetRootFrame();
}

nsRect nsLayoutUtils::GetAllInFlowRectsUnion(nsIFrame* aFrame,
                                             const nsIFrame* aRelativeTo,
                                             uint32_t aFlags) {
  RectAccumulator accumulator;
  GetAllInFlowRects(aFrame, aRelativeTo, &accumulator, aFlags);
  return accumulator.mResultRect.IsEmpty() ? accumulator.mFirstRect
                                           : accumulator.mResultRect;
}

nsRect nsLayoutUtils::GetTextShadowRectsUnion(
    const nsRect& aTextAndDecorationsRect, nsIFrame* aFrame, uint32_t aFlags) {
  const nsStyleText* textStyle = aFrame->StyleText();
  auto shadows = textStyle->mTextShadow.AsSpan();
  if (shadows.IsEmpty()) {
    return aTextAndDecorationsRect;
  }

  nsRect resultRect = aTextAndDecorationsRect;
  int32_t A2D = aFrame->PresContext()->AppUnitsPerDevPixel();
  for (auto& shadow : shadows) {
    nsMargin blur =
        nsContextBoxBlur::GetBlurRadiusMargin(shadow.blur.ToAppUnits(), A2D);
    if ((aFlags & EXCLUDE_BLUR_SHADOWS) && blur != nsMargin(0, 0, 0, 0))
      continue;

    nsRect tmpRect(aTextAndDecorationsRect);

    tmpRect.MoveBy(
        nsPoint(shadow.horizontal.ToAppUnits(), shadow.vertical.ToAppUnits()));
    tmpRect.Inflate(blur);

    resultRect.UnionRect(resultRect, tmpRect);
  }
  return resultRect;
}

enum ObjectDimensionType { eWidth, eHeight };
static nscoord ComputeMissingDimension(
    const nsSize& aDefaultObjectSize, const AspectRatio& aIntrinsicRatio,
    const Maybe<nscoord>& aSpecifiedWidth,
    const Maybe<nscoord>& aSpecifiedHeight,
    ObjectDimensionType aDimensionToCompute) {
  // The "default sizing algorithm" computes the missing dimension as follows:
  // (source: http://dev.w3.org/csswg/css-images-3/#default-sizing )

  // 1. "If the object has an intrinsic aspect ratio, the missing dimension of
  //     the concrete object size is calculated using the intrinsic aspect
  //     ratio and the present dimension."
  if (aIntrinsicRatio) {
    // Fill in the missing dimension using the intrinsic aspect ratio.
    if (aDimensionToCompute == eWidth) {
      return aIntrinsicRatio.ApplyTo(*aSpecifiedHeight);
    }
    return aIntrinsicRatio.Inverted().ApplyTo(*aSpecifiedWidth);
  }

  // 2. "Otherwise, if the missing dimension is present in the object's
  //     intrinsic dimensions, [...]"
  // NOTE: *Skipping* this case, because we already know it's not true -- we're
  // in this function because the missing dimension is *not* present in
  // the object's intrinsic dimensions.

  // 3. "Otherwise, the missing dimension of the concrete object size is taken
  //     from the default object size. "
  return (aDimensionToCompute == eWidth) ? aDefaultObjectSize.width
                                         : aDefaultObjectSize.height;
}

/*
 * This computes & returns the concrete object size of replaced content, if
 * that content were to be rendered with "object-fit: none".  (Or, if the
 * element has neither an intrinsic height nor width, this method returns an
 * empty Maybe<> object.)
 *
 * As specced...
 *   http://dev.w3.org/csswg/css-images-3/#valdef-object-fit-none
 * ..we use "the default sizing algorithm with no specified size,
 * and a default object size equal to the replaced element's used width and
 * height."
 *
 * The default sizing algorithm is described here:
 *   http://dev.w3.org/csswg/css-images-3/#default-sizing
 * Quotes in the function-impl are taken from that ^ spec-text.
 *
 * Per its final bulleted section: since there's no specified size,
 * we run the default sizing algorithm using the object's intrinsic size in
 * place of the specified size. But if the object has neither an intrinsic
 * height nor an intrinsic width, then we instead return without populating our
 * outparam, and we let the caller figure out the size (using a contain
 * constraint).
 */
static Maybe<nsSize> MaybeComputeObjectFitNoneSize(
    const nsSize& aDefaultObjectSize, const IntrinsicSize& aIntrinsicSize,
    const AspectRatio& aIntrinsicRatio) {
  // "If the object has an intrinsic height or width, its size is resolved as
  // if its intrinsic dimensions were given as the specified size."
  //
  // So, first we check if we have an intrinsic height and/or width:
  const Maybe<nscoord>& specifiedWidth = aIntrinsicSize.width;
  const Maybe<nscoord>& specifiedHeight = aIntrinsicSize.height;

  Maybe<nsSize> noneSize;  // (the value we'll return)
  if (specifiedWidth || specifiedHeight) {
    // We have at least one specified dimension; use whichever dimension is
    // specified, and compute the other one using our intrinsic ratio, or (if
    // no valid ratio) using the default object size.
    noneSize.emplace();

    noneSize->width =
        specifiedWidth
            ? *specifiedWidth
            : ComputeMissingDimension(aDefaultObjectSize, aIntrinsicRatio,
                                      specifiedWidth, specifiedHeight, eWidth);

    noneSize->height =
        specifiedHeight
            ? *specifiedHeight
            : ComputeMissingDimension(aDefaultObjectSize, aIntrinsicRatio,
                                      specifiedWidth, specifiedHeight, eHeight);
  }
  // [else:] "Otherwise [if there's neither an intrinsic height nor width], its
  // size is resolved as a contain constraint against the default object size."
  // We'll let our caller do that, to share code & avoid redundant
  // computations; so, we return w/out populating noneSize.
  return noneSize;
}

// Computes the concrete object size to render into, as described at
// http://dev.w3.org/csswg/css-images-3/#concrete-size-resolution
static nsSize ComputeConcreteObjectSize(const nsSize& aConstraintSize,
                                        const IntrinsicSize& aIntrinsicSize,
                                        const AspectRatio& aIntrinsicRatio,
                                        uint8_t aObjectFit) {
  // Handle default behavior (filling the container) w/ fast early return.
  // (Also: if there's no valid intrinsic ratio, then we have the "fill"
  // behavior & just use the constraint size.)
  if (MOZ_LIKELY(aObjectFit == NS_STYLE_OBJECT_FIT_FILL) || !aIntrinsicRatio) {
    return aConstraintSize;
  }

  // The type of constraint to compute (cover/contain), if needed:
  Maybe<nsImageRenderer::FitType> fitType;

  Maybe<nsSize> noneSize;
  if (aObjectFit == NS_STYLE_OBJECT_FIT_NONE ||
      aObjectFit == NS_STYLE_OBJECT_FIT_SCALE_DOWN) {
    noneSize = MaybeComputeObjectFitNoneSize(aConstraintSize, aIntrinsicSize,
                                             aIntrinsicRatio);
    if (!noneSize || aObjectFit == NS_STYLE_OBJECT_FIT_SCALE_DOWN) {
      // Need to compute a 'CONTAIN' constraint (either for the 'none' size
      // itself, or for comparison w/ the 'none' size to resolve 'scale-down'.)
      fitType.emplace(nsImageRenderer::CONTAIN);
    }
  } else if (aObjectFit == NS_STYLE_OBJECT_FIT_COVER) {
    fitType.emplace(nsImageRenderer::COVER);
  } else if (aObjectFit == NS_STYLE_OBJECT_FIT_CONTAIN) {
    fitType.emplace(nsImageRenderer::CONTAIN);
  }

  Maybe<nsSize> constrainedSize;
  if (fitType) {
    constrainedSize.emplace(nsImageRenderer::ComputeConstrainedSize(
        aConstraintSize, aIntrinsicRatio, *fitType));
  }

  // Now, we should have all the sizing information that we need.
  switch (aObjectFit) {
    // skipping NS_STYLE_OBJECT_FIT_FILL; we handled it w/ early-return.
    case NS_STYLE_OBJECT_FIT_CONTAIN:
    case NS_STYLE_OBJECT_FIT_COVER:
      MOZ_ASSERT(constrainedSize);
      return *constrainedSize;

    case NS_STYLE_OBJECT_FIT_NONE:
      if (noneSize) {
        return *noneSize;
      }
      MOZ_ASSERT(constrainedSize);
      return *constrainedSize;

    case NS_STYLE_OBJECT_FIT_SCALE_DOWN:
      MOZ_ASSERT(constrainedSize);
      if (noneSize) {
        constrainedSize->width =
            std::min(constrainedSize->width, noneSize->width);
        constrainedSize->height =
            std::min(constrainedSize->height, noneSize->height);
      }
      return *constrainedSize;

    default:
      MOZ_ASSERT_UNREACHABLE("Unexpected enum value for 'object-fit'");
      return aConstraintSize;  // fall back to (default) 'fill' behavior
  }
}

// (Helper for HasInitialObjectFitAndPosition, to check
// each "object-position" coord.)
static bool IsCoord50Pct(const LengthPercentage& aCoord) {
  return aCoord.ConvertsToPercentage() && aCoord.ToPercentage() == 0.5f;
}

// Indicates whether the given nsStylePosition has the initial values
// for the "object-fit" and "object-position" properties.
static bool HasInitialObjectFitAndPosition(const nsStylePosition* aStylePos) {
  const Position& objectPos = aStylePos->mObjectPosition;

  return aStylePos->mObjectFit == NS_STYLE_OBJECT_FIT_FILL &&
         IsCoord50Pct(objectPos.horizontal) && IsCoord50Pct(objectPos.vertical);
}

/* static */
nsRect nsLayoutUtils::ComputeObjectDestRect(const nsRect& aConstraintRect,
                                            const IntrinsicSize& aIntrinsicSize,
                                            const AspectRatio& aIntrinsicRatio,
                                            const nsStylePosition* aStylePos,
                                            nsPoint* aAnchorPoint) {
  // Step 1: Figure out our "concrete object size"
  // (the size of the region we'll actually draw our image's pixels into).
  nsSize concreteObjectSize =
      ComputeConcreteObjectSize(aConstraintRect.Size(), aIntrinsicSize,
                                aIntrinsicRatio, aStylePos->mObjectFit);

  // Step 2: Figure out how to align that region in the element's content-box.
  nsPoint imageTopLeftPt, imageAnchorPt;
  nsImageRenderer::ComputeObjectAnchorPoint(
      aStylePos->mObjectPosition, aConstraintRect.Size(), concreteObjectSize,
      &imageTopLeftPt, &imageAnchorPt);
  // Right now, we're with respect to aConstraintRect's top-left point.  We add
  // that point here, to convert to the same broader coordinate space that
  // aConstraintRect is in.
  imageTopLeftPt += aConstraintRect.TopLeft();
  imageAnchorPt += aConstraintRect.TopLeft();

  if (aAnchorPoint) {
    // Special-case: if our "object-fit" and "object-position" properties have
    // their default values ("object-fit: fill; object-position:50% 50%"), then
    // we'll override the calculated imageAnchorPt, and instead use the
    // object's top-left corner.
    //
    // This special case is partly for backwards compatibility (since
    // traditionally we've pixel-aligned the top-left corner of e.g. <img>
    // elements), and partly because ComputeSnappedDrawingParameters produces
    // less error if the anchor point is at the top-left corner. So, all other
    // things being equal, we prefer that code path with less error.
    if (HasInitialObjectFitAndPosition(aStylePos)) {
      *aAnchorPoint = imageTopLeftPt;
    } else {
      *aAnchorPoint = imageAnchorPt;
    }
  }
  return nsRect(imageTopLeftPt, concreteObjectSize);
}

already_AddRefed<nsFontMetrics> nsLayoutUtils::GetFontMetricsForFrame(
    const nsIFrame* aFrame, float aInflation) {
  ComputedStyle* computedStyle = aFrame->Style();
  uint8_t variantWidth = NS_FONT_VARIANT_WIDTH_NORMAL;
  if (computedStyle->IsTextCombined()) {
    MOZ_ASSERT(aFrame->IsTextFrame());
    auto textFrame = static_cast<const nsTextFrame*>(aFrame);
    auto clusters = textFrame->CountGraphemeClusters();
    if (clusters == 2) {
      variantWidth = NS_FONT_VARIANT_WIDTH_HALF;
    } else if (clusters == 3) {
      variantWidth = NS_FONT_VARIANT_WIDTH_THIRD;
    } else if (clusters == 4) {
      variantWidth = NS_FONT_VARIANT_WIDTH_QUARTER;
    }
  }
  return GetFontMetricsForComputedStyle(computedStyle, aFrame->PresContext(),
                                        aInflation, variantWidth);
}

already_AddRefed<nsFontMetrics> nsLayoutUtils::GetFontMetricsForComputedStyle(
    ComputedStyle* aComputedStyle, nsPresContext* aPresContext,
    float aInflation, uint8_t aVariantWidth) {
  WritingMode wm(aComputedStyle);
  const nsStyleFont* styleFont = aComputedStyle->StyleFont();
  nsFontMetrics::Params params;
  params.language = styleFont->mLanguage;
  params.explicitLanguage = styleFont->mExplicitLanguage;
  params.orientation = wm.IsVertical() && !wm.IsSideways()
                           ? nsFontMetrics::eVertical
                           : nsFontMetrics::eHorizontal;
  // pass the user font set object into the device context to
  // pass along to CreateFontGroup
  params.userFontSet = aPresContext->GetUserFontSet();
  params.textPerf = aPresContext->GetTextPerfMetrics();
  params.featureValueLookup = aPresContext->GetFontFeatureValuesLookup();

  // When aInflation is 1.0 and we don't require width variant, avoid
  // making a local copy of the nsFont.
  // This also avoids running font.size through floats when it is large,
  // which would be lossy.  Fortunately, in such cases, aInflation is
  // guaranteed to be 1.0f.
  if (aInflation == 1.0f && aVariantWidth == NS_FONT_VARIANT_WIDTH_NORMAL) {
    return aPresContext->DeviceContext()->GetMetricsFor(styleFont->mFont,
                                                        params);
  }

  nsFont font = styleFont->mFont;
  font.size = NSToCoordRound(font.size * aInflation);
  font.variantWidth = aVariantWidth;
  return aPresContext->DeviceContext()->GetMetricsFor(font, params);
}

nsIFrame* nsLayoutUtils::FindChildContainingDescendant(
    nsIFrame* aParent, nsIFrame* aDescendantFrame) {
  nsIFrame* result = aDescendantFrame;

  while (result) {
    nsIFrame* parent = result->GetParent();
    if (parent == aParent) {
      break;
    }

    // The frame is not an immediate child of aParent so walk up another level
    result = parent;
  }

  return result;
}

nsBlockFrame* nsLayoutUtils::FindNearestBlockAncestor(nsIFrame* aFrame) {
  nsIFrame* nextAncestor;
  for (nextAncestor = aFrame->GetParent(); nextAncestor;
       nextAncestor = nextAncestor->GetParent()) {
    nsBlockFrame* block = do_QueryFrame(nextAncestor);
    if (block) return block;
  }
  return nullptr;
}

nsIFrame* nsLayoutUtils::GetNonGeneratedAncestor(nsIFrame* aFrame) {
  if (!(aFrame->GetStateBits() & NS_FRAME_GENERATED_CONTENT)) return aFrame;

  nsIFrame* f = aFrame;
  do {
    f = GetParentOrPlaceholderFor(f);
  } while (f->GetStateBits() & NS_FRAME_GENERATED_CONTENT);
  return f;
}

nsIFrame* nsLayoutUtils::GetParentOrPlaceholderFor(const nsIFrame* aFrame) {
  if ((aFrame->GetStateBits() & NS_FRAME_OUT_OF_FLOW) &&
      !aFrame->GetPrevInFlow()) {
    return aFrame->GetProperty(nsIFrame::PlaceholderFrameProperty());
  }
  return aFrame->GetParent();
}

nsIFrame* nsLayoutUtils::GetParentOrPlaceholderForCrossDoc(nsIFrame* aFrame) {
  nsIFrame* f = GetParentOrPlaceholderFor(aFrame);
  if (f) return f;
  return GetCrossDocParentFrame(aFrame);
}

nsIFrame* nsLayoutUtils::GetDisplayListParent(nsIFrame* aFrame) {
  if (aFrame->GetStateBits() & NS_FRAME_IS_PUSHED_FLOAT) {
    return aFrame->GetParent();
  }
  return nsLayoutUtils::GetParentOrPlaceholderForCrossDoc(aFrame);
}

nsIFrame* nsLayoutUtils::GetNextContinuationOrIBSplitSibling(nsIFrame* aFrame) {
  nsIFrame* result = aFrame->GetNextContinuation();
  if (result) return result;

  if ((aFrame->GetStateBits() & NS_FRAME_PART_OF_IBSPLIT) != 0) {
    // We only store the ib-split sibling annotation with the first
    // frame in the continuation chain. Walk back to find that frame now.
    aFrame = aFrame->FirstContinuation();

    return aFrame->GetProperty(nsIFrame::IBSplitSibling());
  }

  return nullptr;
}

nsIFrame* nsLayoutUtils::FirstContinuationOrIBSplitSibling(
    const nsIFrame* aFrame) {
  nsIFrame* result = aFrame->FirstContinuation();

  if (result->GetStateBits() & NS_FRAME_PART_OF_IBSPLIT) {
    while (auto* f = result->GetProperty(nsIFrame::IBSplitPrevSibling())) {
      result = f;
    }
  }

  return result;
}

nsIFrame* nsLayoutUtils::LastContinuationOrIBSplitSibling(
    const nsIFrame* aFrame) {
  nsIFrame* result = aFrame->FirstContinuation();

  if (result->GetStateBits() & NS_FRAME_PART_OF_IBSPLIT) {
    while (auto* f = result->GetProperty(nsIFrame::IBSplitSibling())) {
      result = f;
    }
  }

  return result->LastContinuation();
}

bool nsLayoutUtils::IsFirstContinuationOrIBSplitSibling(
    const nsIFrame* aFrame) {
  if (aFrame->GetPrevContinuation()) {
    return false;
  }
  if ((aFrame->GetStateBits() & NS_FRAME_PART_OF_IBSPLIT) &&
      aFrame->GetProperty(nsIFrame::IBSplitPrevSibling())) {
    return false;
  }

  return true;
}

bool nsLayoutUtils::IsViewportScrollbarFrame(nsIFrame* aFrame) {
  if (!aFrame) return false;

  nsIFrame* rootScrollFrame = aFrame->PresShell()->GetRootScrollFrame();
  if (!rootScrollFrame) return false;

  nsIScrollableFrame* rootScrollableFrame = do_QueryFrame(rootScrollFrame);
  NS_ASSERTION(rootScrollableFrame, "The root scorollable frame is null");

  if (!IsProperAncestorFrame(rootScrollFrame, aFrame)) return false;

  nsIFrame* rootScrolledFrame = rootScrollableFrame->GetScrolledFrame();
  return !(rootScrolledFrame == aFrame ||
           IsProperAncestorFrame(rootScrolledFrame, aFrame));
}

/**
 * Use only for paddings / widths / heights, since it clamps negative calc() to
 * 0.
 */
template <typename LengthPercentageLike>
static bool GetAbsoluteCoord(const LengthPercentageLike& aStyle,
                             nscoord& aResult) {
  if (!aStyle.ConvertsToLength()) {
    return false;
  }
  aResult = std::max(0, aStyle.ToLength());
  return true;
}

static nscoord GetBSizeTakenByBoxSizing(StyleBoxSizing aBoxSizing,
                                        nsIFrame* aFrame, bool aHorizontalAxis,
                                        bool aIgnorePadding);

static bool GetPercentBSize(const LengthPercentage& aStyle, nsIFrame* aFrame,
                            bool aHorizontalAxis, nscoord& aResult);

// Only call on style coords for which GetAbsoluteCoord returned false.
template <typename SizeOrMaxSize>
static bool GetPercentBSize(const SizeOrMaxSize& aStyle, nsIFrame* aFrame,
                            bool aHorizontalAxis, nscoord& aResult) {
  if (!aStyle.IsLengthPercentage()) {
    return false;
  }
  return GetPercentBSize(aStyle.AsLengthPercentage(), aFrame, aHorizontalAxis,
                         aResult);
}

static bool GetPercentBSize(const LengthPercentage& aStyle, nsIFrame* aFrame,
                            bool aHorizontalAxis, nscoord& aResult) {
  if (!aStyle.HasPercent()) {
    return false;
  }

  MOZ_ASSERT(!aStyle.ConvertsToLength(),
             "GetAbsoluteCoord should have handled this");

  // During reflow, nsHTMLScrollFrame::ReflowScrolledFrame uses
  // SetComputedHeight on the reflow input for its child to propagate its
  // computed height to the scrolled content. So here we skip to the scroll
  // frame that contains this scrolled content in order to get the same
  // behavior as layout when computing percentage heights.
  nsIFrame* f = aFrame->GetContainingBlock(nsIFrame::SKIP_SCROLLED_FRAME);
  if (!f) {
    MOZ_ASSERT_UNREACHABLE("top of frame tree not a containing block");
    return false;
  }

  WritingMode wm = f->GetWritingMode();

  const nsStylePosition* pos = f->StylePosition();
  const auto& bSizeCoord = pos->BSize(wm);
  nscoord h;
  if (!GetAbsoluteCoord(bSizeCoord, h) &&
      !GetPercentBSize(bSizeCoord, f, aHorizontalAxis, h)) {
    NS_ASSERTION(bSizeCoord.IsAuto() || bSizeCoord.IsExtremumLength() ||
                     bSizeCoord.HasPercent(),
                 "unknown block-size unit");
    LayoutFrameType fType = f->Type();
    if (fType != LayoutFrameType::Viewport &&
        fType != LayoutFrameType::Canvas &&
        fType != LayoutFrameType::PageContent) {
      // There's no basis for the percentage height, so it acts like auto.
      // Should we consider a max-height < min-height pair a basis for
      // percentage heights?  The spec is somewhat unclear, and not doing
      // so is simpler and avoids troubling discontinuities in behavior,
      // so I'll choose not to. -LDB
      return false;
    }

    NS_ASSERTION(
        bSizeCoord.IsAuto() || bSizeCoord.IsExtremumLength(),
        "Unexpected block-size unit for viewport or canvas or page-content");
    // For the viewport, canvas, and page-content kids, the percentage
    // basis is just the parent block-size.
    h = f->BSize(wm);
    if (h == NS_UNCONSTRAINEDSIZE) {
      // We don't have a percentage basis after all
      return false;
    }
  }

  const auto& maxBSizeCoord = pos->MaxBSize(wm);

  nscoord maxh;
  if (GetAbsoluteCoord(maxBSizeCoord, maxh) ||
      GetPercentBSize(maxBSizeCoord, f, aHorizontalAxis, maxh)) {
    if (maxh < h) h = maxh;
  } else {
    NS_ASSERTION(maxBSizeCoord.IsNone() || maxBSizeCoord.IsExtremumLength() ||
                     maxBSizeCoord.HasPercent(),
                 "unknown max block-size unit");
  }

  const auto& minBSizeCoord = pos->MinBSize(wm);

  nscoord minh;
  if (GetAbsoluteCoord(minBSizeCoord, minh) ||
      GetPercentBSize(minBSizeCoord, f, aHorizontalAxis, minh)) {
    if (minh > h) h = minh;
  } else {
    NS_ASSERTION(minBSizeCoord.IsAuto() || minBSizeCoord.IsExtremumLength() ||
                     minBSizeCoord.HasPercent(),
                 "unknown min block-size unit");
  }

  // Now adjust h for box-sizing styles on the parent.  We never ignore padding
  // here.  That could conceivably cause some problems with fieldsets (which are
  // the one place that wants to ignore padding), but solving that here without
  // hardcoding a check for f being a fieldset-content frame is a bit of a pain.
  nscoord bSizeTakenByBoxSizing =
      GetBSizeTakenByBoxSizing(pos->mBoxSizing, f, aHorizontalAxis, false);
  h = std::max(0, h - bSizeTakenByBoxSizing);

  aResult = std::max(aStyle.Resolve(h), 0);
  return true;
}

// Return true if aStyle can be resolved to a definite value and if so
// return that value in aResult.
static bool GetDefiniteSize(const LengthPercentage& aStyle, nsIFrame* aFrame,
                            bool aIsInlineAxis,
                            const Maybe<LogicalSize>& aPercentageBasis,
                            nscoord* aResult) {
  if (aStyle.ConvertsToLength()) {
    *aResult = aStyle.ToLength();
    return true;
  }

  if (!aPercentageBasis) {
    return false;
  }

  auto wm = aFrame->GetWritingMode();
  nscoord pb = aIsInlineAxis ? aPercentageBasis.value().ISize(wm)
                             : aPercentageBasis.value().BSize(wm);
  if (pb == NS_UNCONSTRAINEDSIZE) {
    return false;
  }
  *aResult = std::max(0, aStyle.Resolve(pb));
  return true;
}

// Return true if aStyle can be resolved to a definite value and if so
// return that value in aResult.
template <typename SizeOrMaxSize>
static bool GetDefiniteSize(const SizeOrMaxSize& aStyle, nsIFrame* aFrame,
                            bool aIsInlineAxis,
                            const Maybe<LogicalSize>& aPercentageBasis,
                            nscoord* aResult) {
  if (!aStyle.IsLengthPercentage()) {
    return false;
  }
  return GetDefiniteSize(aStyle.AsLengthPercentage(), aFrame, aIsInlineAxis,
                         aPercentageBasis, aResult);
}

//
// NOTE: this function will be replaced by GetDefiniteSizeTakenByBoxSizing (bug
// 1363918). Please do not add new uses of this function.
//
// Get the amount of vertical space taken out of aFrame's content area due to
// its borders and paddings given the box-sizing value in aBoxSizing.  We don't
// get aBoxSizing from the frame because some callers want to compute this for
// specific box-sizing values.  aHorizontalAxis is true if our inline direction
// is horisontal and our block direction is vertical.  aIgnorePadding is true if
// padding should be ignored.
static nscoord GetBSizeTakenByBoxSizing(StyleBoxSizing aBoxSizing,
                                        nsIFrame* aFrame, bool aHorizontalAxis,
                                        bool aIgnorePadding) {
  nscoord bSizeTakenByBoxSizing = 0;
  if (aBoxSizing == StyleBoxSizing::Border) {
    const nsStyleBorder* styleBorder = aFrame->StyleBorder();
    bSizeTakenByBoxSizing += aHorizontalAxis
                                 ? styleBorder->GetComputedBorder().TopBottom()
                                 : styleBorder->GetComputedBorder().LeftRight();
    if (!aIgnorePadding) {
      const auto& stylePadding = aFrame->StylePadding()->mPadding;
      const LengthPercentage& paddingStart =
          stylePadding.Get(aHorizontalAxis ? eSideTop : eSideLeft);
      const LengthPercentage& paddingEnd =
          stylePadding.Get(aHorizontalAxis ? eSideBottom : eSideRight);
      nscoord pad;
      // XXXbz Calling GetPercentBSize on padding values looks bogus, since
      // percent padding is always a percentage of the inline-size of the
      // containing block.  We should perhaps just treat non-absolute paddings
      // here as 0 instead, except that in some cases the width may in fact be
      // known.  See bug 1231059.
      if (GetAbsoluteCoord(paddingStart, pad) ||
          GetPercentBSize(paddingStart, aFrame, aHorizontalAxis, pad)) {
        bSizeTakenByBoxSizing += pad;
      }
      if (GetAbsoluteCoord(paddingEnd, pad) ||
          GetPercentBSize(paddingEnd, aFrame, aHorizontalAxis, pad)) {
        bSizeTakenByBoxSizing += pad;
      }
    }
  }
  return bSizeTakenByBoxSizing;
}

// Get the amount of space taken out of aFrame's content area due to its
// borders and paddings given the box-sizing value in aBoxSizing.  We don't
// get aBoxSizing from the frame because some callers want to compute this for
// specific box-sizing values.
// aIsInlineAxis is true if we're computing for aFrame's inline axis.
// aIgnorePadding is true if padding should be ignored.
static nscoord GetDefiniteSizeTakenByBoxSizing(
    StyleBoxSizing aBoxSizing, nsIFrame* aFrame, bool aIsInlineAxis,
    bool aIgnorePadding, const Maybe<LogicalSize>& aPercentageBasis) {
  nscoord sizeTakenByBoxSizing = 0;
  if (MOZ_UNLIKELY(aBoxSizing == StyleBoxSizing::Border)) {
    const bool isHorizontalAxis =
        aIsInlineAxis == !aFrame->GetWritingMode().IsVertical();
    const nsStyleBorder* styleBorder = aFrame->StyleBorder();
    sizeTakenByBoxSizing = isHorizontalAxis
                               ? styleBorder->GetComputedBorder().LeftRight()
                               : styleBorder->GetComputedBorder().TopBottom();
    if (!aIgnorePadding) {
      const auto& stylePadding = aFrame->StylePadding()->mPadding;
      const LengthPercentage& pStart =
          stylePadding.Get(isHorizontalAxis ? eSideLeft : eSideTop);
      const LengthPercentage& pEnd =
          stylePadding.Get(isHorizontalAxis ? eSideRight : eSideBottom);
      nscoord pad;
      // XXXbz Calling GetPercentBSize on padding values looks bogus, since
      // percent padding is always a percentage of the inline-size of the
      // containing block.  We should perhaps just treat non-absolute paddings
      // here as 0 instead, except that in some cases the width may in fact be
      // known.  See bug 1231059.
      if (GetDefiniteSize(pStart, aFrame, aIsInlineAxis, aPercentageBasis,
                          &pad) ||
          (aPercentageBasis.isNothing() &&
           GetPercentBSize(pStart, aFrame, isHorizontalAxis, pad))) {
        sizeTakenByBoxSizing += pad;
      }
      if (GetDefiniteSize(pEnd, aFrame, aIsInlineAxis, aPercentageBasis,
                          &pad) ||
          (aPercentageBasis.isNothing() &&
           GetPercentBSize(pEnd, aFrame, isHorizontalAxis, pad))) {
        sizeTakenByBoxSizing += pad;
      }
    }
  }
  return sizeTakenByBoxSizing;
}

// Handles only max-content and min-content, and
// -moz-fit-content for min-width and max-width, since the others
// (-moz-fit-content for width, and -moz-available) have no effect on
// intrinsic widths.
enum eWidthProperty { PROP_WIDTH, PROP_MAX_WIDTH, PROP_MIN_WIDTH };
static bool GetIntrinsicCoord(StyleExtremumLength aStyle,
                              gfxContext* aRenderingContext, nsIFrame* aFrame,
                              eWidthProperty aProperty, nscoord& aResult) {
  MOZ_ASSERT(aProperty == PROP_WIDTH || aProperty == PROP_MAX_WIDTH ||
                 aProperty == PROP_MIN_WIDTH,
             "unexpected property");

  if (aStyle == StyleExtremumLength::MozAvailable) return false;
  if (aStyle == StyleExtremumLength::MozFitContent) {
    if (aProperty == PROP_WIDTH) return false;  // handle like 'width: auto'
    if (aProperty == PROP_MAX_WIDTH)
      // constrain large 'width' values down to max-content
      aStyle = StyleExtremumLength::MaxContent;
    else
      // constrain small 'width' or 'max-width' values up to min-content
      aStyle = StyleExtremumLength::MinContent;
  }

  NS_ASSERTION(aStyle == StyleExtremumLength::MinContent ||
                   aStyle == StyleExtremumLength::MaxContent,
               "should have reduced everything remaining to one of these");

  // If aFrame is a container for font size inflation, then shrink
  // wrapping inside of it should not apply font size inflation.
  AutoMaybeDisableFontInflation an(aFrame);

  if (aStyle == StyleExtremumLength::MaxContent)
    aResult = aFrame->GetPrefISize(aRenderingContext);
  else
    aResult = aFrame->GetMinISize(aRenderingContext);
  return true;
}

template <typename SizeOrMaxSize>
static bool GetIntrinsicCoord(const SizeOrMaxSize& aStyle,
                              gfxContext* aRenderingContext, nsIFrame* aFrame,
                              eWidthProperty aProperty, nscoord& aResult) {
  if (!aStyle.IsExtremumLength()) {
    return false;
  }

  return GetIntrinsicCoord(aStyle.AsExtremumLength(), aRenderingContext, aFrame,
                           aProperty, aResult);
}

#undef DEBUG_INTRINSIC_WIDTH

#ifdef DEBUG_INTRINSIC_WIDTH
static int32_t gNoiseIndent = 0;
#endif

// Return true for form controls whose minimum intrinsic inline-size
// shrinks to 0 when they have a percentage inline-size (but not
// percentage max-inline-size).  (Proper replaced elements, whose
// intrinsic minimium inline-size shrinks to 0 for both percentage
// inline-size and percentage max-inline-size, are handled elsewhere.)
inline static bool FormControlShrinksForPercentISize(nsIFrame* aFrame) {
  if (!aFrame->IsFrameOfType(nsIFrame::eReplaced)) {
    // Quick test to reject most frames.
    return false;
  }

  LayoutFrameType fType = aFrame->Type();
  if (fType == LayoutFrameType::Meter || fType == LayoutFrameType::Progress ||
      fType == LayoutFrameType::Range) {
    // progress, meter and range do have this shrinking behavior
    // FIXME: Maybe these should be nsIFormControlFrame?
    return true;
  }

  if (!static_cast<nsIFormControlFrame*>(do_QueryFrame(aFrame))) {
    // Not a form control.  This includes fieldsets, which do not
    // shrink.
    return false;
  }

  if (fType == LayoutFrameType::GfxButtonControl ||
      fType == LayoutFrameType::HTMLButtonControl) {
    // Buttons don't have this shrinking behavior.  (Note that color
    // inputs do, even though they inherit from button, so we can't use
    // do_QueryFrame here.)
    return false;
  }

  return true;
}

// https://drafts.csswg.org/css-sizing-3/#percentage-sizing
// Return true if the above spec's rule for replaced boxes applies.
// XXX bug 1463700 will make this match the spec...
static bool IsReplacedBoxResolvedAgainstZero(
    nsIFrame* aFrame, const StyleSize& aStyleSize,
    const StyleMaxSize& aStyleMaxSize) {
  const bool sizeHasPercent = aStyleSize.HasPercent();
  return ((sizeHasPercent || aStyleMaxSize.HasPercent()) &&
          aFrame->IsFrameOfType(nsIFrame::eReplacedSizing)) ||
         (sizeHasPercent && FormControlShrinksForPercentISize(aFrame));
}

/**
 * Add aOffsets which describes what to add on outside of the content box
 * aContentSize (controlled by 'box-sizing') and apply min/max properties.
 * We have to account for these properties after getting all the offsets
 * (margin, border, padding) because percentages do not operate linearly.
 * Doing this is ok because although percentages aren't handled linearly,
 * they are handled monotonically.
 *
 * @param aContentSize the content size calculated so far
                       (@see IntrinsicForContainer)
 * @param aContentMinSize ditto min content size
 * @param aStyleSize a 'width' or 'height' property value
 * @param aFixedMinSize if aStyleMinSize is a definite size then this points to
 *                      the value, otherwise nullptr
 * @param aStyleMinSize a 'min-width' or 'min-height' property value
 * @param aFixedMaxSize if aStyleMaxSize is a definite size then this points to
 *                      the value, otherwise nullptr
 * @param aStyleMaxSize a 'max-width' or 'max-height' property value
 * @param aFlags same as for IntrinsicForContainer
 * @param aContainerWM the container's WM
 */
static nscoord AddIntrinsicSizeOffset(
    gfxContext* aRenderingContext, nsIFrame* aFrame,
    const nsIFrame::IntrinsicISizeOffsetData& aOffsets,
    nsLayoutUtils::IntrinsicISizeType aType, StyleBoxSizing aBoxSizing,
    nscoord aContentSize, nscoord aContentMinSize, const StyleSize& aStyleSize,
    const nscoord* aFixedMinSize, const StyleSize& aStyleMinSize,
    const nscoord* aFixedMaxSize, const StyleMaxSize& aStyleMaxSize,
    uint32_t aFlags, PhysicalAxis aAxis) {
  nscoord result = aContentSize;
  nscoord min = aContentMinSize;
  nscoord coordOutsideSize = 0;

  if (!(aFlags & nsLayoutUtils::IGNORE_PADDING)) {
    coordOutsideSize += aOffsets.hPadding;
  }

  coordOutsideSize += aOffsets.hBorder;

  if (aBoxSizing == StyleBoxSizing::Border) {
    min += coordOutsideSize;
    result = NSCoordSaturatingAdd(result, coordOutsideSize);

    coordOutsideSize = 0;
  }

  coordOutsideSize += aOffsets.hMargin;

  min += coordOutsideSize;
  result = NSCoordSaturatingAdd(result, coordOutsideSize);

  nscoord size;
  if (aType == nsLayoutUtils::MIN_ISIZE &&
      ::IsReplacedBoxResolvedAgainstZero(aFrame, aStyleSize, aStyleMaxSize)) {
    // XXX bug 1463700: this doesn't handle calc() according to spec
    result = 0;  // let |min| handle padding/border/margin
  } else if (GetAbsoluteCoord(aStyleSize, size) ||
             GetIntrinsicCoord(aStyleSize, aRenderingContext, aFrame,
                               PROP_WIDTH, size)) {
    result = size + coordOutsideSize;
  }

  nscoord maxSize = aFixedMaxSize ? *aFixedMaxSize : 0;
  if (aFixedMaxSize || GetIntrinsicCoord(aStyleMaxSize, aRenderingContext,
                                         aFrame, PROP_MAX_WIDTH, maxSize)) {
    maxSize += coordOutsideSize;
    if (result > maxSize) {
      result = maxSize;
    }
  }

  nscoord minSize = aFixedMinSize ? *aFixedMinSize : 0;
  if (aFixedMinSize || GetIntrinsicCoord(aStyleMinSize, aRenderingContext,
                                         aFrame, PROP_MIN_WIDTH, minSize)) {
    minSize += coordOutsideSize;
    if (result < minSize) {
      result = minSize;
    }
  }

  if (result < min) {
    result = min;
  }

  const nsStyleDisplay* disp = aFrame->StyleDisplay();
  if (aFrame->IsThemed(disp)) {
    LayoutDeviceIntSize devSize;
    bool canOverride = true;
    nsPresContext* pc = aFrame->PresContext();
    pc->GetTheme()->GetMinimumWidgetSize(pc, aFrame, disp->mAppearance,
                                         &devSize, &canOverride);
    nscoord themeSize = pc->DevPixelsToAppUnits(
        aAxis == eAxisVertical ? devSize.height : devSize.width);
    // GetMinimumWidgetSize() returns a border-box width.
    themeSize += aOffsets.hMargin;
    if (themeSize > result || !canOverride) {
      result = themeSize;
    }
  }
  return result;
}

static void AddStateBitToAncestors(nsIFrame* aFrame, nsFrameState aBit) {
  for (nsIFrame* f = aFrame; f; f = f->GetParent()) {
    if (f->HasAnyStateBits(aBit)) {
      break;
    }
    f->AddStateBits(aBit);
  }
}

/* static */
nscoord nsLayoutUtils::IntrinsicForAxis(
    PhysicalAxis aAxis, gfxContext* aRenderingContext, nsIFrame* aFrame,
    IntrinsicISizeType aType, const Maybe<LogicalSize>& aPercentageBasis,
    uint32_t aFlags, nscoord aMarginBoxMinSizeClamp) {
  MOZ_ASSERT(aFrame, "null frame");
  MOZ_ASSERT(aFrame->GetParent(),
             "IntrinsicForAxis called on frame not in tree");
  MOZ_ASSERT(aType == MIN_ISIZE || aType == PREF_ISIZE, "bad type");
  MOZ_ASSERT(aFrame->GetParent()->Type() != LayoutFrameType::GridContainer ||
                 aPercentageBasis.isSome(),
             "grid layout should always pass a percentage basis");

  const bool horizontalAxis = MOZ_LIKELY(aAxis == eAxisHorizontal);
#ifdef DEBUG_INTRINSIC_WIDTH
  nsFrame::IndentBy(stderr, gNoiseIndent);
  static_cast<nsFrame*>(aFrame)->ListTag(stderr);
  printf_stderr(" %s %s intrinsic size for container:\n",
                aType == MIN_ISIZE ? "min" : "pref",
                horizontalAxis ? "horizontal" : "vertical");
#endif

  // If aFrame is a container for font size inflation, then shrink
  // wrapping inside of it should not apply font size inflation.
  AutoMaybeDisableFontInflation an(aFrame);

  // We want the size this frame will contribute to the parent's inline-size,
  // so we work in the parent's writing mode; but if aFrame is orthogonal to
  // its parent, we'll need to look at its BSize instead of min/pref-ISize.
  const nsStylePosition* stylePos = aFrame->StylePosition();
  StyleBoxSizing boxSizing = stylePos->mBoxSizing;

  StyleSize styleMinISize =
      horizontalAxis ? stylePos->mMinWidth : stylePos->mMinHeight;
  StyleSize styleISize =
      (aFlags & MIN_INTRINSIC_ISIZE)
          ? styleMinISize
          : (horizontalAxis ? stylePos->mWidth : stylePos->mHeight);
  MOZ_ASSERT(!(aFlags & MIN_INTRINSIC_ISIZE) || styleISize.IsAuto() ||
                 styleISize.IsExtremumLength(),
             "should only use MIN_INTRINSIC_ISIZE for intrinsic values");
  StyleMaxSize styleMaxISize =
      horizontalAxis ? stylePos->mMaxWidth : stylePos->mMaxHeight;

  PhysicalAxis ourInlineAxis =
      aFrame->GetWritingMode().PhysicalAxis(eLogicalAxisInline);
  const bool isInlineAxis = aAxis == ourInlineAxis;

  auto resetIfKeywords = [](StyleSize& aSize, StyleSize& aMinSize,
                            StyleMaxSize& aMaxSize) {
    if (aSize.IsExtremumLength()) {
      aSize = StyleSize::Auto();
    }
    if (aMinSize.IsExtremumLength()) {
      aMinSize = StyleSize::Auto();
    }
    if (aMaxSize.IsExtremumLength()) {
      aMaxSize = StyleMaxSize::None();
    }
  };
  // According to the spec, max-content and min-content should behave as the
  // property's initial values in block axis.
  // It also make senses to use the initial values for -moz-fit-content and
  // -moz-available for intrinsic size in block axis. Therefore, we reset them
  // if needed.
  if (!isInlineAxis) {
    resetIfKeywords(styleISize, styleMinISize, styleMaxISize);
  }

  // We build up two values starting with the content box, and then
  // adding padding, border and margin.  The result is normally
  // |result|.  Then, when we handle 'width', 'min-width', and
  // 'max-width', we use the results we've been building in |min| as a
  // minimum, overriding 'min-width'.  This ensures two things:
  //   * that we don't let a value of 'box-sizing' specifying a width
  //     smaller than the padding/border inside the box-sizing box give
  //     a content width less than zero
  //   * that we prevent tables from becoming smaller than their
  //     intrinsic minimum width
  nscoord result = 0, min = 0;

  nscoord maxISize;
  bool haveFixedMaxISize = GetAbsoluteCoord(styleMaxISize, maxISize);
  nscoord minISize;

  // Treat "min-width: auto" as 0.
  bool haveFixedMinISize;
  if (styleMinISize.IsAuto()) {
    // NOTE: Technically, "auto" is supposed to behave like "min-content" on
    // flex items. However, we don't need to worry about that here, because
    // flex items' min-sizes are intentionally ignored until the flex
    // container explicitly considers them during space distribution.
    minISize = 0;
    haveFixedMinISize = true;
  } else {
    haveFixedMinISize = GetAbsoluteCoord(styleMinISize, minISize);
  }

  // If we have a specified width (or a specified 'min-width' greater
  // than the specified 'max-width', which works out to the same thing),
  // don't even bother getting the frame's intrinsic width, because in
  // this case GetAbsoluteCoord(styleISize, w) will always succeed, so
  // we'll never need the intrinsic dimensions.
  if (styleISize.IsExtremumLength() &&
      (styleISize.AsExtremumLength() == StyleExtremumLength::MaxContent ||
       styleISize.AsExtremumLength() == StyleExtremumLength::MinContent)) {
    MOZ_ASSERT(isInlineAxis);
    // -moz-fit-content and -moz-available enumerated widths compute intrinsic
    // widths just like auto.
    // For max-content and min-content, we handle them like
    // specified widths, but ignore box-sizing.
    boxSizing = StyleBoxSizing::Content;
  } else if (!styleISize.ConvertsToLength() &&
             !(haveFixedMinISize && haveFixedMaxISize &&
               maxISize <= minISize)) {
#ifdef DEBUG_INTRINSIC_WIDTH
    ++gNoiseIndent;
#endif
    if (MOZ_UNLIKELY(!isInlineAxis)) {
      IntrinsicSize intrinsicSize = aFrame->GetIntrinsicSize();
      const auto& intrinsicBSize =
          horizontalAxis ? intrinsicSize.width : intrinsicSize.height;
      if (intrinsicBSize) {
        result = *intrinsicBSize;
      } else {
        // We don't have an intrinsic bsize and we need aFrame's block-dir size.
        if (aFlags & BAIL_IF_REFLOW_NEEDED) {
          return NS_INTRINSIC_ISIZE_UNKNOWN;
        }
        // XXX Unfortunately, we probably don't know this yet, so this is
        // wrong... but it's not clear what we should do. If aFrame's inline
        // size hasn't been determined yet, we can't necessarily figure out its
        // block size either. For now, authors who put orthogonal elements into
        // things like buttons or table cells may have to explicitly provide
        // sizes rather than expecting intrinsic sizing to work "perfectly" in
        // underspecified cases.
        result = aFrame->BSize();
      }
    } else {
      result = aType == MIN_ISIZE ? aFrame->GetMinISize(aRenderingContext)
                                  : aFrame->GetPrefISize(aRenderingContext);
    }
#ifdef DEBUG_INTRINSIC_WIDTH
    --gNoiseIndent;
    nsFrame::IndentBy(stderr, gNoiseIndent);
    static_cast<nsFrame*>(aFrame)->ListTag(stderr);
    printf_stderr(" %s %s intrinsic size from frame is %d.\n",
                  aType == MIN_ISIZE ? "min" : "pref",
                  horizontalAxis ? "horizontal" : "vertical", result);
#endif

    // Handle elements with an intrinsic ratio (or size) and a specified
    // height, min-height, or max-height.
    // NOTE: We treat "min-height:auto" as "0" for the purpose of this code,
    // since that's what it means in all cases except for on flex items -- and
    // even there, we're supposed to ignore it (i.e. treat it as 0) until the
    // flex container explicitly considers it.
    StyleSize styleBSize =
        horizontalAxis ? stylePos->mHeight : stylePos->mWidth;
    StyleSize styleMinBSize =
        horizontalAxis ? stylePos->mMinHeight : stylePos->mMinWidth;
    StyleMaxSize styleMaxBSize =
        horizontalAxis ? stylePos->mMaxHeight : stylePos->mMaxWidth;

    // According to the spec, max-content and min-content should behave as the
    // property's initial values in block axis.
    // It also make senses to use the initial values for -moz-fit-content and
    // -moz-available for intrinsic size in block axis. Therefore, we reset them
    // if needed.
    if (isInlineAxis) {
      resetIfKeywords(styleBSize, styleMinBSize, styleMaxBSize);
    }

    // FIXME(emilio): Why the minBsize == 0 special-case? Also, shouldn't this
    // use BehavesLikeInitialValueOnBlockAxis instead?
    if (!styleBSize.IsAuto() ||
        !(styleMinBSize.IsAuto() || (styleMinBSize.ConvertsToLength() &&
                                     styleMinBSize.ToLength() == 0)) ||
        !styleMaxBSize.IsNone()) {
      if (AspectRatio ratio = aFrame->GetIntrinsicRatio()) {
        // Convert 'ratio' if necessary, so that it's storing ISize/BSize:
        if (!horizontalAxis) {
          ratio = ratio.Inverted();
        }
        AddStateBitToAncestors(
            aFrame, NS_FRAME_DESCENDANT_INTRINSIC_ISIZE_DEPENDS_ON_BSIZE);

        nscoord bSizeTakenByBoxSizing = GetDefiniteSizeTakenByBoxSizing(
            boxSizing, aFrame, !isInlineAxis, aFlags & IGNORE_PADDING,
            aPercentageBasis);
        // NOTE: This is only the minContentSize if we've been passed
        // MIN_INTRINSIC_ISIZE (which is fine, because this should only be used
        // inside a check for that flag).
        nscoord minContentSize = result;
        nscoord h;
        if (GetDefiniteSize(styleBSize, aFrame, !isInlineAxis, aPercentageBasis,
                            &h) ||
            (aPercentageBasis.isNothing() &&
             GetPercentBSize(styleBSize, aFrame, horizontalAxis, h))) {
          h = std::max(0, h - bSizeTakenByBoxSizing);
          result = ratio.ApplyTo(h);
        }

        if (GetDefiniteSize(styleMaxBSize, aFrame, !isInlineAxis,
                            aPercentageBasis, &h) ||
            (aPercentageBasis.isNothing() &&
             GetPercentBSize(styleMaxBSize, aFrame, horizontalAxis, h))) {
          h = std::max(0, h - bSizeTakenByBoxSizing);
          nscoord maxISize = ratio.ApplyTo(h);
          if (maxISize < result) {
            result = maxISize;
          }
          if (maxISize < minContentSize) {
            minContentSize = maxISize;
          }
        }

        if (GetDefiniteSize(styleMinBSize, aFrame, !isInlineAxis,
                            aPercentageBasis, &h) ||
            (aPercentageBasis.isNothing() &&
             GetPercentBSize(styleMinBSize, aFrame, horizontalAxis, h))) {
          h = std::max(0, h - bSizeTakenByBoxSizing);
          nscoord minISize = ratio.ApplyTo(h);
          if (minISize > result) {
            result = minISize;
          }
          if (minISize > minContentSize) {
            minContentSize = minISize;
          }
        }
        if (MOZ_UNLIKELY(aFlags & nsLayoutUtils::MIN_INTRINSIC_ISIZE)) {
          // This is the 'min-width/height:auto' "transferred size" piece of:
          // https://www.w3.org/TR/css-flexbox-1/#min-width-automatic-minimum-size
          // https://drafts.csswg.org/css-grid/#min-size-auto
          result = std::min(result, minContentSize);
        }
      }
    }
  }

  if (aFrame->IsTableFrame()) {
    // Tables can't shrink smaller than their intrinsic minimum width,
    // no matter what.
    min = aFrame->GetMinISize(aRenderingContext);
  }

  nscoord pmPercentageBasis = NS_UNCONSTRAINEDSIZE;
  if (aPercentageBasis.isSome()) {
    // The padding/margin percentage basis is the inline-size in the parent's
    // writing-mode.
    auto childWM = aFrame->GetWritingMode();
    pmPercentageBasis =
        aFrame->GetParent()->GetWritingMode().IsOrthogonalTo(childWM)
            ? aPercentageBasis->BSize(childWM)
            : aPercentageBasis->ISize(childWM);
  }
  nsIFrame::IntrinsicISizeOffsetData offsets =
      MOZ_LIKELY(isInlineAxis)
          ? aFrame->IntrinsicISizeOffsets(pmPercentageBasis)
          : aFrame->IntrinsicBSizeOffsets(pmPercentageBasis);
  nscoord contentBoxSize = result;
  result = AddIntrinsicSizeOffset(
      aRenderingContext, aFrame, offsets, aType, boxSizing, result, min,
      styleISize, haveFixedMinISize ? &minISize : nullptr, styleMinISize,
      haveFixedMaxISize ? &maxISize : nullptr, styleMaxISize, aFlags, aAxis);
  nscoord overflow = result - aMarginBoxMinSizeClamp;
  if (MOZ_UNLIKELY(overflow > 0)) {
    nscoord newContentBoxSize = std::max(nscoord(0), contentBoxSize - overflow);
    result -= contentBoxSize - newContentBoxSize;
  }

#ifdef DEBUG_INTRINSIC_WIDTH
  nsFrame::IndentBy(stderr, gNoiseIndent);
  static_cast<nsFrame*>(aFrame)->ListTag(stderr);
  printf_stderr(" %s %s intrinsic size for container is %d twips.\n",
                aType == MIN_ISIZE ? "min" : "pref",
                horizontalAxis ? "horizontal" : "vertical", result);
#endif

  return result;
}

/* static */
nscoord nsLayoutUtils::IntrinsicForContainer(gfxContext* aRenderingContext,
                                             nsIFrame* aFrame,
                                             IntrinsicISizeType aType,
                                             uint32_t aFlags) {
  MOZ_ASSERT(aFrame && aFrame->GetParent());
  // We want the size aFrame will contribute to its parent's inline-size.
  PhysicalAxis axis =
      aFrame->GetParent()->GetWritingMode().PhysicalAxis(eLogicalAxisInline);
  return IntrinsicForAxis(axis, aRenderingContext, aFrame, aType, Nothing(),
                          aFlags);
}

/* static */
nscoord nsLayoutUtils::MinSizeContributionForAxis(
    PhysicalAxis aAxis, gfxContext* aRC, nsIFrame* aFrame,
    IntrinsicISizeType aType, const LogicalSize& aPercentageBasis,
    uint32_t aFlags) {
  MOZ_ASSERT(aFrame);
  MOZ_ASSERT(aFrame->IsFlexOrGridItem(),
             "only grid/flex items have this behavior currently");

#ifdef DEBUG_INTRINSIC_WIDTH
  nsFrame::IndentBy(stderr, gNoiseIndent);
  static_cast<nsFrame*>(aFrame)->ListTag(stderr);
  printf_stderr(" %s min-isize for %s WM:\n",
                aType == MIN_ISIZE ? "min" : "pref",
                aWM.IsVertical() ? "vertical" : "horizontal");
#endif

  // Note: this method is only meant for grid/flex items.
  const nsStylePosition* const stylePos = aFrame->StylePosition();
  StyleSize size =
      aAxis == eAxisHorizontal ? stylePos->mMinWidth : stylePos->mMinHeight;
  StyleMaxSize maxSize =
      aAxis == eAxisHorizontal ? stylePos->mMaxWidth : stylePos->mMaxHeight;
  auto childWM = aFrame->GetWritingMode();
  PhysicalAxis ourInlineAxis = childWM.PhysicalAxis(eLogicalAxisInline);
  // According to the spec, max-content and min-content should behave as the
  // property's initial values in block axis.
  // It also make senses to use the initial values for -moz-fit-content and
  // -moz-available for intrinsic size in block axis. Therefore, we reset them
  // if needed.
  if (aAxis != ourInlineAxis) {
    if (size.IsExtremumLength()) {
      size = StyleSize::Auto();
    }
    if (maxSize.IsExtremumLength()) {
      maxSize = StyleMaxSize::None();
    }
  }

  nscoord minSize;
  nscoord* fixedMinSize = nullptr;
  if (size.IsAuto()) {
    if (aFrame->StyleDisplay()->mOverflowX == StyleOverflow::Visible) {
      size = aAxis == eAxisHorizontal ? stylePos->mWidth : stylePos->mHeight;
      // This is same as above: keywords should behaves as property's initial
      // values in block axis.
      if (aAxis != ourInlineAxis && size.IsExtremumLength()) {
        size = StyleSize::Auto();
      }

      if (GetAbsoluteCoord(size, minSize)) {
        // We have a definite width/height.  This is the "specified size" in:
        // https://drafts.csswg.org/css-grid/#min-size-auto
        fixedMinSize = &minSize;
      } else if (::IsReplacedBoxResolvedAgainstZero(aFrame, size, maxSize)) {
        // XXX bug 1463700: this doesn't handle calc() according to spec
        minSize = 0;
        fixedMinSize = &minSize;
      }
      // fall through - the caller will have to deal with "transferred size"
    } else {
      // min-[width|height]:auto with overflow != visible computes to zero.
      minSize = 0;
      fixedMinSize = &minSize;
    }
  } else if (GetAbsoluteCoord(size, minSize)) {
    fixedMinSize = &minSize;
  } else if (!size.IsExtremumLength()) {
    MOZ_ASSERT(size.HasPercent());
    minSize = 0;
    fixedMinSize = &minSize;
  }

  if (!fixedMinSize) {
    // Let the caller deal with the "content size" cases.
#ifdef DEBUG_INTRINSIC_WIDTH
    nsFrame::IndentBy(stderr, gNoiseIndent);
    static_cast<nsFrame*>(aFrame)->ListTag(stderr);
    printf_stderr(" %s min-isize is indefinite.\n",
                  aType == MIN_ISIZE ? "min" : "pref");
#endif
    return NS_UNCONSTRAINEDSIZE;
  }

  // If aFrame is a container for font size inflation, then shrink
  // wrapping inside of it should not apply font size inflation.
  AutoMaybeDisableFontInflation an(aFrame);

  // The padding/margin percentage basis is the inline-size in the parent's
  // writing-mode.
  nscoord pmPercentageBasis =
      aFrame->GetParent()->GetWritingMode().IsOrthogonalTo(childWM)
          ? aPercentageBasis.BSize(childWM)
          : aPercentageBasis.ISize(childWM);
  nsIFrame::IntrinsicISizeOffsetData offsets =
      ourInlineAxis == aAxis ? aFrame->IntrinsicISizeOffsets(pmPercentageBasis)
                             : aFrame->IntrinsicBSizeOffsets(pmPercentageBasis);
  nscoord result = 0;
  nscoord min = 0;
  result = AddIntrinsicSizeOffset(
      aRC, aFrame, offsets, aType, stylePos->mBoxSizing, result, min, size,
      fixedMinSize, size, nullptr, maxSize, aFlags, aAxis);

#ifdef DEBUG_INTRINSIC_WIDTH
  nsFrame::IndentBy(stderr, gNoiseIndent);
  static_cast<nsFrame*>(aFrame)->ListTag(stderr);
  printf_stderr(" %s min-isize is %d twips.\n",
                aType == MIN_ISIZE ? "min" : "pref", result);
#endif

  return result;
}

/* static */
nscoord nsLayoutUtils::ComputeBSizeDependentValue(
    nscoord aContainingBlockBSize, const LengthPercentageOrAuto& aCoord) {
  // XXXldb Some callers explicitly check aContainingBlockBSize
  // against NS_UNCONSTRAINEDSIZE *and* unit against eStyleUnit_Percent or
  // calc()s containing percents before calling this function.
  // However, it would be much more likely to catch problems without
  // the unit conditions.
  // XXXldb Many callers pass a non-'auto' containing block height when
  // according to CSS2.1 they should be passing 'auto'.
  MOZ_ASSERT(
      NS_UNCONSTRAINEDSIZE != aContainingBlockBSize || !aCoord.HasPercent(),
      "unexpected containing block block-size");

  if (aCoord.IsAuto()) {
    return 0;
  }

  return aCoord.AsLengthPercentage().Resolve(aContainingBlockBSize);
}

/* static */
void nsLayoutUtils::MarkDescendantsDirty(nsIFrame* aSubtreeRoot) {
  AutoTArray<nsIFrame*, 4> subtrees;
  subtrees.AppendElement(aSubtreeRoot);

  // dirty descendants, iterating over subtrees that may include
  // additional subtrees associated with placeholders
  do {
    nsIFrame* subtreeRoot = subtrees.PopLastElement();

    // Mark all descendants dirty (using an nsTArray stack rather than
    // recursion).
    // Note that ReflowInput::InitResizeFlags has some similar
    // code; see comments there for how and why it differs.
    AutoTArray<nsIFrame*, 32> stack;
    stack.AppendElement(subtreeRoot);

    do {
      nsIFrame* f = stack.PopLastElement();

      f->MarkIntrinsicISizesDirty();

      if (f->IsPlaceholderFrame()) {
        nsIFrame* oof = nsPlaceholderFrame::GetRealFrameForPlaceholder(f);
        if (!nsLayoutUtils::IsProperAncestorFrame(subtreeRoot, oof)) {
          // We have another distinct subtree we need to mark.
          subtrees.AppendElement(oof);
        }
      }

      nsIFrame::ChildListIterator lists(f);
      for (; !lists.IsDone(); lists.Next()) {
        nsFrameList::Enumerator childFrames(lists.CurrentList());
        for (; !childFrames.AtEnd(); childFrames.Next()) {
          nsIFrame* kid = childFrames.get();
          stack.AppendElement(kid);
        }
      }
    } while (stack.Length() != 0);
  } while (subtrees.Length() != 0);
}

/* static */
void nsLayoutUtils::MarkIntrinsicISizesDirtyIfDependentOnBSize(
    nsIFrame* aFrame) {
  AutoTArray<nsIFrame*, 32> stack;
  stack.AppendElement(aFrame);

  do {
    nsIFrame* f = stack.PopLastElement();

    if (!f->HasAnyStateBits(
            NS_FRAME_DESCENDANT_INTRINSIC_ISIZE_DEPENDS_ON_BSIZE)) {
      continue;
    }
    f->MarkIntrinsicISizesDirty();

    for (nsIFrame::ChildListIterator lists(f); !lists.IsDone(); lists.Next()) {
      for (nsIFrame* kid : lists.CurrentList()) {
        stack.AppendElement(kid);
      }
    }
  } while (stack.Length() != 0);
}

nsSize nsLayoutUtils::ComputeAutoSizeWithIntrinsicDimensions(
    nscoord minWidth, nscoord minHeight, nscoord maxWidth, nscoord maxHeight,
    nscoord tentWidth, nscoord tentHeight) {
  // Now apply min/max-width/height - CSS 2.1 sections 10.4 and 10.7:

  if (minWidth > maxWidth) maxWidth = minWidth;
  if (minHeight > maxHeight) maxHeight = minHeight;

  nscoord heightAtMaxWidth, heightAtMinWidth, widthAtMaxHeight,
      widthAtMinHeight;

  if (tentWidth > 0) {
    heightAtMaxWidth = NSCoordMulDiv(maxWidth, tentHeight, tentWidth);
    if (heightAtMaxWidth < minHeight) heightAtMaxWidth = minHeight;
    heightAtMinWidth = NSCoordMulDiv(minWidth, tentHeight, tentWidth);
    if (heightAtMinWidth > maxHeight) heightAtMinWidth = maxHeight;
  } else {
    heightAtMaxWidth = heightAtMinWidth =
        NS_CSS_MINMAX(tentHeight, minHeight, maxHeight);
  }

  if (tentHeight > 0) {
    widthAtMaxHeight = NSCoordMulDiv(maxHeight, tentWidth, tentHeight);
    if (widthAtMaxHeight < minWidth) widthAtMaxHeight = minWidth;
    widthAtMinHeight = NSCoordMulDiv(minHeight, tentWidth, tentHeight);
    if (widthAtMinHeight > maxWidth) widthAtMinHeight = maxWidth;
  } else {
    widthAtMaxHeight = widthAtMinHeight =
        NS_CSS_MINMAX(tentWidth, minWidth, maxWidth);
  }

  // The table at http://www.w3.org/TR/CSS21/visudet.html#min-max-widths :

  nscoord width, height;

  if (tentWidth > maxWidth) {
    if (tentHeight > maxHeight) {
      if (int64_t(maxWidth) * int64_t(tentHeight) <=
          int64_t(maxHeight) * int64_t(tentWidth)) {
        width = maxWidth;
        height = heightAtMaxWidth;
      } else {
        width = widthAtMaxHeight;
        height = maxHeight;
      }
    } else {
      // This also covers "(w > max-width) and (h < min-height)" since in
      // that case (max-width/w < 1), and with (h < min-height):
      //   max(max-width * h/w, min-height) == min-height
      width = maxWidth;
      height = heightAtMaxWidth;
    }
  } else if (tentWidth < minWidth) {
    if (tentHeight < minHeight) {
      if (int64_t(minWidth) * int64_t(tentHeight) <=
          int64_t(minHeight) * int64_t(tentWidth)) {
        width = widthAtMinHeight;
        height = minHeight;
      } else {
        width = minWidth;
        height = heightAtMinWidth;
      }
    } else {
      // This also covers "(w < min-width) and (h > max-height)" since in
      // that case (min-width/w > 1), and with (h > max-height):
      //   min(min-width * h/w, max-height) == max-height
      width = minWidth;
      height = heightAtMinWidth;
    }
  } else {
    if (tentHeight > maxHeight) {
      width = widthAtMaxHeight;
      height = maxHeight;
    } else if (tentHeight < minHeight) {
      width = widthAtMinHeight;
      height = minHeight;
    } else {
      width = tentWidth;
      height = tentHeight;
    }
  }

  return nsSize(width, height);
}

/* static */
nscoord nsLayoutUtils::MinISizeFromInline(nsIFrame* aFrame,
                                          gfxContext* aRenderingContext) {
  NS_ASSERTION(!aFrame->IsContainerForFontSizeInflation(),
               "should not be container for font size inflation");

  nsIFrame::InlineMinISizeData data;
  DISPLAY_MIN_INLINE_SIZE(aFrame, data.mPrevLines);
  aFrame->AddInlineMinISize(aRenderingContext, &data);
  data.ForceBreak();
  return data.mPrevLines;
}

/* static */
nscoord nsLayoutUtils::PrefISizeFromInline(nsIFrame* aFrame,
                                           gfxContext* aRenderingContext) {
  NS_ASSERTION(!aFrame->IsContainerForFontSizeInflation(),
               "should not be container for font size inflation");

  nsIFrame::InlinePrefISizeData data;
  DISPLAY_PREF_INLINE_SIZE(aFrame, data.mPrevLines);
  aFrame->AddInlinePrefISize(aRenderingContext, &data);
  data.ForceBreak();
  return data.mPrevLines;
}

static nscolor DarkenColor(nscolor aColor) {
  uint16_t hue, sat, value;
  uint8_t alpha;

  // convert the RBG to HSV so we can get the lightness (which is the v)
  NS_RGB2HSV(aColor, hue, sat, value, alpha);

  // The goal here is to send white to black while letting colored
  // stuff stay colored... So we adopt the following approach.
  // Something with sat = 0 should end up with value = 0.  Something
  // with a high sat can end up with a high value and it's ok.... At
  // the same time, we don't want to make things lighter.  Do
  // something simple, since it seems to work.
  if (value > sat) {
    value = sat;
    // convert this color back into the RGB color space.
    NS_HSV2RGB(aColor, hue, sat, value, alpha);
  }
  return aColor;
}

// Check whether we should darken text/decoration colors. We need to do this if
// background images and colors are being suppressed, because that means
// light text will not be visible against the (presumed light-colored)
// background.
static bool ShouldDarkenColors(nsPresContext* aPresContext) {
  return !aPresContext->GetBackgroundColorDraw() &&
         !aPresContext->GetBackgroundImageDraw();
}

nscolor nsLayoutUtils::DarkenColorIfNeeded(nsIFrame* aFrame, nscolor aColor) {
  if (ShouldDarkenColors(aFrame->PresContext())) {
    return DarkenColor(aColor);
  }
  return aColor;
}

gfxFloat nsLayoutUtils::GetSnappedBaselineY(nsIFrame* aFrame,
                                            gfxContext* aContext, nscoord aY,
                                            nscoord aAscent) {
  gfxFloat appUnitsPerDevUnit = aFrame->PresContext()->AppUnitsPerDevPixel();
  gfxFloat baseline = gfxFloat(aY) + aAscent;
  gfxRect putativeRect(0, baseline / appUnitsPerDevUnit, 1, 1);
  if (!aContext->UserToDevicePixelSnapped(putativeRect, true)) return baseline;
  return aContext->DeviceToUser(putativeRect.TopLeft()).y * appUnitsPerDevUnit;
}

gfxFloat nsLayoutUtils::GetSnappedBaselineX(nsIFrame* aFrame,
                                            gfxContext* aContext, nscoord aX,
                                            nscoord aAscent) {
  gfxFloat appUnitsPerDevUnit = aFrame->PresContext()->AppUnitsPerDevPixel();
  gfxFloat baseline = gfxFloat(aX) + aAscent;
  gfxRect putativeRect(baseline / appUnitsPerDevUnit, 0, 1, 1);
  if (!aContext->UserToDevicePixelSnapped(putativeRect, true)) {
    return baseline;
  }
  return aContext->DeviceToUser(putativeRect.TopLeft()).x * appUnitsPerDevUnit;
}

// Hard limit substring lengths to 8000 characters ... this lets us statically
// size the cluster buffer array in FindSafeLength
#define MAX_GFX_TEXT_BUF_SIZE 8000

static int32_t FindSafeLength(const char16_t* aString, uint32_t aLength,
                              uint32_t aMaxChunkLength) {
  if (aLength <= aMaxChunkLength) return aLength;

  int32_t len = aMaxChunkLength;

  // Ensure that we don't break inside a surrogate pair
  while (len > 0 && NS_IS_LOW_SURROGATE(aString[len])) {
    len--;
  }
  if (len == 0) {
    // We don't want our caller to go into an infinite loop, so don't
    // return zero. It's hard to imagine how we could actually get here
    // unless there are languages that allow clusters of arbitrary size.
    // If there are and someone feeds us a 500+ character cluster, too
    // bad.
    return aMaxChunkLength;
  }
  return len;
}

static int32_t GetMaxChunkLength(nsFontMetrics& aFontMetrics) {
  return std::min(aFontMetrics.GetMaxStringLength(), MAX_GFX_TEXT_BUF_SIZE);
}

nscoord nsLayoutUtils::AppUnitWidthOfString(const char16_t* aString,
                                            uint32_t aLength,
                                            nsFontMetrics& aFontMetrics,
                                            DrawTarget* aDrawTarget) {
  uint32_t maxChunkLength = GetMaxChunkLength(aFontMetrics);
  nscoord width = 0;
  while (aLength > 0) {
    int32_t len = FindSafeLength(aString, aLength, maxChunkLength);
    width += aFontMetrics.GetWidth(aString, len, aDrawTarget);
    aLength -= len;
    aString += len;
  }
  return width;
}

nscoord nsLayoutUtils::AppUnitWidthOfStringBidi(const char16_t* aString,
                                                uint32_t aLength,
                                                const nsIFrame* aFrame,
                                                nsFontMetrics& aFontMetrics,
                                                gfxContext& aContext) {
  nsPresContext* presContext = aFrame->PresContext();
  if (presContext->BidiEnabled()) {
    nsBidiLevel level = nsBidiPresUtils::BidiLevelFromStyle(aFrame->Style());
    return nsBidiPresUtils::MeasureTextWidth(
        aString, aLength, level, presContext, aContext, aFontMetrics);
  }
  aFontMetrics.SetTextRunRTL(false);
  aFontMetrics.SetVertical(aFrame->GetWritingMode().IsVertical());
  aFontMetrics.SetTextOrientation(aFrame->StyleVisibility()->mTextOrientation);
  return nsLayoutUtils::AppUnitWidthOfString(aString, aLength, aFontMetrics,
                                             aContext.GetDrawTarget());
}

bool nsLayoutUtils::StringWidthIsGreaterThan(const nsString& aString,
                                             nsFontMetrics& aFontMetrics,
                                             DrawTarget* aDrawTarget,
                                             nscoord aWidth) {
  const char16_t* string = aString.get();
  uint32_t length = aString.Length();
  uint32_t maxChunkLength = GetMaxChunkLength(aFontMetrics);
  nscoord width = 0;
  while (length > 0) {
    int32_t len = FindSafeLength(string, length, maxChunkLength);
    width += aFontMetrics.GetWidth(string, len, aDrawTarget);
    if (width > aWidth) {
      return true;
    }
    length -= len;
    string += len;
  }
  return false;
}

nsBoundingMetrics nsLayoutUtils::AppUnitBoundsOfString(
    const char16_t* aString, uint32_t aLength, nsFontMetrics& aFontMetrics,
    DrawTarget* aDrawTarget) {
  uint32_t maxChunkLength = GetMaxChunkLength(aFontMetrics);
  int32_t len = FindSafeLength(aString, aLength, maxChunkLength);
  // Assign directly in the first iteration. This ensures that
  // negative ascent/descent can be returned and the left bearing
  // is properly initialized.
  nsBoundingMetrics totalMetrics =
      aFontMetrics.GetBoundingMetrics(aString, len, aDrawTarget);
  aLength -= len;
  aString += len;

  while (aLength > 0) {
    len = FindSafeLength(aString, aLength, maxChunkLength);
    nsBoundingMetrics metrics =
        aFontMetrics.GetBoundingMetrics(aString, len, aDrawTarget);
    totalMetrics += metrics;
    aLength -= len;
    aString += len;
  }
  return totalMetrics;
}

void nsLayoutUtils::DrawString(const nsIFrame* aFrame,
                               nsFontMetrics& aFontMetrics,
                               gfxContext* aContext, const char16_t* aString,
                               int32_t aLength, nsPoint aPoint,
                               ComputedStyle* aComputedStyle,
                               DrawStringFlags aFlags) {
  nsresult rv = NS_ERROR_FAILURE;

  // If caller didn't pass a style, use the frame's.
  if (!aComputedStyle) {
    aComputedStyle = aFrame->Style();
  }

  if (aFlags & DrawStringFlags::ForceHorizontal) {
    aFontMetrics.SetVertical(false);
  } else {
    aFontMetrics.SetVertical(WritingMode(aComputedStyle).IsVertical());
  }

  aFontMetrics.SetTextOrientation(
      aComputedStyle->StyleVisibility()->mTextOrientation);

  nsPresContext* presContext = aFrame->PresContext();
  if (presContext->BidiEnabled()) {
    nsBidiLevel level = nsBidiPresUtils::BidiLevelFromStyle(aComputedStyle);
    rv = nsBidiPresUtils::RenderText(aString, aLength, level, presContext,
                                     *aContext, aContext->GetDrawTarget(),
                                     aFontMetrics, aPoint.x, aPoint.y);
  }
  if (NS_FAILED(rv)) {
    aFontMetrics.SetTextRunRTL(false);
    DrawUniDirString(aString, aLength, aPoint, aFontMetrics, *aContext);
  }
}

void nsLayoutUtils::DrawUniDirString(const char16_t* aString, uint32_t aLength,
                                     const nsPoint& aPoint,
                                     nsFontMetrics& aFontMetrics,
                                     gfxContext& aContext) {
  nscoord x = aPoint.x;
  nscoord y = aPoint.y;

  uint32_t maxChunkLength = GetMaxChunkLength(aFontMetrics);
  if (aLength <= maxChunkLength) {
    aFontMetrics.DrawString(aString, aLength, x, y, &aContext,
                            aContext.GetDrawTarget());
    return;
  }

  bool isRTL = aFontMetrics.GetTextRunRTL();

  // If we're drawing right to left, we must start at the end.
  if (isRTL) {
    x += nsLayoutUtils::AppUnitWidthOfString(aString, aLength, aFontMetrics,
                                             aContext.GetDrawTarget());
  }

  while (aLength > 0) {
    int32_t len = FindSafeLength(aString, aLength, maxChunkLength);
    nscoord width =
        aFontMetrics.GetWidth(aString, len, aContext.GetDrawTarget());
    if (isRTL) {
      x -= width;
    }
    aFontMetrics.DrawString(aString, len, x, y, &aContext,
                            aContext.GetDrawTarget());
    if (!isRTL) {
      x += width;
    }
    aLength -= len;
    aString += len;
  }
}

/* static */
void nsLayoutUtils::PaintTextShadow(
    const nsIFrame* aFrame, gfxContext* aContext, const nsRect& aTextRect,
    const nsRect& aDirtyRect, const nscolor& aForegroundColor,
    TextShadowCallback aCallback, void* aCallbackData) {
  const nsStyleText* textStyle = aFrame->StyleText();
  auto shadows = textStyle->mTextShadow.AsSpan();
  if (shadows.IsEmpty()) {
    return;
  }

  // Text shadow happens with the last value being painted at the back,
  // ie. it is painted first.
  gfxContext* aDestCtx = aContext;
  for (auto& shadow : Reversed(shadows)) {
    nsPoint shadowOffset(shadow.horizontal.ToAppUnits(),
                         shadow.vertical.ToAppUnits());
    nscoord blurRadius = std::max(shadow.blur.ToAppUnits(), 0);

    nsRect shadowRect(aTextRect);
    shadowRect.MoveBy(shadowOffset);

    nsPresContext* presCtx = aFrame->PresContext();
    nsContextBoxBlur contextBoxBlur;

    nscolor shadowColor = shadow.color.CalcColor(aForegroundColor);

    // Webrender just needs the shadow details
    if (auto* textDrawer = aContext->GetTextDrawer()) {
      wr::Shadow wrShadow;

      wrShadow.offset = {
          presCtx->AppUnitsToFloatDevPixels(shadow.horizontal.ToAppUnits()),
          presCtx->AppUnitsToFloatDevPixels(shadow.vertical.ToAppUnits())};

      wrShadow.blur_radius = presCtx->AppUnitsToFloatDevPixels(blurRadius);
      wrShadow.color = wr::ToColorF(ToDeviceColor(shadowColor));

      // Gecko already inflates the bounding rect of text shadows,
      // so tell WR not to inflate again.
      bool inflate = false;
      textDrawer->AppendShadow(wrShadow, inflate);
      continue;
    }

    gfxContext* shadowContext = contextBoxBlur.Init(
        shadowRect, 0, blurRadius, presCtx->AppUnitsPerDevPixel(), aDestCtx,
        aDirtyRect, nullptr,
        nsContextBoxBlur::DISABLE_HARDWARE_ACCELERATION_BLUR);
    if (!shadowContext) continue;

    aDestCtx->Save();
    aDestCtx->NewPath();
    aDestCtx->SetColor(Color::FromABGR(shadowColor));

    // The callback will draw whatever we want to blur as a shadow.
    aCallback(shadowContext, shadowOffset, shadowColor, aCallbackData);

    contextBoxBlur.DoPaint();
    aDestCtx->Restore();
  }
}

/* static */
nscoord nsLayoutUtils::GetCenteredFontBaseline(nsFontMetrics* aFontMetrics,
                                               nscoord aLineHeight,
                                               bool aIsInverted) {
  nscoord fontAscent =
      aIsInverted ? aFontMetrics->MaxDescent() : aFontMetrics->MaxAscent();
  nscoord fontHeight = aFontMetrics->MaxHeight();

  nscoord leading = aLineHeight - fontHeight;
  return fontAscent + leading / 2;
}

/* static */
bool nsLayoutUtils::GetFirstLineBaseline(WritingMode aWritingMode,
                                         const nsIFrame* aFrame,
                                         nscoord* aResult) {
  LinePosition position;
  if (!GetFirstLinePosition(aWritingMode, aFrame, &position)) return false;
  *aResult = position.mBaseline;
  return true;
}

/* static */
bool nsLayoutUtils::GetFirstLinePosition(WritingMode aWM,
                                         const nsIFrame* aFrame,
                                         LinePosition* aResult) {
  if (aFrame->StyleDisplay()->IsContainLayout()) {
    return false;
  }
  const nsBlockFrame* block = do_QueryFrame(aFrame);
  if (!block) {
    // For the first-line baseline we also have to check for a table, and if
    // so, use the baseline of its first row.
    LayoutFrameType fType = aFrame->Type();
    if (fType == LayoutFrameType::TableWrapper ||
        fType == LayoutFrameType::FlexContainer ||
        fType == LayoutFrameType::GridContainer) {
      if ((fType == LayoutFrameType::GridContainer &&
           aFrame->HasAnyStateBits(NS_STATE_GRID_SYNTHESIZE_BASELINE)) ||
          (fType == LayoutFrameType::FlexContainer &&
           aFrame->HasAnyStateBits(NS_STATE_FLEX_SYNTHESIZE_BASELINE)) ||
          (fType == LayoutFrameType::TableWrapper &&
           static_cast<const nsTableWrapperFrame*>(aFrame)->GetRowCount() ==
               0)) {
        // empty grid/flex/table container
        aResult->mBStart = 0;
        aResult->mBaseline = aFrame->SynthesizeBaselineBOffsetFromBorderBox(
            aWM, BaselineSharingGroup::First);
        aResult->mBEnd = aFrame->BSize(aWM);
        return true;
      }
      aResult->mBStart = 0;
      aResult->mBaseline = aFrame->GetLogicalBaseline(aWM);
      // This is what we want for the list bullet caller; not sure if
      // other future callers will want the same.
      aResult->mBEnd = aFrame->BSize(aWM);
      return true;
    }

    // For first-line baselines, we have to consider scroll frames.
    if (fType == LayoutFrameType::Scroll) {
      nsIScrollableFrame* sFrame = do_QueryFrame(const_cast<nsIFrame*>(aFrame));
      if (!sFrame) {
        MOZ_ASSERT_UNREACHABLE("not scroll frame");
      }
      LinePosition kidPosition;
      if (GetFirstLinePosition(aWM, sFrame->GetScrolledFrame(), &kidPosition)) {
        // Consider only the border and padding that contributes to the
        // kid's position, not the scrolling, so we get the initial
        // position.
        *aResult = kidPosition +
                   aFrame->GetLogicalUsedBorderAndPadding(aWM).BStart(aWM);
        return true;
      }
      return false;
    }

    if (fType == LayoutFrameType::FieldSet ||
        fType == LayoutFrameType::ColumnSet) {
      LinePosition kidPosition;
      nsIFrame* kid = aFrame->PrincipalChildList().FirstChild();
      // If aFrame is fieldset, kid might be a legend frame here, but that's ok.
      if (kid && GetFirstLinePosition(aWM, kid, &kidPosition)) {
        *aResult = kidPosition +
                   kid->GetLogicalNormalPosition(aWM, aFrame->GetSize()).B(aWM);
        return true;
      }
      return false;
    }

    // No baseline.
    return false;
  }

  for (nsBlockFrame::ConstLineIterator line = block->LinesBegin(),
                                       line_end = block->LinesEnd();
       line != line_end; ++line) {
    if (line->IsBlock()) {
      nsIFrame* kid = line->mFirstChild;
      LinePosition kidPosition;
      if (GetFirstLinePosition(aWM, kid, &kidPosition)) {
        // XXX Not sure if this is the correct value to use for container
        //    width here. It will only be used in vertical-rl layout,
        //    which we don't have full support and testing for yet.
        const nsSize& containerSize = line->mContainerSize;
        *aResult = kidPosition +
                   kid->GetLogicalNormalPosition(aWM, containerSize).B(aWM);
        return true;
      }
    } else {
      // XXX Is this the right test?  We have some bogus empty lines
      // floating around, but IsEmpty is perhaps too weak.
      if (line->BSize() != 0 || !line->IsEmpty()) {
        nscoord bStart = line->BStart();
        aResult->mBStart = bStart;
        aResult->mBaseline = bStart + line->GetLogicalAscent();
        aResult->mBEnd = bStart + line->BSize();
        return true;
      }
    }
  }
  return false;
}

/* static */
bool nsLayoutUtils::GetLastLineBaseline(WritingMode aWM, const nsIFrame* aFrame,
                                        nscoord* aResult) {
  if (aFrame->StyleDisplay()->IsContainLayout()) {
    return false;
  }

  const nsBlockFrame* block = do_QueryFrame(aFrame);
  if (!block)
    // No baseline.  (We intentionally don't descend into scroll frames.)
    return false;

  for (nsBlockFrame::ConstReverseLineIterator line = block->LinesRBegin(),
                                              line_end = block->LinesREnd();
       line != line_end; ++line) {
    if (line->IsBlock()) {
      nsIFrame* kid = line->mFirstChild;
      nscoord kidBaseline;
      const nsSize& containerSize = line->mContainerSize;
      if (GetLastLineBaseline(aWM, kid, &kidBaseline)) {
        // Ignore relative positioning for baseline calculations
        *aResult = kidBaseline +
                   kid->GetLogicalNormalPosition(aWM, containerSize).B(aWM);
        return true;
      } else if (kid->IsScrollFrame()) {
        // Defer to nsFrame::GetLogicalBaseline (which synthesizes a baseline
        // from the margin-box).
        kidBaseline = kid->GetLogicalBaseline(aWM);
        *aResult = kidBaseline +
                   kid->GetLogicalNormalPosition(aWM, containerSize).B(aWM);
        return true;
      }
    } else {
      // XXX Is this the right test?  We have some bogus empty lines
      // floating around, but IsEmpty is perhaps too weak.
      if (line->BSize() != 0 || !line->IsEmpty()) {
        *aResult = line->BStart() + line->GetLogicalAscent();
        return true;
      }
    }
  }
  return false;
}

static nscoord CalculateBlockContentBEnd(WritingMode aWM,
                                         nsBlockFrame* aFrame) {
  MOZ_ASSERT(aFrame, "null ptr");

  nscoord contentBEnd = 0;

  for (nsBlockFrame::LineIterator line = aFrame->LinesBegin(),
                                  line_end = aFrame->LinesEnd();
       line != line_end; ++line) {
    if (line->IsBlock()) {
      nsIFrame* child = line->mFirstChild;
      const nsSize& containerSize = line->mContainerSize;
      nscoord offset =
          child->GetLogicalNormalPosition(aWM, containerSize).B(aWM);
      contentBEnd =
          std::max(contentBEnd,
                   nsLayoutUtils::CalculateContentBEnd(aWM, child) + offset);
    } else {
      contentBEnd = std::max(contentBEnd, line->BEnd());
    }
  }
  return contentBEnd;
}

/* static */
nscoord nsLayoutUtils::CalculateContentBEnd(WritingMode aWM, nsIFrame* aFrame) {
  MOZ_ASSERT(aFrame, "null ptr");

  nscoord contentBEnd = aFrame->BSize(aWM);

  // We want scrollable overflow rather than visual because this
  // calculation is intended to affect layout.
  LogicalSize overflowSize(aWM, aFrame->GetScrollableOverflowRect().Size());
  if (overflowSize.BSize(aWM) > contentBEnd) {
    nsIFrame::ChildListIDs skip = {nsIFrame::kOverflowList,
                                   nsIFrame::kExcessOverflowContainersList,
                                   nsIFrame::kOverflowOutOfFlowList};
    nsBlockFrame* blockFrame = do_QueryFrame(aFrame);
    if (blockFrame) {
      contentBEnd =
          std::max(contentBEnd, CalculateBlockContentBEnd(aWM, blockFrame));
      skip += nsIFrame::kPrincipalList;
    }
    nsIFrame::ChildListIterator lists(aFrame);
    for (; !lists.IsDone(); lists.Next()) {
      if (!skip.contains(lists.CurrentID())) {
        nsFrameList::Enumerator childFrames(lists.CurrentList());
        for (; !childFrames.AtEnd(); childFrames.Next()) {
          nsIFrame* child = childFrames.get();
          nscoord offset =
              child->GetLogicalNormalPosition(aWM, aFrame->GetSize()).B(aWM);
          contentBEnd =
              std::max(contentBEnd, CalculateContentBEnd(aWM, child) + offset);
        }
      }
    }
  }
  return contentBEnd;
}

/* static */
nsIFrame* nsLayoutUtils::GetClosestLayer(nsIFrame* aFrame) {
  nsIFrame* layer;
  for (layer = aFrame; layer; layer = layer->GetParent()) {
    if (layer->IsAbsPosContainingBlock() ||
        (layer->GetParent() && layer->GetParent()->IsScrollFrame()))
      break;
  }
  if (layer) return layer;
  return aFrame->PresShell()->GetRootFrame();
}

SamplingFilter nsLayoutUtils::GetSamplingFilterForFrame(nsIFrame* aForFrame) {
  SamplingFilter defaultFilter = SamplingFilter::GOOD;
  ComputedStyle* sc;
  if (nsCSSRendering::IsCanvasFrame(aForFrame)) {
    nsCSSRendering::FindBackground(aForFrame, &sc);
  } else {
    sc = aForFrame->Style();
  }

  switch (sc->StyleVisibility()->mImageRendering) {
    case NS_STYLE_IMAGE_RENDERING_OPTIMIZESPEED:
      return SamplingFilter::POINT;
    case NS_STYLE_IMAGE_RENDERING_OPTIMIZEQUALITY:
      return SamplingFilter::LINEAR;
    case NS_STYLE_IMAGE_RENDERING_CRISP_EDGES:
      return SamplingFilter::POINT;
    default:
      return defaultFilter;
  }
}

/**
 * Given an image being drawn into an appunit coordinate system, and
 * a point in that coordinate system, map the point back into image
 * pixel space.
 * @param aSize the size of the image, in pixels
 * @param aDest the rectangle that the image is being mapped into
 * @param aPt a point in the same coordinate system as the rectangle
 */
static gfxPoint MapToFloatImagePixels(const gfxSize& aSize,
                                      const gfxRect& aDest,
                                      const gfxPoint& aPt) {
  return gfxPoint(((aPt.x - aDest.X()) * aSize.width) / aDest.Width(),
                  ((aPt.y - aDest.Y()) * aSize.height) / aDest.Height());
}

/**
 * Given an image being drawn into an pixel-based coordinate system, and
 * a point in image space, map the point into the pixel-based coordinate
 * system.
 * @param aSize the size of the image, in pixels
 * @param aDest the rectangle that the image is being mapped into
 * @param aPt a point in image space
 */
static gfxPoint MapToFloatUserPixels(const gfxSize& aSize, const gfxRect& aDest,
                                     const gfxPoint& aPt) {
  return gfxPoint(aPt.x * aDest.Width() / aSize.width + aDest.X(),
                  aPt.y * aDest.Height() / aSize.height + aDest.Y());
}

/* static */
gfxRect nsLayoutUtils::RectToGfxRect(const nsRect& aRect,
                                     int32_t aAppUnitsPerDevPixel) {
  return gfxRect(gfxFloat(aRect.x) / aAppUnitsPerDevPixel,
                 gfxFloat(aRect.y) / aAppUnitsPerDevPixel,
                 gfxFloat(aRect.width) / aAppUnitsPerDevPixel,
                 gfxFloat(aRect.height) / aAppUnitsPerDevPixel);
}

struct SnappedImageDrawingParameters {
  // A transform from image space to device space.
  gfxMatrix imageSpaceToDeviceSpace;
  // The size at which the image should be drawn (which may not be its
  // intrinsic size due to, for example, HQ scaling).
  nsIntSize size;
  // The region in tiled image space which will be drawn, with an associated
  // region to which sampling should be restricted.
  ImageRegion region;
  // The default viewport size for SVG images, which we use unless a different
  // one has been explicitly specified. This is the same as |size| except that
  // it does not take into account any transformation on the gfxContext we're
  // drawing to - for example, CSS transforms are not taken into account.
  CSSIntSize svgViewportSize;
  // Whether there's anything to draw at all.
  bool shouldDraw;

  SnappedImageDrawingParameters()
      : region(ImageRegion::Empty()), shouldDraw(false) {}

  SnappedImageDrawingParameters(const gfxMatrix& aImageSpaceToDeviceSpace,
                                const nsIntSize& aSize,
                                const ImageRegion& aRegion,
                                const CSSIntSize& aSVGViewportSize)
      : imageSpaceToDeviceSpace(aImageSpaceToDeviceSpace),
        size(aSize),
        region(aRegion),
        svgViewportSize(aSVGViewportSize),
        shouldDraw(true) {}
};

/**
 * Given two axis-aligned rectangles, returns the transformation that maps the
 * first onto the second.
 *
 * @param aFrom The rect to be transformed.
 * @param aTo The rect that aFrom should be mapped onto by the transformation.
 */
static gfxMatrix TransformBetweenRects(const gfxRect& aFrom,
                                       const gfxRect& aTo) {
  gfxSize scale(aTo.width / aFrom.width, aTo.height / aFrom.height);
  gfxPoint translation(aTo.x - aFrom.x * scale.width,
                       aTo.y - aFrom.y * scale.height);
  return gfxMatrix(scale.width, 0, 0, scale.height, translation.x,
                   translation.y);
}

static nsRect TileNearRect(const nsRect& aAnyTile, const nsRect& aTargetRect) {
  nsPoint distance = aTargetRect.TopLeft() - aAnyTile.TopLeft();
  return aAnyTile + nsPoint(distance.x / aAnyTile.width * aAnyTile.width,
                            distance.y / aAnyTile.height * aAnyTile.height);
}

static gfxFloat StableRound(gfxFloat aValue) {
  // Values slightly less than 0.5 should round up like 0.5 would; we're
  // assuming they were meant to be 0.5.
  return floor(aValue + 0.5001);
}

static gfxPoint StableRound(const gfxPoint& aPoint) {
  return gfxPoint(StableRound(aPoint.x), StableRound(aPoint.y));
}

/**
 * Given a set of input parameters, compute certain output parameters
 * for drawing an image with the image snapping algorithm.
 * See https://wiki.mozilla.org/Gecko:Image_Snapping_and_Rendering
 *
 *  @see nsLayoutUtils::DrawImage() for the descriptions of input parameters
 */
static SnappedImageDrawingParameters ComputeSnappedImageDrawingParameters(
    gfxContext* aCtx, int32_t aAppUnitsPerDevPixel, const nsRect aDest,
    const nsRect aFill, const nsPoint aAnchor, const nsRect aDirty,
    imgIContainer* aImage, const SamplingFilter aSamplingFilter,
    uint32_t aImageFlags, ExtendMode aExtendMode) {
  if (aDest.IsEmpty() || aFill.IsEmpty())
    return SnappedImageDrawingParameters();

  // Avoid unnecessarily large offsets.
  bool doTile = !aDest.Contains(aFill);
  nsRect appUnitDest =
      doTile ? TileNearRect(aDest, aFill.Intersect(aDirty)) : aDest;
  nsPoint anchor = aAnchor + (appUnitDest.TopLeft() - aDest.TopLeft());

  gfxRect devPixelDest =
      nsLayoutUtils::RectToGfxRect(appUnitDest, aAppUnitsPerDevPixel);
  gfxRect devPixelFill =
      nsLayoutUtils::RectToGfxRect(aFill, aAppUnitsPerDevPixel);
  gfxRect devPixelDirty =
      nsLayoutUtils::RectToGfxRect(aDirty, aAppUnitsPerDevPixel);

  gfxMatrix currentMatrix = aCtx->CurrentMatrixDouble();
  gfxRect fill = devPixelFill;
  gfxRect dest = devPixelDest;
  bool didSnap;
  // Snap even if we have a scale in the context. But don't snap if
  // we have something that's not translation+scale, or if the scale flips in
  // the X or Y direction, because snapped image drawing can't handle that yet.
  if (!currentMatrix.HasNonAxisAlignedTransform() && currentMatrix._11 > 0.0 &&
      currentMatrix._22 > 0.0 && aCtx->UserToDevicePixelSnapped(fill, true) &&
      aCtx->UserToDevicePixelSnapped(dest, true)) {
    // We snapped. On this code path, |fill| and |dest| take into account
    // currentMatrix's transform.
    didSnap = true;
  } else {
    // We didn't snap. On this code path, |fill| and |dest| do not take into
    // account currentMatrix's transform.
    didSnap = false;
    fill = devPixelFill;
    dest = devPixelDest;
  }

  // If we snapped above, |dest| already takes into account |currentMatrix|'s
  // scale and has integer coordinates. If not, we need these properties to
  // compute the optimal drawn image size, so compute |snappedDestSize| here.
  gfxSize snappedDestSize = dest.Size();
  gfxSize scaleFactors = currentMatrix.ScaleFactors(true);
  if (!didSnap) {
    snappedDestSize.Scale(scaleFactors.width, scaleFactors.height);
    snappedDestSize.width = NS_round(snappedDestSize.width);
    snappedDestSize.height = NS_round(snappedDestSize.height);
  }

  // We need to be sure that this is at least one pixel in width and height,
  // or we'll end up drawing nothing even if we have a nonempty fill.
  snappedDestSize.width = std::max(snappedDestSize.width, 1.0);
  snappedDestSize.height = std::max(snappedDestSize.height, 1.0);

  // Bail if we're not going to end up drawing anything.
  if (fill.IsEmpty()) {
    return SnappedImageDrawingParameters();
  }

  nsIntSize intImageSize = aImage->OptimalImageSizeForDest(
      snappedDestSize, imgIContainer::FRAME_CURRENT, aSamplingFilter,
      aImageFlags);

  nsIntSize svgViewportSize;
  if (scaleFactors.width == 1.0 && scaleFactors.height == 1.0) {
    // intImageSize is scaled by currentMatrix. But since there are no scale
    // factors in currentMatrix, it is safe to assign intImageSize to
    // svgViewportSize directly.
    svgViewportSize = intImageSize;
  } else {
    // We should not take into account any transformation of currentMatrix
    // when computing svg viewport size. Since currentMatrix contains scale
    // factors, we need to recompute SVG viewport by unscaled devPixelDest.
    svgViewportSize = aImage->OptimalImageSizeForDest(
        devPixelDest.Size(), imgIContainer::FRAME_CURRENT, aSamplingFilter,
        aImageFlags);
  }

  gfxSize imageSize(intImageSize.width, intImageSize.height);

  // Compute the set of pixels that would be sampled by an ideal rendering
  gfxPoint subimageTopLeft =
      MapToFloatImagePixels(imageSize, devPixelDest, devPixelFill.TopLeft());
  gfxPoint subimageBottomRight = MapToFloatImagePixels(
      imageSize, devPixelDest, devPixelFill.BottomRight());
  gfxRect subimage;
  subimage.MoveTo(NSToIntFloor(subimageTopLeft.x),
                  NSToIntFloor(subimageTopLeft.y));
  subimage.SizeTo(NSToIntCeil(subimageBottomRight.x) - subimage.x,
                  NSToIntCeil(subimageBottomRight.y) - subimage.y);

  if (subimage.IsEmpty()) {
    // Bail if the subimage is empty (we're not going to be drawing anything).
    return SnappedImageDrawingParameters();
  }

  gfxMatrix transform;
  gfxMatrix invTransform;

  bool anchorAtUpperLeft =
      anchor.x == appUnitDest.x && anchor.y == appUnitDest.y;
  bool exactlyOneImageCopy = aFill.IsEqualEdges(appUnitDest);
  if (anchorAtUpperLeft && exactlyOneImageCopy) {
    // The simple case: we can ignore the anchor point and compute the
    // transformation from the sampled region (the subimage) to the fill rect.
    // This approach is preferable when it works since it tends to produce
    // less numerical error.
    transform = TransformBetweenRects(subimage, fill);
    invTransform = TransformBetweenRects(fill, subimage);
  } else {
    // The more complicated case: we compute the transformation from the
    // image rect positioned at the image space anchor point to the dest rect
    // positioned at the device space anchor point.

    // Compute the anchor point in both device space and image space.  This
    // code assumes that pixel-based devices have one pixel per device unit!
    gfxPoint anchorPoint(gfxFloat(anchor.x) / aAppUnitsPerDevPixel,
                         gfxFloat(anchor.y) / aAppUnitsPerDevPixel);
    gfxPoint imageSpaceAnchorPoint =
        MapToFloatImagePixels(imageSize, devPixelDest, anchorPoint);

    if (didSnap) {
      imageSpaceAnchorPoint = StableRound(imageSpaceAnchorPoint);
      anchorPoint = imageSpaceAnchorPoint;
      anchorPoint = MapToFloatUserPixels(imageSize, devPixelDest, anchorPoint);
      anchorPoint = currentMatrix.TransformPoint(anchorPoint);
      anchorPoint = StableRound(anchorPoint);
    }

    // Compute an unsnapped version of the dest rect's size. We continue to
    // follow the pattern that we take |currentMatrix| into account only if
    // |didSnap| is true.
    gfxSize unsnappedDestSize =
        didSnap ? devPixelDest.Size() * currentMatrix.ScaleFactors(true)
                : devPixelDest.Size();

    gfxRect anchoredDestRect(anchorPoint, unsnappedDestSize);
    gfxRect anchoredImageRect(imageSpaceAnchorPoint, imageSize);

    // Calculate anchoredDestRect with snapped fill rect when the devPixelFill
    // rect corresponds to just a single tile in that direction
    if (fill.Width() != devPixelFill.Width() &&
        devPixelDest.x == devPixelFill.x &&
        devPixelDest.XMost() == devPixelFill.XMost()) {
      anchoredDestRect.width = fill.width;
    }
    if (fill.Height() != devPixelFill.Height() &&
        devPixelDest.y == devPixelFill.y &&
        devPixelDest.YMost() == devPixelFill.YMost()) {
      anchoredDestRect.height = fill.height;
    }

    transform = TransformBetweenRects(anchoredImageRect, anchoredDestRect);
    invTransform = TransformBetweenRects(anchoredDestRect, anchoredImageRect);
  }

  // If the transform is not a straight translation by integers, then
  // filtering will occur, and restricting the fill rect to the dirty rect
  // would change the values computed for edge pixels, which we can't allow.
  // Also, if 'didSnap' is false then rounding out 'devPixelDirty' might not
  // produce pixel-aligned coordinates, which would also break the values
  // computed for edge pixels.
  if (didSnap && !invTransform.HasNonIntegerTranslation()) {
    // This form of Transform is safe to call since non-axis-aligned
    // transforms wouldn't be snapped.
    devPixelDirty = currentMatrix.TransformRect(devPixelDirty);
    devPixelDirty.RoundOut();
    fill = fill.Intersect(devPixelDirty);
  }
  if (fill.IsEmpty()) return SnappedImageDrawingParameters();

  gfxRect imageSpaceFill(didSnap ? invTransform.TransformRect(fill)
                                 : invTransform.TransformBounds(fill));

  // If we didn't snap, we need to post-multiply the matrix on the context to
  // get the final matrix we'll draw with, because we didn't take it into
  // account when computing the matrices above.
  if (!didSnap) {
    transform = transform * currentMatrix;
  }

  ExtendMode extendMode = (aImageFlags & imgIContainer::FLAG_CLAMP)
                              ? ExtendMode::CLAMP
                              : aExtendMode;
  // We were passed in the default extend mode but need to tile.
  if (extendMode == ExtendMode::CLAMP && doTile) {
    MOZ_ASSERT(!(aImageFlags & imgIContainer::FLAG_CLAMP));
    extendMode = ExtendMode::REPEAT;
  }

  ImageRegion region = ImageRegion::CreateWithSamplingRestriction(
      imageSpaceFill, subimage, extendMode);

  return SnappedImageDrawingParameters(
      transform, intImageSize, region,
      CSSIntSize(svgViewportSize.width, svgViewportSize.height));
}

static ImgDrawResult DrawImageInternal(
    gfxContext& aContext, nsPresContext* aPresContext, imgIContainer* aImage,
    const SamplingFilter aSamplingFilter, const nsRect& aDest,
    const nsRect& aFill, const nsPoint& aAnchor, const nsRect& aDirty,
    const Maybe<SVGImageContext>& aSVGContext, uint32_t aImageFlags,
    ExtendMode aExtendMode = ExtendMode::CLAMP, float aOpacity = 1.0) {
  ImgDrawResult result = ImgDrawResult::SUCCESS;

  aImageFlags |= imgIContainer::FLAG_ASYNC_NOTIFY;

  if (aPresContext->Type() == nsPresContext::eContext_Print) {
    // We want vector images to be passed on as vector commands, not a raster
    // image.
    aImageFlags |= imgIContainer::FLAG_BYPASS_SURFACE_CACHE;
  }
  if (aDest.Contains(aFill)) {
    aImageFlags |= imgIContainer::FLAG_CLAMP;
  }
  int32_t appUnitsPerDevPixel = aPresContext->AppUnitsPerDevPixel();

  SnappedImageDrawingParameters params = ComputeSnappedImageDrawingParameters(
      &aContext, appUnitsPerDevPixel, aDest, aFill, aAnchor, aDirty, aImage,
      aSamplingFilter, aImageFlags, aExtendMode);

  if (!params.shouldDraw) {
    return result;
  }

  {
    gfxContextMatrixAutoSaveRestore contextMatrixRestorer(&aContext);

    aContext.SetMatrixDouble(params.imageSpaceToDeviceSpace);

    Maybe<SVGImageContext> fallbackContext;
    if (!aSVGContext) {
      // Use the default viewport.
      fallbackContext.emplace(Some(params.svgViewportSize));
    }

    result = aImage->Draw(&aContext, params.size, params.region,
                          imgIContainer::FRAME_CURRENT, aSamplingFilter,
                          aSVGContext ? aSVGContext : fallbackContext,
                          aImageFlags, aOpacity);
  }

  return result;
}

/* static */
ImgDrawResult nsLayoutUtils::DrawSingleUnscaledImage(
    gfxContext& aContext, nsPresContext* aPresContext, imgIContainer* aImage,
    const SamplingFilter aSamplingFilter, const nsPoint& aDest,
    const nsRect* aDirty, const Maybe<SVGImageContext>& aSVGContext,
    uint32_t aImageFlags, const nsRect* aSourceArea) {
  CSSIntSize imageSize;
  aImage->GetWidth(&imageSize.width);
  aImage->GetHeight(&imageSize.height);
  if (imageSize.width < 1 || imageSize.height < 1) {
    NS_WARNING("Image width or height is non-positive");
    return ImgDrawResult::TEMPORARY_ERROR;
  }

  nsSize size(CSSPixel::ToAppUnits(imageSize));
  nsRect source;
  if (aSourceArea) {
    source = *aSourceArea;
  } else {
    source.SizeTo(size);
  }

  nsRect dest(aDest - source.TopLeft(), size);
  nsRect fill(aDest, source.Size());
  // Ensure that only a single image tile is drawn. If aSourceArea extends
  // outside the image bounds, we want to honor the aSourceArea-to-aDest
  // translation but we don't want to actually tile the image.
  fill.IntersectRect(fill, dest);
  return DrawImageInternal(aContext, aPresContext, aImage, aSamplingFilter,
                           dest, fill, aDest, aDirty ? *aDirty : dest,
                           aSVGContext, aImageFlags);
}

/* static */
ImgDrawResult nsLayoutUtils::DrawSingleImage(
    gfxContext& aContext, nsPresContext* aPresContext, imgIContainer* aImage,
    const SamplingFilter aSamplingFilter, const nsRect& aDest,
    const nsRect& aDirty, const Maybe<SVGImageContext>& aSVGContext,
    uint32_t aImageFlags, const nsPoint* aAnchorPoint,
    const nsRect* aSourceArea) {
  nscoord appUnitsPerCSSPixel = AppUnitsPerCSSPixel();
  CSSIntSize pixelImageSize(
      ComputeSizeForDrawingWithFallback(aImage, aDest.Size()));
  if (pixelImageSize.width < 1 || pixelImageSize.height < 1) {
    NS_ASSERTION(pixelImageSize.width >= 0 && pixelImageSize.height >= 0,
                 "Image width or height is negative");
    return ImgDrawResult::SUCCESS;  // no point in drawing a zero size image
  }

  nsSize imageSize(CSSPixel::ToAppUnits(pixelImageSize));
  nsRect source;
  nsCOMPtr<imgIContainer> image;
  if (aSourceArea) {
    source = *aSourceArea;
    nsIntRect subRect(source.x, source.y, source.width, source.height);
    subRect.ScaleInverseRoundOut(appUnitsPerCSSPixel);
    image = ImageOps::Clip(aImage, subRect);

    nsRect imageRect;
    imageRect.SizeTo(imageSize);
    nsRect clippedSource = imageRect.Intersect(source);

    source -= clippedSource.TopLeft();
    imageSize = clippedSource.Size();
  } else {
    source.SizeTo(imageSize);
    image = aImage;
  }

  nsRect dest = GetWholeImageDestination(imageSize, source, aDest);

  // Ensure that only a single image tile is drawn. If aSourceArea extends
  // outside the image bounds, we want to honor the aSourceArea-to-aDest
  // transform but we don't want to actually tile the image.
  nsRect fill;
  fill.IntersectRect(aDest, dest);
  return DrawImageInternal(aContext, aPresContext, image, aSamplingFilter, dest,
                           fill, aAnchorPoint ? *aAnchorPoint : fill.TopLeft(),
                           aDirty, aSVGContext, aImageFlags);
}

/* static */
void nsLayoutUtils::ComputeSizeForDrawing(
    imgIContainer* aImage, /* outparam */ CSSIntSize& aImageSize,
    /* outparam */ AspectRatio& aIntrinsicRatio,
    /* outparam */ bool& aGotWidth,
    /* outparam */ bool& aGotHeight) {
  aGotWidth = NS_SUCCEEDED(aImage->GetWidth(&aImageSize.width));
  aGotHeight = NS_SUCCEEDED(aImage->GetHeight(&aImageSize.height));
  Maybe<AspectRatio> intrinsicRatio = aImage->GetIntrinsicRatio();
  aIntrinsicRatio = intrinsicRatio.valueOr(AspectRatio());

  if (!(aGotWidth && aGotHeight) && intrinsicRatio.isNothing()) {
    // We hit an error (say, because the image failed to load or couldn't be
    // decoded) and should return zero size.
    aGotWidth = aGotHeight = true;
    aImageSize = CSSIntSize(0, 0);
  }
}

/* static */
CSSIntSize nsLayoutUtils::ComputeSizeForDrawingWithFallback(
    imgIContainer* aImage, const nsSize& aFallbackSize) {
  CSSIntSize imageSize;
  AspectRatio imageRatio;
  bool gotHeight, gotWidth;
  ComputeSizeForDrawing(aImage, imageSize, imageRatio, gotWidth, gotHeight);

  // If we didn't get both width and height, try to compute them using the
  // intrinsic ratio of the image.
  if (gotWidth != gotHeight) {
    if (!gotWidth) {
      if (imageRatio) {
        imageSize.width = imageRatio.ApplyTo(imageSize.height);
        gotWidth = true;
      }
    } else {
      if (imageRatio) {
        imageSize.height = imageRatio.Inverted().ApplyTo(imageSize.width);
        gotHeight = true;
      }
    }
  }

  // If we still don't have a width or height, just use the fallback size the
  // caller provided.
  if (!gotWidth) {
    imageSize.width =
        nsPresContext::AppUnitsToIntCSSPixels(aFallbackSize.width);
  }
  if (!gotHeight) {
    imageSize.height =
        nsPresContext::AppUnitsToIntCSSPixels(aFallbackSize.height);
  }

  return imageSize;
}

/* static */
IntSize nsLayoutUtils::ComputeImageContainerDrawingParameters(
    imgIContainer* aImage, nsIFrame* aForFrame,
    const LayoutDeviceRect& aDestRect, const StackingContextHelper& aSc,
    uint32_t aFlags, Maybe<SVGImageContext>& aSVGContext) {
  MOZ_ASSERT(aImage);
  MOZ_ASSERT(aForFrame);

  gfx::Size scaleFactors = aSc.GetInheritedScale();
  SamplingFilter samplingFilter =
      nsLayoutUtils::GetSamplingFilterForFrame(aForFrame);

  // Compute our SVG context parameters, if any. Don't replace the viewport
  // size if it was already set, prefer what the caller gave.
  SVGImageContext::MaybeStoreContextPaint(aSVGContext, aForFrame, aImage);
  if ((scaleFactors.width != 1.0 || scaleFactors.height != 1.0) &&
      aImage->GetType() == imgIContainer::TYPE_VECTOR &&
      (!aSVGContext || !aSVGContext->GetViewportSize())) {
    gfxSize gfxDestSize(aDestRect.Width(), aDestRect.Height());
    IntSize viewportSize = aImage->OptimalImageSizeForDest(
        gfxDestSize, imgIContainer::FRAME_CURRENT, samplingFilter, aFlags);

    CSSIntSize cssViewportSize(viewportSize.width, viewportSize.height);
    if (!aSVGContext) {
      aSVGContext.emplace(Some(cssViewportSize));
    } else {
      aSVGContext->SetViewportSize(Some(cssViewportSize));
    }
  }

  // Attempt to snap pixels, the same as ComputeSnappedImageDrawingParameters.
  // Any changes to the algorithm here will need to be reflected there.
  bool snapped = false;
  gfxSize gfxLayerSize;
  const gfx::Matrix& itm = aSc.GetInheritedTransform();
  if (!itm.HasNonAxisAlignedTransform() && itm._11 > 0.0 && itm._22 > 0.0) {
    gfxRect rect(gfxPoint(aDestRect.X(), aDestRect.Y()),
                 gfxSize(aDestRect.Width(), aDestRect.Height()));

    gfxPoint p1 = ThebesPoint(itm.TransformPoint(ToPoint(rect.TopLeft())));
    gfxPoint p2 = ThebesPoint(itm.TransformPoint(ToPoint(rect.TopRight())));
    gfxPoint p3 = ThebesPoint(itm.TransformPoint(ToPoint(rect.BottomRight())));

    if (p2 == gfxPoint(p1.x, p3.y) || p2 == gfxPoint(p3.x, p1.y)) {
      p1.Round();
      p3.Round();

      rect.MoveTo(gfxPoint(std::min(p1.x, p3.x), std::min(p1.y, p3.y)));
      rect.SizeTo(gfxSize(std::max(p1.x, p3.x) - rect.X(),
                          std::max(p1.y, p3.y) - rect.Y()));

      // An empty size is unacceptable so we ensure our suggested size is at
      // least 1 pixel wide/tall.
      gfxLayerSize =
          gfxSize(std::max(rect.Width(), 1.0), std::max(rect.Height(), 1.0));
      snapped = true;
    }
  }

  if (!snapped) {
    // Compute our size in layer pixels.
    const LayerIntSize layerSize =
        RoundedToInt(LayerSize(aDestRect.Width() * scaleFactors.width,
                               aDestRect.Height() * scaleFactors.height));

    // An empty size is unacceptable so we ensure our suggested size is at least
    // 1 pixel wide/tall.
    gfxLayerSize =
        gfxSize(std::max(layerSize.width, 1), std::max(layerSize.height, 1));
  }

  return aImage->OptimalImageSizeForDest(
      gfxLayerSize, imgIContainer::FRAME_CURRENT, samplingFilter, aFlags);
}

/* static */
nsPoint nsLayoutUtils::GetBackgroundFirstTilePos(const nsPoint& aDest,
                                                 const nsPoint& aFill,
                                                 const nsSize& aRepeatSize) {
  return nsPoint(NSToIntFloor(float(aFill.x - aDest.x) / aRepeatSize.width) *
                     aRepeatSize.width,
                 NSToIntFloor(float(aFill.y - aDest.y) / aRepeatSize.height) *
                     aRepeatSize.height) +
         aDest;
}

/* static */
ImgDrawResult nsLayoutUtils::DrawBackgroundImage(
    gfxContext& aContext, nsIFrame* aForFrame, nsPresContext* aPresContext,
    imgIContainer* aImage, SamplingFilter aSamplingFilter, const nsRect& aDest,
    const nsRect& aFill, const nsSize& aRepeatSize, const nsPoint& aAnchor,
    const nsRect& aDirty, uint32_t aImageFlags, ExtendMode aExtendMode,
    float aOpacity) {
  AUTO_PROFILER_LABEL("nsLayoutUtils::DrawBackgroundImage",
                      GRAPHICS_Rasterization);

  CSSIntSize destCSSSize{nsPresContext::AppUnitsToIntCSSPixels(aDest.width),
                         nsPresContext::AppUnitsToIntCSSPixels(aDest.height)};

  Maybe<SVGImageContext> svgContext(Some(SVGImageContext(Some(destCSSSize))));
  SVGImageContext::MaybeStoreContextPaint(svgContext, aForFrame, aImage);

  /* Fast path when there is no need for image spacing */
  if (aRepeatSize.width == aDest.width && aRepeatSize.height == aDest.height) {
    return DrawImageInternal(aContext, aPresContext, aImage, aSamplingFilter,
                             aDest, aFill, aAnchor, aDirty, svgContext,
                             aImageFlags, aExtendMode, aOpacity);
  }

  nsPoint firstTilePos =
      GetBackgroundFirstTilePos(aDest.TopLeft(), aFill.TopLeft(), aRepeatSize);
  for (int32_t i = firstTilePos.x; i < aFill.XMost(); i += aRepeatSize.width) {
    for (int32_t j = firstTilePos.y; j < aFill.YMost();
         j += aRepeatSize.height) {
      nsRect dest(i, j, aDest.width, aDest.height);
      ImgDrawResult result = DrawImageInternal(
          aContext, aPresContext, aImage, aSamplingFilter, dest, dest, aAnchor,
          aDirty, svgContext, aImageFlags, ExtendMode::CLAMP, aOpacity);
      if (result != ImgDrawResult::SUCCESS) {
        return result;
      }
    }
  }

  return ImgDrawResult::SUCCESS;
}

/* static */
ImgDrawResult nsLayoutUtils::DrawImage(
    gfxContext& aContext, ComputedStyle* aComputedStyle,
    nsPresContext* aPresContext, imgIContainer* aImage,
    const SamplingFilter aSamplingFilter, const nsRect& aDest,
    const nsRect& aFill, const nsPoint& aAnchor, const nsRect& aDirty,
    uint32_t aImageFlags, float aOpacity) {
  Maybe<SVGImageContext> svgContext;
  SVGImageContext::MaybeStoreContextPaint(svgContext, aComputedStyle, aImage);

  return DrawImageInternal(aContext, aPresContext, aImage, aSamplingFilter,
                           aDest, aFill, aAnchor, aDirty, svgContext,
                           aImageFlags, ExtendMode::CLAMP, aOpacity);
}

/* static */
nsRect nsLayoutUtils::GetWholeImageDestination(const nsSize& aWholeImageSize,
                                               const nsRect& aImageSourceArea,
                                               const nsRect& aDestArea) {
  double scaleX = double(aDestArea.width) / aImageSourceArea.width;
  double scaleY = double(aDestArea.height) / aImageSourceArea.height;
  nscoord destOffsetX = NSToCoordRound(aImageSourceArea.x * scaleX);
  nscoord destOffsetY = NSToCoordRound(aImageSourceArea.y * scaleY);
  nscoord wholeSizeX = NSToCoordRound(aWholeImageSize.width * scaleX);
  nscoord wholeSizeY = NSToCoordRound(aWholeImageSize.height * scaleY);
  return nsRect(aDestArea.TopLeft() - nsPoint(destOffsetX, destOffsetY),
                nsSize(wholeSizeX, wholeSizeY));
}

/* static */
already_AddRefed<imgIContainer> nsLayoutUtils::OrientImage(
    imgIContainer* aContainer, const StyleImageOrientation& aOrientation) {
  MOZ_ASSERT(aContainer, "Should have an image container");
  nsCOMPtr<imgIContainer> img(aContainer);

  if (aOrientation == StyleImageOrientation::FromImage) {
    img = ImageOps::Orient(img, img->GetOrientation());
  }

  return img.forget();
}

static bool NonZeroCorner(const LengthPercentage& aLength) {
  // Since negative results are clamped to 0, check > 0.
  return aLength.Resolve(nscoord_MAX) > 0 || aLength.Resolve(0) > 0;
}

/* static */
bool nsLayoutUtils::HasNonZeroCorner(const BorderRadius& aCorners) {
  NS_FOR_CSS_HALF_CORNERS(corner) {
    if (NonZeroCorner(aCorners.Get(corner))) return true;
  }
  return false;
}

// aCorner is a "full corner" value, i.e. eCornerTopLeft etc.
static bool IsCornerAdjacentToSide(uint8_t aCorner, Side aSide) {
  static_assert((int)eSideTop == eCornerTopLeft, "Check for Full Corner");
  static_assert((int)eSideRight == eCornerTopRight, "Check for Full Corner");
  static_assert((int)eSideBottom == eCornerBottomRight,
                "Check for Full Corner");
  static_assert((int)eSideLeft == eCornerBottomLeft, "Check for Full Corner");
  static_assert((int)eSideTop == ((eCornerTopRight - 1) & 3),
                "Check for Full Corner");
  static_assert((int)eSideRight == ((eCornerBottomRight - 1) & 3),
                "Check for Full Corner");
  static_assert((int)eSideBottom == ((eCornerBottomLeft - 1) & 3),
                "Check for Full Corner");
  static_assert((int)eSideLeft == ((eCornerTopLeft - 1) & 3),
                "Check for Full Corner");

  return aSide == aCorner || aSide == ((aCorner - 1) & 3);
}

/* static */
bool nsLayoutUtils::HasNonZeroCornerOnSide(const BorderRadius& aCorners,
                                           Side aSide) {
  static_assert(eCornerTopLeftX / 2 == eCornerTopLeft,
                "Check for Non Zero on side");
  static_assert(eCornerTopLeftY / 2 == eCornerTopLeft,
                "Check for Non Zero on side");
  static_assert(eCornerTopRightX / 2 == eCornerTopRight,
                "Check for Non Zero on side");
  static_assert(eCornerTopRightY / 2 == eCornerTopRight,
                "Check for Non Zero on side");
  static_assert(eCornerBottomRightX / 2 == eCornerBottomRight,
                "Check for Non Zero on side");
  static_assert(eCornerBottomRightY / 2 == eCornerBottomRight,
                "Check for Non Zero on side");
  static_assert(eCornerBottomLeftX / 2 == eCornerBottomLeft,
                "Check for Non Zero on side");
  static_assert(eCornerBottomLeftY / 2 == eCornerBottomLeft,
                "Check for Non Zero on side");

  NS_FOR_CSS_HALF_CORNERS(corner) {
    // corner is a "half corner" value, so dividing by two gives us a
    // "full corner" value.
    if (NonZeroCorner(aCorners.Get(corner)) &&
        IsCornerAdjacentToSide(corner / 2, aSide))
      return true;
  }
  return false;
}

/* static */
nsTransparencyMode nsLayoutUtils::GetFrameTransparency(
    nsIFrame* aBackgroundFrame, nsIFrame* aCSSRootFrame) {
  if (aCSSRootFrame->StyleEffects()->mOpacity < 1.0f)
    return eTransparencyTransparent;

  if (HasNonZeroCorner(aCSSRootFrame->StyleBorder()->mBorderRadius))
    return eTransparencyTransparent;

  if (aCSSRootFrame->StyleDisplay()->mAppearance ==
      StyleAppearance::MozWinGlass)
    return eTransparencyGlass;

  if (aCSSRootFrame->StyleDisplay()->mAppearance ==
      StyleAppearance::MozWinBorderlessGlass)
    return eTransparencyBorderlessGlass;

  nsITheme::Transparency transparency;
  if (aCSSRootFrame->IsThemed(&transparency))
    return transparency == nsITheme::eTransparent ? eTransparencyTransparent
                                                  : eTransparencyOpaque;

  // We need an uninitialized window to be treated as opaque because
  // doing otherwise breaks window display effects on some platforms,
  // specifically Vista. (bug 450322)
  if (aBackgroundFrame->IsViewportFrame() &&
      !aBackgroundFrame->PrincipalChildList().FirstChild()) {
    return eTransparencyOpaque;
  }

  ComputedStyle* bgSC;
  if (!nsCSSRendering::FindBackground(aBackgroundFrame, &bgSC)) {
    return eTransparencyTransparent;
  }
  const nsStyleBackground* bg = bgSC->StyleBackground();
  if (NS_GET_A(bg->BackgroundColor(bgSC)) < 255 ||
      // bottom layer's clip is used for the color
      bg->BottomLayer().mClip != StyleGeometryBox::BorderBox)
    return eTransparencyTransparent;
  return eTransparencyOpaque;
}

static bool IsPopupFrame(const nsIFrame* aFrame) {
  // aFrame is a popup it's the list control frame dropdown for a combobox.
  LayoutFrameType frameType = aFrame->Type();
  if (frameType == LayoutFrameType::ListControl) {
    const nsListControlFrame* lcf =
        static_cast<const nsListControlFrame*>(aFrame);
    return lcf->IsInDropDownMode();
  }

  // ... or if it's a XUL menupopup frame.
  return frameType == LayoutFrameType::MenuPopup;
}

/* static */
bool nsLayoutUtils::IsPopup(const nsIFrame* aFrame) {
  // Optimization: the frame can't possibly be a popup if it has no view.
  if (!aFrame->HasView()) {
    NS_ASSERTION(!IsPopupFrame(aFrame), "popup frame must have a view");
    return false;
  }
  return IsPopupFrame(aFrame);
}

/* static */
nsIFrame* nsLayoutUtils::GetDisplayRootFrame(nsIFrame* aFrame) {
  // We could use GetRootPresContext() here if the
  // NS_FRAME_IN_POPUP frame bit is set.
  nsIFrame* f = aFrame;
  for (;;) {
    if (!f->HasAnyStateBits(NS_FRAME_IN_POPUP)) {
      f = f->PresShell()->GetRootFrame();
      if (!f) {
        return aFrame;
      }
    } else if (IsPopup(f)) {
      return f;
    }
    nsIFrame* parent = GetCrossDocParentFrame(f);
    if (!parent) return f;
    f = parent;
  }
}

/* static */
nsIFrame* nsLayoutUtils::GetReferenceFrame(nsIFrame* aFrame) {
  nsIFrame* f = aFrame;
  for (;;) {
    const nsStyleDisplay* disp = f->StyleDisplay();
    if (f->IsTransformed(disp) || f->IsPreserve3DLeaf(disp) || IsPopup(f)) {
      return f;
    }
    nsIFrame* parent = GetCrossDocParentFrame(f);
    if (!parent) {
      return f;
    }
    f = parent;
  }
}

/* static */ gfx::ShapedTextFlags nsLayoutUtils::GetTextRunFlagsForStyle(
    ComputedStyle* aComputedStyle, nsPresContext* aPresContext,
    const nsStyleFont* aStyleFont, const nsStyleText* aStyleText,
    nscoord aLetterSpacing) {
  gfx::ShapedTextFlags result = gfx::ShapedTextFlags();
  if (aLetterSpacing != 0 ||
      aStyleText->mTextJustify == StyleTextJustify::InterCharacter) {
    result |= gfx::ShapedTextFlags::TEXT_DISABLE_OPTIONAL_LIGATURES;
  }
  if (aStyleText->mControlCharacterVisibility ==
      NS_STYLE_CONTROL_CHARACTER_VISIBILITY_HIDDEN) {
    result |= gfx::ShapedTextFlags::TEXT_HIDE_CONTROL_CHARACTERS;
  }
  switch (aComputedStyle->StyleText()->mTextRendering) {
    case StyleTextRendering::Optimizespeed:
      result |= gfx::ShapedTextFlags::TEXT_OPTIMIZE_SPEED;
      break;
    case StyleTextRendering::Auto:
      if (aStyleFont->mFont.size < aPresContext->GetAutoQualityMinFontSize()) {
        result |= gfx::ShapedTextFlags::TEXT_OPTIMIZE_SPEED;
      }
      break;
    default:
      break;
  }
  return result | GetTextRunOrientFlagsForStyle(aComputedStyle);
}

/* static */ gfx::ShapedTextFlags nsLayoutUtils::GetTextRunOrientFlagsForStyle(
    ComputedStyle* aComputedStyle) {
  uint8_t writingMode = aComputedStyle->StyleVisibility()->mWritingMode;
  switch (writingMode) {
    case NS_STYLE_WRITING_MODE_HORIZONTAL_TB:
      return gfx::ShapedTextFlags::TEXT_ORIENT_HORIZONTAL;

    case NS_STYLE_WRITING_MODE_VERTICAL_LR:
    case NS_STYLE_WRITING_MODE_VERTICAL_RL:
      switch (aComputedStyle->StyleVisibility()->mTextOrientation) {
        case NS_STYLE_TEXT_ORIENTATION_MIXED:
          return gfx::ShapedTextFlags::TEXT_ORIENT_VERTICAL_MIXED;
        case NS_STYLE_TEXT_ORIENTATION_UPRIGHT:
          return gfx::ShapedTextFlags::TEXT_ORIENT_VERTICAL_UPRIGHT;
        case NS_STYLE_TEXT_ORIENTATION_SIDEWAYS:
          return gfx::ShapedTextFlags::TEXT_ORIENT_VERTICAL_SIDEWAYS_RIGHT;
        default:
          MOZ_ASSERT_UNREACHABLE("unknown text-orientation");
          return gfx::ShapedTextFlags();
      }

    case NS_STYLE_WRITING_MODE_SIDEWAYS_LR:
      return gfx::ShapedTextFlags::TEXT_ORIENT_VERTICAL_SIDEWAYS_LEFT;

    case NS_STYLE_WRITING_MODE_SIDEWAYS_RL:
      return gfx::ShapedTextFlags::TEXT_ORIENT_VERTICAL_SIDEWAYS_RIGHT;

    default:
      MOZ_ASSERT_UNREACHABLE("unknown writing-mode");
      return gfx::ShapedTextFlags();
  }
}

/* static */
void nsLayoutUtils::GetRectDifferenceStrips(const nsRect& aR1,
                                            const nsRect& aR2, nsRect* aHStrip,
                                            nsRect* aVStrip) {
  NS_ASSERTION(aR1.TopLeft() == aR2.TopLeft(),
               "expected rects at the same position");
  nsRect unionRect(aR1.x, aR1.y, std::max(aR1.width, aR2.width),
                   std::max(aR1.height, aR2.height));
  nscoord VStripStart = std::min(aR1.width, aR2.width);
  nscoord HStripStart = std::min(aR1.height, aR2.height);
  *aVStrip = unionRect;
  aVStrip->x += VStripStart;
  aVStrip->width -= VStripStart;
  *aHStrip = unionRect;
  aHStrip->y += HStripStart;
  aHStrip->height -= HStripStart;
}

nsDeviceContext* nsLayoutUtils::GetDeviceContextForScreenInfo(
    nsPIDOMWindowOuter* aWindow) {
  if (!aWindow) {
    return nullptr;
  }

  nsCOMPtr<nsIDocShell> docShell = aWindow->GetDocShell();
  while (docShell) {
    // Now make sure our size is up to date.  That will mean that the device
    // context does the right thing on multi-monitor systems when we return it
    // to the caller.  It will also make sure that our prescontext has been
    // created, if we're supposed to have one.
    nsCOMPtr<nsPIDOMWindowOuter> win = docShell->GetWindow();
    if (!win) {
      // No reason to go on
      return nullptr;
    }

    win->EnsureSizeAndPositionUpToDate();

    RefPtr<nsPresContext> presContext = docShell->GetPresContext();
    if (presContext) {
      nsDeviceContext* context = presContext->DeviceContext();
      if (context) {
        return context;
      }
    }

    nsCOMPtr<nsIDocShellTreeItem> parentItem;
    docShell->GetInProcessParent(getter_AddRefs(parentItem));
    docShell = do_QueryInterface(parentItem);
  }

  return nullptr;
}

/* static */
bool nsLayoutUtils::IsReallyFixedPos(const nsIFrame* aFrame) {
  MOZ_ASSERT(aFrame->StyleDisplay()->mPosition == NS_STYLE_POSITION_FIXED,
             "IsReallyFixedPos called on non-'position:fixed' frame");
  return MayBeReallyFixedPos(aFrame);
}

/* static */
bool nsLayoutUtils::MayBeReallyFixedPos(const nsIFrame* aFrame) {
  MOZ_ASSERT(aFrame->GetParent(),
             "MayBeReallyFixedPos called on frame not in tree");
  LayoutFrameType parentType = aFrame->GetParent()->Type();
  return parentType == LayoutFrameType::Viewport ||
         parentType == LayoutFrameType::PageContent;
}

nsLayoutUtils::SurfaceFromElementResult
nsLayoutUtils::SurfaceFromOffscreenCanvas(OffscreenCanvas* aOffscreenCanvas,
                                          uint32_t aSurfaceFlags,
                                          RefPtr<DrawTarget>& aTarget) {
  SurfaceFromElementResult result;

  IntSize size = aOffscreenCanvas->GetWidthHeight();

  result.mSourceSurface =
      aOffscreenCanvas->GetSurfaceSnapshot(&result.mAlphaType);
  if (!result.mSourceSurface) {
    // If the element doesn't have a context then we won't get a snapshot. The
    // canvas spec wants us to not error and just draw nothing, so return an
    // empty surface.
    result.mAlphaType = gfxAlphaType::Opaque;
    RefPtr<DrawTarget> ref =
        aTarget ? aTarget
                : gfxPlatform::GetPlatform()->ScreenReferenceDrawTarget();
    if (ref->CanCreateSimilarDrawTarget(size, SurfaceFormat::B8G8R8A8)) {
      RefPtr<DrawTarget> dt =
          ref->CreateSimilarDrawTarget(size, SurfaceFormat::B8G8R8A8);
      if (dt) {
        result.mSourceSurface = dt->Snapshot();
      }
    }
  } else if (aTarget) {
    RefPtr<SourceSurface> opt =
        aTarget->OptimizeSourceSurface(result.mSourceSurface);
    if (opt) {
      result.mSourceSurface = opt;
    }
  }

  result.mHasSize = true;
  result.mSize = size;
  result.mIntrinsicSize = size;
  result.mIsWriteOnly = aOffscreenCanvas->IsWriteOnly();

  return result;
}

nsLayoutUtils::SurfaceFromElementResult nsLayoutUtils::SurfaceFromElement(
    nsIImageLoadingContent* aElement, uint32_t aSurfaceFlags,
    RefPtr<DrawTarget>& aTarget) {
  SurfaceFromElementResult result;
  nsresult rv;

  nsCOMPtr<imgIRequest> imgRequest;
  rv = aElement->GetRequest(nsIImageLoadingContent::CURRENT_REQUEST,
                            getter_AddRefs(imgRequest));
  if (NS_FAILED(rv)) {
    return result;
  }

  if (!imgRequest) {
    // There's no image request. This is either because a request for
    // a non-empty URI failed, or the URI is the empty string.
    nsCOMPtr<nsIURI> currentURI;
    aElement->GetCurrentURI(getter_AddRefs(currentURI));
    if (!currentURI) {
      // Treat the empty URI as available instead of broken state.
      result.mHasSize = true;
    }
    return result;
  }

  uint32_t status;
  imgRequest->GetImageStatus(&status);
  result.mHasSize = status & imgIRequest::STATUS_SIZE_AVAILABLE;
  if ((status & imgIRequest::STATUS_LOAD_COMPLETE) == 0) {
    // Spec says to use GetComplete, but that only works on
    // HTMLImageElement, and we support all sorts of other stuff
    // here.  Do this for now pending spec clarification.
    result.mIsStillLoading = (status & imgIRequest::STATUS_ERROR) == 0;
    return result;
  }

  nsCOMPtr<nsIPrincipal> principal;
  rv = imgRequest->GetImagePrincipal(getter_AddRefs(principal));
  if (NS_FAILED(rv)) {
    return result;
  }

  nsCOMPtr<imgIContainer> imgContainer;
  rv = imgRequest->GetImage(getter_AddRefs(imgContainer));
  if (NS_FAILED(rv)) {
    return result;
  }

  uint32_t noRasterize = aSurfaceFlags & SFE_NO_RASTERIZING_VECTORS;

  uint32_t whichFrame = (aSurfaceFlags & SFE_WANT_FIRST_FRAME_IF_IMAGE)
                            ? (uint32_t)imgIContainer::FRAME_FIRST
                            : (uint32_t)imgIContainer::FRAME_CURRENT;
  uint32_t frameFlags =
      imgIContainer::FLAG_SYNC_DECODE | imgIContainer::FLAG_ASYNC_NOTIFY;
  if (aSurfaceFlags & SFE_NO_COLORSPACE_CONVERSION)
    frameFlags |= imgIContainer::FLAG_DECODE_NO_COLORSPACE_CONVERSION;
  if (aSurfaceFlags & SFE_PREFER_NO_PREMULTIPLY_ALPHA) {
    frameFlags |= imgIContainer::FLAG_DECODE_NO_PREMULTIPLY_ALPHA;
  }

  int32_t imgWidth, imgHeight;
  nsCOMPtr<nsIContent> content = do_QueryInterface(aElement);
  HTMLImageElement* element = HTMLImageElement::FromNodeOrNull(content);
  if (aSurfaceFlags & SFE_USE_ELEMENT_SIZE_IF_VECTOR && element &&
      imgContainer->GetType() == imgIContainer::TYPE_VECTOR) {
    // We're holding a strong ref to "element" via "content".
    imgWidth = MOZ_KnownLive(element)->Width();
    imgHeight = MOZ_KnownLive(element)->Height();
  } else {
    rv = imgContainer->GetWidth(&imgWidth);
    nsresult rv2 = imgContainer->GetHeight(&imgHeight);
    if (NS_FAILED(rv) || NS_FAILED(rv2)) return result;
  }
  result.mSize = IntSize(imgWidth, imgHeight);
  result.mIntrinsicSize = IntSize(imgWidth, imgHeight);

  if (!noRasterize || imgContainer->GetType() == imgIContainer::TYPE_RASTER) {
    if (aSurfaceFlags & SFE_WANT_IMAGE_SURFACE) {
      frameFlags |= imgIContainer::FLAG_WANT_DATA_SURFACE;
    }
    result.mSourceSurface =
        imgContainer->GetFrameAtSize(result.mSize, whichFrame, frameFlags);
    if (!result.mSourceSurface) {
      return result;
    }
    // The surface we return is likely to be cached. We don't want to have to
    // convert to a surface that's compatible with aTarget each time it's used
    // (that would result in terrible performance), so we convert once here
    // upfront if aTarget is specified.
    if (aTarget) {
      RefPtr<SourceSurface> optSurface =
          aTarget->OptimizeSourceSurface(result.mSourceSurface);
      if (optSurface) {
        result.mSourceSurface = optSurface;
      }
    }

    const auto& format = result.mSourceSurface->GetFormat();
    if (IsOpaque(format)) {
      result.mAlphaType = gfxAlphaType::Opaque;
    } else if (frameFlags & imgIContainer::FLAG_DECODE_NO_PREMULTIPLY_ALPHA) {
      result.mAlphaType = gfxAlphaType::NonPremult;
    } else {
      result.mAlphaType = gfxAlphaType::Premult;
    }
  } else {
    result.mDrawInfo.mImgContainer = imgContainer;
    result.mDrawInfo.mWhichFrame = whichFrame;
    result.mDrawInfo.mDrawingFlags = frameFlags;
  }

  int32_t corsmode;
  if (NS_SUCCEEDED(imgRequest->GetCORSMode(&corsmode))) {
    result.mCORSUsed = (corsmode != imgIRequest::CORS_NONE);
  }

  bool hadCrossOriginRedirects = true;
  imgRequest->GetHadCrossOriginRedirects(&hadCrossOriginRedirects);

  result.mPrincipal = principal.forget();
  result.mHadCrossOriginRedirects = hadCrossOriginRedirects;
  result.mImageRequest = imgRequest.forget();
  result.mIsWriteOnly = CanvasUtils::CheckWriteOnlySecurity(
      result.mCORSUsed, result.mPrincipal, result.mHadCrossOriginRedirects);

  return result;
}

nsLayoutUtils::SurfaceFromElementResult nsLayoutUtils::SurfaceFromElement(
    HTMLImageElement* aElement, uint32_t aSurfaceFlags,
    RefPtr<DrawTarget>& aTarget) {
  return SurfaceFromElement(static_cast<nsIImageLoadingContent*>(aElement),
                            aSurfaceFlags, aTarget);
}

nsLayoutUtils::SurfaceFromElementResult nsLayoutUtils::SurfaceFromElement(
    HTMLCanvasElement* aElement, uint32_t aSurfaceFlags,
    RefPtr<DrawTarget>& aTarget) {
  SurfaceFromElementResult result;

  IntSize size = aElement->GetSize();

  result.mSourceSurface = aElement->GetSurfaceSnapshot(&result.mAlphaType);
  if (!result.mSourceSurface) {
    // If the element doesn't have a context then we won't get a snapshot. The
    // canvas spec wants us to not error and just draw nothing, so return an
    // empty surface.
    result.mAlphaType = gfxAlphaType::Opaque;
    RefPtr<DrawTarget> ref =
        aTarget ? aTarget
                : gfxPlatform::GetPlatform()->ScreenReferenceDrawTarget();
    if (ref->CanCreateSimilarDrawTarget(size, SurfaceFormat::B8G8R8A8)) {
      RefPtr<DrawTarget> dt =
          ref->CreateSimilarDrawTarget(size, SurfaceFormat::B8G8R8A8);
      if (dt) {
        result.mSourceSurface = dt->Snapshot();
      }
    }
  } else if (aTarget) {
    RefPtr<SourceSurface> opt =
        aTarget->OptimizeSourceSurface(result.mSourceSurface);
    if (opt) {
      result.mSourceSurface = opt;
    }
  }

  // Ensure that any future changes to the canvas trigger proper invalidation,
  // in case this is being used by -moz-element()
  aElement->MarkContextClean();

  result.mHasSize = true;
  result.mSize = size;
  result.mIntrinsicSize = size;
  result.mPrincipal = aElement->NodePrincipal();
  result.mHadCrossOriginRedirects = false;
  result.mIsWriteOnly = aElement->IsWriteOnly();

  return result;
}

nsLayoutUtils::SurfaceFromElementResult nsLayoutUtils::SurfaceFromElement(
    HTMLVideoElement* aElement, uint32_t aSurfaceFlags,
    RefPtr<DrawTarget>& aTarget) {
  SurfaceFromElementResult result;
  result.mAlphaType = gfxAlphaType::Opaque;  // Assume opaque.

  if (aElement->ContainsRestrictedContent()) {
    return result;
  }

  uint16_t readyState = aElement->ReadyState();
  if (readyState == HAVE_NOTHING || readyState == HAVE_METADATA) {
    result.mIsStillLoading = true;
    return result;
  }

  // If it doesn't have a principal, just bail
  nsCOMPtr<nsIPrincipal> principal = aElement->GetCurrentVideoPrincipal();
  if (!principal) return result;

  result.mLayersImage = aElement->GetCurrentImage();
  if (!result.mLayersImage) return result;

  if (aTarget) {
    // They gave us a DrawTarget to optimize for, so even though we have a
    // layers::Image, we should unconditionally grab a SourceSurface and try to
    // optimize it.
    result.mSourceSurface = result.mLayersImage->GetAsSourceSurface();
    if (!result.mSourceSurface) return result;

    RefPtr<SourceSurface> opt =
        aTarget->OptimizeSourceSurface(result.mSourceSurface);
    if (opt) {
      result.mSourceSurface = opt;
    }
  }

  result.mCORSUsed = aElement->GetCORSMode() != CORS_NONE;
  result.mHasSize = true;
  result.mSize = result.mLayersImage->GetSize();
  result.mIntrinsicSize =
      gfx::IntSize(aElement->VideoWidth(), aElement->VideoHeight());
  result.mPrincipal = principal.forget();
  result.mHadCrossOriginRedirects = aElement->HadCrossOriginRedirects();
  result.mIsWriteOnly = CanvasUtils::CheckWriteOnlySecurity(
      result.mCORSUsed, result.mPrincipal, result.mHadCrossOriginRedirects);

  return result;
}

nsLayoutUtils::SurfaceFromElementResult nsLayoutUtils::SurfaceFromElement(
    dom::Element* aElement, uint32_t aSurfaceFlags,
    RefPtr<DrawTarget>& aTarget) {
  // If it's a <canvas>, we may be able to just grab its internal surface
  if (HTMLCanvasElement* canvas = HTMLCanvasElement::FromNodeOrNull(aElement)) {
    return SurfaceFromElement(canvas, aSurfaceFlags, aTarget);
  }

  // Maybe it's <video>?
  if (HTMLVideoElement* video = HTMLVideoElement::FromNodeOrNull(aElement)) {
    return SurfaceFromElement(video, aSurfaceFlags, aTarget);
  }

  // Finally, check if it's a normal image
  nsCOMPtr<nsIImageLoadingContent> imageLoader = do_QueryInterface(aElement);

  if (!imageLoader) {
    return SurfaceFromElementResult();
  }

  return SurfaceFromElement(imageLoader, aSurfaceFlags, aTarget);
}

/* static */
Element* nsLayoutUtils::GetEditableRootContentByContentEditable(
    Document* aDocument) {
  // If the document is in designMode we should return nullptr.
  if (!aDocument || aDocument->HasFlag(NODE_IS_EDITABLE)) {
    return nullptr;
  }

  // contenteditable only works with HTML document.
  // XXXbz should this test IsHTMLOrXHTML(), or just IsHTML()?
  if (!aDocument->IsHTMLOrXHTML()) {
    return nullptr;
  }

  Element* rootElement = aDocument->GetRootElement();
  if (rootElement && rootElement->IsEditable()) {
    return rootElement;
  }

  // If there is no editable root element, check its <body> element.
  // Note that the body element could be <frameset> element.
  Element* bodyElement = aDocument->GetBody();
  if (bodyElement && bodyElement->IsEditable()) {
    return bodyElement;
  }
  return nullptr;
}

#ifdef DEBUG
/* static */
void nsLayoutUtils::AssertNoDuplicateContinuations(
    nsIFrame* aContainer, const nsFrameList& aFrameList) {
  for (nsIFrame* f : aFrameList) {
    // Check only later continuations of f; we deal with checking the
    // earlier continuations when we hit those earlier continuations in
    // the frame list.
    for (nsIFrame* c = f; (c = c->GetNextInFlow());) {
      NS_ASSERTION(c->GetParent() != aContainer || !aFrameList.ContainsFrame(c),
                   "Two continuations of the same frame in the same "
                   "frame list");
    }
  }
}

// Is one of aFrame's ancestors a letter frame?
static bool IsInLetterFrame(nsIFrame* aFrame) {
  for (nsIFrame* f = aFrame->GetParent(); f; f = f->GetParent()) {
    if (f->IsLetterFrame()) {
      return true;
    }
  }
  return false;
}

/* static */
void nsLayoutUtils::AssertTreeOnlyEmptyNextInFlows(nsIFrame* aSubtreeRoot) {
  NS_ASSERTION(aSubtreeRoot->GetPrevInFlow(),
               "frame tree not empty, but caller reported complete status");

  // Also assert that text frames map no text.
  int32_t start, end;
  nsresult rv = aSubtreeRoot->GetOffsets(start, end);
  NS_ASSERTION(NS_SUCCEEDED(rv), "GetOffsets failed");
  // In some cases involving :first-letter, we'll partially unlink a
  // continuation in the middle of a continuation chain from its
  // previous and next continuations before destroying it, presumably so
  // that we don't also destroy the later continuations.  Once we've
  // done this, GetOffsets returns incorrect values.
  // For examples, see list of tests in
  // https://bugzilla.mozilla.org/show_bug.cgi?id=619021#c29
  NS_ASSERTION(start == end || IsInLetterFrame(aSubtreeRoot),
               "frame tree not empty, but caller reported complete status");

  nsIFrame::ChildListIterator lists(aSubtreeRoot);
  for (; !lists.IsDone(); lists.Next()) {
    nsFrameList::Enumerator childFrames(lists.CurrentList());
    for (; !childFrames.AtEnd(); childFrames.Next()) {
      nsLayoutUtils::AssertTreeOnlyEmptyNextInFlows(childFrames.get());
    }
  }
}
#endif

static void GetFontFacesForFramesInner(
    nsIFrame* aFrame, nsLayoutUtils::UsedFontFaceList& aResult,
    nsLayoutUtils::UsedFontFaceTable& aFontFaces, uint32_t aMaxRanges,
    bool aSkipCollapsedWhitespace) {
  MOZ_ASSERT(aFrame, "NULL frame pointer");

  if (aFrame->IsTextFrame()) {
    if (!aFrame->GetPrevContinuation()) {
      nsLayoutUtils::GetFontFacesForText(aFrame, 0, INT32_MAX, true, aResult,
                                         aFontFaces, aMaxRanges,
                                         aSkipCollapsedWhitespace);
    }
    return;
  }

  nsIFrame::ChildListID childLists[] = {nsIFrame::kPrincipalList,
                                        nsIFrame::kPopupList};
  for (size_t i = 0; i < ArrayLength(childLists); ++i) {
    nsFrameList children(aFrame->GetChildList(childLists[i]));
    for (nsFrameList::Enumerator e(children); !e.AtEnd(); e.Next()) {
      nsIFrame* child = e.get();
      child = nsPlaceholderFrame::GetRealFrameFor(child);
      GetFontFacesForFramesInner(child, aResult, aFontFaces, aMaxRanges,
                                 aSkipCollapsedWhitespace);
    }
  }
}

/* static */
nsresult nsLayoutUtils::GetFontFacesForFrames(nsIFrame* aFrame,
                                              UsedFontFaceList& aResult,
                                              UsedFontFaceTable& aFontFaces,
                                              uint32_t aMaxRanges,
                                              bool aSkipCollapsedWhitespace) {
  MOZ_ASSERT(aFrame, "NULL frame pointer");

  while (aFrame) {
    GetFontFacesForFramesInner(aFrame, aResult, aFontFaces, aMaxRanges,
                               aSkipCollapsedWhitespace);
    aFrame = GetNextContinuationOrIBSplitSibling(aFrame);
  }

  return NS_OK;
}

static void AddFontsFromTextRun(gfxTextRun* aTextRun, nsTextFrame* aFrame,
                                gfxSkipCharsIterator& aSkipIter,
                                const gfxTextRun::Range& aRange,
                                nsLayoutUtils::UsedFontFaceList& aResult,
                                nsLayoutUtils::UsedFontFaceTable& aFontFaces,
                                uint32_t aMaxRanges) {
  gfxTextRun::GlyphRunIterator glyphRuns(aTextRun, aRange);
  nsIContent* content = aFrame->GetContent();
  int32_t contentLimit =
      aFrame->GetContentOffset() + aFrame->GetInFlowContentLength();
  while (glyphRuns.NextRun()) {
    gfxFontEntry* fe = glyphRuns.GetGlyphRun()->mFont->GetFontEntry();
    // if we have already listed this face, just make sure the match type is
    // recorded
    InspectorFontFace* fontFace = aFontFaces.Get(fe);
    if (fontFace) {
      fontFace->AddMatchType(glyphRuns.GetGlyphRun()->mMatchType);
    } else {
      // A new font entry we haven't seen before
      fontFace = new InspectorFontFace(fe, aTextRun->GetFontGroup(),
                                       glyphRuns.GetGlyphRun()->mMatchType);
      aFontFaces.Put(fe, fontFace);
      aResult.AppendElement(fontFace);
    }

    // Add this glyph run to the fontFace's list of ranges, unless we have
    // already collected as many as wanted.
    if (fontFace->RangeCount() < aMaxRanges) {
      int32_t start =
          aSkipIter.ConvertSkippedToOriginal(glyphRuns.GetStringStart());
      int32_t end =
          aSkipIter.ConvertSkippedToOriginal(glyphRuns.GetStringEnd());

      // Mapping back from textrun offsets ("skipped" offsets that reflect the
      // text after whitespace collapsing, etc) to DOM content offsets in the
      // original text is ambiguous, because many original characters can
      // map to a single skipped offset. aSkipIter.ConvertSkippedToOriginal()
      // will return an "original" offset that corresponds to the *end* of
      // a collapsed run of characters in this case; but that might extend
      // beyond the current content node if the textrun mapped multiple nodes.
      // So we clamp the end offset to keep it valid for the content node
      // that corresponds to the current textframe.
      end = std::min(end, contentLimit);

      if (end > start) {
        RefPtr<nsRange> range =
            nsRange::Create(content, start, content, end, IgnoreErrors());
        NS_WARNING_ASSERTION(range,
                             "nsRange::Create() failed to create valid range");
        if (range) {
          fontFace->AddRange(range);
        }
      }
    }
  }
}

/* static */
void nsLayoutUtils::GetFontFacesForText(nsIFrame* aFrame, int32_t aStartOffset,
                                        int32_t aEndOffset,
                                        bool aFollowContinuations,
                                        UsedFontFaceList& aResult,
                                        UsedFontFaceTable& aFontFaces,
                                        uint32_t aMaxRanges,
                                        bool aSkipCollapsedWhitespace) {
  MOZ_ASSERT(aFrame, "NULL frame pointer");

  if (!aFrame->IsTextFrame()) {
    return;
  }

  if (!aFrame->StyleVisibility()->IsVisible()) {
    return;
  }

  nsTextFrame* curr = static_cast<nsTextFrame*>(aFrame);
  do {
    int32_t fstart = std::max(curr->GetContentOffset(), aStartOffset);
    int32_t fend = std::min(curr->GetContentEnd(), aEndOffset);
    if (fstart >= fend) {
      curr = static_cast<nsTextFrame*>(curr->GetNextContinuation());
      continue;
    }

    // curr is overlapping with the offset we want
    gfxSkipCharsIterator iter = curr->EnsureTextRun(nsTextFrame::eInflated);
    gfxTextRun* textRun = curr->GetTextRun(nsTextFrame::eInflated);
    if (!textRun) {
      NS_WARNING("failed to get textRun, low memory?");
      return;
    }

    // include continuations in the range that share the same textrun
    nsTextFrame* next = nullptr;
    if (aFollowContinuations && fend < aEndOffset) {
      next = static_cast<nsTextFrame*>(curr->GetNextContinuation());
      while (next && next->GetTextRun(nsTextFrame::eInflated) == textRun) {
        fend = std::min(next->GetContentEnd(), aEndOffset);
        next = fend < aEndOffset
                   ? static_cast<nsTextFrame*>(next->GetNextContinuation())
                   : nullptr;
      }
    }

    if (!aSkipCollapsedWhitespace || (curr->HasAnyNoncollapsedCharacters() &&
                                      curr->HasNonSuppressedText())) {
      gfxTextRun::Range range(iter.ConvertOriginalToSkipped(fstart),
                              iter.ConvertOriginalToSkipped(fend));
      AddFontsFromTextRun(textRun, curr, iter, range, aResult, aFontFaces,
                          aMaxRanges);
    }

    curr = next;
  } while (aFollowContinuations && curr);
}

/* static */
size_t nsLayoutUtils::SizeOfTextRunsForFrames(nsIFrame* aFrame,
                                              MallocSizeOf aMallocSizeOf,
                                              bool clear) {
  MOZ_ASSERT(aFrame, "NULL frame pointer");

  size_t total = 0;

  if (aFrame->IsTextFrame()) {
    nsTextFrame* textFrame = static_cast<nsTextFrame*>(aFrame);
    for (uint32_t i = 0; i < 2; ++i) {
      gfxTextRun* run = textFrame->GetTextRun(
          (i != 0) ? nsTextFrame::eInflated : nsTextFrame::eNotInflated);
      if (run) {
        if (clear) {
          run->ResetSizeOfAccountingFlags();
        } else {
          total += run->MaybeSizeOfIncludingThis(aMallocSizeOf);
        }
      }
    }
    return total;
  }

  AutoTArray<nsIFrame::ChildList, 4> childListArray;
  aFrame->GetChildLists(&childListArray);

  for (nsIFrame::ChildListArrayIterator childLists(childListArray);
       !childLists.IsDone(); childLists.Next()) {
    for (nsFrameList::Enumerator e(childLists.CurrentList()); !e.AtEnd();
         e.Next()) {
      total += SizeOfTextRunsForFrames(e.get(), aMallocSizeOf, clear);
    }
  }
  return total;
}

/* static */
void nsLayoutUtils::Initialize() {
  nsComputedDOMStyle::RegisterPrefChangeCallbacks();
}

/* static */
void nsLayoutUtils::Shutdown() {
  if (sContentMap) {
    delete sContentMap;
    sContentMap = nullptr;
  }

  nsComputedDOMStyle::UnregisterPrefChangeCallbacks();
}

/* static */
void nsLayoutUtils::RegisterImageRequest(nsPresContext* aPresContext,
                                         imgIRequest* aRequest,
                                         bool* aRequestRegistered) {
  if (!aPresContext) {
    return;
  }

  if (aRequestRegistered && *aRequestRegistered) {
    // Our request is already registered with the refresh driver, so
    // no need to register it again.
    return;
  }

  if (aRequest) {
    if (!aPresContext->RefreshDriver()->AddImageRequest(aRequest)) {
      NS_WARNING("Unable to add image request");
      return;
    }

    if (aRequestRegistered) {
      *aRequestRegistered = true;
    }
  }
}

/* static */
void nsLayoutUtils::RegisterImageRequestIfAnimated(nsPresContext* aPresContext,
                                                   imgIRequest* aRequest,
                                                   bool* aRequestRegistered) {
  if (!aPresContext) {
    return;
  }

  if (aRequestRegistered && *aRequestRegistered) {
    // Our request is already registered with the refresh driver, so
    // no need to register it again.
    return;
  }

  if (aRequest) {
    nsCOMPtr<imgIContainer> image;
    if (NS_SUCCEEDED(aRequest->GetImage(getter_AddRefs(image)))) {
      // Check to verify that the image is animated. If so, then add it to the
      // list of images tracked by the refresh driver.
      bool isAnimated = false;
      nsresult rv = image->GetAnimated(&isAnimated);
      if (NS_SUCCEEDED(rv) && isAnimated) {
        if (!aPresContext->RefreshDriver()->AddImageRequest(aRequest)) {
          NS_WARNING("Unable to add image request");
          return;
        }

        if (aRequestRegistered) {
          *aRequestRegistered = true;
        }
      }
    }
  }
}

/* static */
void nsLayoutUtils::DeregisterImageRequest(nsPresContext* aPresContext,
                                           imgIRequest* aRequest,
                                           bool* aRequestRegistered) {
  if (!aPresContext) {
    return;
  }

  // Deregister our imgIRequest with the refresh driver to
  // complete tear-down, but only if it has been registered
  if (aRequestRegistered && !*aRequestRegistered) {
    return;
  }

  if (aRequest) {
    nsCOMPtr<imgIContainer> image;
    if (NS_SUCCEEDED(aRequest->GetImage(getter_AddRefs(image)))) {
      aPresContext->RefreshDriver()->RemoveImageRequest(aRequest);

      if (aRequestRegistered) {
        *aRequestRegistered = false;
      }
    }
  }
}

/* static */
void nsLayoutUtils::PostRestyleEvent(Element* aElement,
                                     RestyleHint aRestyleHint,
                                     nsChangeHint aMinChangeHint) {
  if (Document* doc = aElement->GetComposedDoc()) {
    if (nsPresContext* presContext = doc->GetPresContext()) {
      presContext->RestyleManager()->PostRestyleEvent(aElement, aRestyleHint,
                                                      aMinChangeHint);
    }
  }
}

nsSetAttrRunnable::nsSetAttrRunnable(Element* aElement, nsAtom* aAttrName,
                                     const nsAString& aValue)
    : mozilla::Runnable("nsSetAttrRunnable"),
      mElement(aElement),
      mAttrName(aAttrName),
      mValue(aValue) {
  NS_ASSERTION(aElement && aAttrName, "Missing stuff, prepare to crash");
}

nsSetAttrRunnable::nsSetAttrRunnable(Element* aElement, nsAtom* aAttrName,
                                     int32_t aValue)
    : mozilla::Runnable("nsSetAttrRunnable"),
      mElement(aElement),
      mAttrName(aAttrName) {
  NS_ASSERTION(aElement && aAttrName, "Missing stuff, prepare to crash");
  mValue.AppendInt(aValue);
}

NS_IMETHODIMP
nsSetAttrRunnable::Run() {
  return mElement->SetAttr(kNameSpaceID_None, mAttrName, mValue, true);
}

nsUnsetAttrRunnable::nsUnsetAttrRunnable(Element* aElement, nsAtom* aAttrName)
    : mozilla::Runnable("nsUnsetAttrRunnable"),
      mElement(aElement),
      mAttrName(aAttrName) {
  NS_ASSERTION(aElement && aAttrName, "Missing stuff, prepare to crash");
}

NS_IMETHODIMP
nsUnsetAttrRunnable::Run() {
  return mElement->UnsetAttr(kNameSpaceID_None, mAttrName, true);
}

/**
 * Compute the minimum font size inside of a container with the given
 * width, such that **when the user zooms the container to fill the full
 * width of the device**, the fonts satisfy our minima.
 */
static nscoord MinimumFontSizeFor(nsPresContext* aPresContext,
                                  WritingMode aWritingMode,
                                  nscoord aContainerISize) {
  PresShell* presShell = aPresContext->PresShell();

  uint32_t emPerLine = presShell->FontSizeInflationEmPerLine();
  uint32_t minTwips = presShell->FontSizeInflationMinTwips();
  if (emPerLine == 0 && minTwips == 0) {
    return 0;
  }

  nscoord byLine = 0, byInch = 0;
  if (emPerLine != 0) {
    byLine = aContainerISize / emPerLine;
  }
  if (minTwips != 0) {
    // REVIEW: Is this giving us app units and sizes *not* counting
    // viewport scaling?
    gfxSize screenSize = aPresContext->ScreenSizeInchesForFontInflation();
    float deviceISizeInches =
        aWritingMode.IsVertical() ? screenSize.height : screenSize.width;
    byInch =
        NSToCoordRound(aContainerISize / (deviceISizeInches * 1440 / minTwips));
  }
  return std::max(byLine, byInch);
}

/* static */
float nsLayoutUtils::FontSizeInflationInner(const nsIFrame* aFrame,
                                            nscoord aMinFontSize) {
  // Note that line heights should be inflated by the same ratio as the
  // font size of the same text; thus we operate only on the font size
  // even when we're scaling a line height.
  nscoord styleFontSize = aFrame->StyleFont()->mFont.size;
  if (styleFontSize <= 0) {
    // Never scale zero font size.
    return 1.0;
  }

  if (aMinFontSize <= 0) {
    // No need to scale.
    return 1.0;
  }

  // If between this current frame and its font inflation container there is a
  // non-inline element with fixed width or height, then we should not inflate
  // fonts for this frame.
  for (const nsIFrame* f = aFrame; f && !f->IsContainerForFontSizeInflation();
       f = f->GetParent()) {
    nsIContent* content = f->GetContent();
    LayoutFrameType fType = f->Type();
    nsIFrame* parent = f->GetParent();
    // Also, if there is more than one frame corresponding to a single
    // content node, we want the outermost one.
    if (!(parent && parent->GetContent() == content) &&
        // ignore width/height on inlines since they don't apply
        fType != LayoutFrameType::Inline &&
        // ignore width on radios and checkboxes since we enlarge them and
        // they have width/height in ua.css
        fType != LayoutFrameType::CheckboxRadio) {
      // ruby annotations should have the same inflation as its
      // grandparent, which is the ruby frame contains the annotation.
      if (fType == LayoutFrameType::RubyText) {
        MOZ_ASSERT(parent && parent->IsRubyTextContainerFrame());
        nsIFrame* grandparent = parent->GetParent();
        MOZ_ASSERT(grandparent && grandparent->IsRubyFrame());
        return FontSizeInflationFor(grandparent);
      }
      WritingMode wm = f->GetWritingMode();
      const auto& stylePosISize = f->StylePosition()->ISize(wm);
      const auto& stylePosBSize = f->StylePosition()->BSize(wm);
      if (!stylePosISize.IsAuto() ||
          !stylePosBSize.BehavesLikeInitialValueOnBlockAxis()) {
        return 1.0;
      }
    }
  }

  int32_t interceptParam = StaticPrefs::font_size_inflation_mappingIntercept();
  float maxRatio = (float)StaticPrefs::font_size_inflation_maxRatio() / 100.0f;

  float ratio = float(styleFontSize) / float(aMinFontSize);
  float inflationRatio;

  // Given a minimum inflated font size m, a specified font size s, we want to
  // find the inflated font size i and then return the ratio of i to s (i/s).
  if (interceptParam >= 0) {
    // Since the mapping intercept parameter P is greater than zero, we use it
    // to determine the point where our mapping function intersects the i=s
    // line. This means that we have an equation of the form:
    //
    // i = m + s*(P/2)/(1 + P/2), if s <= (1 + P/2)*m
    // i = s, if s >= (1 + P/2)*m

    float intercept = 1 + float(interceptParam) / 2.0f;
    if (ratio >= intercept) {
      // If we're already at 1+P/2 or more times the minimum, don't scale.
      return 1.0;
    }

    // The point (intercept, intercept) is where the part of the i vs. s graph
    // that's not slope 1 meets the i=s line.  (This part of the
    // graph is a line from (0, m), to that point). We calculate the
    // intersection point to be ((1+P/2)m, (1+P/2)m), where P is the
    // intercept parameter above. We then need to return i/s.
    inflationRatio = (1.0f + (ratio * (intercept - 1) / intercept)) / ratio;
  } else {
    // This is the case where P is negative. We essentially want to implement
    // the case for P=infinity here, so we make i = s + m, which means that
    // i/s = s/s + m/s = 1 + 1/ratio
    inflationRatio = 1 + 1.0f / ratio;
  }

  if (maxRatio > 1.0 && inflationRatio > maxRatio) {
    return maxRatio;
  } else {
    return inflationRatio;
  }
}

static bool ShouldInflateFontsForContainer(const nsIFrame* aFrame) {
  // We only want to inflate fonts for text that is in a place
  // with room to expand.  The question is what the best heuristic for
  // that is...
  // For now, we're going to use NS_FRAME_IN_CONSTRAINED_BSIZE, which
  // indicates whether the frame is inside something with a constrained
  // block-size (propagating down the tree), but the propagation stops when
  // we hit overflow-y [or -x, for vertical mode]: scroll or auto.
  const nsStyleText* styleText = aFrame->StyleText();

  return styleText->mTextSizeAdjust != NS_STYLE_TEXT_SIZE_ADJUST_NONE &&
         !(aFrame->GetStateBits() & NS_FRAME_IN_CONSTRAINED_BSIZE) &&
         // We also want to disable font inflation for containers that have
         // preformatted text.
         // MathML cells need special treatment. See bug 1002526 comment 56.
         (styleText->WhiteSpaceCanWrap(aFrame) ||
          aFrame->IsFrameOfType(nsIFrame::eMathML));
}

nscoord nsLayoutUtils::InflationMinFontSizeFor(const nsIFrame* aFrame) {
  nsPresContext* presContext = aFrame->PresContext();
  if (!FontSizeInflationEnabled(presContext) ||
      presContext->mInflationDisabledForShrinkWrap) {
    return 0;
  }

  for (const nsIFrame* f = aFrame; f; f = f->GetParent()) {
    if (f->IsContainerForFontSizeInflation()) {
      if (!ShouldInflateFontsForContainer(f)) {
        return 0;
      }

      nsFontInflationData* data =
          nsFontInflationData::FindFontInflationDataFor(aFrame);
      // FIXME: The need to null-check here is sort of a bug, and might
      // lead to incorrect results.
      if (!data || !data->InflationEnabled()) {
        return 0;
      }

      return MinimumFontSizeFor(aFrame->PresContext(), aFrame->GetWritingMode(),
                                data->UsableISize());
    }
  }

  MOZ_ASSERT(false, "root should always be container");

  return 0;
}

float nsLayoutUtils::FontSizeInflationFor(const nsIFrame* aFrame) {
  if (nsSVGUtils::IsInSVGTextSubtree(aFrame)) {
    const nsIFrame* container = aFrame;
    while (!container->IsSVGTextFrame()) {
      container = container->GetParent();
    }
    NS_ASSERTION(container, "expected to find an ancestor SVGTextFrame");
    return static_cast<const SVGTextFrame*>(container)
        ->GetFontSizeScaleFactor();
  }

  if (!FontSizeInflationEnabled(aFrame->PresContext())) {
    return 1.0f;
  }

  return FontSizeInflationInner(aFrame, InflationMinFontSizeFor(aFrame));
}

/* static */
bool nsLayoutUtils::FontSizeInflationEnabled(nsPresContext* aPresContext) {
  PresShell* presShell = aPresContext->GetPresShell();
  if (!presShell) {
    return false;
  }
  return presShell->FontSizeInflationEnabled();
}

/* static */
nsRect nsLayoutUtils::GetBoxShadowRectForFrame(nsIFrame* aFrame,
                                               const nsSize& aFrameSize) {
  auto boxShadows = aFrame->StyleEffects()->mBoxShadow.AsSpan();
  if (boxShadows.IsEmpty()) {
    return nsRect();
  }

  nsRect inputRect(nsPoint(0, 0), aFrameSize);

  // According to the CSS spec, box-shadow should be based on the border box.
  // However, that looks broken when the background extends outside the border
  // box, as can be the case with native theming.  To fix that we expand the
  // area that we shadow to include the bounds of any native theme drawing.
  const nsStyleDisplay* styleDisplay = aFrame->StyleDisplay();
  nsITheme::Transparency transparency;
  if (aFrame->IsThemed(styleDisplay, &transparency)) {
    // For opaque (rectangular) theme widgets we can take the generic
    // border-box path with border-radius disabled.
    if (transparency != nsITheme::eOpaque) {
      nsPresContext* presContext = aFrame->PresContext();
      presContext->GetTheme()->GetWidgetOverflow(
          presContext->DeviceContext(), aFrame, styleDisplay->mAppearance,
          &inputRect);
    }
  }

  nsRect shadows;
  int32_t A2D = aFrame->PresContext()->AppUnitsPerDevPixel();
  for (auto& shadow : boxShadows) {
    nsRect tmpRect = inputRect;

    // inset shadows are never painted outside the frame
    if (shadow.inset) {
      continue;
    }

    tmpRect.MoveBy(nsPoint(shadow.base.horizontal.ToAppUnits(),
                           shadow.base.vertical.ToAppUnits()));
    tmpRect.Inflate(shadow.spread.ToAppUnits());
    tmpRect.Inflate(nsContextBoxBlur::GetBlurRadiusMargin(
        shadow.base.blur.ToAppUnits(), A2D));
    shadows.UnionRect(shadows, tmpRect);
  }
  return shadows;
}

/* static */
bool nsLayoutUtils::GetContentViewerSize(nsPresContext* aPresContext,
                                         LayoutDeviceIntSize& aOutSize) {
  nsCOMPtr<nsIDocShell> docShell = aPresContext->GetDocShell();
  if (!docShell) {
    return false;
  }

  nsCOMPtr<nsIContentViewer> cv;
  docShell->GetContentViewer(getter_AddRefs(cv));
  if (!cv) {
    return false;
  }

  nsIntRect bounds;
  cv->GetBounds(bounds);
  aOutSize = LayoutDeviceIntRect::FromUnknownRect(bounds).Size();
  return true;
}

static bool UpdateCompositionBoundsForRCDRSF(ParentLayerRect& aCompBounds,
                                             nsPresContext* aPresContext,
                                             bool aScaleContentViewerSize) {
  nsIFrame* rootFrame = aPresContext->PresShell()->GetRootFrame();
  if (!rootFrame) {
    return false;
  }

#if defined(MOZ_WIDGET_ANDROID) || defined(MOZ_WIDGET_UIKIT)
  nsIWidget* widget = rootFrame->GetNearestWidget();
#else
  nsView* view = rootFrame->GetView();
  nsIWidget* widget = view ? view->GetWidget() : nullptr;
#endif

  if (widget) {
    aCompBounds = ParentLayerRect(ViewAs<ParentLayerPixel>(
        LayoutDeviceIntRect(LayoutDeviceIntPoint(),
                            widget->GetCompositionSize()),
        PixelCastJustification::LayoutDeviceIsParentLayerForRCDRSF));
    return true;
  }

  LayoutDeviceIntSize contentSize;
  if (nsLayoutUtils::GetContentViewerSize(aPresContext, contentSize)) {
    LayoutDeviceToParentLayerScale scale;
    if (aScaleContentViewerSize && aPresContext->GetParentPresContext()) {
      scale =
          LayoutDeviceToParentLayerScale(aPresContext->GetParentPresContext()
                                             ->PresShell()
                                             ->GetCumulativeResolution());
    }
    aCompBounds.SizeTo(contentSize * scale);
    return true;
  }

  return false;
}

/* static */
nsMargin nsLayoutUtils::ScrollbarAreaToExcludeFromCompositionBoundsFor(
    nsIFrame* aScrollFrame) {
  if (!aScrollFrame || !aScrollFrame->GetScrollTargetFrame()) {
    return nsMargin();
  }
  nsPresContext* presContext = aScrollFrame->PresContext();
  PresShell* presShell = presContext->GetPresShell();
  if (!presShell) {
    return nsMargin();
  }
  bool isRootScrollFrame = aScrollFrame == presShell->GetRootScrollFrame();
  bool isRootContentDocRootScrollFrame =
      isRootScrollFrame && presContext->IsRootContentDocument();
  if (!isRootContentDocRootScrollFrame) {
    return nsMargin();
  }
  if (LookAndFeel::GetInt(LookAndFeel::eIntID_UseOverlayScrollbars)) {
    return nsMargin();
  }
  nsIScrollableFrame* scrollableFrame = aScrollFrame->GetScrollTargetFrame();
  if (!scrollableFrame) {
    return nsMargin();
  }
  return scrollableFrame->GetActualScrollbarSizes();
}

/* static */
nsSize nsLayoutUtils::CalculateCompositionSizeForFrame(
    nsIFrame* aFrame, bool aSubtractScrollbars) {
  // If we have a scrollable frame, restrict the composition bounds to its
  // scroll port. The scroll port excludes the frame borders and the scroll
  // bars, which we don't want to be part of the composition bounds.
  nsIScrollableFrame* scrollableFrame = aFrame->GetScrollTargetFrame();
  nsRect rect = scrollableFrame ? scrollableFrame->GetScrollPortRect()
                                : aFrame->GetRect();
  nsSize size = rect.Size();

  nsPresContext* presContext = aFrame->PresContext();
  PresShell* presShell = presContext->PresShell();

  bool isRootContentDocRootScrollFrame =
      presContext->IsRootContentDocument() &&
      aFrame == presShell->GetRootScrollFrame();
  if (isRootContentDocRootScrollFrame) {
    ParentLayerRect compBounds;
    if (UpdateCompositionBoundsForRCDRSF(compBounds, presContext, false)) {
      int32_t auPerDevPixel = presContext->AppUnitsPerDevPixel();
      size = nsSize(compBounds.width * auPerDevPixel,
                    compBounds.height * auPerDevPixel);
    }
  }

  if (aSubtractScrollbars) {
    nsMargin margins = ScrollbarAreaToExcludeFromCompositionBoundsFor(aFrame);
    size.width -= margins.LeftRight();
    size.height -= margins.TopBottom();
  }

  return size;
}

/* static */
CSSSize nsLayoutUtils::CalculateRootCompositionSize(
    nsIFrame* aFrame, bool aIsRootContentDocRootScrollFrame,
    const FrameMetrics& aMetrics) {
  if (aIsRootContentDocRootScrollFrame) {
    return ViewAs<LayerPixel>(
               aMetrics.GetCompositionBounds().Size(),
               PixelCastJustification::ParentLayerToLayerForRootComposition) *
           LayerToScreenScale(1.0f) / aMetrics.DisplayportPixelsPerCSSPixel();
  }
  nsPresContext* presContext = aFrame->PresContext();
  ScreenSize rootCompositionSize;
  nsPresContext* rootPresContext =
      presContext->GetToplevelContentDocumentPresContext();
  if (!rootPresContext) {
    rootPresContext = presContext->GetRootPresContext();
  }
  PresShell* rootPresShell = nullptr;
  if (rootPresContext) {
    rootPresShell = rootPresContext->PresShell();
    if (nsIFrame* rootFrame = rootPresShell->GetRootFrame()) {
      LayoutDeviceToLayerScale2D cumulativeResolution(
          rootPresShell->GetCumulativeResolution() *
          nsLayoutUtils::GetTransformToAncestorScale(rootFrame));
      ParentLayerRect compBounds;
      if (UpdateCompositionBoundsForRCDRSF(compBounds, rootPresContext, true)) {
        rootCompositionSize = ViewAs<ScreenPixel>(
            compBounds.Size(),
            PixelCastJustification::ScreenIsParentLayerForRoot);
      } else {
        int32_t rootAUPerDevPixel = rootPresContext->AppUnitsPerDevPixel();
        LayerSize frameSize = (LayoutDeviceRect::FromAppUnits(
                                   rootFrame->GetRect(), rootAUPerDevPixel) *
                               cumulativeResolution)
                                  .Size();
        rootCompositionSize = frameSize * LayerToScreenScale(1.0f);
      }
    }
  } else {
    nsIWidget* widget = aFrame->GetNearestWidget();
    LayoutDeviceIntRect widgetBounds = widget->GetBounds();
    rootCompositionSize = ScreenSize(ViewAs<ScreenPixel>(
        widgetBounds.Size(),
        PixelCastJustification::LayoutDeviceIsScreenForBounds));
  }

  // Adjust composition size for the size of scroll bars.
  nsIFrame* rootRootScrollFrame =
      rootPresShell ? rootPresShell->GetRootScrollFrame() : nullptr;
  nsMargin scrollbarMargins =
      ScrollbarAreaToExcludeFromCompositionBoundsFor(rootRootScrollFrame);
  LayoutDeviceMargin margins = LayoutDeviceMargin::FromAppUnits(
      scrollbarMargins, rootPresContext->AppUnitsPerDevPixel());
  // Scrollbars are not subject to resolution scaling, so LD pixels = layer
  // pixels for them.
  rootCompositionSize.width -= margins.LeftRight();
  rootCompositionSize.height -= margins.TopBottom();

  return rootCompositionSize / aMetrics.DisplayportPixelsPerCSSPixel();
}

/* static */
nsRect nsLayoutUtils::CalculateScrollableRectForFrame(
    nsIScrollableFrame* aScrollableFrame, nsIFrame* aRootFrame) {
  nsRect contentBounds;
  if (aScrollableFrame) {
    contentBounds = aScrollableFrame->GetScrollRange();

    nsPoint scrollPosition = aScrollableFrame->GetScrollPosition();
    if (aScrollableFrame->GetScrollStyles().mVertical ==
        StyleOverflow::Hidden) {
      contentBounds.y = scrollPosition.y;
      contentBounds.height = 0;
    }
    if (aScrollableFrame->GetScrollStyles().mHorizontal ==
        StyleOverflow::Hidden) {
      contentBounds.x = scrollPosition.x;
      contentBounds.width = 0;
    }

    contentBounds.width += aScrollableFrame->GetScrollPortRect().width;
    contentBounds.height += aScrollableFrame->GetScrollPortRect().height;
  } else {
    contentBounds = aRootFrame->GetRect();
  }
  return contentBounds;
}

/* static */
nsRect nsLayoutUtils::CalculateExpandedScrollableRect(nsIFrame* aFrame) {
  nsRect scrollableRect = CalculateScrollableRectForFrame(
      aFrame->GetScrollTargetFrame(), aFrame->PresShell()->GetRootFrame());
  nsSize compSize = CalculateCompositionSizeForFrame(aFrame);

  if (aFrame == aFrame->PresShell()->GetRootScrollFrame()) {
    // the composition size for the root scroll frame does not include the
    // local resolution, so we adjust.
    float res = aFrame->PresShell()->GetResolution();
    compSize.width = NSToCoordRound(compSize.width / res);
    compSize.height = NSToCoordRound(compSize.height / res);
  }

  if (scrollableRect.width < compSize.width) {
    scrollableRect.x =
        std::max(0, scrollableRect.x - (compSize.width - scrollableRect.width));
    scrollableRect.width = compSize.width;
  }

  if (scrollableRect.height < compSize.height) {
    scrollableRect.y = std::max(
        0, scrollableRect.y - (compSize.height - scrollableRect.height));
    scrollableRect.height = compSize.height;
  }
  return scrollableRect;
}

/* static */
void nsLayoutUtils::DoLogTestDataForPaint(LayerManager* aManager,
                                          ViewID aScrollId,
                                          const std::string& aKey,
                                          const std::string& aValue) {
  MOZ_ASSERT(nsLayoutUtils::IsAPZTestLoggingEnabled(), "don't call me");
  if (ClientLayerManager* mgr = aManager->AsClientLayerManager()) {
    mgr->LogTestDataForCurrentPaint(aScrollId, aKey, aValue);
  } else if (WebRenderLayerManager* wrlm =
                 aManager->AsWebRenderLayerManager()) {
    wrlm->LogTestDataForCurrentPaint(aScrollId, aKey, aValue);
  }
}

void nsLayoutUtils::LogAdditionalTestData(nsDisplayListBuilder* aBuilder,
                                          const std::string& aKey,
                                          const std::string& aValue) {
  LayerManager* manager = aBuilder->GetWidgetLayerManager(nullptr);
  if (!manager) {
    return;
  }
  if (ClientLayerManager* clm = manager->AsClientLayerManager()) {
    clm->LogAdditionalTestData(aKey, aValue);
  } else if (WebRenderLayerManager* wrlm = manager->AsWebRenderLayerManager()) {
    wrlm->LogAdditionalTestData(aKey, aValue);
  }
}

/* static */
bool nsLayoutUtils::IsAPZTestLoggingEnabled() {
  return StaticPrefs::apz_test_logging_enabled();
}

////////////////////////////////////////
// SurfaceFromElementResult

nsLayoutUtils::SurfaceFromElementResult::SurfaceFromElementResult()
    // Use safe default values here
    : mHadCrossOriginRedirects(false),
      mIsWriteOnly(true),
      mIsStillLoading(false),
      mHasSize(false),
      mCORSUsed(false),
      mAlphaType(gfxAlphaType::Opaque) {}

const RefPtr<mozilla::gfx::SourceSurface>&
nsLayoutUtils::SurfaceFromElementResult::GetSourceSurface() {
  if (!mSourceSurface && mLayersImage) {
    mSourceSurface = mLayersImage->GetAsSourceSurface();
  }

  return mSourceSurface;
}

////////////////////////////////////////

bool nsLayoutUtils::IsNonWrapperBlock(nsIFrame* aFrame) {
  MOZ_ASSERT(aFrame);
  return aFrame->IsBlockFrameOrSubclass() && !aFrame->IsBlockWrapper();
}

bool nsLayoutUtils::NeedsPrintPreviewBackground(nsPresContext* aPresContext) {
  return aPresContext->IsRootPaginatedDocument() &&
         (aPresContext->Type() == nsPresContext::eContext_PrintPreview ||
          aPresContext->Type() == nsPresContext::eContext_PageLayout);
}

AutoMaybeDisableFontInflation::AutoMaybeDisableFontInflation(nsIFrame* aFrame) {
  // FIXME: Now that inflation calculations are based on the flow
  // root's NCA's (nearest common ancestor of its inflatable
  // descendants) width, we could probably disable inflation in
  // fewer cases than we currently do.
  // MathML cells need special treatment. See bug 1002526 comment 56.
  if (aFrame->IsContainerForFontSizeInflation() &&
      !aFrame->IsFrameOfType(nsIFrame::eMathML)) {
    mPresContext = aFrame->PresContext();
    mOldValue = mPresContext->mInflationDisabledForShrinkWrap;
    mPresContext->mInflationDisabledForShrinkWrap = true;
  } else {
    // indicate we have nothing to restore
    mPresContext = nullptr;
    mOldValue = false;
  }
}

AutoMaybeDisableFontInflation::~AutoMaybeDisableFontInflation() {
  if (mPresContext) {
    mPresContext->mInflationDisabledForShrinkWrap = mOldValue;
  }
}

namespace mozilla {

Rect NSRectToRect(const nsRect& aRect, double aAppUnitsPerPixel) {
  // Note that by making aAppUnitsPerPixel a double we're doing floating-point
  // division using a larger type and avoiding rounding error.
  return Rect(Float(aRect.x / aAppUnitsPerPixel),
              Float(aRect.y / aAppUnitsPerPixel),
              Float(aRect.width / aAppUnitsPerPixel),
              Float(aRect.height / aAppUnitsPerPixel));
}

Rect NSRectToSnappedRect(const nsRect& aRect, double aAppUnitsPerPixel,
                         const gfx::DrawTarget& aSnapDT) {
  // Note that by making aAppUnitsPerPixel a double we're doing floating-point
  // division using a larger type and avoiding rounding error.
  Rect rect(Float(aRect.x / aAppUnitsPerPixel),
            Float(aRect.y / aAppUnitsPerPixel),
            Float(aRect.width / aAppUnitsPerPixel),
            Float(aRect.height / aAppUnitsPerPixel));
  MaybeSnapToDevicePixels(rect, aSnapDT, true);
  return rect;
}
// Similar to a snapped rect, except an axis is left unsnapped if the snapping
// process results in a length of 0.
Rect NSRectToNonEmptySnappedRect(const nsRect& aRect, double aAppUnitsPerPixel,
                                 const gfx::DrawTarget& aSnapDT) {
  // Note that by making aAppUnitsPerPixel a double we're doing floating-point
  // division using a larger type and avoiding rounding error.
  Rect rect(Float(aRect.x / aAppUnitsPerPixel),
            Float(aRect.y / aAppUnitsPerPixel),
            Float(aRect.width / aAppUnitsPerPixel),
            Float(aRect.height / aAppUnitsPerPixel));
  MaybeSnapToDevicePixels(rect, aSnapDT, true, false);
  return rect;
}

void StrokeLineWithSnapping(const nsPoint& aP1, const nsPoint& aP2,
                            int32_t aAppUnitsPerDevPixel,
                            DrawTarget& aDrawTarget, const Pattern& aPattern,
                            const StrokeOptions& aStrokeOptions,
                            const DrawOptions& aDrawOptions) {
  Point p1 = NSPointToPoint(aP1, aAppUnitsPerDevPixel);
  Point p2 = NSPointToPoint(aP2, aAppUnitsPerDevPixel);
  SnapLineToDevicePixelsForStroking(p1, p2, aDrawTarget,
                                    aStrokeOptions.mLineWidth);
  aDrawTarget.StrokeLine(p1, p2, aPattern, aStrokeOptions, aDrawOptions);
}

namespace layout {

void MaybeSetupTransactionIdAllocator(layers::LayerManager* aManager,
                                      nsPresContext* aPresContext) {
  auto backendType = aManager->GetBackendType();
  if (backendType == LayersBackend::LAYERS_CLIENT ||
      backendType == LayersBackend::LAYERS_WR) {
    aManager->SetTransactionIdAllocator(aPresContext->RefreshDriver());
  }
}

}  // namespace layout
}  // namespace mozilla

/* static */
void nsLayoutUtils::SetBSizeFromFontMetrics(const nsIFrame* aFrame,
                                            ReflowOutput& aMetrics,
                                            const LogicalMargin& aFramePadding,
                                            WritingMode aLineWM,
                                            WritingMode aFrameWM) {
  RefPtr<nsFontMetrics> fm =
      nsLayoutUtils::GetInflatedFontMetricsForFrame(aFrame);

  if (fm) {
    // Compute final height of the frame.
    //
    // Do things the standard css2 way -- though it's hard to find it
    // in the css2 spec! It's actually found in the css1 spec section
    // 4.4 (you will have to read between the lines to really see
    // it).
    //
    // The height of our box is the sum of our font size plus the top
    // and bottom border and padding. The height of children do not
    // affect our height.
    aMetrics.SetBlockStartAscent(aLineWM.IsLineInverted() ? fm->MaxDescent()
                                                          : fm->MaxAscent());
    aMetrics.BSize(aLineWM) = fm->MaxHeight();
  } else {
    NS_WARNING("Cannot get font metrics - defaulting sizes to 0");
    aMetrics.SetBlockStartAscent(aMetrics.BSize(aLineWM) = 0);
  }
  aMetrics.SetBlockStartAscent(aMetrics.BlockStartAscent() +
                               aFramePadding.BStart(aFrameWM));
  aMetrics.BSize(aLineWM) += aFramePadding.BStartEnd(aFrameWM);
}

/* static */
bool nsLayoutUtils::HasDocumentLevelListenersForApzAwareEvents(
    PresShell* aPresShell) {
  if (Document* doc = aPresShell->GetDocument()) {
    WidgetEvent event(true, eVoidEvent);
    nsTArray<EventTarget*> targets;
    nsresult rv = EventDispatcher::Dispatch(
        ToSupports(doc), nullptr, &event, nullptr, nullptr, nullptr, &targets);
    NS_ENSURE_SUCCESS(rv, false);
    for (size_t i = 0; i < targets.Length(); i++) {
      if (targets[i]->IsApzAware()) {
        return true;
      }
    }
  }
  return false;
}

static void MaybeReflowForInflationScreenSizeChange(
    nsPresContext* aPresContext) {
  if (aPresContext) {
    PresShell* presShell = aPresContext->GetPresShell();
    const bool fontInflationWasEnabled = presShell->FontSizeInflationEnabled();
    presShell->RecomputeFontSizeInflationEnabled();
    bool changed = false;
    if (presShell->FontSizeInflationEnabled() &&
        presShell->FontSizeInflationMinTwips() != 0) {
      aPresContext->ScreenSizeInchesForFontInflation(&changed);
    }

    changed = changed ||
              fontInflationWasEnabled != presShell->FontSizeInflationEnabled();
    if (changed) {
      nsCOMPtr<nsIDocShell> docShell = aPresContext->GetDocShell();
      if (docShell) {
        nsCOMPtr<nsIContentViewer> cv;
        docShell->GetContentViewer(getter_AddRefs(cv));
        if (cv) {
          nsTArray<nsCOMPtr<nsIContentViewer>> array;
          cv->AppendSubtree(array);
          for (uint32_t i = 0, iEnd = array.Length(); i < iEnd; ++i) {
            nsCOMPtr<nsIContentViewer> cv = array[i];
            if (RefPtr<PresShell> descendantPresShell = cv->GetPresShell()) {
              nsIFrame* rootFrame = descendantPresShell->GetRootFrame();
              if (rootFrame) {
                descendantPresShell->FrameNeedsReflow(
                    rootFrame, IntrinsicDirty::StyleChange, NS_FRAME_IS_DIRTY);
              }
            }
          }
        }
      }
    }
  }
}

/* static */
void nsLayoutUtils::SetVisualViewportSize(PresShell* aPresShell,
                                          CSSSize aSize) {
  MOZ_ASSERT(aSize.width >= 0.0 && aSize.height >= 0.0);

  aPresShell->SetVisualViewportSize(
      nsPresContext::CSSPixelsToAppUnits(aSize.width),
      nsPresContext::CSSPixelsToAppUnits(aSize.height));

  // When the "font.size.inflation.minTwips" preference is set, the
  // layout depends on the size of the screen.  Since when the size
  // of the screen changes, the scroll position clamping scroll port
  // size also changes, we hook in the needed updates here rather
  // than adding a separate notification just for this change.
  nsPresContext* presContext = aPresShell->GetPresContext();
  MaybeReflowForInflationScreenSizeChange(presContext);
}

/* static */
bool nsLayoutUtils::CanScrollOriginClobberApz(nsAtom* aScrollOrigin) {
  return aScrollOrigin != nullptr && aScrollOrigin != nsGkAtoms::apz &&
         aScrollOrigin != nsGkAtoms::restore;
}

/* static */
ScrollMetadata nsLayoutUtils::ComputeScrollMetadata(
    nsIFrame* aForFrame, nsIFrame* aScrollFrame, nsIContent* aContent,
    const nsIFrame* aReferenceFrame, LayerManager* aLayerManager,
    ViewID aScrollParentId, const nsRect& aViewport,
    const Maybe<nsRect>& aClipRect, bool aIsRootContent,
    const Maybe<ContainerLayerParameters>& aContainerParameters) {
  nsPresContext* presContext = aForFrame->PresContext();
  int32_t auPerDevPixel = presContext->AppUnitsPerDevPixel();

  PresShell* presShell = presContext->GetPresShell();
  ScrollMetadata metadata;
  FrameMetrics& metrics = metadata.GetMetrics();
  metrics.SetLayoutViewport(CSSRect::FromAppUnits(aViewport));

  ViewID scrollId = ScrollableLayerGuid::NULL_SCROLL_ID;
  if (aContent) {
    if (void* paintRequestTime =
            aContent->GetProperty(nsGkAtoms::paintRequestTime)) {
      metrics.SetPaintRequestTime(*static_cast<TimeStamp*>(paintRequestTime));
      aContent->DeleteProperty(nsGkAtoms::paintRequestTime);
    }
    scrollId = nsLayoutUtils::FindOrCreateIDFor(aContent);
    nsRect dp;
    if (nsLayoutUtils::GetDisplayPort(aContent, &dp)) {
      metrics.SetDisplayPort(CSSRect::FromAppUnits(dp));
    }
    if (nsLayoutUtils::GetCriticalDisplayPort(aContent, &dp)) {
      metrics.SetCriticalDisplayPort(CSSRect::FromAppUnits(dp));
    }

    // Log the high-resolution display port (which is either the displayport
    // or the critical displayport) for test purposes.
    if (IsAPZTestLoggingEnabled()) {
      LogTestDataForPaint(aLayerManager, scrollId, "displayport",
                          StaticPrefs::layers_low_precision_buffer()
                              ? metrics.GetCriticalDisplayPort()
                              : metrics.GetDisplayPort());
    }

    DisplayPortMarginsPropertyData* marginsData =
        static_cast<DisplayPortMarginsPropertyData*>(
            aContent->GetProperty(nsGkAtoms::DisplayPortMargins));
    if (marginsData) {
      metrics.SetDisplayPortMargins(marginsData->mMargins);
    }
  }

  nsIScrollableFrame* scrollableFrame = nullptr;
  if (aScrollFrame) scrollableFrame = aScrollFrame->GetScrollTargetFrame();

  metrics.SetScrollableRect(
      CSSRect::FromAppUnits(nsLayoutUtils::CalculateScrollableRectForFrame(
          scrollableFrame, aForFrame)));

  if (scrollableFrame) {
    CSSPoint scrollPosition =
        CSSPoint::FromAppUnits(scrollableFrame->GetScrollPosition());
    CSSPoint apzScrollPosition =
        CSSPoint::FromAppUnits(scrollableFrame->GetApzScrollPosition());
    metrics.SetScrollOffset(scrollPosition);
    metrics.SetBaseScrollOffset(apzScrollPosition);

    if (aIsRootContent) {
      if (aLayerManager->GetIsFirstPaint() &&
          presShell->IsVisualViewportOffsetSet()) {
        // Restore the visual viewport offset to the copy stored on the
        // main thread.
        presShell->ScrollToVisual(presShell->GetVisualViewportOffset(),
                                  FrameMetrics::eRestore, ScrollMode::Instant);
      }

      if (const Maybe<PresShell::VisualScrollUpdate>& visualUpdate =
              presShell->GetPendingVisualScrollUpdate()) {
        metrics.SetVisualViewportOffset(
            CSSPoint::FromAppUnits(visualUpdate->mVisualScrollOffset));
        metrics.SetVisualScrollUpdateType(visualUpdate->mUpdateType);
        presShell->AcknowledgePendingVisualScrollUpdate();
      }
    }

    CSSRect viewport = metrics.GetLayoutViewport();
    viewport.MoveTo(scrollPosition);
    metrics.SetLayoutViewport(viewport);

    nsPoint smoothScrollPosition = scrollableFrame->LastScrollDestination();
    metrics.SetSmoothScrollOffset(CSSPoint::FromAppUnits(smoothScrollPosition));

    // If the frame was scrolled since the last layers update, and by something
    // that is higher priority than APZ, we want to tell the APZ to update
    // its scroll offset. We want to distinguish the case where the scroll
    // offset was "restored" because in that case the restored scroll position
    // should not overwrite a user-driven scroll.
    nsAtom* lastOrigin = scrollableFrame->LastScrollOrigin();
    if (lastOrigin == nsGkAtoms::restore) {
      metrics.SetScrollGeneration(scrollableFrame->CurrentScrollGeneration());
      metrics.SetScrollOffsetUpdateType(FrameMetrics::eRestore);
    } else if (CanScrollOriginClobberApz(lastOrigin)) {
      if (lastOrigin == nsGkAtoms::relative) {
        metrics.SetIsRelative(true);
      }
      metrics.SetScrollGeneration(scrollableFrame->CurrentScrollGeneration());
      metrics.SetScrollOffsetUpdateType(FrameMetrics::eMainThread);
    }

    nsAtom* lastSmoothScrollOrigin = scrollableFrame->LastSmoothScrollOrigin();
    if (lastSmoothScrollOrigin) {
      metrics.SetSmoothScrollOffsetUpdated(
          scrollableFrame->CurrentScrollGeneration());
    }

    nsSize lineScrollAmount = scrollableFrame->GetLineScrollAmount();
    LayoutDeviceIntSize lineScrollAmountInDevPixels =
        LayoutDeviceIntSize::FromAppUnitsRounded(
            lineScrollAmount, presContext->AppUnitsPerDevPixel());
    metadata.SetLineScrollAmount(lineScrollAmountInDevPixels);

    nsSize pageScrollAmount = scrollableFrame->GetPageScrollAmount();
    LayoutDeviceIntSize pageScrollAmountInDevPixels =
        LayoutDeviceIntSize::FromAppUnitsRounded(
            pageScrollAmount, presContext->AppUnitsPerDevPixel());
    metadata.SetPageScrollAmount(pageScrollAmountInDevPixels);

    if (aScrollFrame->GetParent()) {
      metadata.SetDisregardedDirection(
          WheelHandlingUtils::GetDisregardedWheelScrollDirection(
              aScrollFrame->GetParent()));
    }

    metadata.SetSnapInfo(scrollableFrame->GetScrollSnapInfo());
    metadata.SetOverscrollBehavior(
        scrollableFrame->GetOverscrollBehaviorInfo());
  }

  // If we have the scrollparent being the same as the scroll id, the
  // compositor-side code could get into an infinite loop while building the
  // overscroll handoff chain.
  MOZ_ASSERT(aScrollParentId == ScrollableLayerGuid::NULL_SCROLL_ID ||
             scrollId != aScrollParentId);
  metrics.SetScrollId(scrollId);
  metrics.SetIsRootContent(aIsRootContent);
  metadata.SetScrollParentId(aScrollParentId);

  nsIFrame* rootScrollFrame = presShell->GetRootScrollFrame();
  bool isRootScrollFrame = aScrollFrame == rootScrollFrame;
  Document* document = presShell->GetDocument();

  if (scrollId != ScrollableLayerGuid::NULL_SCROLL_ID &&
      !presContext->GetParentPresContext()) {
    if ((aScrollFrame && isRootScrollFrame)) {
      metadata.SetIsLayersIdRoot(true);
    } else {
      MOZ_ASSERT(document, "A non-root-scroll frame must be in a document");
      if (aContent == document->GetDocumentElement()) {
        metadata.SetIsLayersIdRoot(true);
      }
    }
  }

  // Get whether the root content is RTL(E.g. it's true either if
  // "writing-mode: vertical-rl", or if
  // "writing-mode: horizontal-tb; direction: rtl;" in CSS).
  // For the concept of this and the reason why we need to get this kind of
  // information, see the definition of |mIsAutoDirRootContentRTL| in struct
  // |ScrollMetadata|.
  Element* bodyElement = document ? document->GetBodyElement() : nullptr;
  nsIFrame* primaryFrame =
      bodyElement ? bodyElement->GetPrimaryFrame() : rootScrollFrame;
  if (!primaryFrame) {
    primaryFrame = rootScrollFrame;
  }
  if (primaryFrame) {
    WritingMode writingModeOfRootScrollFrame = primaryFrame->GetWritingMode();
    WritingMode::BlockDir blockDirOfRootScrollFrame =
        writingModeOfRootScrollFrame.GetBlockDir();
    WritingMode::InlineDir inlineDirOfRootScrollFrame =
        writingModeOfRootScrollFrame.GetInlineDir();
    if (blockDirOfRootScrollFrame == WritingMode::BlockDir::eBlockRL ||
        (blockDirOfRootScrollFrame == WritingMode::BlockDir::eBlockTB &&
         inlineDirOfRootScrollFrame == WritingMode::InlineDir::eInlineRTL)) {
      metadata.SetIsAutoDirRootContentRTL(true);
    }
  }

  // Only the root scrollable frame for a given presShell should pick up
  // the presShell's resolution. All the other frames are 1.0.
  if (isRootScrollFrame) {
    metrics.SetPresShellResolution(presShell->GetResolution());
  } else {
    metrics.SetPresShellResolution(1.0f);
  }

  if (presShell->IsResolutionUpdated()) {
    metadata.SetResolutionUpdated(true);
    // We only need to tell APZ about the resolution update once.
    presShell->SetResolutionUpdated(false);
  }

  // The cumulative resolution is the resolution at which the scroll frame's
  // content is actually rendered. It includes the pres shell resolutions of
  // all the pres shells from here up to the root, as well as any css-driven
  // resolution. We don't need to compute it as it's already stored in the
  // container parameters... except if we're in WebRender in which case we
  // don't have a aContainerParameters. In that case we're also not rasterizing
  // in Gecko anyway, so the only resolution we care about here is the presShell
  // resolution which we need to propagate to WebRender.
  metrics.SetCumulativeResolution(
      aContainerParameters
          ? aContainerParameters->Scale()
          : LayoutDeviceToLayerScale2D(LayoutDeviceToLayerScale(
                presShell->GetCumulativeResolution())));

  LayoutDeviceToScreenScale2D resolutionToScreen(
      presShell->GetCumulativeResolution() *
      nsLayoutUtils::GetTransformToAncestorScale(aScrollFrame ? aScrollFrame
                                                              : aForFrame));
  metrics.SetExtraResolution(metrics.GetCumulativeResolution() /
                             resolutionToScreen);

  metrics.SetDevPixelsPerCSSPixel(presContext->CSSToDevPixelScale());

  // Initially, AsyncPanZoomController should render the content to the screen
  // at the painted resolution.
  const LayerToParentLayerScale layerToParentLayerScale(1.0f);
  metrics.SetZoom(metrics.GetCumulativeResolution() *
                  metrics.GetDevPixelsPerCSSPixel() * layerToParentLayerScale);

  // Calculate the composition bounds as the size of the scroll frame and
  // its origin relative to the reference frame.
  // If aScrollFrame is null, we are in a document without a root scroll frame,
  // so it's a xul document. In this case, use the size of the viewport frame.
  nsIFrame* frameForCompositionBoundsCalculation =
      aScrollFrame ? aScrollFrame : aForFrame;
  nsRect compositionBounds(
      frameForCompositionBoundsCalculation->GetOffsetToCrossDoc(
          aReferenceFrame),
      frameForCompositionBoundsCalculation->GetSize());
  if (scrollableFrame) {
    // If we have a scrollable frame, restrict the composition bounds to its
    // scroll port. The scroll port excludes the frame borders and the scroll
    // bars, which we don't want to be part of the composition bounds.
    nsRect scrollPort = scrollableFrame->GetScrollPortRect();
    compositionBounds = nsRect(
        compositionBounds.TopLeft() + scrollPort.TopLeft(), scrollPort.Size());
  }
  ParentLayerRect frameBounds =
      LayoutDeviceRect::FromAppUnits(compositionBounds, auPerDevPixel) *
      metrics.GetCumulativeResolution() * layerToParentLayerScale;

  if (aClipRect) {
    ParentLayerRect rect =
        LayoutDeviceRect::FromAppUnits(*aClipRect, auPerDevPixel) *
        metrics.GetCumulativeResolution() * layerToParentLayerScale;
    metadata.SetScrollClip(Some(LayerClip(RoundedToInt(rect))));
  }

  // For the root scroll frame of the root content document (RCD-RSF), the above
  // calculation will yield the size of the viewport frame as the composition
  // bounds, which doesn't actually correspond to what is visible when
  // nsIDOMWindowUtils::setCSSViewport has been called to modify the visible
  // area of the prescontext that the viewport frame is reflowed into. In that
  // case if our document has a widget then the widget's bounds will correspond
  // to what is visible. If we don't have a widget the root view's bounds
  // correspond to what would be visible because they don't get modified by
  // setCSSViewport.
  bool isRootContentDocRootScrollFrame =
      isRootScrollFrame && presContext->IsRootContentDocument();
  if (isRootContentDocRootScrollFrame) {
    UpdateCompositionBoundsForRCDRSF(frameBounds, presContext, true);
  }

  nsMargin sizes = ScrollbarAreaToExcludeFromCompositionBoundsFor(aScrollFrame);
  // Scrollbars are not subject to resolution scaling, so LD pixels = layer
  // pixels for them.
  ParentLayerMargin boundMargins =
      LayoutDeviceMargin::FromAppUnits(sizes, auPerDevPixel) *
      LayoutDeviceToParentLayerScale(1.0f);
  frameBounds.Deflate(boundMargins);

  metrics.SetCompositionBounds(frameBounds);

  metrics.SetRootCompositionSize(nsLayoutUtils::CalculateRootCompositionSize(
      aScrollFrame ? aScrollFrame : aForFrame, isRootContentDocRootScrollFrame,
      metrics));

  if (StaticPrefs::apz_printtree() || StaticPrefs::apz_test_logging_enabled()) {
    if (nsIContent* content =
            frameForCompositionBoundsCalculation->GetContent()) {
      nsAutoString contentDescription;
      if (content->IsElement()) {
        content->AsElement()->Describe(contentDescription);
      } else {
        contentDescription.AssignLiteral("(not an element)");
      }
      metadata.SetContentDescription(
          NS_LossyConvertUTF16toASCII(contentDescription));
      if (IsAPZTestLoggingEnabled()) {
        LogTestDataForPaint(aLayerManager, scrollId, "contentDescription",
                            metadata.GetContentDescription().get());
      }
    }
  }

  metrics.SetPresShellId(presShell->GetPresShellId());

  // If the scroll frame's content is marked 'scrollgrab', record this
  // in the FrameMetrics so APZ knows to provide the scroll grabbing
  // behaviour.
  if (aScrollFrame &&
      nsContentUtils::HasScrollgrab(aScrollFrame->GetContent())) {
    metadata.SetHasScrollgrab(true);
  }

  // Also compute and set the background color.
  // This is needed for APZ overscrolling support.
  if (aScrollFrame) {
    if (isRootScrollFrame) {
      metadata.SetBackgroundColor(
          Color::FromABGR(presShell->GetCanvasBackground()));
    } else {
      ComputedStyle* backgroundStyle;
      if (nsCSSRendering::FindBackground(aScrollFrame, &backgroundStyle)) {
        nscolor backgroundColor =
            backgroundStyle->StyleBackground()->BackgroundColor(
                backgroundStyle);
        metadata.SetBackgroundColor(Color::FromABGR(backgroundColor));
      }
    }
  }

  if (ShouldDisableApzForElement(aContent)) {
    metadata.SetForceDisableApz(true);
  }

  return metadata;
}

/*static*/
Maybe<ScrollMetadata> nsLayoutUtils::GetRootMetadata(
    nsDisplayListBuilder* aBuilder, LayerManager* aLayerManager,
    const ContainerLayerParameters& aContainerParameters,
    const std::function<bool(ViewID& aScrollId)>& aCallback) {
  nsIFrame* frame = aBuilder->RootReferenceFrame();
  nsPresContext* presContext = frame->PresContext();
  PresShell* presShell = presContext->PresShell();
  Document* document = presShell->GetDocument();

  // There is one case where we want the root container layer to have metrics.
  // If the parent process is using XUL windows, there is no root scrollframe,
  // and without explicitly creating metrics there will be no guaranteed
  // top-level APZC.
  bool addMetrics = XRE_IsParentProcess() && !presShell->GetRootScrollFrame();

  // Add metrics if there are none in the layer tree with the id (create an id
  // if there isn't one already) of the root scroll frame/root content.
  bool ensureMetricsForRootId = nsLayoutUtils::AsyncPanZoomEnabled(frame) &&
                                aBuilder->IsPaintingToWindow() &&
                                !presContext->GetParentPresContext();

  nsIContent* content = nullptr;
  nsIFrame* rootScrollFrame = presShell->GetRootScrollFrame();
  if (rootScrollFrame) {
    content = rootScrollFrame->GetContent();
  } else {
    // If there is no root scroll frame, pick the document element instead.
    // The only case we don't want to do this is in non-APZ fennec, where
    // we want the root xul document to get a null scroll id so that the root
    // content document gets the first non-null scroll id.
    content = document->GetDocumentElement();
  }

  if (ensureMetricsForRootId && content) {
    ViewID scrollId = nsLayoutUtils::FindOrCreateIDFor(content);
    if (aCallback(scrollId)) {
      ensureMetricsForRootId = false;
    }
  }

  if (addMetrics || ensureMetricsForRootId) {
    bool isRootContent = presContext->IsRootContentDocumentCrossProcess();

    nsRect viewport(aBuilder->ToReferenceFrame(frame), frame->GetSize());
    if (isRootContent && rootScrollFrame) {
      nsIScrollableFrame* scrollableFrame =
          rootScrollFrame->GetScrollTargetFrame();
      viewport.SizeTo(scrollableFrame->GetScrollPortRect().Size());
    }
    return Some(nsLayoutUtils::ComputeScrollMetadata(
        frame, rootScrollFrame, content, aBuilder->FindReferenceFrameFor(frame),
        aLayerManager, ScrollableLayerGuid::NULL_SCROLL_ID, viewport, Nothing(),
        isRootContent, Some(aContainerParameters)));
  }

  return Nothing();
}

/* static */
bool nsLayoutUtils::ContainsMetricsWithId(const Layer* aLayer,
                                          const ViewID& aScrollId) {
  for (uint32_t i = aLayer->GetScrollMetadataCount(); i > 0; i--) {
    if (aLayer->GetFrameMetrics(i - 1).GetScrollId() == aScrollId) {
      return true;
    }
  }
  for (Layer* child = aLayer->GetFirstChild(); child;
       child = child->GetNextSibling()) {
    if (ContainsMetricsWithId(child, aScrollId)) {
      return true;
    }
  }
  return false;
}

/* static */
StyleTouchAction nsLayoutUtils::GetTouchActionFromFrame(nsIFrame* aFrame) {
  if (!aFrame) {
    return StyleTouchAction_AUTO;
  }

  // The touch-action CSS property applies to: all elements except:
  // non-replaced inline elements, table rows, row groups, table columns, and
  // column groups
  bool isNonReplacedInlineElement =
      aFrame->IsFrameOfType(nsIFrame::eLineParticipant);
  if (isNonReplacedInlineElement) {
    return StyleTouchAction_AUTO;
  }

  const nsStyleDisplay* disp = aFrame->StyleDisplay();
  bool isTableElement = disp->IsInternalTableStyleExceptCell();
  if (isTableElement) {
    return StyleTouchAction_AUTO;
  }

  return disp->mTouchAction;
}

/* static */
void nsLayoutUtils::TransformToAncestorAndCombineRegions(
    const nsRegion& aRegion, nsIFrame* aFrame, const nsIFrame* aAncestorFrame,
    nsRegion* aPreciseTargetDest, nsRegion* aImpreciseTargetDest,
    Maybe<Matrix4x4Flagged>* aMatrixCache, const DisplayItemClip* aClip) {
  if (aRegion.IsEmpty()) {
    return;
  }
  bool isPrecise;
  RegionBuilder<nsRegion> transformedRegion;
  for (nsRegion::RectIterator it = aRegion.RectIter(); !it.Done(); it.Next()) {
    nsRect transformed = TransformFrameRectToAncestor(
        aFrame, it.Get(), aAncestorFrame, &isPrecise, aMatrixCache);
    if (aClip) {
      transformed = aClip->ApplyNonRoundedIntersection(transformed);
      if (aClip->GetRoundedRectCount() > 0) {
        isPrecise = false;
      }
    }
    transformedRegion.OrWith(transformed);
  }
  nsRegion* dest = isPrecise ? aPreciseTargetDest : aImpreciseTargetDest;
  dest->OrWith(transformedRegion.ToRegion());
  // If the region becomes too complex this has a large performance impact.
  // We limit its complexity here.
  if (dest->GetNumRects() > 12) {
    dest->SimplifyOutward(6);
    if (isPrecise) {
      aPreciseTargetDest->OrWith(*aImpreciseTargetDest);
      *aImpreciseTargetDest = std::move(*aPreciseTargetDest);
      aImpreciseTargetDest->SimplifyOutward(6);
      *aPreciseTargetDest = nsRegion();
    }
  }
}

/* static */
bool nsLayoutUtils::ShouldUseNoScriptSheet(Document* aDocument) {
  // also handle the case where print is done from print preview
  // see bug #342439 for more details
  if (aDocument->IsStaticDocument()) {
    aDocument = aDocument->GetOriginalDocument();
  }
  return aDocument->IsScriptEnabled();
}

/* static */
bool nsLayoutUtils::ShouldUseNoFramesSheet(Document* aDocument) {
  bool allowSubframes = true;
  nsIDocShell* docShell = aDocument->GetDocShell();
  if (docShell) {
    docShell->GetAllowSubframes(&allowSubframes);
  }
  return !allowSubframes;
}

/* static */
void nsLayoutUtils::GetFrameTextContent(nsIFrame* aFrame, nsAString& aResult) {
  aResult.Truncate();
  AppendFrameTextContent(aFrame, aResult);
}

/* static */
void nsLayoutUtils::AppendFrameTextContent(nsIFrame* aFrame,
                                           nsAString& aResult) {
  if (aFrame->IsTextFrame()) {
    auto textFrame = static_cast<nsTextFrame*>(aFrame);
    auto offset = textFrame->GetContentOffset();
    auto length = textFrame->GetContentLength();
    textFrame->TextFragment()->AppendTo(aResult, offset, length);
  } else {
    for (nsIFrame* child : aFrame->PrincipalChildList()) {
      AppendFrameTextContent(child, aResult);
    }
  }
}

/* static */
nsRect nsLayoutUtils::GetSelectionBoundingRect(Selection* aSel) {
  nsRect res;
  // Bounding client rect may be empty after calling GetBoundingClientRect
  // when range is collapsed. So we get caret's rect when range is
  // collapsed.
  if (aSel->IsCollapsed()) {
    nsIFrame* frame = nsCaret::GetGeometry(aSel, &res);
    if (frame) {
      nsIFrame* relativeTo = GetContainingBlockForClientRect(frame);
      res = TransformFrameRectToAncestor(frame, res, relativeTo);
    }
  } else {
    int32_t rangeCount = aSel->RangeCount();
    RectAccumulator accumulator;
    for (int32_t idx = 0; idx < rangeCount; ++idx) {
      nsRange* range = aSel->GetRangeAt(idx);
      nsRange::CollectClientRectsAndText(
          &accumulator, nullptr, range, range->GetStartContainer(),
          range->StartOffset(), range->GetEndContainer(), range->EndOffset(),
          true, false);
    }
    res = accumulator.mResultRect.IsEmpty() ? accumulator.mFirstRect
                                            : accumulator.mResultRect;
  }

  return res;
}

/* static */
nsBlockFrame* nsLayoutUtils::GetFloatContainingBlock(nsIFrame* aFrame) {
  nsIFrame* ancestor = aFrame->GetParent();
  while (ancestor && !ancestor->IsFloatContainingBlock()) {
    ancestor = ancestor->GetParent();
  }
  MOZ_ASSERT(!ancestor || ancestor->IsBlockFrameOrSubclass(),
             "Float containing block can only be block frame");
  return static_cast<nsBlockFrame*>(ancestor);
}

// The implementation of this calculation is adapted from
// Element::GetBoundingClientRect().
/* static */
CSSRect nsLayoutUtils::GetBoundingContentRect(
    const nsIContent* aContent, const nsIScrollableFrame* aRootScrollFrame) {
  CSSRect result;
  if (nsIFrame* frame = aContent->GetPrimaryFrame()) {
    nsIFrame* relativeTo = aRootScrollFrame->GetScrolledFrame();
    result = CSSRect::FromAppUnits(nsLayoutUtils::GetAllInFlowRectsUnion(
        frame, relativeTo, nsLayoutUtils::RECTS_ACCOUNT_FOR_TRANSFORMS));

    // If the element is contained in a scrollable frame that is not
    // the root scroll frame, make sure to clip the result so that it is
    // not larger than the containing scrollable frame's bounds.
    nsIScrollableFrame* scrollFrame =
        nsLayoutUtils::GetNearestScrollableFrame(frame);
    if (scrollFrame && scrollFrame != aRootScrollFrame) {
      nsIFrame* subFrame = do_QueryFrame(scrollFrame);
      MOZ_ASSERT(subFrame);
      // Get the bounds of the scroll frame in the same coordinate space
      // as |result|.
      CSSRect subFrameRect =
          CSSRect::FromAppUnits(nsLayoutUtils::TransformFrameRectToAncestor(
              subFrame, subFrame->GetRectRelativeToSelf(), relativeTo));

      result = subFrameRect.Intersect(result);
    }
  }
  return result;
}

static PresShell* GetPresShell(const nsIContent* aContent) {
  if (Document* doc = aContent->GetComposedDoc()) {
    return doc->GetPresShell();
  }
  return nullptr;
}

static void UpdateDisplayPortMarginsForPendingMetrics(
    const RepaintRequest& aMetrics) {
  nsIContent* content = nsLayoutUtils::FindContentFor(aMetrics.GetScrollId());
  if (!content) {
    return;
  }

  RefPtr<PresShell> presShell = GetPresShell(content);
  if (!presShell) {
    return;
  }

  if (nsLayoutUtils::AllowZoomingForDocument(presShell->GetDocument()) &&
      aMetrics.IsRootContent()) {
    // See APZCCallbackHelper::UpdateRootFrame for details.
    float presShellResolution = presShell->GetResolution();
    if (presShellResolution != aMetrics.GetPresShellResolution()) {
      return;
    }
  }

  nsIScrollableFrame* frame =
      nsLayoutUtils::FindScrollableFrameFor(aMetrics.GetScrollId());

  if (!frame) {
    return;
  }

  if (APZCCallbackHelper::IsScrollInProgress(frame)) {
    // If these conditions are true, then the UpdateFrame
    // message may be ignored by the main-thread, so we
    // shouldn't update the displayport based on it.
    return;
  }

  DisplayPortMarginsPropertyData* currentData =
      static_cast<DisplayPortMarginsPropertyData*>(
          content->GetProperty(nsGkAtoms::DisplayPortMargins));
  if (!currentData) {
    return;
  }

  CSSPoint frameScrollOffset =
      CSSPoint::FromAppUnits(frame->GetScrollPosition());
  ScreenMargin displayPortMargins =
      APZCCallbackHelper::AdjustDisplayPortForScrollDelta(aMetrics,
                                                          frameScrollOffset);

  nsLayoutUtils::SetDisplayPortMargins(content, presShell, displayPortMargins,
                                       0);
}

/* static */
void nsLayoutUtils::UpdateDisplayPortMarginsFromPendingMessages() {
  if (XRE_IsContentProcess() && mozilla::layers::CompositorBridgeChild::Get() &&
      mozilla::layers::CompositorBridgeChild::Get()->GetIPCChannel()) {
    CompositorBridgeChild::Get()->GetIPCChannel()->PeekMessages(
        [](const IPC::Message& aMsg) -> bool {
          if (aMsg.type() ==
              mozilla::layers::PAPZ::Msg_RequestContentRepaint__ID) {
            PickleIterator iter(aMsg);
            RepaintRequest request;
            if (!IPC::ReadParam(&aMsg, &iter, &request)) {
              MOZ_ASSERT(false);
              return true;
            }

            UpdateDisplayPortMarginsForPendingMetrics(request);
          }
          return true;
        });
  }
}

/* static */
bool nsLayoutUtils::IsTransformed(nsIFrame* aForFrame, nsIFrame* aTopFrame) {
  for (nsIFrame* f = aForFrame; f != aTopFrame; f = f->GetParent()) {
    if (f->IsTransformed()) {
      return true;
    }
  }
  return false;
}

/*static*/
CSSPoint nsLayoutUtils::GetCumulativeApzCallbackTransform(nsIFrame* aFrame) {
  CSSPoint delta;
  if (!aFrame) {
    return delta;
  }
  nsIFrame* frame = aFrame;
  nsCOMPtr<nsIContent> lastContent;
  bool seenRcdRsf = false;

  // Helper lambda to apply the callback transform for a single frame.
  auto applyCallbackTransformForFrame = [&](nsIFrame* frame) {
    if (frame) {
      nsCOMPtr<nsIContent> content = frame->GetContent();
      if (content && (content != lastContent)) {
        void* property = content->GetProperty(nsGkAtoms::apzCallbackTransform);
        if (property) {
          delta += *static_cast<CSSPoint*>(property);
        }
      }
      lastContent = content;
    }
  };

  while (frame) {
    // Apply the callback transform for the current frame.
    applyCallbackTransformForFrame(frame);

    // Keep track of whether we've encountered the RCD-RSF.
    nsPresContext* pc = frame->PresContext();
    if (nsIScrollableFrame* scrollFrame = do_QueryFrame(frame)) {
      if (scrollFrame->IsRootScrollFrameOfDocument() &&
          pc->IsRootContentDocument()) {
        seenRcdRsf = true;
      }
    }

    // If we reach the RCD's viewport frame, but have not encountered
    // the RCD-RSF, we were inside fixed content in the RCD.
    // We still want to apply the RCD-RSF's callback transform because
    // it contains the offset between the visual and layout viewports
    // which applies to fixed content as well.
    ViewportFrame* viewportFrame = do_QueryFrame(frame);
    if (viewportFrame) {
      if (pc->IsRootContentDocument() && !seenRcdRsf) {
        applyCallbackTransformForFrame(pc->PresShell()->GetRootScrollFrame());
      }
    }

    // Proceed to the parent frame.
    frame = GetCrossDocParentFrame(frame);
  }
  return delta;
}

/* static */
nsRect nsLayoutUtils::ComputePartialPrerenderArea(
    const nsRect& aDirtyRect, const nsRect& aOverflow,
    const nsSize& aPrerenderSize) {
  // Simple calculation for now: center the pre-render area on the dirty rect,
  // and clamp to the overflow area. Later we can do more advanced things like
  // redistributing from one axis to another, or from one side to another.
  nscoord xExcess = std::max(aPrerenderSize.width - aDirtyRect.width, 0);
  nscoord yExcess = std::max(aPrerenderSize.height - aDirtyRect.height, 0);
  nsRect result = aDirtyRect;
  result.Inflate(xExcess / 2, yExcess / 2);
  return result.MoveInsideAndClamp(aOverflow);
}

static bool LineHasNonEmptyContentWorker(nsIFrame* aFrame) {
  // Look for non-empty frames, but ignore inline and br frames.
  // For inline frames, descend into the children, if any.
  if (aFrame->IsInlineFrame()) {
    for (nsIFrame* child : aFrame->PrincipalChildList()) {
      if (LineHasNonEmptyContentWorker(child)) {
        return true;
      }
    }
  } else {
    if (!aFrame->IsBrFrame() && !aFrame->IsEmpty()) {
      return true;
    }
  }
  return false;
}

static bool LineHasNonEmptyContent(nsLineBox* aLine) {
  int32_t count = aLine->GetChildCount();
  for (nsIFrame* frame = aLine->mFirstChild; count > 0;
       --count, frame = frame->GetNextSibling()) {
    if (LineHasNonEmptyContentWorker(frame)) {
      return true;
    }
  }
  return false;
}

/* static */
bool nsLayoutUtils::IsInvisibleBreak(nsINode* aNode,
                                     nsIFrame** aNextLineFrame) {
  if (aNextLineFrame) {
    *aNextLineFrame = nullptr;
  }

  if (!aNode->IsElement() || !aNode->IsEditable()) {
    return false;
  }
  nsIFrame* frame = aNode->AsElement()->GetPrimaryFrame();
  if (!frame || !frame->IsBrFrame()) {
    return false;
  }

  nsContainerFrame* f = frame->GetParent();
  while (f && f->IsFrameOfType(nsBox::eLineParticipant)) {
    f = f->GetParent();
  }
  nsBlockFrame* blockAncestor = do_QueryFrame(f);
  if (!blockAncestor) {
    // The container frame doesn't support line breaking.
    return false;
  }

  bool valid = false;
  nsBlockInFlowLineIterator iter(blockAncestor, frame, &valid);
  if (!valid) {
    return false;
  }

  bool lineNonEmpty = LineHasNonEmptyContent(iter.GetLine());
  if (!lineNonEmpty) {
    return false;
  }

  while (iter.Next()) {
    auto currentLine = iter.GetLine();
    // Completely skip empty lines.
    if (!currentLine->IsEmpty()) {
      // If we come across an inline line, the BR has caused a visible line
      // break.
      if (currentLine->IsInline()) {
        if (aNextLineFrame) {
          *aNextLineFrame = currentLine->mFirstChild;
        }
        return false;
      }
      break;
    }
  }

  return lineNonEmpty;
}

static nsRect ComputeSVGReferenceRect(nsIFrame* aFrame,
                                      StyleGeometryBox aGeometryBox) {
  MOZ_ASSERT(aFrame->GetContent()->IsSVGElement());
  nsRect r;

  // For SVG elements without associated CSS layout box, the used value for
  // content-box, padding-box, border-box and margin-box is fill-box.
  switch (aGeometryBox) {
    case StyleGeometryBox::StrokeBox: {
      // XXX Bug 1299876
      // The size of stroke-box is not correct if this graphic element has
      // specific stroke-linejoin or stroke-linecap.
      gfxRect bbox =
          nsSVGUtils::GetBBox(aFrame, nsSVGUtils::eBBoxIncludeFillGeometry |
                                          nsSVGUtils::eBBoxIncludeStroke);
      r = nsLayoutUtils::RoundGfxRectToAppRect(bbox, AppUnitsPerCSSPixel());
      break;
    }
    case StyleGeometryBox::ViewBox: {
      nsIContent* content = aFrame->GetContent();
      SVGElement* element = static_cast<SVGElement*>(content);
      SVGViewportElement* svgElement = element->GetCtx();
      MOZ_ASSERT(svgElement);

      if (svgElement && svgElement->HasViewBox()) {
        // If a `viewBox` attribute is specified for the SVG viewport creating
        // element:
        // 1. The reference box is positioned at the origin of the coordinate
        //    system established by the `viewBox` attribute.
        // 2. The dimension of the reference box is set to the width and height
        //    values of the `viewBox` attribute.
        const SVGViewBox& value =
            svgElement->GetAnimatedViewBox()->GetAnimValue();
        r = nsRect(nsPresContext::CSSPixelsToAppUnits(value.x),
                   nsPresContext::CSSPixelsToAppUnits(value.y),
                   nsPresContext::CSSPixelsToAppUnits(value.width),
                   nsPresContext::CSSPixelsToAppUnits(value.height));
      } else {
        // No viewBox is specified, uses the nearest SVG viewport as reference
        // box.
        svgFloatSize viewportSize = svgElement->GetViewportSize();
        r = nsRect(0, 0, nsPresContext::CSSPixelsToAppUnits(viewportSize.width),
                   nsPresContext::CSSPixelsToAppUnits(viewportSize.height));
      }

      break;
    }
    case StyleGeometryBox::NoBox:
    case StyleGeometryBox::BorderBox:
    case StyleGeometryBox::ContentBox:
    case StyleGeometryBox::PaddingBox:
    case StyleGeometryBox::MarginBox:
    case StyleGeometryBox::FillBox: {
      gfxRect bbox =
          nsSVGUtils::GetBBox(aFrame, nsSVGUtils::eBBoxIncludeFillGeometry);
      r = nsLayoutUtils::RoundGfxRectToAppRect(bbox, AppUnitsPerCSSPixel());
      break;
    }
    default: {
      MOZ_ASSERT_UNREACHABLE("unknown StyleGeometryBox type");
      gfxRect bbox =
          nsSVGUtils::GetBBox(aFrame, nsSVGUtils::eBBoxIncludeFillGeometry);
      r = nsLayoutUtils::RoundGfxRectToAppRect(bbox, AppUnitsPerCSSPixel());
      break;
    }
  }

  return r;
}

static nsRect ComputeHTMLReferenceRect(nsIFrame* aFrame,
                                       StyleGeometryBox aGeometryBox) {
  nsRect r;

  // For elements with associated CSS layout box, the used value for fill-box,
  // stroke-box and view-box is border-box.
  switch (aGeometryBox) {
    case StyleGeometryBox::ContentBox:
      r = aFrame->GetContentRectRelativeToSelf();
      break;
    case StyleGeometryBox::PaddingBox:
      r = aFrame->GetPaddingRectRelativeToSelf();
      break;
    case StyleGeometryBox::MarginBox:
      r = aFrame->GetMarginRectRelativeToSelf();
      break;
    case StyleGeometryBox::NoBox:
    case StyleGeometryBox::BorderBox:
    case StyleGeometryBox::FillBox:
    case StyleGeometryBox::StrokeBox:
    case StyleGeometryBox::ViewBox:
      r = aFrame->GetRectRelativeToSelf();
      break;
    default:
      MOZ_ASSERT_UNREACHABLE("unknown StyleGeometryBox type");
      r = aFrame->GetRectRelativeToSelf();
      break;
  }

  return r;
}

/* static */
nsRect nsLayoutUtils::ComputeGeometryBox(nsIFrame* aFrame,
                                         StyleGeometryBox aGeometryBox) {
  // We use ComputeSVGReferenceRect for all SVG elements, except <svg>
  // element, which does have an associated CSS layout box. In this case we
  // should still use ComputeHTMLReferenceRect for region computing.
  nsRect r = (aFrame->GetStateBits() & NS_FRAME_SVG_LAYOUT)
                 ? ComputeSVGReferenceRect(aFrame, aGeometryBox)
                 : ComputeHTMLReferenceRect(aFrame, aGeometryBox);

  return r;
}

/* static */
nsPoint nsLayoutUtils::ComputeOffsetToUserSpace(nsDisplayListBuilder* aBuilder,
                                                nsIFrame* aFrame) {
  nsPoint offsetToBoundingBox =
      aBuilder->ToReferenceFrame(aFrame) -
      nsSVGIntegrationUtils::GetOffsetToBoundingBox(aFrame);
  if (!aFrame->IsFrameOfType(nsIFrame::eSVG)) {
    // Snap the offset if the reference frame is not a SVG frame, since other
    // frames will be snapped to pixel when rendering.
    offsetToBoundingBox =
        nsPoint(aFrame->PresContext()->RoundAppUnitsToNearestDevPixels(
                    offsetToBoundingBox.x),
                aFrame->PresContext()->RoundAppUnitsToNearestDevPixels(
                    offsetToBoundingBox.y));
  }

  // During SVG painting, the offset computed here is applied to the gfxContext
  // "ctx" used to paint the mask. After applying only "offsetToBoundingBox",
  // "ctx" would have its origin at the top left corner of frame's bounding box
  // (over all continuations).
  // However, SVG painting needs the origin to be located at the origin of the
  // SVG frame's "user space", i.e. the space in which, for example, the
  // frame's BBox lives.
  // SVG geometry frames and foreignObject frames apply their own offsets, so
  // their position is relative to their user space. So for these frame types,
  // if we want "ctx" to be in user space, we first need to subtract the
  // frame's position so that SVG painting can later add it again and the
  // frame is painted in the right place.
  gfxPoint toUserSpaceGfx =
      nsSVGUtils::FrameSpaceInCSSPxToUserSpaceOffset(aFrame);
  nsPoint toUserSpace =
      nsPoint(nsPresContext::CSSPixelsToAppUnits(float(toUserSpaceGfx.x)),
              nsPresContext::CSSPixelsToAppUnits(float(toUserSpaceGfx.y)));

  return (offsetToBoundingBox - toUserSpace);
}

/* static */
uint8_t nsLayoutUtils::ControlCharVisibilityDefault() {
  return StaticPrefs::layout_css_control_characters_visible()
             ? NS_STYLE_CONTROL_CHARACTER_VISIBILITY_VISIBLE
             : NS_STYLE_CONTROL_CHARACTER_VISIBILITY_HIDDEN;
}

/* static */
already_AddRefed<nsFontMetrics> nsLayoutUtils::GetMetricsFor(
    nsPresContext* aPresContext, bool aIsVertical,
    const nsStyleFont* aStyleFont, nscoord aFontSize, bool aUseUserFontSet) {
  nsFont font = aStyleFont->mFont;
  font.size = aFontSize;
  gfxFont::Orientation orientation =
      aIsVertical ? nsFontMetrics::eVertical : nsFontMetrics::eHorizontal;
  nsFontMetrics::Params params;
  params.language = aStyleFont->mLanguage;
  params.explicitLanguage = aStyleFont->mExplicitLanguage;
  params.orientation = orientation;
  params.userFontSet =
      aUseUserFontSet ? aPresContext->GetUserFontSet() : nullptr;
  params.textPerf = aPresContext->GetTextPerfMetrics();
  params.featureValueLookup = aPresContext->GetFontFeatureValuesLookup();
  return aPresContext->DeviceContext()->GetMetricsFor(font, params);
}

/* static */
void nsLayoutUtils::ComputeSystemFont(nsFont* aSystemFont,
                                      LookAndFeel::FontID aFontID,
                                      const nsFont* aDefaultVariableFont) {
  gfxFontStyle fontStyle;
  nsAutoString systemFontName;
  if (LookAndFeel::GetFont(aFontID, systemFontName, fontStyle)) {
    systemFontName.Trim("\"'");
    aSystemFont->fontlist =
        FontFamilyList(NS_ConvertUTF16toUTF8(systemFontName),
                       StyleFontFamilyNameSyntax::Identifiers);
    aSystemFont->fontlist.SetDefaultFontType(StyleGenericFontFamily::None);
    aSystemFont->style = fontStyle.style;
    aSystemFont->systemFont = fontStyle.systemFont;
    aSystemFont->weight = fontStyle.weight;
    aSystemFont->stretch = fontStyle.stretch;
    aSystemFont->size = CSSPixel::ToAppUnits(fontStyle.size);
    // aSystemFont->langGroup = fontStyle.langGroup;
    aSystemFont->sizeAdjust = fontStyle.sizeAdjust;

#ifdef XP_WIN
    // XXXldb This platform-specific stuff should be in the
    // LookAndFeel implementation, not here.
    // XXXzw Should we even still *have* this code?  It looks to be making
    // old, probably obsolete assumptions.

    if (aFontID == LookAndFeel::eFont_Field ||
        aFontID == LookAndFeel::eFont_Button ||
        aFontID == LookAndFeel::eFont_List) {
      // As far as I can tell the system default fonts and sizes
      // on MS-Windows for Buttons, Listboxes/Comboxes and Text Fields are
      // all pre-determined and cannot be changed by either the control panel
      // or programmatically.
      // Fields (text fields)
      // Button and Selects (listboxes/comboboxes)
      //    We use whatever font is defined by the system. Which it appears
      //    (and the assumption is) it is always a proportional font. Then we
      //    always use 2 points smaller than what the browser has defined as
      //    the default proportional font.
      // Assumption: system defined font is proportional
      aSystemFont->size = std::max(
          aDefaultVariableFont->size - nsPresContext::CSSPointsToAppUnits(2),
          0);
    }
#endif
  }
}

/* static */
bool nsLayoutUtils::ShouldHandleMetaViewport(const Document* aDocument) {
  auto metaViewportOverride = nsIDocShell::META_VIEWPORT_OVERRIDE_NONE;
  if (aDocument) {
    if (nsIDocShell* docShell = aDocument->GetDocShell()) {
      metaViewportOverride = docShell->GetMetaViewportOverride();
    }
  }
  switch (metaViewportOverride) {
    case nsIDocShell::META_VIEWPORT_OVERRIDE_ENABLED:
      return true;
    case nsIDocShell::META_VIEWPORT_OVERRIDE_DISABLED:
      return false;
    default:
      MOZ_ASSERT(metaViewportOverride ==
                 nsIDocShell::META_VIEWPORT_OVERRIDE_NONE);
      // The META_VIEWPORT_OVERRIDE_NONE case means that there is no override
      // and we rely solely on the StaticPrefs.
      return StaticPrefs::dom_meta_viewport_enabled();
  }
}

/* static */
ComputedStyle* nsLayoutUtils::StyleForScrollbar(nsIFrame* aScrollbarPart) {
  // Get the closest content node which is not an anonymous scrollbar
  // part. It should be the originating element of the scrollbar part.
  nsIContent* content = aScrollbarPart->GetContent();
  // Note that the content may be a normal element with scrollbar part
  // value specified for its -moz-appearance, so don't rely on it being
  // a native anonymous. Also note that we have to check the node name
  // because anonymous element like generated content may originate a
  // scrollbar.
  MOZ_ASSERT(content, "No content for the scrollbar part?");
  while (content && content->IsInNativeAnonymousSubtree() &&
         content->IsAnyOfXULElements(
             nsGkAtoms::scrollbar, nsGkAtoms::scrollbarbutton,
             nsGkAtoms::scrollcorner, nsGkAtoms::slider, nsGkAtoms::thumb)) {
    content = content->GetParent();
  }
  MOZ_ASSERT(content, "Native anonymous element with no originating node?");
  // Use the style from the primary frame of the content.
  // Note: it is important to use the primary frame rather than an
  // ancestor frame of the scrollbar part for the correct handling of
  // viewport scrollbar. The content of the scroll frame of the viewport
  // is the root element, but its style inherits from the viewport.
  // Since we need to use the style of root element for the viewport
  // scrollbar, we have to get the style from the primary frame.
  if (nsIFrame* primaryFrame = content->GetPrimaryFrame()) {
    return primaryFrame->Style();
  }
  // If the element doesn't have primary frame, get the computed style
  // from the element directly. This can happen on viewport, because
  // the scrollbar of viewport may be shown when the root element has
  // > display: none; overflow: scroll;
  MOZ_ASSERT(
      content == aScrollbarPart->PresContext()->Document()->GetRootElement(),
      "Root element is the only case for this fallback "
      "path to be triggered");
  RefPtr<ComputedStyle> style =
      ServoStyleSet::ResolveServoStyle(*content->AsElement());
  // Dropping the strong reference is fine because the style should be
  // held strongly by the element.
  return style.get();
}

// The distance is measured between the initial position and the intersection of
// the ray with the box
// https://drafts.fxtf.org/motion-1/#size-sides
static CSSCoord ComputeSides(const CSSPoint& aInitialPosition,
                             const CSSSize& aContainerSize,
                             const StyleAngle& aAngle) {
  // Given an acute angle |theta| (i.e. |t|) of a right-angled triangle, the
  // hypotenuse |h| is the side that connects the two acute angles. The side
  // |b| adjacent to |theta| is the side of the triangle that connects |theta|
  // to the right angle.
  //
  // e.g. if the angle |t| is 0 ~ 90 degrees, and b * tan(theta) <= b',
  //      h = b / cos(t):
  //                       b*tan(t)
  //       (0, 0) #--------*-----*--# (aContainerSize.width, 0)
  //              |        |    /   |
  //              |        |   /    |
  //              |        b  h     |
  //              |        |t/      |
  //              |        |/       |
  //    (aInitialPosition) *---b'---* (aContainerSize.width, aInitialPosition.y)
  //              |        |        |
  //              |        |        |
  //              |        |        |
  //              |        |        |
  //              |        |        |
  //              #-----------------# (aContainerSize.width,
  //  (0, aContainerSize.height)       aContainerSize.height)
  double theta = aAngle.ToRadians();
  double sint = sin(theta);
  double cost = cos(theta);

  double b = cost >= 0 ? aInitialPosition.y
                       : aContainerSize.height - aInitialPosition.y;
  double bPrime = sint >= 0 ? aContainerSize.width - aInitialPosition.x
                            : aInitialPosition.x;
  sint = std::fabs(sint);
  cost = std::fabs(cost);

  // If |b * tan(theta)| is larger than |bPrime|, the intersection is
  // on the other side, and |b'| is the opposite side of angle |theta| in this
  // case.
  //
  // e.g. If b * tan(theta) > b', h = b' / sin(theta):
  //   *----*
  //   |    |
  //   |   /|
  //   b  /t|
  //   |t/  |
  //   |/   |
  //   *-b'-*
  if (b * sint > bPrime * cost) {
    return bPrime / sint;
  }
  return b / cost;
}

static CSSCoord ComputeRayPathLength(const nsIFrame* aFrame,
                                     const StyleRaySize aRaySizeType,
                                     const StyleAngle& aAngle) {
  // We use GetContainingBlock() for now. TYLin said this function is buggy in
  // modern CSS layout, but is ok for most cases.
  // FIXME: Bug 1581237: This is still not clear that which box we should use
  // for calculating the path length. We may need to update this.
  // https://github.com/w3c/fxtf-drafts/issues/369
  // FIXME: Bug 1579294: SVG layout may get a |container| with empty mRect
  // (e.g. nsSVGOuterSVGAnonChildFrame), which makes the path length zero.
  const nsIFrame* container = aFrame->GetContainingBlock();
  if (!container) {
    // If there is no parent frame, it's impossible to calculate the path
    // length, so return 0.0.
    return 0.0;
  }

  // The initial position is (0, 0) in |aFrame|, and we have to transform it
  // into the space of |container|, so use GetOffsetsTo() to get the delta
  // value.
  // FIXME: Bug 1559232: The initial position will be adjusted after
  // supporting `offset-position`.
  const CSSPoint initialPos =
      CSSPixel::FromAppUnits(aFrame->GetOffsetTo(container));
  // FIXME: We need a better definition for containing box in the spec. For now,
  // we use border box for calculation.
  // https://github.com/w3c/fxtf-drafts/issues/369
  const CSSRect containerRect =
      CSSPixel::FromAppUnits(container->GetRectRelativeToSelf());
  if (aRaySizeType == StyleRaySize::Sides) {
    // If the initial position is not within the box, the distance is 0.
    if (!containerRect.Contains(initialPos)) {
      return 0.0;
    }

    return ComputeSides(initialPos, containerRect.Size(), aAngle);
  }

  // left: the length between the initial point and the left side.
  // right: the length between the initial point and the right side.
  // top: the length between the initial point and the top side.
  // bottom: the lenght between the initial point and the bottom side.
  CSSCoord left = std::abs(initialPos.x);
  CSSCoord right = std::abs(containerRect.width - initialPos.x);
  CSSCoord top = std::abs(initialPos.y);
  CSSCoord bottom = std::abs(containerRect.height - initialPos.y);

  switch (aRaySizeType) {
    case StyleRaySize::ClosestSide:
      return std::min({left, right, top, bottom});

    case StyleRaySize::FarthestSide:
      return std::max({left, right, top, bottom});

    case StyleRaySize::ClosestCorner:
    case StyleRaySize::FarthestCorner: {
      CSSCoord h = 0;
      CSSCoord v = 0;
      if (aRaySizeType == StyleRaySize::ClosestCorner) {
        h = std::min(left, right);
        v = std::min(top, bottom);
      } else {
        h = std::max(left, right);
        v = std::max(top, bottom);
      }
      return sqrt(h.value * h.value + v.value * v.value);
    }
    default:
      MOZ_ASSERT_UNREACHABLE("Unsupported ray size");
  }

  return 0.0;
}

static void ApplyRotationAndMoveRayToXAxis(
    const StyleOffsetRotate& aOffsetRotate, const StyleAngle& aRayAngle,
    AutoTArray<gfx::Point, 4>& aVertices) {
  const StyleAngle directionAngle = aRayAngle - StyleAngle{90.0f};
  // Get the final rotation which includes the direction angle and
  // offset-rotate.
  const StyleAngle rotateAngle =
      (aOffsetRotate.auto_ ? directionAngle : StyleAngle{0.0f}) +
      aOffsetRotate.angle;
  // This is the rotation to rotate ray to positive x-axis (i.e. 90deg).
  const StyleAngle rayToXAxis = StyleAngle{90.0} - aRayAngle;

  gfx::Matrix m;
  m.PreRotate((rotateAngle + rayToXAxis).ToRadians());
  for (gfx::Point& p : aVertices) {
    p = m.TransformPoint(p);
  }
}

class RayPointComparator {
 public:
  bool Equals(const gfx::Point& a, const gfx::Point& b) const {
    return std::fabs(a.y) == std::fabs(b.y);
  }

  bool LessThan(const gfx::Point& a, const gfx::Point& b) const {
    return std::fabs(a.y) > std::fabs(b.y);
  }
};
// Note: the calculation of contain doesn't take other transform-like properties
// into account. The spec doesn't mention the co-operation for this, so for now,
// we assume we only need to take motion-path into account.
static CSSCoord ComputeRayUsedDistance(const nsStyleDisplay* aDisplay,
                                       const nsSize& aSize,
                                       const CSSCoord& aPathLength) {
  MOZ_ASSERT(aDisplay->mOffsetPath.IsRay());

  CSSCoord usedDistance =
      aDisplay->mOffsetDistance.ResolveToCSSPixels(aPathLength);
  if (!aDisplay->mOffsetPath.AsRay().contain) {
    return usedDistance;
  }

  // We have to simulate the 4 vertices to check if any of them is outside the
  // path circle. Here, we create a 2D Cartesian coordinate system and its
  // origin is at the anchor point of the box. And then apply the rotation on
  // these 4 vertices, calculate the range of |usedDistance| which makes the box
  // entirely contained within the path.
  // Note:
  // "Contained within the path" means the rectangle is inside a circle whose
  // radius is |aPathLength|.
  const StylePositionOrAuto& anchor = aDisplay->mOffsetAnchor;
  const StyleTransformOrigin& origin = aDisplay->mTransformOrigin;
  const StyleLengthPercentage& anchorX =
      anchor.IsAuto() ? origin.horizontal : anchor.AsPosition().horizontal;
  const StyleLengthPercentage& anchorY =
      anchor.IsAuto() ? origin.vertical : anchor.AsPosition().vertical;

  const CSSCoord width = CSSPixel::FromAppUnits(aSize.width);
  const CSSCoord height = CSSPixel::FromAppUnits(aSize.height);
  const CSSPoint usedAnchor = {anchorX.ResolveToCSSPixels(width),
                               anchorY.ResolveToCSSPixels(height)};
  AutoTArray<gfx::Point, 4> vertices = {
      {-usedAnchor.x, -usedAnchor.y},
      {width - usedAnchor.x, -usedAnchor.y},
      {width - usedAnchor.x, height - usedAnchor.y},
      {-usedAnchor.x, height - usedAnchor.y}};

  ApplyRotationAndMoveRayToXAxis(aDisplay->mOffsetRotate,
                                 aDisplay->mOffsetPath.AsRay().angle, vertices);

  // We have to check if all 4 vertices are inside the circle with radius |r|.
  // Assume the position of the vertex is (x, y), and the box is moved by
  // |usedDistance| along the path:
  //
  //       (usedDistance + x)^2 + y^2 <= r^2
  //   ==> (usedDistance + x)^2 <= r^2 - y^2 = d
  //   ==> -x - sqrt(d) <= used distance <= -x + sqrt(d)
  //
  // Note: |usedDistance| is added into |x| because we convert the ray function
  // to 90deg, x-axis):
  float upperMin = std::numeric_limits<float>::max();
  float lowerMax = std::numeric_limits<float>::min();
  bool shouldIncreasePathLength = false;
  for (const gfx::Point& p : vertices) {
    float d = aPathLength.value * aPathLength.value - p.y * p.y;
    if (d < 0) {
      // Impossible to make the box inside the path circle. Need to increase
      // the path length.
      shouldIncreasePathLength = true;
      break;
    }
    float sqrtD = sqrt(d);
    upperMin = std::min(upperMin, -p.x + sqrtD);
    lowerMax = std::max(lowerMax, -p.x - sqrtD);
  }

  if (!shouldIncreasePathLength) {
    return std::max(lowerMax, std::min(upperMin, (float)usedDistance));
  }

  // Sort by the absolute value of y, so the first vertex of the each pair of
  // vertices we check has a larger y value. (i.e. |yi| is always larger than or
  // equal to |yj|.)
  vertices.Sort(RayPointComparator());

  // Assume we set |usedDistance| to |-vertices[0].x|, so the current radius is
  // fabs(vertices[0].y). This is a possible solution.
  double radius = std::fabs(vertices[0].y);
  usedDistance = -vertices[0].x;
  const double epsilon = 1e-5;

  for (size_t i = 0; i < 3; ++i) {
    for (size_t j = i + 1; j < 4; ++j) {
      double xi = vertices[i].x;
      double yi = vertices[i].y;
      double xj = vertices[j].x;
      double yj = vertices[j].y;
      double dx = xi - xj;

      // Check if any path that enclosed vertices[i] would also enclose
      // vertices[j].
      //
      // For example, the initial setup:
      //                 * (0, yi)
      //                 |
      //                 r
      //                 |          * (xj - xi, yj)
      //           xi    |     dx
      // ----*-----------*----------*---
      // (anchor point)  | (0, 0)
      //
      // Assuming (0, yi) is on the path and (xj - xi, yj) is inside the path
      // circle, we should use the inequality to check this:
      //   (xj - xi)^2 + yj^2 <= yi^2
      //
      // After the first iterations, the updated inequality is:
      //       (dx + d)^2 + yj^2 <= yi^2 + d^2
      //   ==> dx^2 + 2dx*d + yj^2 <= yi^2
      //   ==> dx^2 + yj^2 <= yi^2 - 2dx*d <= yi^2
      // , |d| is the difference (or offset) between the old |usedDistance| and
      // new |usedDistance|.
      //
      // Note: `2dx * d` must be positive because
      // 1. if |xj| is larger than |xi|, only negative |d| could be used to get
      //    a new path length which encloses both vertices.
      // 2. if |xj| is smaller than |xi|, only positive |d| could be used to get
      //    a new path length which encloses both vertices.
      if (dx * dx + yj * yj <= yi * yi + epsilon) {
        continue;
      }

      // We have to find a new usedDistance which let both vertices[i] and
      // vertices[j] be on the path.
      //       (usedDistance + xi)^2 + yi^2 = (usedDistance + xj)^2 + yj^2
      //                                    = radius^2
      //   ==> usedDistance = (xj^2 + yj^2 - xi^2 - yi^2) / 2(xi-xj)
      //
      // Note: it's impossible to have a "divide by zero" problem here.
      // If |dx| is zero, the if-condition above should always be true and so
      // we skip the calculation.
      double newUsedDistance =
          (xj * xj + yj * yj - xi * xi - yi * yi) / dx / 2.0;
      // Then, move vertices[i] and vertices[j] by |newUsedDistance|.
      xi += newUsedDistance;  // or xj += newUsedDistance; if we use |xj| to get
                              // |newRadius|.
      double newRadius = sqrt(xi * xi + yi * yi);
      if (newRadius > radius) {
        // We have to increase the path length to make sure both vertices[i] and
        // vertices[j] are contained by this new path length.
        radius = newRadius;
        usedDistance = (float)newUsedDistance;
      }
    }
  }

  return usedDistance;
}

/* static */
Maybe<MotionPathData> nsLayoutUtils::ResolveMotionPath(const nsIFrame* aFrame) {
  MOZ_ASSERT(aFrame);

  const nsStyleDisplay* display = aFrame->StyleDisplay();
  if (display->mOffsetPath.IsNone()) {
    return Nothing();
  }

  double directionAngle = 0.0;
  Point point;
  if (display->mOffsetPath.IsPath()) {
    const Span<const StylePathCommand>& path =
        display->mOffsetPath.AsPath()._0.AsSpan();
    // Build the path and compute the point and angle for creating the
    // equivalent translate and rotate.
    // Here we only need to build a valid path for motion path, so
    // using the default values of stroke-width, stoke-linecap, and fill-rule
    // is fine for now because what we want is get the point and its normal
    // vector along the path, instead of rendering it.
    // FIXME: Bug 1484780, we should cache the path to avoid rebuilding it here
    // at every restyle. (Caching the path avoids the cost of flattening it
    // again each time.)
    RefPtr<DrawTarget> drawTarget =
        gfxPlatform::GetPlatform()->ScreenReferenceDrawTarget();
    RefPtr<PathBuilder> builder =
        drawTarget->CreatePathBuilder(FillRule::FILL_WINDING);
    RefPtr<gfx::Path> gfxPath = SVGPathData::BuildPath(
        path, builder, NS_STYLE_STROKE_LINECAP_BUTT, 0.0);
    if (!gfxPath) {
      return Nothing();
    }

    // Per the spec, we have to convert offset distance to pixels, with 100%
    // being converted to total length. So here |gfxPath| is built with CSS
    // pixel, and we calculate |pathLength| and |computedDistance| with CSS
    // pixel as well.
    gfx::Float pathLength = gfxPath->ComputeLength();
    gfx::Float usedDistance =
        display->mOffsetDistance.ResolveToCSSPixels(CSSCoord(pathLength));
    if (!path.empty() && path.rbegin()->IsClosePath()) {
      // Per the spec, let used offset distance be equal to offset distance
      // modulus the total length of the path. If the total length of the path
      // is 0, used offset distance is also 0.
      usedDistance = pathLength > 0.0 ? fmod(usedDistance, pathLength) : 0.0;
      // We make sure |usedDistance| is 0.0 or a positive value.
      // https://github.com/w3c/fxtf-drafts/issues/339
      if (usedDistance < 0.0) {
        usedDistance += pathLength;
      }
    } else {
      // Per the spec, for unclosed interval, let used offset distance be equal
      // to offset distance clamped by 0 and the total length of the path.
      usedDistance = clamped(usedDistance, 0.0f, pathLength);
    }
    Point tangent;
    point = gfxPath->ComputePointAtLength(usedDistance, &tangent);
    directionAngle = (double)atan2(tangent.y, tangent.x);  // In Radian.
  } else if (display->mOffsetPath.IsRay()) {
    const auto& ray = display->mOffsetPath.AsRay();
    CSSCoord pathLength = ComputeRayPathLength(aFrame, ray.size, ray.angle);
    CSSCoord usedDistance =
        ComputeRayUsedDistance(display, aFrame->GetSize(), pathLength);

    // 0deg pointing up and positive angles representing clockwise rotation.
    directionAngle = StyleAngle{ray.angle.ToDegrees() - 90.0f}.ToRadians();

    point.x = usedDistance * cos(directionAngle);
    point.y = usedDistance * sin(directionAngle);
  } else {
    MOZ_ASSERT_UNREACHABLE("Unsupported offset-path value");
    return Nothing();
  }

  const StyleOffsetRotate& rotate = display->mOffsetRotate;
  // If |rotate.auto_| is true, the element should be rotated by the angle of
  // the direction (i.e. directional tangent vector) of the offset-path, and the
  // computed value of <angle> is added to this.
  // Otherwise, the element has a constant clockwise rotation transformation
  // applied to it by the specified rotation angle. (i.e. Don't need to
  // consider the direction of the path.)
  gfx::Float angle = static_cast<gfx::Float>(
      (rotate.auto_ ? directionAngle : 0.0) + rotate.angle.ToRadians());

  // Compute the offset for motion path translate.
  // Bug 1559232: the translate parameters will be adjusted more after we
  // support offset-position.
  // FIXME: It's possible to refactor the calculation of transform-origin, so we
  // could calculate from the caller, and reuse the value in nsDisplayList.cpp.
  TransformReferenceBox refBox(aFrame);
  const auto& transformOrigin = display->mTransformOrigin;
  const CSSPoint origin = nsStyleTransformMatrix::Convert2DPosition(
      transformOrigin.horizontal, transformOrigin.vertical, refBox);

  // Per the spec, the default offset-anchor is `auto`, so initialize the anchor
  // point to transform-origin.
  CSSPoint anchorPoint(origin);
  Point shift;
  if (!display->mOffsetAnchor.IsAuto()) {
    const auto& pos = display->mOffsetAnchor.AsPosition();
    anchorPoint = nsStyleTransformMatrix::Convert2DPosition(
        pos.horizontal, pos.vertical, refBox);
    // We need this value to shift the origin from transform-origin to
    // offset-anchor (and vice versa).
    // See nsStyleTransformMatrix::ReadTransform for more details.
    shift = (anchorPoint - origin).ToUnknownPoint();
  }

  // SVG frames (unlike other frames) have a reference box that can be (and
  // typically is) offset from the TopLeft() of the frame.
  // In motion path, we have to make sure the object is aligned with offset-path
  // when using content area, so we should tweak the anchor point by the offset.
  // Note: This may need to be updated if we support more transform-box.
  if ((aFrame->GetStateBits() & NS_FRAME_SVG_LAYOUT) &&
      display->mTransformBox != StyleGeometryBox::ViewBox &&
      display->mTransformBox != StyleGeometryBox::BorderBox) {
    anchorPoint.x += CSSPixel::FromAppUnits(aFrame->GetPosition().x);
    anchorPoint.y += CSSPixel::FromAppUnits(aFrame->GetPosition().y);
  }

  return Some(
      MotionPathData{point - anchorPoint.ToUnknownPoint(), angle, shift});
}

// NOTE: Returns Nothing() if |aFrame| is not in out-of-process.
static Maybe<ScreenRect> GetFrameVisibleRectOnScreen(const nsIFrame* aFrame) {
  // We actually want the in-process top prescontext here.
  nsPresContext* topContextInProcess =
      aFrame->PresContext()->GetToplevelContentDocumentPresContext();
  if (!topContextInProcess) {
    // We are in chrome process.
    return Nothing();
  }

  if (topContextInProcess->Document()->IsTopLevelContentDocument()) {
    // We are in the top of content document.
    return Nothing();
  }

  nsIDocShell* docShell = topContextInProcess->GetDocShell();
  BrowserChild* browserChild = BrowserChild::GetFrom(docShell);
  if (!browserChild) {
    // We are not in out-of-process iframe.
    return Nothing();
  }

  if (!browserChild->GetEffectsInfo().IsVisible()) {
    // There is no visible rect on this iframe at all.
    return Some(ScreenRect());
  }

  nsIFrame* rootFrame = topContextInProcess->PresShell()->GetRootFrame();
  nsRect transformedToIFrame = nsLayoutUtils::TransformFrameRectToAncestor(
      aFrame, aFrame->GetRectRelativeToSelf(), rootFrame);

  LayoutDeviceRect rectInLayoutDevicePixel = LayoutDeviceRect::FromAppUnits(
      transformedToIFrame, topContextInProcess->AppUnitsPerDevPixel());

  ScreenRect transformedToRoot = ViewAs<ScreenPixel>(
      browserChild->GetChildToParentConversionMatrix().TransformBounds(
          rectInLayoutDevicePixel),
      PixelCastJustification::ContentProcessIsLayerInUiProcess);

  return Some(
      browserChild->GetRemoteDocumentRect().Intersect(transformedToRoot));
}

// static
bool nsLayoutUtils::FrameIsScrolledOutOfViewInCrossProcess(
    const nsIFrame* aFrame) {
  Maybe<ScreenRect> visibleRect = GetFrameVisibleRectOnScreen(aFrame);
  if (visibleRect.isNothing()) {
    return false;
  }

  return visibleRect->IsEmpty();
}

// static
bool nsLayoutUtils::FrameIsMostlyScrolledOutOfViewInCrossProcess(
    const nsIFrame* aFrame, nscoord aMargin) {
  Maybe<ScreenRect> visibleRect = GetFrameVisibleRectOnScreen(aFrame);
  if (visibleRect.isNothing()) {
    return false;
  }

  nsPresContext* topContextInProcess =
      aFrame->PresContext()->GetToplevelContentDocumentPresContext();
  MOZ_ASSERT(topContextInProcess);

  nsIDocShell* docShell = topContextInProcess->GetDocShell();
  BrowserChild* browserChild = BrowserChild::GetFrom(docShell);
  MOZ_ASSERT(browserChild);

  Size scale =
      browserChild->GetChildToParentConversionMatrix().As2D().ScaleFactors(
          true);
  ScreenSize margin(scale.width * CSSPixel::FromAppUnits(aMargin),
                    scale.height * CSSPixel::FromAppUnits(aMargin));

  return visibleRect->width < margin.width ||
         visibleRect->height < margin.height;
}<|MERGE_RESOLUTION|>--- conflicted
+++ resolved
@@ -1859,11 +1859,7 @@
   // defaulting to top-left.
   LayerPoint anchor(anchorRect.x, anchorRect.y);
 
-<<<<<<< HEAD
   SideBits sides = SideBits::eNone;
-=======
-  SideBits sides = eSideBitsNone;
->>>>>>> 9741b423
   if (aFixedPosFrame != aViewportFrame) {
     const nsStylePosition* position = aFixedPosFrame->StylePosition();
     if (!position->mOffset.Get(eSideRight).IsAuto()) {
