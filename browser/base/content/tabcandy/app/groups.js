--- conflicted
+++ resolved
@@ -90,11 +90,7 @@
     this._children = this._children.filter(function(child){
       if( $(child).data("toRemove") == true ){
         $(child).data("group", null);
-<<<<<<< HEAD
-        $(child).animate({width:160, height:137}, 250);
-=======
         scaleTab( $(child), 160/$(child).width());
->>>>>>> 2ac981fa
         $(child).droppable("enable");        
         return false;
       }
@@ -129,21 +125,8 @@
 
     var x=pad;
     var y=pad;
-<<<<<<< HEAD
-    for([,tab] in Iterator(this._children)){
-      // This is for actual tabs. Need a better solution.
-      // One that doesn't require special casing to find the linked info.
-      // If I just animate the tab, the rest should happen automatically!
-/*
-      if( $("canvas", tab)[0] != null ){
-        $("canvas", tab).data('link').animate({height:h}, 250);
-      }
-*/
-            
-=======
     for([,tab] in Iterator(this._children)){      
       scaleTab( $(tab), w/$(tab).width());
->>>>>>> 2ac981fa
       $(tab).animate({
         top:y+bb.top, left:x+bb.left,
       }, 250);
@@ -279,13 +262,6 @@
 function scaleTab( el, factor ){  
   var $el = $(el);
 
-  // This is for actual tabs. Need a better solution.
-  // One that doesn't require special casing to find the linked info.
-  // If I just animate the tab element, the rest should happen automatically!
-  if( $("canvas", el)[0] != null ){
-    $("canvas", el).data('link').animate({height:$el.height()*factor}, 250);
-  }
-
   $el.animate({
     width: $el.width()*factor,
     height: $el.height()*factor,
