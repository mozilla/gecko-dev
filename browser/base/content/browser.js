/* -*- indent-tabs-mode: nil; js-indent-level: 2 -*-
 * This Source Code Form is subject to the terms of the Mozilla Public
 * License, v. 2.0. If a copy of the MPL was not distributed with this
 * file, You can obtain one at http://mozilla.org/MPL/2.0/. */

var { XPCOMUtils } = ChromeUtils.import(
  "resource://gre/modules/XPCOMUtils.jsm"
);
var { Services } = ChromeUtils.import("resource://gre/modules/Services.jsm");
var { AppConstants } = ChromeUtils.import(
  "resource://gre/modules/AppConstants.jsm"
);
ChromeUtils.import("resource://gre/modules/NotificationDB.jsm");

// lazy module getters

XPCOMUtils.defineLazyModuleGetters(this, {
  AboutNewTab: "resource:///modules/AboutNewTab.jsm",
  AboutReaderParent: "resource:///actors/AboutReaderParent.jsm",
  AddonManager: "resource://gre/modules/AddonManager.jsm",
  AMTelemetry: "resource://gre/modules/AddonManager.jsm",
  NewTabPagePreloading: "resource:///modules/NewTabPagePreloading.jsm",
  BrowserUsageTelemetry: "resource:///modules/BrowserUsageTelemetry.jsm",
  BrowserUtils: "resource://gre/modules/BrowserUtils.jsm",
  BrowserWindowTracker: "resource:///modules/BrowserWindowTracker.jsm",
  CFRPageActions: "resource://activity-stream/lib/CFRPageActions.jsm",
  CharsetMenu: "resource://gre/modules/CharsetMenu.jsm",
  Color: "resource://gre/modules/Color.jsm",
  ContentSearch: "resource:///modules/ContentSearch.jsm",
  ContextualIdentityService:
    "resource://gre/modules/ContextualIdentityService.jsm",
  CustomizableUI: "resource:///modules/CustomizableUI.jsm",
  Deprecated: "resource://gre/modules/Deprecated.jsm",
  DownloadsCommon: "resource:///modules/DownloadsCommon.jsm",
  DownloadUtils: "resource://gre/modules/DownloadUtils.jsm",
  E10SUtils: "resource://gre/modules/E10SUtils.jsm",
  ExtensionsUI: "resource:///modules/ExtensionsUI.jsm",
  HomePage: "resource:///modules/HomePage.jsm",
  LightweightThemeConsumer:
    "resource://gre/modules/LightweightThemeConsumer.jsm",
  Log: "resource://gre/modules/Log.jsm",
  LoginHelper: "resource://gre/modules/LoginHelper.jsm",
  LoginManagerParent: "resource://gre/modules/LoginManagerParent.jsm",
  MigrationUtils: "resource:///modules/MigrationUtils.jsm",
  NetUtil: "resource://gre/modules/NetUtil.jsm",
  NewTabUtils: "resource://gre/modules/NewTabUtils.jsm",
  OpenInTabsUtils: "resource:///modules/OpenInTabsUtils.jsm",
  PageActions: "resource:///modules/PageActions.jsm",
  PageThumbs: "resource://gre/modules/PageThumbs.jsm",
  PanelMultiView: "resource:///modules/PanelMultiView.jsm",
  PanelView: "resource:///modules/PanelMultiView.jsm",
  PictureInPicture: "resource://gre/modules/PictureInPicture.jsm",
  PlacesUtils: "resource://gre/modules/PlacesUtils.jsm",
  PlacesUIUtils: "resource:///modules/PlacesUIUtils.jsm",
  PlacesTransactions: "resource://gre/modules/PlacesTransactions.jsm",
  PluralForm: "resource://gre/modules/PluralForm.jsm",
  Pocket: "chrome://pocket/content/Pocket.jsm",
  PrivateBrowsingUtils: "resource://gre/modules/PrivateBrowsingUtils.jsm",
  ProcessHangMonitor: "resource:///modules/ProcessHangMonitor.jsm",
  PromiseUtils: "resource://gre/modules/PromiseUtils.jsm",
  // TODO (Bug 1529552): Remove once old urlbar code goes away.
  ReaderMode: "resource://gre/modules/ReaderMode.jsm",
  RFPHelper: "resource://gre/modules/RFPHelper.jsm",
  SafeBrowsing: "resource://gre/modules/SafeBrowsing.jsm",
  Sanitizer: "resource:///modules/Sanitizer.jsm",
  SessionStartup: "resource:///modules/sessionstore/SessionStartup.jsm",
  SessionStore: "resource:///modules/sessionstore/SessionStore.jsm",
  ShortcutUtils: "resource://gre/modules/ShortcutUtils.jsm",
  SimpleServiceDiscovery: "resource://gre/modules/SimpleServiceDiscovery.jsm",
  SiteDataManager: "resource:///modules/SiteDataManager.jsm",
  SitePermissions: "resource:///modules/SitePermissions.jsm",
  SiteSpecificBrowser: "resource:///modules/SiteSpecificBrowserService.jsm",
  SiteSpecificBrowserService:
    "resource:///modules/SiteSpecificBrowserService.jsm",
  SubDialogManager: "resource://gre/modules/SubDialog.jsm",
  TabModalPrompt: "chrome://global/content/tabprompts.jsm",
  TabCrashHandler: "resource:///modules/ContentCrashHandlers.jsm",
  TelemetryEnvironment: "resource://gre/modules/TelemetryEnvironment.jsm",
  Translation: "resource:///modules/translation/TranslationParent.jsm",
  UITour: "resource:///modules/UITour.jsm",
  UpdateUtils: "resource://gre/modules/UpdateUtils.jsm",
  UrlbarInput: "resource:///modules/UrlbarInput.jsm",
  UrlbarPrefs: "resource:///modules/UrlbarPrefs.jsm",
  UrlbarProviderSearchTips: "resource:///modules/UrlbarProviderSearchTips.jsm",
  UrlbarTokenizer: "resource:///modules/UrlbarTokenizer.jsm",
  UrlbarUtils: "resource:///modules/UrlbarUtils.jsm",
  UrlbarValueFormatter: "resource:///modules/UrlbarValueFormatter.jsm",
  Weave: "resource://services-sync/main.js",
  WebNavigationFrames: "resource://gre/modules/WebNavigationFrames.jsm",
  fxAccounts: "resource://gre/modules/FxAccounts.jsm",
  webrtcUI: "resource:///modules/webrtcUI.jsm",
  ZoomUI: "resource:///modules/ZoomUI.jsm",
});

if (AppConstants.MOZ_CRASHREPORTER) {
  ChromeUtils.defineModuleGetter(
    this,
    "PluginCrashReporter",
    "resource:///modules/ContentCrashHandlers.jsm"
  );
}

XPCOMUtils.defineLazyScriptGetter(
  this,
  "PlacesTreeView",
  "chrome://browser/content/places/treeView.js"
);
XPCOMUtils.defineLazyScriptGetter(
  this,
  ["PlacesInsertionPoint", "PlacesController", "PlacesControllerDragHelper"],
  "chrome://browser/content/places/controller.js"
);
XPCOMUtils.defineLazyScriptGetter(
  this,
  "PrintUtils",
  "chrome://global/content/printUtils.js"
);
XPCOMUtils.defineLazyScriptGetter(
  this,
  "ZoomManager",
  "chrome://global/content/viewZoomOverlay.js"
);
XPCOMUtils.defineLazyScriptGetter(
  this,
  "FullZoom",
  "chrome://browser/content/browser-fullZoom.js"
);
XPCOMUtils.defineLazyScriptGetter(
  this,
  "PanelUI",
  "chrome://browser/content/customizableui/panelUI.js"
);
XPCOMUtils.defineLazyScriptGetter(
  this,
  "gViewSourceUtils",
  "chrome://global/content/viewSourceUtils.js"
);
XPCOMUtils.defineLazyScriptGetter(
  this,
  "gTabsPanel",
  "chrome://browser/content/browser-allTabsMenu.js"
);
XPCOMUtils.defineLazyScriptGetter(
  this,
  ["BrowserAddonUI", "gExtensionsNotifications", "gXPInstallObserver"],
  "chrome://browser/content/browser-addons.js"
);
XPCOMUtils.defineLazyScriptGetter(
  this,
  "ctrlTab",
  "chrome://browser/content/browser-ctrlTab.js"
);
XPCOMUtils.defineLazyScriptGetter(
  this,
  ["CustomizationHandler", "AutoHideMenubar"],
  "chrome://browser/content/browser-customization.js"
);
XPCOMUtils.defineLazyScriptGetter(
  this,
  ["PointerLock", "FullScreen"],
  "chrome://browser/content/browser-fullScreenAndPointerLock.js"
);
XPCOMUtils.defineLazyScriptGetter(
  this,
  "gIdentityHandler",
  "chrome://browser/content/browser-siteIdentity.js"
);
XPCOMUtils.defineLazyScriptGetter(
  this,
  "gProtectionsHandler",
  "chrome://browser/content/browser-siteProtections.js"
);
XPCOMUtils.defineLazyScriptGetter(
  this,
  ["gGestureSupport", "gHistorySwipeAnimation"],
  "chrome://browser/content/browser-gestureSupport.js"
);
XPCOMUtils.defineLazyScriptGetter(
  this,
  "gSafeBrowsing",
  "chrome://browser/content/browser-safebrowsing.js"
);
XPCOMUtils.defineLazyScriptGetter(
  this,
  "gSync",
  "chrome://browser/content/browser-sync.js"
);
XPCOMUtils.defineLazyScriptGetter(
  this,
  "gBrowserThumbnails",
  "chrome://browser/content/browser-thumbnails.js"
);
XPCOMUtils.defineLazyScriptGetter(
  this,
  ["openContextMenu", "nsContextMenu"],
  "chrome://browser/content/nsContextMenu.js"
);
XPCOMUtils.defineLazyScriptGetter(
  this,
  [
    "DownloadsPanel",
    "DownloadsOverlayLoader",
    "DownloadsSubview",
    "DownloadsView",
    "DownloadsViewUI",
    "DownloadsViewController",
    "DownloadsSummary",
    "DownloadsFooter",
    "DownloadsBlockedSubview",
  ],
  "chrome://browser/content/downloads/downloads.js"
);
XPCOMUtils.defineLazyScriptGetter(
  this,
  ["DownloadsButton", "DownloadsIndicatorView"],
  "chrome://browser/content/downloads/indicator.js"
);
XPCOMUtils.defineLazyScriptGetter(
  this,
  "gEditItemOverlay",
  "chrome://browser/content/places/editBookmark.js"
);
XPCOMUtils.defineLazyScriptGetter(
  this,
  "gGfxUtils",
  "chrome://browser/content/browser-graphics-utils.js"
);
XPCOMUtils.defineLazyScriptGetter(
  this,
  "pktUI",
  "chrome://pocket/content/main.js"
);
XPCOMUtils.defineLazyScriptGetter(
  this,
  "ToolbarKeyboardNavigator",
  "chrome://browser/content/browser-toolbarKeyNav.js"
);
XPCOMUtils.defineLazyScriptGetter(
  this,
  "A11yUtils",
  "chrome://browser/content/browser-a11yUtils.js"
);
XPCOMUtils.defineLazyScriptGetter(
  this,
  "gSharedTabWarning",
  "chrome://browser/content/browser-webrtc.js"
);

// lazy service getters

XPCOMUtils.defineLazyServiceGetters(this, {
  ContentPrefService2: [
    "@mozilla.org/content-pref/service;1",
    "nsIContentPrefService2",
  ],
  classifierService: [
    "@mozilla.org/url-classifier/dbservice;1",
    "nsIURIClassifier",
  ],
  Favicons: ["@mozilla.org/browser/favicon-service;1", "nsIFaviconService"],
  gDNSService: ["@mozilla.org/network/dns-service;1", "nsIDNSService"],
  gSerializationHelper: [
    "@mozilla.org/network/serialization-helper;1",
    "nsISerializationHelper",
  ],
  Marionette: ["@mozilla.org/remote/marionette;1", "nsIMarionette"],
  WindowsUIUtils: ["@mozilla.org/windows-ui-utils;1", "nsIWindowsUIUtils"],
  BrowserHandler: ["@mozilla.org/browser/clh;1", "nsIBrowserHandler"],
});

if (AppConstants.MOZ_CRASHREPORTER) {
  XPCOMUtils.defineLazyServiceGetter(
    this,
    "gCrashReporter",
    "@mozilla.org/xre/app-info;1",
    "nsICrashReporter"
  );
}

if (AppConstants.ENABLE_REMOTE_AGENT) {
  XPCOMUtils.defineLazyServiceGetter(
    this,
    "RemoteAgent",
    "@mozilla.org/remote/agent;1",
    "nsIRemoteAgent"
  );
} else {
  this.RemoteAgent = { listening: false };
}

XPCOMUtils.defineLazyGetter(this, "RTL_UI", () => {
  return Services.locale.isAppLocaleRTL;
});

XPCOMUtils.defineLazyGetter(this, "gBrandBundle", () => {
  return Services.strings.createBundle(
    "chrome://branding/locale/brand.properties"
  );
});

XPCOMUtils.defineLazyGetter(this, "gBrowserBundle", () => {
  return Services.strings.createBundle(
    "chrome://browser/locale/browser.properties"
  );
});

XPCOMUtils.defineLazyGetter(this, "gTabBrowserBundle", () => {
  return Services.strings.createBundle(
    "chrome://browser/locale/tabbrowser.properties"
  );
});

XPCOMUtils.defineLazyGetter(this, "gCustomizeMode", () => {
  let { CustomizeMode } = ChromeUtils.import(
    "resource:///modules/CustomizeMode.jsm"
  );
  return new CustomizeMode(window);
});

XPCOMUtils.defineLazyGetter(this, "gNavToolbox", () => {
  return document.getElementById("navigator-toolbox");
});

XPCOMUtils.defineLazyGetter(this, "gURLBar", () => {
  let urlbar = new UrlbarInput({
    textbox: document.getElementById("urlbar"),
    eventTelemetryCategory: "urlbar",
  });

  let beforeFocusOrSelect = event => {
    // In customize mode, the url bar is disabled. If a new tab is opened or the
    // user switches to a different tab, this function gets called before we've
    // finished leaving customize mode, and the url bar will still be disabled.
    // We can't focus it when it's disabled, so we need to re-run ourselves when
    // we've finished leaving customize mode.
    if (
      CustomizationHandler.isCustomizing() ||
      CustomizationHandler.isExitingCustomizeMode
    ) {
      gNavToolbox.addEventListener(
        "aftercustomization",
        () => {
          if (event.type == "beforeselect") {
            gURLBar.select();
          } else {
            gURLBar.focus();
          }
        },
        {
          once: true,
        }
      );
      event.preventDefault();
      return;
    }

    if (window.fullScreen) {
      FullScreen.showNavToolbox();
    }
  };
  urlbar.addEventListener("beforefocus", beforeFocusOrSelect);
  urlbar.addEventListener("beforeselect", beforeFocusOrSelect);

  return urlbar;
});

XPCOMUtils.defineLazyGetter(this, "ReferrerInfo", () =>
  Components.Constructor(
    "@mozilla.org/referrer-info;1",
    "nsIReferrerInfo",
    "init"
  )
);

// High priority notification bars shown at the top of the window.
XPCOMUtils.defineLazyGetter(this, "gHighPriorityNotificationBox", () => {
  return new MozElements.NotificationBox(element => {
    element.classList.add("global-notificationbox");
    element.setAttribute("notificationside", "top");
    document.getElementById("appcontent").prepend(element);
  });
});

// Regular notification bars shown at the bottom of the window.
XPCOMUtils.defineLazyGetter(this, "gNotificationBox", () => {
  return new MozElements.NotificationBox(element => {
    element.classList.add("global-notificationbox");
    element.setAttribute("notificationside", "bottom");
    document.getElementById("browser-bottombox").appendChild(element);
  });
});

XPCOMUtils.defineLazyGetter(this, "InlineSpellCheckerUI", () => {
  let { InlineSpellChecker } = ChromeUtils.import(
    "resource://gre/modules/InlineSpellChecker.jsm"
  );
  return new InlineSpellChecker();
});

XPCOMUtils.defineLazyGetter(this, "PageMenuParent", () => {
  // eslint-disable-next-line no-shadow
  let { PageMenuParent } = ChromeUtils.import(
    "resource://gre/modules/PageMenu.jsm"
  );
  return new PageMenuParent();
});

XPCOMUtils.defineLazyGetter(this, "PopupNotifications", () => {
  // eslint-disable-next-line no-shadow
  let { PopupNotifications } = ChromeUtils.import(
    "resource://gre/modules/PopupNotifications.jsm"
  );
  try {
    // Hide all notifications while the URL is being edited and the address bar
    // has focus, including the virtual focus in the results popup.
    // We also have to hide notifications explicitly when the window is
    // minimized because of the effects of the "noautohide" attribute on Linux.
    // This can be removed once bug 545265 and bug 1320361 are fixed.
    // Hide popup notifications when system tab prompts are shown so they
    // don't cover up the prompt.
    let shouldSuppress = () => {
      return (
        window.windowState == window.STATE_MINIMIZED ||
        (gURLBar.getAttribute("pageproxystate") != "valid" &&
          gURLBar.focused) ||
        gBrowser?.selectedBrowser.hasAttribute("tabmodalChromePromptShowing") ||
        gBrowser?.selectedBrowser.hasAttribute("tabDialogShowing")
      );
    };
    return new PopupNotifications(
      gBrowser,
      document.getElementById("notification-popup"),
      document.getElementById("notification-popup-box"),
      { shouldSuppress }
    );
  } catch (ex) {
    Cu.reportError(ex);
    return null;
  }
});

XPCOMUtils.defineLazyGetter(this, "Win7Features", () => {
  if (AppConstants.platform != "win") {
    return null;
  }

  const WINTASKBAR_CONTRACTID = "@mozilla.org/windows-taskbar;1";
  if (
    WINTASKBAR_CONTRACTID in Cc &&
    Cc[WINTASKBAR_CONTRACTID].getService(Ci.nsIWinTaskbar).available
  ) {
    let { AeroPeek } = ChromeUtils.import(
      "resource:///modules/WindowsPreviewPerTab.jsm"
    );
    return {
      onOpenWindow() {
        AeroPeek.onOpenWindow(window);
        this.handledOpening = true;
      },
      onCloseWindow() {
        if (this.handledOpening) {
          AeroPeek.onCloseWindow(window);
        }
      },
      handledOpening: false,
    };
  }
  return null;
});

XPCOMUtils.defineLazyPreferenceGetter(
  this,
  "gToolbarKeyNavEnabled",
  "browser.toolbars.keyboard_navigation",
  false,
  (aPref, aOldVal, aNewVal) => {
    if (aNewVal) {
      ToolbarKeyboardNavigator.init();
    } else {
      ToolbarKeyboardNavigator.uninit();
    }
  }
);

XPCOMUtils.defineLazyPreferenceGetter(
  this,
  "gFxaToolbarEnabled",
  "identity.fxaccounts.toolbar.enabled",
  false,
  (aPref, aOldVal, aNewVal) => {
    updateFxaToolbarMenu(aNewVal);
  }
);

XPCOMUtils.defineLazyPreferenceGetter(
  this,
  "gFxaToolbarAccessed",
  "identity.fxaccounts.toolbar.accessed",
  false,
  (aPref, aOldVal, aNewVal) => {
    updateFxaToolbarMenu(gFxaToolbarEnabled);
  }
);

XPCOMUtils.defineLazyPreferenceGetter(
  this,
  "gFxaSendLoginUrl",
  "identity.fxaccounts.service.sendLoginUrl",
  false,
  (aPref, aOldVal, aNewVal) => {
    updateFxaToolbarMenu(gFxaToolbarEnabled);
  }
);

XPCOMUtils.defineLazyPreferenceGetter(
  this,
  "gFxaMonitorLoginUrl",
  "identity.fxaccounts.service.monitorLoginUrl",
  false,
  (aPref, aOldVal, aNewVal) => {
    updateFxaToolbarMenu(gFxaToolbarEnabled);
  }
);

XPCOMUtils.defineLazyPreferenceGetter(
  this,
  "gFxaDeviceName",
  "identity.fxaccounts.account.device.name",
  false,
  (aPref, aOldVal, aNewVal) => {
    updateFxaToolbarMenu(gFxaToolbarEnabled);
  }
);

XPCOMUtils.defineLazyPreferenceGetter(
  this,
  "gAddonAbuseReportEnabled",
  "extensions.abuseReport.enabled",
  false
);

customElements.setElementCreationCallback("translation-notification", () => {
  Services.scriptloader.loadSubScript(
    "chrome://browser/content/translation-notification.js",
    window
  );
});

var gBrowser;
var gInPrintPreviewMode = false;
var gContextMenu = null; // nsContextMenu instance
var gMultiProcessBrowser = window.docShell.QueryInterface(Ci.nsILoadContext)
  .useRemoteTabs;
var gFissionBrowser = window.docShell.QueryInterface(Ci.nsILoadContext)
  .useRemoteSubframes;

var gBrowserAllowScriptsToCloseInitialTabs = false;

if (AppConstants.platform != "macosx") {
  var gEditUIVisible = true;
}

Object.defineProperty(this, "gReduceMotion", {
  enumerable: true,
  get() {
    return typeof gReduceMotionOverride == "boolean"
      ? gReduceMotionOverride
      : gReduceMotionSetting;
  },
});
// Reduce motion during startup. The setting will be reset later.
let gReduceMotionSetting = true;
// This is for tests to set.
var gReduceMotionOverride;

// Smart getter for the findbar.  If you don't wish to force the creation of
// the findbar, check gFindBarInitialized first.

Object.defineProperty(this, "gFindBar", {
  enumerable: true,
  get() {
    return gBrowser.getCachedFindBar();
  },
});

Object.defineProperty(this, "gFindBarInitialized", {
  enumerable: true,
  get() {
    return gBrowser.isFindBarInitialized();
  },
});

Object.defineProperty(this, "gFindBarPromise", {
  enumerable: true,
  get() {
    return gBrowser.getFindBar();
  },
});

async function gLazyFindCommand(cmd, ...args) {
  let fb = await gFindBarPromise;
  // We could be closed by now, or the tab with XBL binding could have gone away:
  if (fb && fb[cmd]) {
    fb[cmd].apply(fb, args);
  }
}

var gPageIcons = {
  "about:home": "chrome://branding/content/icon32.png",
  "about:newtab": "chrome://branding/content/icon32.png",
  "about:welcome": "chrome://branding/content/icon32.png",
  "about:newinstall": "chrome://branding/content/icon32.png",
  "about:privatebrowsing": "chrome://browser/skin/privatebrowsing/favicon.svg",
};

var gInitialPages = [
  "about:blank",
  "about:newtab",
  "about:home",
  "about:privatebrowsing",
  "about:welcomeback",
  "about:sessionrestore",
  "about:welcome",
  "about:newinstall",
];

function isInitialPage(url) {
  if (!(url instanceof Ci.nsIURI)) {
    try {
      url = Services.io.newURI(url);
    } catch (ex) {
      return false;
    }
  }

  let nonQuery = url.prePath + url.filePath;
  return gInitialPages.includes(nonQuery) || nonQuery == BROWSER_NEW_TAB_URL;
}

function browserWindows() {
  return Services.wm.getEnumerator("navigator:browser");
}

// This is a stringbundle-like interface to gBrowserBundle, formerly a getter for
// the "bundle_browser" element.
var gNavigatorBundle = {
  getString(key) {
    return gBrowserBundle.GetStringFromName(key);
  },
  getFormattedString(key, array) {
    return gBrowserBundle.formatStringFromName(key, array);
  },
};

function updateFxaToolbarMenu(enable, isInitialUpdate = false) {
  // We only show the Firefox Account toolbar menu if the feature is enabled and
  // if sync is enabled.
  const syncEnabled = Services.prefs.getBoolPref(
    "identity.fxaccounts.enabled",
    false
  );
  const mainWindowEl = document.documentElement;
  const fxaPanelEl = PanelMultiView.getViewNode(document, "PanelUI-fxa");

  mainWindowEl.setAttribute("fxastatus", "not_configured");
  fxaPanelEl.addEventListener("ViewShowing", gSync.updateSendToDeviceTitle);

  Services.telemetry.setEventRecordingEnabled("fxa_app_menu", true);

  if (enable && syncEnabled) {
    mainWindowEl.setAttribute("fxatoolbarmenu", "visible");

    // We have to manually update the sync state UI when toggling the FxA toolbar
    // because it could show an invalid icon if the user is logged in and no sync
    // event was performed yet.
    if (!isInitialUpdate) {
      gSync.maybeUpdateUIState();
    }

    Services.telemetry.setEventRecordingEnabled("fxa_avatar_menu", true);

    // When the pref for a FxA service is removed, we remove it from
    // the FxA toolbar menu as well. This is useful when the service
    // might not be available that browser.
    PanelMultiView.getViewNode(
      document,
      "PanelUI-fxa-menu-send-button"
    ).hidden = !gFxaSendLoginUrl;
    PanelMultiView.getViewNode(
      document,
      "PanelUI-fxa-menu-monitor-button"
    ).hidden = !gFxaMonitorLoginUrl;
    // If there are no services left, remove the label and sep.
    let hideSvcs = !gFxaSendLoginUrl && !gFxaMonitorLoginUrl;
    PanelMultiView.getViewNode(
      document,
      "fxa-menu-service-separator"
    ).hidden = hideSvcs;
    PanelMultiView.getViewNode(
      document,
      "fxa-menu-service-label"
    ).hidden = hideSvcs;
  } else {
    mainWindowEl.removeAttribute("fxatoolbarmenu");
  }
}

function UpdateBackForwardCommands(aWebNavigation, aBrowser) {
  var backCommand = document.getElementById("Browser:Back");
  var forwardCommand = document.getElementById("Browser:Forward");

  // Avoid setting attributes on commands if the value hasn't changed!
  // Remember, guys, setting attributes on elements is expensive!  They
  // get inherited into anonymous content, broadcast to other widgets, etc.!
  // Don't do it if the value hasn't changed! - dwh

  let canGoBack = aWebNavigation.canGoBack;
  let canGoForward = aWebNavigation.canGoForward;

  if (aBrowser.recordingInfo) {
    try {
      const currentURL = gBrowser.currentURI.spec;
      const { recordedURL, viewURL } = aBrowser.recordingInfo;
      if (currentURL == recordedURL) {
        canGoForward = true;
      }
      if (currentURL == viewURL) {
        canGoBack = true;
      }
    } catch (e) {}
  }

  var backDisabled = backCommand.hasAttribute("disabled");
  var forwardDisabled = forwardCommand.hasAttribute("disabled");
  if (backDisabled == canGoBack) {
    if (backDisabled) {
      backCommand.removeAttribute("disabled");
    } else {
      backCommand.setAttribute("disabled", true);
    }
  }

  if (forwardDisabled == canGoForward) {
    if (forwardDisabled) {
      forwardCommand.removeAttribute("disabled");
    } else {
      forwardCommand.setAttribute("disabled", true);
    }
  }
}

/**
 * Click-and-Hold implementation for the Back and Forward buttons
 * XXXmano: should this live in toolbarbutton.js?
 */
function SetClickAndHoldHandlers() {
  // Bug 414797: Clone the back/forward buttons' context menu into both buttons.
  let popup = document.getElementById("backForwardMenu").cloneNode(true);
  popup.removeAttribute("id");
  // Prevent the back/forward buttons' context attributes from being inherited.
  popup.setAttribute("context", "");

  let backButton = document.getElementById("back-button");
  backButton.setAttribute("type", "menu");
  backButton.prepend(popup);
  gClickAndHoldListenersOnElement.add(backButton);

  let forwardButton = document.getElementById("forward-button");
  popup = popup.cloneNode(true);
  forwardButton.setAttribute("type", "menu");
  forwardButton.prepend(popup);
  gClickAndHoldListenersOnElement.add(forwardButton);
}

const gClickAndHoldListenersOnElement = {
  _timers: new Map(),

  _mousedownHandler(aEvent) {
    if (
      aEvent.button != 0 ||
      aEvent.currentTarget.open ||
      aEvent.currentTarget.disabled
    ) {
      return;
    }

    // Prevent the menupopup from opening immediately
    aEvent.currentTarget.menupopup.hidden = true;

    aEvent.currentTarget.addEventListener("mouseout", this);
    aEvent.currentTarget.addEventListener("mouseup", this);
    this._timers.set(
      aEvent.currentTarget,
      setTimeout(b => this._openMenu(b), 500, aEvent.currentTarget)
    );
  },

  _clickHandler(aEvent) {
    if (
      aEvent.button == 0 &&
      aEvent.target == aEvent.currentTarget &&
      !aEvent.currentTarget.open &&
      !aEvent.currentTarget.disabled
    ) {
      let cmdEvent = document.createEvent("xulcommandevent");
      cmdEvent.initCommandEvent(
        "command",
        true,
        true,
        window,
        0,
        aEvent.ctrlKey,
        aEvent.altKey,
        aEvent.shiftKey,
        aEvent.metaKey,
        null,
        aEvent.mozInputSource
      );
      aEvent.currentTarget.dispatchEvent(cmdEvent);

      // This is here to cancel the XUL default event
      // dom.click() triggers a command even if there is a click handler
      // however this can now be prevented with preventDefault().
      aEvent.preventDefault();
    }
  },

  _openMenu(aButton) {
    this._cancelHold(aButton);
    aButton.firstElementChild.hidden = false;
    aButton.open = true;
  },

  _mouseoutHandler(aEvent) {
    let buttonRect = aEvent.currentTarget.getBoundingClientRect();
    if (
      aEvent.clientX >= buttonRect.left &&
      aEvent.clientX <= buttonRect.right &&
      aEvent.clientY >= buttonRect.bottom
    ) {
      this._openMenu(aEvent.currentTarget);
    } else {
      this._cancelHold(aEvent.currentTarget);
    }
  },

  _mouseupHandler(aEvent) {
    this._cancelHold(aEvent.currentTarget);
  },

  _cancelHold(aButton) {
    clearTimeout(this._timers.get(aButton));
    aButton.removeEventListener("mouseout", this);
    aButton.removeEventListener("mouseup", this);
  },

  _keypressHandler(aEvent) {
    if (aEvent.key == " " || aEvent.key == "Enter") {
      // Normally, command events get fired for keyboard activation. However,
      // we've set type="menu", so that doesn't happen. Handle this the same
      // way we handle clicks.
      aEvent.target.click();
    }
  },

  handleEvent(e) {
    switch (e.type) {
      case "mouseout":
        this._mouseoutHandler(e);
        break;
      case "mousedown":
        this._mousedownHandler(e);
        break;
      case "click":
        this._clickHandler(e);
        break;
      case "mouseup":
        this._mouseupHandler(e);
        break;
      case "keypress":
        this._keypressHandler(e);
        break;
    }
  },

  remove(aButton) {
    aButton.removeEventListener("mousedown", this, true);
    aButton.removeEventListener("click", this, true);
    aButton.removeEventListener("keypress", this, true);
  },

  add(aElm) {
    this._timers.delete(aElm);

    aElm.addEventListener("mousedown", this, true);
    aElm.addEventListener("click", this, true);
    aElm.addEventListener("keypress", this, true);
  },
};

const gSessionHistoryObserver = {
  observe(subject, topic, data) {
    if (topic != "browser:purge-session-history") {
      return;
    }

    var backCommand = document.getElementById("Browser:Back");
    backCommand.setAttribute("disabled", "true");
    var fwdCommand = document.getElementById("Browser:Forward");
    fwdCommand.setAttribute("disabled", "true");

    // Clear undo history of the URL bar
    gURLBar.editor.transactionManager.clear();
  },
};

const gStoragePressureObserver = {
  _lastNotificationTime: -1,

  async observe(subject, topic, data) {
    if (topic != "QuotaManager::StoragePressure") {
      return;
    }

    const NOTIFICATION_VALUE = "storage-pressure-notification";
    if (
      gHighPriorityNotificationBox.getNotificationWithValue(NOTIFICATION_VALUE)
    ) {
      // Do not display the 2nd notification when there is already one
      return;
    }

    // Don't display notification twice within the given interval.
    // This is because
    //   - not to annoy user
    //   - give user some time to clean space.
    //     Even user sees notification and starts acting, it still takes some time.
    const MIN_NOTIFICATION_INTERVAL_MS = Services.prefs.getIntPref(
      "browser.storageManager.pressureNotification.minIntervalMS"
    );
    let duration = Date.now() - this._lastNotificationTime;
    if (duration <= MIN_NOTIFICATION_INTERVAL_MS) {
      return;
    }
    this._lastNotificationTime = Date.now();

    MozXULElement.insertFTLIfNeeded("branding/brand.ftl");
    MozXULElement.insertFTLIfNeeded("browser/preferences/preferences.ftl");

    const BYTES_IN_GIGABYTE = 1073741824;
    const USAGE_THRESHOLD_BYTES =
      BYTES_IN_GIGABYTE *
      Services.prefs.getIntPref(
        "browser.storageManager.pressureNotification.usageThresholdGB"
      );
    let msg = "";
    let buttons = [];
    let usage = subject.QueryInterface(Ci.nsISupportsPRUint64).data;
    buttons.push({
      "l10n-id": "space-alert-learn-more-button",
      callback(notificationBar, button) {
        let learnMoreURL =
          Services.urlFormatter.formatURLPref("app.support.baseURL") +
          "storage-permissions";
        // This is a content URL, loaded from trusted UX.
        openTrustedLinkIn(learnMoreURL, "tab");
      },
    });
    if (usage < USAGE_THRESHOLD_BYTES) {
      // The firefox-used space < 5GB, then warn user to free some disk space.
      // This is because this usage is small and not the main cause for space issue.
      // In order to avoid the bad and wrong impression among users that
      // firefox eats disk space a lot, indicate users to clean up other disk space.
      [msg] = await document.l10n.formatValues([
        { id: "space-alert-under-5gb-message" },
      ]);
      buttons.push({
        "l10n-id": "space-alert-under-5gb-ok-button",
        callback() {},
      });
    } else {
      // The firefox-used space >= 5GB, then guide users to about:preferences
      // to clear some data stored on firefox by websites.
      [msg] = await document.l10n.formatValues([
        { id: "space-alert-over-5gb-message" },
      ]);
      buttons.push({
        "l10n-id": "space-alert-over-5gb-pref-button",
        callback(notificationBar, button) {
          // The advanced subpanes are only supported in the old organization, which will
          // be removed by bug 1349689.
          openPreferences("privacy-sitedata");
        },
      });
    }

    gHighPriorityNotificationBox.appendNotification(
      msg,
      NOTIFICATION_VALUE,
      null,
      gHighPriorityNotificationBox.PRIORITY_WARNING_HIGH,
      buttons,
      null
    );

    // This seems to be necessary to get the buttons to display correctly
    // See: https://bugzilla.mozilla.org/show_bug.cgi?id=1504216
    document.l10n.translateFragment(
      gHighPriorityNotificationBox.currentNotification
    );
  },
};

var gPopupBlockerObserver = {
  handleEvent(aEvent) {
    if (aEvent.originalTarget != gBrowser.selectedBrowser) {
      return;
    }

    gIdentityHandler.refreshIdentityBlock();

    let popupCount = gBrowser.selectedBrowser.popupBlocker.getBlockedPopupCount();

    if (!popupCount) {
      // Hide the notification box (if it's visible).
      let notificationBox = gBrowser.getNotificationBox();
      let notification = notificationBox.getNotificationWithValue(
        "popup-blocked"
      );
      if (notification) {
        notificationBox.removeNotification(notification, false);
      }
      return;
    }

    // Only show the notification again if we've not already shown it. Since
    // notifications are per-browser, we don't need to worry about re-adding
    // it.
    if (gBrowser.selectedBrowser.popupBlocker.shouldShowNotification) {
      if (Services.prefs.getBoolPref("privacy.popups.showBrowserMessage")) {
        var brandBundle = document.getElementById("bundle_brand");
        var brandShortName = brandBundle.getString("brandShortName");

        var stringKey =
          AppConstants.platform == "win"
            ? "popupWarningButton"
            : "popupWarningButtonUnix";

        var popupButtonText = gNavigatorBundle.getString(stringKey);
        var popupButtonAccesskey = gNavigatorBundle.getString(
          stringKey + ".accesskey"
        );

        let messageBase;
        if (popupCount < this.maxReportedPopups) {
          messageBase = gNavigatorBundle.getString("popupWarning.message");
        } else {
          messageBase = gNavigatorBundle.getString(
            "popupWarning.exceeded.message"
          );
        }

        var message = PluralForm.get(popupCount, messageBase)
          .replace("#1", brandShortName)
          .replace("#2", popupCount);

        let notificationBox = gBrowser.getNotificationBox();
        let notification = notificationBox.getNotificationWithValue(
          "popup-blocked"
        );
        if (notification) {
          notification.label = message;
        } else {
          var buttons = [
            {
              label: popupButtonText,
              accessKey: popupButtonAccesskey,
              popup: "blockedPopupOptions",
              callback: null,
            },
          ];

          const priority = notificationBox.PRIORITY_WARNING_MEDIUM;
          notificationBox.appendNotification(
            message,
            "popup-blocked",
            "chrome://browser/skin/notification-icons/popup.svg",
            priority,
            buttons
          );
        }
      }

      // Record the fact that we've reported this blocked popup, so we don't
      // show it again.
      gBrowser.selectedBrowser.popupBlocker.didShowNotification();
    }
  },

  toggleAllowPopupsForSite(aEvent) {
    var pm = Services.perms;
    var shouldBlock = aEvent.target.getAttribute("block") == "true";
    var perm = shouldBlock ? pm.DENY_ACTION : pm.ALLOW_ACTION;
    pm.addFromPrincipal(gBrowser.contentPrincipal, "popup", perm);

    if (!shouldBlock) {
      gBrowser.selectedBrowser.popupBlocker.unblockAllPopups();
    }

    gBrowser.getNotificationBox().removeCurrentNotification();
  },

  fillPopupList(aEvent) {
    // XXXben - rather than using |currentURI| here, which breaks down on multi-framed sites
    //          we should really walk the blockedPopups and create a list of "allow for <host>"
    //          menuitems for the common subset of hosts present in the report, this will
    //          make us frame-safe.
    //
    // XXXjst - Note that when this is fixed to work with multi-framed sites,
    //          also back out the fix for bug 343772 where
    //          nsGlobalWindow::CheckOpenAllow() was changed to also
    //          check if the top window's location is whitelisted.
    let browser = gBrowser.selectedBrowser;
    var uriOrPrincipal = browser.contentPrincipal.isContentPrincipal
      ? browser.contentPrincipal
      : browser.currentURI;
    var blockedPopupAllowSite = document.getElementById(
      "blockedPopupAllowSite"
    );
    try {
      blockedPopupAllowSite.removeAttribute("hidden");
      let uriHost = uriOrPrincipal.asciiHost
        ? uriOrPrincipal.host
        : uriOrPrincipal.spec;
      var pm = Services.perms;
      if (
        pm.testPermissionFromPrincipal(browser.contentPrincipal, "popup") ==
        pm.ALLOW_ACTION
      ) {
        // Offer an item to block popups for this site, if a whitelist entry exists
        // already for it.
        let blockString = gNavigatorBundle.getFormattedString("popupBlock", [
          uriHost,
        ]);
        blockedPopupAllowSite.setAttribute("label", blockString);
        blockedPopupAllowSite.setAttribute("block", "true");
      } else {
        // Offer an item to allow popups for this site
        let allowString = gNavigatorBundle.getFormattedString("popupAllow", [
          uriHost,
        ]);
        blockedPopupAllowSite.setAttribute("label", allowString);
        blockedPopupAllowSite.removeAttribute("block");
      }
    } catch (e) {
      blockedPopupAllowSite.setAttribute("hidden", "true");
    }

    if (PrivateBrowsingUtils.isWindowPrivate(window)) {
      blockedPopupAllowSite.setAttribute("disabled", "true");
    } else {
      blockedPopupAllowSite.removeAttribute("disabled");
    }

    let blockedPopupDontShowMessage = document.getElementById(
      "blockedPopupDontShowMessage"
    );
    let showMessage = Services.prefs.getBoolPref(
      "privacy.popups.showBrowserMessage"
    );
    blockedPopupDontShowMessage.setAttribute("checked", !showMessage);
    blockedPopupDontShowMessage.setAttribute(
      "label",
      gNavigatorBundle.getString("popupWarningDontShowFromMessage")
    );

    let blockedPopupsSeparator = document.getElementById(
      "blockedPopupsSeparator"
    );
    blockedPopupsSeparator.setAttribute("hidden", true);

    browser.popupBlocker.getBlockedPopups().then(blockedPopups => {
      let foundUsablePopupURI = false;
      if (blockedPopups) {
        for (let i = 0; i < blockedPopups.length; i++) {
          let blockedPopup = blockedPopups[i];

          // popupWindowURI will be null if the file picker popup is blocked.
          // xxxdz this should make the option say "Show file picker" and do it (Bug 590306)
          if (!blockedPopup.popupWindowURISpec) {
            continue;
          }

          var popupURIspec = blockedPopup.popupWindowURISpec;

          // Sometimes the popup URI that we get back from the blockedPopup
          // isn't useful (for instance, netscape.com's popup URI ends up
          // being "http://www.netscape.com", which isn't really the URI of
          // the popup they're trying to show).  This isn't going to be
          // useful to the user, so we won't create a menu item for it.
          if (
            popupURIspec == "" ||
            popupURIspec == "about:blank" ||
            popupURIspec == "<self>" ||
            popupURIspec == uriOrPrincipal.spec
          ) {
            continue;
          }

          // Because of the short-circuit above, we may end up in a situation
          // in which we don't have any usable popup addresses to show in
          // the menu, and therefore we shouldn't show the separator.  However,
          // since we got past the short-circuit, we must've found at least
          // one usable popup URI and thus we'll turn on the separator later.
          foundUsablePopupURI = true;

          var menuitem = document.createXULElement("menuitem");
          var label = gNavigatorBundle.getFormattedString(
            "popupShowPopupPrefix",
            [popupURIspec]
          );
          menuitem.setAttribute("label", label);
          menuitem.setAttribute(
            "oncommand",
            "gPopupBlockerObserver.showBlockedPopup(event);"
          );
          menuitem.setAttribute("popupReportIndex", i);
          menuitem.setAttribute(
            "popupInnerWindowId",
            blockedPopup.innerWindowId
          );
          menuitem.browsingContext = blockedPopup.browsingContext;
          menuitem.popupReportBrowser = browser;
          aEvent.target.appendChild(menuitem);
        }
      }

      // Show the separator if we added any
      // showable popup addresses to the menu.
      if (foundUsablePopupURI) {
        blockedPopupsSeparator.removeAttribute("hidden");
      }
    }, null);
  },

  onPopupHiding(aEvent) {
    let item = aEvent.target.lastElementChild;
    while (item && item.id != "blockedPopupsSeparator") {
      let next = item.previousElementSibling;
      item.remove();
      item = next;
    }
  },

  showBlockedPopup(aEvent) {
    let target = aEvent.target;
    let browsingContext = target.browsingContext;
    let innerWindowId = target.getAttribute("popupInnerWindowId");
    let popupReportIndex = target.getAttribute("popupReportIndex");
    let browser = target.popupReportBrowser;
    browser.popupBlocker.unblockPopup(
      browsingContext,
      innerWindowId,
      popupReportIndex
    );
  },

  editPopupSettings() {
    openPreferences("privacy-permissions-block-popups");
  },

  dontShowMessage() {
    var showMessage = Services.prefs.getBoolPref(
      "privacy.popups.showBrowserMessage"
    );
    Services.prefs.setBoolPref(
      "privacy.popups.showBrowserMessage",
      !showMessage
    );
    gBrowser.getNotificationBox().removeCurrentNotification();
  },
};

XPCOMUtils.defineLazyPreferenceGetter(
  gPopupBlockerObserver,
  "maxReportedPopups",
  "privacy.popups.maxReported"
);

var gKeywordURIFixup = {
  check(browser, { fixedURI, keywordProviderName, preferredURI }) {
    // We get called irrespective of whether we did a keyword search, or
    // whether the original input would be vaguely interpretable as a URL,
    // so figure that out first.
    if (
      !keywordProviderName ||
      !fixedURI ||
      !fixedURI.host ||
      UrlbarPrefs.get("browser.fixup.dns_first_for_single_words") ||
      UrlbarPrefs.get("dnsResolveSingleWordsAfterSearch") == 0
    ) {
      return;
    }

    let contentPrincipal = browser.contentPrincipal;

    // At this point we're still only just about to load this URI.
    // When the async DNS lookup comes back, we may be in any of these states:
    // 1) still on the previous URI, waiting for the preferredURI (keyword
    //    search) to respond;
    // 2) at the keyword search URI (preferredURI)
    // 3) at some other page because the user stopped navigation.
    // We keep track of the currentURI to detect case (1) in the DNS lookup
    // callback.
    let previousURI = browser.currentURI;

    // now swap for a weak ref so we don't hang on to browser needlessly
    // even if the DNS query takes forever
    let weakBrowser = Cu.getWeakReference(browser);
    browser = null;

    // Additionally, we need the host of the parsed url
    let hostName = fixedURI.displayHost;
    // and the ascii-only host for the pref:
    let asciiHost = fixedURI.asciiHost;
    // Normalize out a single trailing dot - NB: not using endsWith/lastIndexOf
    // because we need to be sure this last dot is the *only* dot, too.
    // More generally, this is used for the pref and should stay in sync with
    // the code in URIFixup::KeywordURIFixup .
    if (asciiHost.indexOf(".") == asciiHost.length - 1) {
      asciiHost = asciiHost.slice(0, -1);
    }

    let isIPv4Address = host => {
      let parts = host.split(".");
      if (parts.length != 4) {
        return false;
      }
      return parts.every(part => {
        let n = parseInt(part, 10);
        return n >= 0 && n <= 255;
      });
    };
    // Avoid showing fixup information if we're suggesting an IP. Note that
    // decimal representations of IPs are normalized to a 'regular'
    // dot-separated IP address by network code, but that only happens for
    // numbers that don't overflow. Longer numbers do not get normalized,
    // but still work to access IP addresses. So for instance,
    // 1097347366913 (ff7f000001) gets resolved by using the final bytes,
    // making it the same as 7f000001, which is 127.0.0.1 aka localhost.
    // While 2130706433 would get normalized by network, 1097347366913
    // does not, and we have to deal with both cases here:
    if (isIPv4Address(asciiHost) || /^(?:\d+|0x[a-f0-9]+)$/i.test(asciiHost)) {
      return;
    }

    let onLookupCompleteListener = {
      onLookupComplete(request, record, status) {
        let browserRef = weakBrowser.get();
        if (!Components.isSuccessCode(status) || !browserRef) {
          return;
        }

        let currentURI = browserRef.currentURI;
        // If we're in case (3) (see above), don't show an info bar.
        if (
          !currentURI.equals(previousURI) &&
          !currentURI.equals(preferredURI)
        ) {
          return;
        }

        // show infobar offering to visit the host
        let notificationBox = gBrowser.getNotificationBox(browserRef);
        if (notificationBox.getNotificationWithValue("keyword-uri-fixup")) {
          return;
        }

        let displayHostName = "http://" + hostName + "/";
        let message = gNavigatorBundle.getFormattedString(
          "keywordURIFixup.message",
          [displayHostName]
        );
        let yesMessage = gNavigatorBundle.getFormattedString(
          "keywordURIFixup.goTo",
          [displayHostName]
        );

        let buttons = [
          {
            label: yesMessage,
            accessKey: gNavigatorBundle.getString(
              "keywordURIFixup.goTo.accesskey"
            ),
            callback() {
              // Do not set this preference while in private browsing.
              if (!PrivateBrowsingUtils.isWindowPrivate(window)) {
                let pref = "browser.fixup.domainwhitelist." + asciiHost;
                Services.prefs.setBoolPref(pref, true);
              }
              openTrustedLinkIn(fixedURI.spec, "current");
            },
          },
          {
            label: gNavigatorBundle.getString("keywordURIFixup.dismiss"),
            accessKey: gNavigatorBundle.getString(
              "keywordURIFixup.dismiss.accesskey"
            ),
            callback() {
              let notification = notificationBox.getNotificationWithValue(
                "keyword-uri-fixup"
              );
              notificationBox.removeNotification(notification, true);
            },
          },
        ];
        let notification = notificationBox.appendNotification(
          message,
          "keyword-uri-fixup",
          null,
          notificationBox.PRIORITY_INFO_HIGH,
          buttons
        );
        notification.persistence = 1;
      },
    };

    try {
      gDNSService.asyncResolve(
        hostName,
        Ci.nsIDNSService.RESOLVE_TYPE_DEFAULT,
        0,
        null,
        onLookupCompleteListener,
        Services.tm.mainThread,
        contentPrincipal.originAttributes
      );
    } catch (ex) {
      // Do nothing if the URL is invalid (we don't want to show a notification in that case).
      if (ex.result != Cr.NS_ERROR_UNKNOWN_HOST) {
        // ... otherwise, report:
        Cu.reportError(ex);
      }
    }
  },

  observe(fixupInfo, topic, data) {
    fixupInfo.QueryInterface(Ci.nsIURIFixupInfo);

    let browser = fixupInfo.consumer?.top?.embedderElement;
    if (!browser || browser.ownerGlobal != window) {
      return;
    }

    this.check(browser, fixupInfo);
  },
};

function serializeInputStream(aStream) {
  let data = {
    content: NetUtil.readInputStreamToString(aStream, aStream.available()),
  };

  if (aStream instanceof Ci.nsIMIMEInputStream) {
    data.headers = new Map();
    aStream.visitHeaders((name, value) => {
      data.headers.set(name, value);
    });
  }

  return data;
}

/**
 * Handles URIs when we want to deal with them in chrome code rather than pass
 * them down to a content browser. This can avoid unnecessary process switching
 * for the browser.
 * @param aBrowser the browser that is attempting to load the URI
 * @param aUri the nsIURI that is being loaded
 * @returns true if the URI is handled, otherwise false
 */
function handleUriInChrome(aBrowser, aUri) {
  if (aUri.scheme == "file") {
    try {
      let mimeType = Cc["@mozilla.org/mime;1"]
        .getService(Ci.nsIMIMEService)
        .getTypeFromURI(aUri);
      if (mimeType == "application/x-xpinstall") {
        let systemPrincipal = Services.scriptSecurityManager.getSystemPrincipal();
        AddonManager.getInstallForURL(aUri.spec, {
          telemetryInfo: { source: "file-url" },
        }).then(install => {
          AddonManager.installAddonFromWebpage(
            mimeType,
            aBrowser,
            systemPrincipal,
            install
          );
        });
        return true;
      }
    } catch (e) {
      return false;
    }
  }

  return false;
}

/* Creates a null principal using the userContextId
   from the current selected tab or a passed in tab argument */
function _createNullPrincipalFromTabUserContextId(tab = gBrowser.selectedTab) {
  let userContextId;
  if (tab.hasAttribute("usercontextid")) {
    userContextId = tab.getAttribute("usercontextid");
  }
  return Services.scriptSecurityManager.createNullPrincipal({
    userContextId,
  });
}

// A shared function used by both remote and non-remote browser XBL bindings to
// load a URI or redirect it to the correct process.
function _loadURI(browser, uri, params = {}) {
  // When stopping a recording and loading the viewer, we lose session history
  // and can't go back to the recorded URL. Rather than get the C++ session
  // history to have the right state (pretty complicated) we monkey patch things
  // here and allow going back and forward between the recorded URL and view URL.
  // This doesn't handle all aspects of session history, and when navigating to
  // a third URL we drop this information.
  if (params.oldRecordedURL) {
    dump(`SET_RECORDING_INFO\n`);
    browser.recordingInfo = { recordedURL: params.oldRecordedURL, viewURL: uri };
  } else if (browser.recordingInfo) {
    const { recordedURL, viewURL } = browser.recordingInfo;
    if (uri != recordedURL && uri != viewURL) {
      browser.recordingInfo = null;
    }
  }

  if (!uri) {
    uri = "about:blank";
  }

  let { triggeringPrincipal, referrerInfo, postData, userContextId, csp } =
    params || {};
  let loadFlags =
    params.loadFlags || params.flags || Ci.nsIWebNavigation.LOAD_FLAGS_NONE;
  let hasValidUserGestureActivation =
    document.hasValidTransientUserGestureActivation;
  if (!triggeringPrincipal) {
    throw new Error("Must load with a triggering Principal");
  }

  if (userContextId && userContextId != browser.getAttribute("usercontextid")) {
    throw new Error("Cannot load with mismatched userContextId");
  }

  let {
    uriObject,
    requiredRemoteType,
    mustChangeProcess,
    newFrameloader,
  } = E10SUtils.shouldLoadURIInBrowser(
    browser,
    uri,
    gMultiProcessBrowser,
    gFissionBrowser,
    loadFlags
  );
  if (uriObject && handleUriInChrome(browser, uriObject)) {
    // If we've handled the URI in Chrome then just return here.
    return;
  }
  if (newFrameloader) {
    // If a new frameloader is needed for process reselection because this used
    // to be a preloaded browser, clear the preloaded state now.
    browser.removeAttribute("preloadedState");
  }

  // !requiredRemoteType means we're loading in the parent/this process.
  if (!requiredRemoteType) {
    browser.isNavigating = true;
  }
  let loadURIOptions = {
    triggeringPrincipal,
    csp,
    loadFlags,
    referrerInfo,
    postData,
    hasValidUserGestureActivation,
  };
  try {
    if (!mustChangeProcess) {
      browser.webNavigation.loadURI(uri, loadURIOptions);
    } else {
      // Check if the current browser is allowed to unload.
      let { permitUnload } = browser.permitUnload();
      if (!permitUnload) {
        return;
      }

      if (postData) {
        postData = serializeInputStream(postData);
      }

      let loadParams = {
        uri,
        triggeringPrincipal: triggeringPrincipal
          ? E10SUtils.serializePrincipal(triggeringPrincipal)
          : null,
        flags: loadFlags,
        referrerInfo: E10SUtils.serializeReferrerInfo(referrerInfo),
        remoteType: requiredRemoteType,
        postData,
        newFrameloader,
        csp: csp ? gSerializationHelper.serializeToString(csp) : null,
      };

      if (userContextId) {
        loadParams.userContextId = userContextId;
      }

      if (browser.webNavigation.maybeCancelContentJSExecution) {
        let cancelContentJSEpoch = browser.webNavigation.maybeCancelContentJSExecution(
          Ci.nsIRemoteTab.NAVIGATE_URL,
          { uri: uriObject }
        );
        loadParams.cancelContentJSEpoch = cancelContentJSEpoch;
      }
      LoadInOtherProcess(browser, loadParams);
    }
  } catch (e) {
    // If anything goes wrong when switching remoteness, just switch remoteness
    // manually and load the URI.
    // We might lose history that way but at least the browser loaded a page.
    // This might be necessary if SessionStore wasn't initialized yet i.e.
    // when the homepage is a non-remote page.
    if (mustChangeProcess) {
      Cu.reportError(e);
      gBrowser.updateBrowserRemotenessByURL(browser, uri);

      browser.webNavigation.loadURI(uri, loadURIOptions);
    } else {
      throw e;
    }
  } finally {
    if (!requiredRemoteType) {
      browser.isNavigating = false;
    }
  }
}

// Starts a new load in the browser first switching the browser to the correct
// process
function LoadInOtherProcess(browser, loadOptions, historyIndex = -1) {
  let tab = gBrowser.getTabForBrowser(browser);
  SessionStore.navigateAndRestore(tab, loadOptions, historyIndex);
}

// Called when a docshell has attempted to load a page in an incorrect process.
// This function is responsible for loading the page in the correct process.
function RedirectLoad(browser, data) {
  if (browser.getAttribute("preloadedState") === "consumed") {
    browser.removeAttribute("preloadedState");
    data.loadOptions.newFrameloader = true;
  }

  // We should only start the redirection if the browser window has finished
  // starting up. Otherwise, we should wait until the startup is done.
  if (gBrowserInit.delayedStartupFinished) {
    LoadInOtherProcess(browser, data.loadOptions, data.historyIndex);
  } else {
    let delayedStartupFinished = (subject, topic) => {
      if (topic == "browser-delayed-startup-finished" && subject == window) {
        Services.obs.removeObserver(delayedStartupFinished, topic);
        LoadInOtherProcess(browser, data.loadOptions, data.historyIndex);
      }
    };
    Services.obs.addObserver(
      delayedStartupFinished,
      "browser-delayed-startup-finished"
    );
  }
}

let _resolveDelayedStartup;
var delayedStartupPromise = new Promise(resolve => {
  _resolveDelayedStartup = resolve;
});

var gBrowserInit = {
  delayedStartupFinished: false,
  idleTasksFinishedPromise: null,
  idleTaskPromiseResolve: null,

  _tabToAdopt: undefined,

  getTabToAdopt() {
    if (this._tabToAdopt !== undefined) {
      return this._tabToAdopt;
    }

    if (window.arguments && window.arguments[0] instanceof window.XULElement) {
      this._tabToAdopt = window.arguments[0];

      // Clear the reference of the tab being adopted from the arguments.
      window.arguments[0] = null;
    } else {
      // There was no tab to adopt in the arguments, set _tabToAdopt to null
      // to avoid checking it again.
      this._tabToAdopt = null;
    }

    return this._tabToAdopt;
  },

  _clearTabToAdopt() {
    this._tabToAdopt = null;
  },

  // Used to check if the new window is still adopting an existing tab as its first tab
  // (e.g. from the WebExtensions internals).
  isAdoptingTab() {
    return !!this.getTabToAdopt();
  },

  onBeforeInitialXULLayout() {
    // Set a sane starting width/height for all resolutions on new profiles.
    if (Services.prefs.getBoolPref("privacy.resistFingerprinting")) {
      // When the fingerprinting resistance is enabled, making sure that we don't
      // have a maximum window to interfere with generating rounded window dimensions.
      document.documentElement.setAttribute("sizemode", "normal");
    } else if (!document.documentElement.hasAttribute("width")) {
      const TARGET_WIDTH = 1280;
      const TARGET_HEIGHT = 1040;
      let width = Math.min(screen.availWidth * 0.9, TARGET_WIDTH);
      let height = Math.min(screen.availHeight * 0.9, TARGET_HEIGHT);

      document.documentElement.setAttribute("width", width);
      document.documentElement.setAttribute("height", height);

      if (width < TARGET_WIDTH && height < TARGET_HEIGHT) {
        document.documentElement.setAttribute("sizemode", "maximized");
      }
    }

    // Run menubar initialization first, to avoid TabsInTitlebar code picking
    // up mutations from it and causing a reflow.
    AutoHideMenubar.init();
    // Update the chromemargin attribute so the window can be sized correctly.
    window.TabBarVisibility.update();
    TabsInTitlebar.init();

    new LightweightThemeConsumer(document);

    if (AppConstants.platform == "win") {
      if (
        window.matchMedia("(-moz-os-version: windows-win8)").matches &&
        window.matchMedia("(-moz-windows-default-theme)").matches
      ) {
        let windowFrameColor = new Color(
          ...ChromeUtils.import(
            "resource:///modules/Windows8WindowFrameColor.jsm",
            {}
          ).Windows8WindowFrameColor.get()
        );
        // Default to black for foreground text.
        if (!windowFrameColor.isContrastRatioAcceptable(new Color(0, 0, 0))) {
          document.documentElement.setAttribute("darkwindowframe", "true");
        }
      } else if (AppConstants.isPlatformAndVersionAtLeast("win", "10")) {
        TelemetryEnvironment.onInitialized().then(() => {
          // 17763 is the build number of Windows 10 version 1809
          if (
            TelemetryEnvironment.currentEnvironment.system.os
              .windowsBuildNumber < 17763
          ) {
            document.documentElement.setAttribute(
              "always-use-accent-color-for-window-border",
              ""
            );
          }
        });
      }
    }

    if (
      Services.prefs.getBoolPref(
        "toolkit.legacyUserProfileCustomizations.windowIcon",
        false
      )
    ) {
      document.documentElement.setAttribute("icon", "main-window");
    }

    // Call this after we set attributes that might change toolbars' computed
    // text color.
    ToolbarIconColor.init();
  },

  onDOMContentLoaded() {
    // This needs setting up before we create the first remote browser.
    window.docShell.treeOwner
      .QueryInterface(Ci.nsIInterfaceRequestor)
      .getInterface(Ci.nsIAppWindow).XULBrowserWindow = window.XULBrowserWindow;
    window.browserDOMWindow = new nsBrowserAccess();

    gBrowser = window._gBrowser;
    delete window._gBrowser;
    gBrowser.init();

    BrowserWindowTracker.track(window);

    gNavToolbox.palette = document.getElementById(
      "BrowserToolbarPalette"
    ).content;
    let areas = CustomizableUI.areas;
    areas.splice(areas.indexOf(CustomizableUI.AREA_FIXED_OVERFLOW_PANEL), 1);
    for (let area of areas) {
      let node = document.getElementById(area);
      CustomizableUI.registerToolbarNode(node);
    }
    BrowserSearch.initPlaceHolder();

    // Hack to ensure that the various initial pages favicon is loaded
    // instantaneously, to avoid flickering and improve perceived performance.
    this._callWithURIToLoad(uriToLoad => {
      let url;
      try {
        url = Services.io.newURI(uriToLoad);
      } catch (e) {
        return;
      }
      let nonQuery = url.prePath + url.filePath;
      if (nonQuery in gPageIcons) {
        gBrowser.setIcon(gBrowser.selectedTab, gPageIcons[nonQuery]);
      }
    });

    this._setInitialFocus();

    updateFxaToolbarMenu(gFxaToolbarEnabled, true);
  },

  onLoad() {
    gBrowser.addEventListener("DOMUpdateBlockedPopups", gPopupBlockerObserver);

    window.addEventListener("AppCommand", HandleAppCommandEvent, true);

    // These routines add message listeners. They must run before
    // loading the frame script to ensure that we don't miss any
    // message sent between when the frame script is loaded and when
    // the listener is registered.
    CaptivePortalWatcher.init();
    ZoomUI.init(window);

    let mm = window.getGroupMessageManager("browsers");
    mm.loadFrameScript("chrome://browser/content/tab-content.js", true, true);

    if (!gMultiProcessBrowser) {
      // There is a Content:Click message manually sent from content.
      Services.els.addSystemEventListener(
        gBrowser.tabpanels,
        "click",
        contentAreaClick,
        true
      );
    }

    // hook up UI through progress listener
    gBrowser.addProgressListener(window.XULBrowserWindow);
    gBrowser.addTabsProgressListener(window.TabsProgressListener);

    SidebarUI.init();

    // We do this in onload because we want to ensure the button's state
    // doesn't flicker as the window is being shown.
    DownloadsButton.init();

    // Certain kinds of automigration rely on this notification to complete
    // their tasks BEFORE the browser window is shown. SessionStore uses it to
    // restore tabs into windows AFTER important parts like gMultiProcessBrowser
    // have been initialized.
    Services.obs.notifyObservers(window, "browser-window-before-show");

    if (!window.toolbar.visible) {
      // adjust browser UI for popups
      gURLBar.readOnly = true;
    }

    // Misc. inits.
    gUIDensity.init();
    TabletModeUpdater.init();
    CombinedStopReload.ensureInitialized();
    gPrivateBrowsingUI.init();
    BrowserSearch.init();
    BrowserPageActions.init();
    gAccessibilityServiceIndicator.init();
    if (gToolbarKeyNavEnabled) {
      ToolbarKeyboardNavigator.init();
    }

    // Update UI if browser is under remote control.
    gRemoteControl.updateVisualCue();

    // If we are given a tab to swap in, take care of it before first paint to
    // avoid an about:blank flash.
    let tabToAdopt = this.getTabToAdopt();
    if (tabToAdopt) {
      let evt = new CustomEvent("before-initial-tab-adopted", {
        bubbles: true,
      });
      gBrowser.tabpanels.dispatchEvent(evt);

      // Stop the about:blank load
      gBrowser.stop();
      // make sure it has a docshell
      gBrowser.docShell;

      // Remove the speculative focus from the urlbar to let the url be formatted.
      gURLBar.removeAttribute("focused");

      try {
        gBrowser.swapBrowsersAndCloseOther(gBrowser.selectedTab, tabToAdopt);
      } catch (e) {
        Cu.reportError(e);
      }

      // Clear the reference to the tab once its adoption has been completed.
      this._clearTabToAdopt();
    }

    // Wait until chrome is painted before executing code not critical to making the window visible
    this._boundDelayedStartup = this._delayedStartup.bind(this);
    window.addEventListener("MozAfterPaint", this._boundDelayedStartup);

    if (!PrivateBrowsingUtils.enabled) {
      document.getElementById("Tools:PrivateBrowsing").hidden = true;
      // Setting disabled doesn't disable the shortcut, so we just remove
      // the keybinding.
      document.getElementById("key_privatebrowsing").remove();
    }

    this._loadHandled = true;
  },

  _cancelDelayedStartup() {
    window.removeEventListener("MozAfterPaint", this._boundDelayedStartup);
    this._boundDelayedStartup = null;
  },

  _delayedStartup() {
    let { TelemetryTimestamps } = ChromeUtils.import(
      "resource://gre/modules/TelemetryTimestamps.jsm"
    );
    TelemetryTimestamps.add("delayedStartupStarted");

    this._cancelDelayedStartup();

    // Bug 1531854 - The hidden window is force-created here
    // until all of its dependencies are handled.
    Services.appShell.hiddenDOMWindow;

    gBrowser.addEventListener(
      "PermissionStateChange",
      function() {
        gIdentityHandler.refreshIdentityBlock();
      },
      true
    );

    this._handleURIToLoad();

    Services.obs.addObserver(gIdentityHandler, "perm-changed");
    Services.obs.addObserver(gRemoteControl, "marionette-listening");
    Services.obs.addObserver(gRemoteControl, "remote-listening");
    Services.obs.addObserver(
      gSessionHistoryObserver,
      "browser:purge-session-history"
    );
    Services.obs.addObserver(
      gStoragePressureObserver,
      "QuotaManager::StoragePressure"
    );
    Services.obs.addObserver(gXPInstallObserver, "addon-install-disabled");
    Services.obs.addObserver(gXPInstallObserver, "addon-install-started");
    Services.obs.addObserver(gXPInstallObserver, "addon-install-blocked");
    Services.obs.addObserver(
      gXPInstallObserver,
      "addon-install-fullscreen-blocked"
    );
    Services.obs.addObserver(
      gXPInstallObserver,
      "addon-install-origin-blocked"
    );
    Services.obs.addObserver(gXPInstallObserver, "addon-install-failed");
    Services.obs.addObserver(gXPInstallObserver, "addon-install-confirmation");
    Services.obs.addObserver(gXPInstallObserver, "addon-install-complete");
    Services.obs.addObserver(gKeywordURIFixup, "keyword-uri-fixup");

    BrowserOffline.init();
    IndexedDBPromptHelper.init();
    CanvasPermissionPromptHelper.init();
    WebAuthnPromptHelper.init();

    // Initialize the full zoom setting.
    // We do this before the session restore service gets initialized so we can
    // apply full zoom settings to tabs restored by the session restore service.
    FullZoom.init();
    PanelUI.init();

    SiteSpecificBrowserUI.init();

    UpdateUrlbarSearchSplitterState();

    BookmarkingUI.init();
    BrowserSearch.delayedStartupInit();
    AutoShowBookmarksToolbar.init();
    gProtectionsHandler.init();
    HomePage.delayedStartup().catch(Cu.reportError);

    let safeMode = document.getElementById("helpSafeMode");
    if (Services.appinfo.inSafeMode) {
      document.l10n.setAttributes(safeMode, "menu-help-safe-mode-with-addons");
    }

    // BiDi UI
    gBidiUI = isBidiEnabled();
    if (gBidiUI) {
      document.getElementById("documentDirection-separator").hidden = false;
      document.getElementById("documentDirection-swap").hidden = false;
      document.getElementById("textfieldDirection-separator").hidden = false;
      document.getElementById("textfieldDirection-swap").hidden = false;
    }

    // Setup click-and-hold gestures access to the session history
    // menus if global click-and-hold isn't turned on
    if (!Services.prefs.getBoolPref("ui.click_hold_context_menus", false)) {
      SetClickAndHoldHandlers();
    }

    PlacesToolbarHelper.init();

    ctrlTab.readPref();
    Services.prefs.addObserver(ctrlTab.prefName, ctrlTab);

    // The object handling the downloads indicator is initialized here in the
    // delayed startup function, but the actual indicator element is not loaded
    // unless there are downloads to be displayed.
    DownloadsButton.initializeIndicator();

    if (AppConstants.platform != "macosx") {
      updateEditUIVisibility();
      let placesContext = document.getElementById("placesContext");
      placesContext.addEventListener("popupshowing", updateEditUIVisibility);
      placesContext.addEventListener("popuphiding", updateEditUIVisibility);
    }

    FullScreen.init();

    if (AppConstants.isPlatformAndVersionAtLeast("win", "10")) {
      MenuTouchModeObserver.init();
    }

    if (AppConstants.MOZ_DATA_REPORTING) {
      gDataNotificationInfoBar.init();
    }

    if (!AppConstants.MOZILLA_OFFICIAL) {
      DevelopmentHelpers.init();
    }

    gExtensionsNotifications.init();

    let wasMinimized = window.windowState == window.STATE_MINIMIZED;
    window.addEventListener("sizemodechange", () => {
      let isMinimized = window.windowState == window.STATE_MINIMIZED;
      if (wasMinimized != isMinimized) {
        wasMinimized = isMinimized;
        UpdatePopupNotificationsVisibility();
      }
    });

    window.addEventListener("mousemove", MousePosTracker);
    window.addEventListener("dragover", MousePosTracker);

    gNavToolbox.addEventListener("customizationstarting", CustomizationHandler);
    gNavToolbox.addEventListener("aftercustomization", CustomizationHandler);

    SessionStore.promiseInitialized.then(() => {
      // Bail out if the window has been closed in the meantime.
      if (window.closed) {
        return;
      }

      // Enable the Restore Last Session command if needed
      RestoreLastSessionObserver.init();

      SidebarUI.startDelayedLoad();

      PanicButtonNotifier.init();
    });

    gBrowser.tabContainer.addEventListener("TabSelect", function() {
      for (let panel of document.querySelectorAll(
        "panel[tabspecific='true']"
      )) {
        if (panel.state == "open") {
          panel.hidePopup();
        }
      }
    });

    if (BrowserHandler.kiosk) {
      // We don't modify popup windows for kiosk mode
      if (!gURLBar.readOnly) {
        window.fullScreen = true;
      }
    }

    if (Services.policies.status === Services.policies.ACTIVE) {
      if (!Services.policies.isAllowed("hideShowMenuBar")) {
        document
          .getElementById("toolbar-menubar")
          .removeAttribute("toolbarname");
      }
      let policies = Services.policies.getActivePolicies();
      if ("ManagedBookmarks" in policies) {
        let managedBookmarks = policies.ManagedBookmarks;
        let children = managedBookmarks.filter(
          child => !("toplevel_name" in child)
        );
        if (children.length) {
          let managedBookmarksButton = document.createXULElement(
            "toolbarbutton"
          );
          managedBookmarksButton.setAttribute("id", "managed-bookmarks");
          managedBookmarksButton.setAttribute("class", "bookmark-item");
          let toplevel = managedBookmarks.find(
            element => "toplevel_name" in element
          );
          if (toplevel) {
            managedBookmarksButton.setAttribute(
              "label",
              toplevel.toplevel_name
            );
          } else {
            managedBookmarksButton.setAttribute(
              "data-l10n-id",
              "managed-bookmarks"
            );
          }
          managedBookmarksButton.setAttribute("context", "placesContext");
          managedBookmarksButton.setAttribute("container", "true");
          managedBookmarksButton.setAttribute("removable", "false");
          managedBookmarksButton.setAttribute("type", "menu");

          let managedBookmarksPopup = document.createXULElement("menupopup");
          managedBookmarksPopup.setAttribute("id", "managed-bookmarks-popup");
          managedBookmarksPopup.setAttribute(
            "oncommand",
            "PlacesToolbarHelper.openManagedBookmark(event);"
          );
          managedBookmarksPopup.setAttribute(
            "onclick",
            "checkForMiddleClick(this, event);"
          );
          managedBookmarksPopup.setAttribute(
            "ondragover",
            "event.dataTransfer.effectAllowed='none';"
          );
          managedBookmarksPopup.setAttribute(
            "ondragstart",
            "PlacesToolbarHelper.onDragStartManaged(event);"
          );
          managedBookmarksPopup.setAttribute(
            "onpopupshowing",
            "PlacesToolbarHelper.populateManagedBookmarks(this);"
          );
          managedBookmarksPopup.setAttribute("placespopup", "true");
          managedBookmarksPopup.setAttribute("is", "places-popup");
          managedBookmarksButton.appendChild(managedBookmarksPopup);

          gNavToolbox.palette.appendChild(managedBookmarksButton);

          CustomizableUI.ensureWidgetPlacedInWindow(
            "managed-bookmarks",
            window
          );

          // Add button if it doesn't exist
          if (!CustomizableUI.getPlacementOfWidget("managed-bookmarks")) {
            CustomizableUI.addWidgetToArea(
              "managed-bookmarks",
              CustomizableUI.AREA_BOOKMARKS,
              0
            );
          }
        }
      }
    }

    CaptivePortalWatcher.delayedStartup();

    SessionStore.promiseAllWindowsRestored.then(() => {
      this._schedulePerWindowIdleTasks();
      document.documentElement.setAttribute("sessionrestored", "true");
    });

    this.delayedStartupFinished = true;
    _resolveDelayedStartup();
    Services.obs.notifyObservers(window, "browser-delayed-startup-finished");
    TelemetryTimestamps.add("delayedStartupFinished");
    // We've announced that delayed startup has finished. Do not add code past this point.
  },

  /**
   * Resolved on the first MozAfterPaint in the first content window.
   */
  get firstContentWindowPaintPromise() {
    return this._firstContentWindowPaintDeferred.promise;
  },

  _setInitialFocus() {
    let initiallyFocusedElement = document.commandDispatcher.focusedElement;

    // To prevent startup flicker, the urlbar has the 'focused' attribute set
    // by default. If we are not sure the urlbar will be focused in this
    // window, we need to remove the attribute before first paint.
    // TODO (bug 1629956): The urlbar having the 'focused' attribute by default
    // isn't a useful optimization anymore since UrlbarInput needs layout
    // information to focus the urlbar properly.
    let shouldRemoveFocusedAttribute = true;

    this._callWithURIToLoad(uriToLoad => {
      if (isBlankPageURL(uriToLoad) || uriToLoad == "about:privatebrowsing") {
        gURLBar.select();
        shouldRemoveFocusedAttribute = false;
        return;
      }

      if (gBrowser.selectedBrowser.isRemoteBrowser) {
        // If the initial browser is remote, in order to optimize for first paint,
        // we'll defer switching focus to that browser until it has painted.
        this._firstContentWindowPaintDeferred.promise.then(() => {
          // If focus didn't move while we were waiting for first paint, we're okay
          // to move to the browser.
          if (
            document.commandDispatcher.focusedElement == initiallyFocusedElement
          ) {
            gBrowser.selectedBrowser.focus();
          }
        });
      } else {
        // If the initial browser is not remote, we can focus the browser
        // immediately with no paint performance impact.
        gBrowser.selectedBrowser.focus();
      }
    });

    // Delay removing the attribute using requestAnimationFrame to avoid
    // invalidating styles multiple times in a row if uriToLoadPromise
    // resolves before first paint.
    if (shouldRemoveFocusedAttribute) {
      window.requestAnimationFrame(() => {
        if (shouldRemoveFocusedAttribute) {
          gURLBar.removeAttribute("focused");
        }
      });
    }
  },

  _handleURIToLoad() {
    this._callWithURIToLoad(uriToLoad => {
      if (!uriToLoad) {
        // We don't check whether window.arguments[5] (userContextId) is set
        // because tabbrowser.js takes care of that for the initial tab.
        return;
      }

      // We don't check if uriToLoad is a XULElement because this case has
      // already been handled before first paint, and the argument cleared.
      if (Array.isArray(uriToLoad)) {
        // This function throws for certain malformed URIs, so use exception handling
        // so that we don't disrupt startup
        try {
          gBrowser.loadTabs(uriToLoad, {
            inBackground: false,
            replace: true,
            // See below for the semantics of window.arguments. Only the minimum is supported.
            userContextId: window.arguments[5],
            triggeringPrincipal:
              window.arguments[8] ||
              Services.scriptSecurityManager.getSystemPrincipal(),
            allowInheritPrincipal: window.arguments[9],
            csp: window.arguments[10],
            fromExternal: true,
          });
        } catch (e) {}
      } else if (window.arguments.length >= 3) {
        // window.arguments[1]: unused (bug 871161)
        //                 [2]: referrerInfo (nsIReferrerInfo)
        //                 [3]: postData (nsIInputStream)
        //                 [4]: allowThirdPartyFixup (bool)
        //                 [5]: userContextId (int)
        //                 [6]: originPrincipal (nsIPrincipal)
        //                 [7]: originStoragePrincipal (nsIPrincipal)
        //                 [8]: triggeringPrincipal (nsIPrincipal)
        //                 [9]: allowInheritPrincipal (bool)
        //                 [10]: csp (nsIContentSecurityPolicy)
        //                 [11]: nsOpenWindowInfo
        let userContextId =
          window.arguments[5] != undefined
            ? window.arguments[5]
            : Ci.nsIScriptSecurityManager.DEFAULT_USER_CONTEXT_ID;
        loadURI(
          uriToLoad,
          window.arguments[2] || null,
          window.arguments[3] || null,
          window.arguments[4] || false,
          userContextId,
          // pass the origin principal (if any) and force its use to create
          // an initial about:blank viewer if present:
          window.arguments[6],
          window.arguments[7],
          !!window.arguments[6],
          window.arguments[8],
          // TODO fix allowInheritPrincipal to default to false.
          // Default to true unless explicitly set to false because of bug 1475201.
          window.arguments[9] !== false,
          window.arguments[10]
        );
        window.focus();
      } else {
        // Note: loadOneOrMoreURIs *must not* be called if window.arguments.length >= 3.
        // Such callers expect that window.arguments[0] is handled as a single URI.
        loadOneOrMoreURIs(
          uriToLoad,
          Services.scriptSecurityManager.getSystemPrincipal(),
          null
        );
      }
    });
  },

  /**
   * Use this function as an entry point to schedule tasks that
   * need to run once per window after startup, and can be scheduled
   * by using an idle callback.
   *
   * The functions scheduled here will fire from idle callbacks
   * once every window has finished being restored by session
   * restore, and after the equivalent only-once tasks
   * have run (from _scheduleStartupIdleTasks in BrowserGlue.jsm).
   */
  _schedulePerWindowIdleTasks() {
    // Bail out if the window has been closed in the meantime.
    if (window.closed) {
      return;
    }

    function scheduleIdleTask(func, options) {
      requestIdleCallback(function idleTaskRunner() {
        if (!window.closed) {
          func();
        }
      }, options);
    }

    scheduleIdleTask(() => {
      // Initialize the Sync UI
      gSync.init();
    });

    scheduleIdleTask(() => {
      // Read prefers-reduced-motion setting
      let reduceMotionQuery = window.matchMedia(
        "(prefers-reduced-motion: reduce)"
      );
      function readSetting() {
        gReduceMotionSetting = reduceMotionQuery.matches;
      }
      reduceMotionQuery.addListener(readSetting);
      readSetting();
    });

    scheduleIdleTask(() => {
      // setup simple gestures support
      gGestureSupport.init(true);

      // setup history swipe animation
      gHistorySwipeAnimation.init();
    });

    scheduleIdleTask(() => {
      gBrowserThumbnails.init();
    });

    scheduleIdleTask(
      () => {
        // Initialize the download manager some time after the app starts so that
        // auto-resume downloads begin (such as after crashing or quitting with
        // active downloads) and speeds up the first-load of the download manager UI.
        // If the user manually opens the download manager before the timeout, the
        // downloads will start right away, and initializing again won't hurt.
        try {
          DownloadsCommon.initializeAllDataLinks();
          ChromeUtils.import(
            "resource:///modules/DownloadsTaskbar.jsm",
            {}
          ).DownloadsTaskbar.registerIndicator(window);
          if (AppConstants.platform == "macosx") {
            ChromeUtils.import(
              "resource:///modules/DownloadsMacFinderProgress.jsm"
            ).DownloadsMacFinderProgress.register();
          }
          Services.telemetry.setEventRecordingEnabled("downloads", true);
        } catch (ex) {
          Cu.reportError(ex);
        }
      },
      { timeout: 10000 }
    );

    if (Win7Features) {
      scheduleIdleTask(() => Win7Features.onOpenWindow());
    }

    scheduleIdleTask(async () => {
      NewTabPagePreloading.maybeCreatePreloadedBrowser(window);
    });

    scheduleIdleTask(reportRemoteSubframesEnabledTelemetry);

    if (AppConstants.NIGHTLY_BUILD) {
      scheduleIdleTask(() => {
        FissionTestingUI.init();
      });
    }

    scheduleIdleTask(() => {
      gGfxUtils.init();
    });

    // This should always go last, since the idle tasks (except for the ones with
    // timeouts) should execute in order. Note that this observer notification is
    // not guaranteed to fire, since the window could close before we get here.
    scheduleIdleTask(() => {
      this.idleTaskPromiseResolve();
      Services.obs.notifyObservers(
        window,
        "browser-idle-startup-tasks-finished"
      );
    });
  },

  // Returns the URI(s) to load at startup if it is immediately known, or a
  // promise resolving to the URI to load.
  get uriToLoadPromise() {
    delete this.uriToLoadPromise;
    return (this.uriToLoadPromise = (function() {
      // window.arguments[0]: URI to load (string), or an nsIArray of
      //                      nsISupportsStrings to load, or a xul:tab of
      //                      a tabbrowser, which will be replaced by this
      //                      window (for this case, all other arguments are
      //                      ignored).
      if (!window.arguments || !window.arguments[0]) {
        return null;
      }

      let uri = window.arguments[0];
      let defaultArgs = BrowserHandler.defaultArgs;

      // If the given URI is different from the homepage, we want to load it.
      if (uri != defaultArgs) {
        AboutNewTab.noteNonDefaultStartup();

        if (uri instanceof Ci.nsIArray) {
          // Transform the nsIArray of nsISupportsString's into a JS Array of
          // JS strings.
          return Array.from(
            uri.enumerate(Ci.nsISupportsString),
            supportStr => supportStr.data
          );
        } else if (uri instanceof Ci.nsISupportsString) {
          return uri.data;
        }
        return uri;
      }

      // The URI appears to be the the homepage. We want to load it only if
      // session restore isn't about to override the homepage.
      let willOverride = SessionStartup.willOverrideHomepage;
      if (typeof willOverride == "boolean") {
        return willOverride ? null : uri;
      }
      return willOverride.then(willOverrideHomepage =>
        willOverrideHomepage ? null : uri
      );
    })());
  },

  // Calls the given callback with the URI to load at startup.
  // Synchronously if possible, or after uriToLoadPromise resolves otherwise.
  _callWithURIToLoad(callback) {
    let uriToLoad = this.uriToLoadPromise;
    if (uriToLoad && uriToLoad.then) {
      uriToLoad.then(callback);
    } else {
      callback(uriToLoad);
    }
  },

  onUnload() {
    gUIDensity.uninit();

    TabsInTitlebar.uninit();

    ToolbarIconColor.uninit();

    // In certain scenarios it's possible for unload to be fired before onload,
    // (e.g. if the window is being closed after browser.js loads but before the
    // load completes). In that case, there's nothing to do here.
    if (!this._loadHandled) {
      return;
    }

    // First clean up services initialized in gBrowserInit.onLoad (or those whose
    // uninit methods don't depend on the services having been initialized).

    CombinedStopReload.uninit();

    gGestureSupport.init(false);

    gHistorySwipeAnimation.uninit();

    FullScreen.uninit();

    gSync.uninit();

    gExtensionsNotifications.uninit();

    try {
      gBrowser.removeProgressListener(window.XULBrowserWindow);
      gBrowser.removeTabsProgressListener(window.TabsProgressListener);
    } catch (ex) {}

    PlacesToolbarHelper.uninit();

    BookmarkingUI.uninit();

    TabletModeUpdater.uninit();

    gTabletModePageCounter.finish();

    CaptivePortalWatcher.uninit();

    SidebarUI.uninit();

    DownloadsButton.uninit();

    gAccessibilityServiceIndicator.uninit();

    if (gToolbarKeyNavEnabled) {
      ToolbarKeyboardNavigator.uninit();
    }

    BrowserSearch.uninit();

    NewTabPagePreloading.removePreloadedBrowser(window);

    // Now either cancel delayedStartup, or clean up the services initialized from
    // it.
    if (this._boundDelayedStartup) {
      this._cancelDelayedStartup();
    } else {
      if (Win7Features) {
        Win7Features.onCloseWindow();
      }
      Services.prefs.removeObserver(ctrlTab.prefName, ctrlTab);
      ctrlTab.uninit();
      gBrowserThumbnails.uninit();
      gProtectionsHandler.uninit();
      FullZoom.destroy();

      Services.obs.removeObserver(gIdentityHandler, "perm-changed");
      Services.obs.removeObserver(gRemoteControl, "marionette-listening");
      Services.obs.removeObserver(gRemoteControl, "remote-listening");
      Services.obs.removeObserver(
        gSessionHistoryObserver,
        "browser:purge-session-history"
      );
      Services.obs.removeObserver(
        gStoragePressureObserver,
        "QuotaManager::StoragePressure"
      );
      Services.obs.removeObserver(gXPInstallObserver, "addon-install-disabled");
      Services.obs.removeObserver(gXPInstallObserver, "addon-install-started");
      Services.obs.removeObserver(gXPInstallObserver, "addon-install-blocked");
      Services.obs.removeObserver(
        gXPInstallObserver,
        "addon-install-fullscreen-blocked"
      );
      Services.obs.removeObserver(
        gXPInstallObserver,
        "addon-install-origin-blocked"
      );
      Services.obs.removeObserver(gXPInstallObserver, "addon-install-failed");
      Services.obs.removeObserver(
        gXPInstallObserver,
        "addon-install-confirmation"
      );
      Services.obs.removeObserver(gXPInstallObserver, "addon-install-complete");
      Services.obs.removeObserver(gKeywordURIFixup, "keyword-uri-fixup");

      if (AppConstants.isPlatformAndVersionAtLeast("win", "10")) {
        MenuTouchModeObserver.uninit();
      }
      BrowserOffline.uninit();
      IndexedDBPromptHelper.uninit();
      CanvasPermissionPromptHelper.uninit();
      WebAuthnPromptHelper.uninit();
      PanelUI.uninit();
      AutoShowBookmarksToolbar.uninit();
    }

    // Final window teardown, do this last.
    gBrowser.destroy();
    window.XULBrowserWindow = null;
    window.docShell.treeOwner
      .QueryInterface(Ci.nsIInterfaceRequestor)
      .getInterface(Ci.nsIAppWindow).XULBrowserWindow = null;
    window.browserDOMWindow = null;
  },
};

XPCOMUtils.defineLazyGetter(
  gBrowserInit,
  "_firstContentWindowPaintDeferred",
  () => PromiseUtils.defer()
);

gBrowserInit.idleTasksFinishedPromise = new Promise(resolve => {
  gBrowserInit.idleTaskPromiseResolve = resolve;
});

const SiteSpecificBrowserUI = {
  menuInitialized: false,

  init() {
    if (!SiteSpecificBrowserService.isEnabled) {
      return;
    }

    XPCOMUtils.defineLazyGetter(this, "panelBody", () => {
      return PanelMultiView.getViewNode(
        document,
        "appMenu-SSBView .panel-subview-body"
      );
    });

    let initializeMenu = async () => {
      let list = await SiteSpecificBrowserService.list();

      for (let ssb of list) {
        this.addSSBToMenu(ssb);
      }

      if (!list.length) {
        document.getElementById("appMenu-ssb-button").hidden = true;
      }

      this.menuInitialized = true;
      Services.obs.addObserver(this, "site-specific-browser-install", true);
      Services.obs.addObserver(this, "site-specific-browser-uninstall", true);
    };

    document.getElementById("appMenu-popup").addEventListener(
      "popupshowing",
      () => {
        let blocker = initializeMenu();
        PanelMultiView.getViewNode(
          document,
          "appMenu-SSBView"
        ).addEventListener(
          "ViewShowing",
          event => {
            event.detail.addBlocker(blocker);
          },
          { once: true }
        );
      },
      { once: true }
    );
  },

  observe(subject, topic, id) {
    let ssb = SiteSpecificBrowser.get(id);
    switch (topic) {
      case "site-specific-browser-install":
        this.addSSBToMenu(ssb);
        break;
      case "site-specific-browser-uninstall":
        this.removeSSBFromMenu(ssb);
        break;
    }
  },

  removeSSBFromMenu(ssb) {
    let container = document.getElementById("ssb-button-" + ssb.id);
    if (!container) {
      return;
    }

    if (!container.nextElementSibling && !container.previousElementSibling) {
      document.getElementById("appMenu-ssb-button").hidden = true;
    }

    let button = container.querySelector(".ssb-launch");
    let uri = button.getAttribute("image");
    if (uri) {
      URL.revokeObjectURL(uri);
    }

    container.remove();
  },

  addSSBToMenu(ssb) {
    let container = document.createXULElement("toolbaritem");
    container.id = `ssb-button-${ssb.id}`;
    container.className = "toolbaritem-menu-buttons";

    let menu = document.createXULElement("toolbarbutton");
    menu.className = "ssb-launch subviewbutton subviewbutton-iconic";
    menu.setAttribute("label", ssb.name);
    menu.setAttribute("flex", "1");

    ssb.getScaledIcon(16 * devicePixelRatio).then(
      icon => {
        if (icon) {
          menu.setAttribute("image", URL.createObjectURL(icon));
        }
      },
      error => {
        console.error(error);
      }
    );

    menu.addEventListener("command", () => {
      ssb.launch();
    });

    let uninstall = document.createXULElement("toolbarbutton");
    uninstall.className = "ssb-uninstall subviewbutton subviewbutton-iconic";
    // Hardcoded for now. Localization tracked in bug 1602528.
    uninstall.setAttribute("tooltiptext", "Uninstall");

    uninstall.addEventListener("command", () => {
      ssb.uninstall();
    });

    container.append(menu);
    container.append(uninstall);
    this.panelBody.append(container);
    document.getElementById("appMenu-ssb-button").hidden = false;
  },

  QueryInterface: ChromeUtils.generateQI(["nsISupportsWeakReference"]),
};

function HandleAppCommandEvent(evt) {
  switch (evt.command) {
    case "Back":
      BrowserBack();
      break;
    case "Forward":
      BrowserForward();
      break;
    case "Reload":
      BrowserReloadSkipCache();
      break;
    case "Stop":
      if (XULBrowserWindow.stopCommand.getAttribute("disabled") != "true") {
        BrowserStop();
      }
      break;
    case "Search":
      BrowserSearch.webSearch();
      break;
    case "Bookmarks":
      SidebarUI.toggle("viewBookmarksSidebar");
      break;
    case "Home":
      BrowserHome();
      break;
    case "New":
      BrowserOpenTab();
      break;
    case "Close":
      BrowserCloseTabOrWindow();
      break;
    case "Find":
      gLazyFindCommand("onFindCommand");
      break;
    case "Help":
      openHelpLink("firefox-help");
      break;
    case "Open":
      BrowserOpenFileWindow();
      break;
    case "Print":
      PrintUtils.startPrintWindow(
        "app_command",
        gBrowser.selectedBrowser.browsingContext
      );
      break;
    case "Save":
      saveBrowser(gBrowser.selectedBrowser);
      break;
    case "SendMail":
      MailIntegration.sendLinkForBrowser(gBrowser.selectedBrowser);
      break;
    default:
      return;
  }
  evt.stopPropagation();
  evt.preventDefault();
}

function gotoHistoryIndex(aEvent) {
  aEvent = getRootEvent(aEvent);

  let index = aEvent.target.getAttribute("index");
  if (!index) {
    return false;
  }

  let where = whereToOpenLink(aEvent);

  if (where == "current") {
    // Normal click. Go there in the current tab and update session history.

    try {
      gBrowser.gotoIndex(index);
    } catch (ex) {
      return false;
    }
    return true;
  }
  // Modified click. Go there in a new tab/window.

  let historyindex = aEvent.target.getAttribute("historyindex");
  duplicateTabIn(gBrowser.selectedTab, where, Number(historyindex));
  return true;
}

// Loading URLs this way does not preserve their session history, so we don't
// get confusing behavior when going back and forth between the recorded and
// view URLs.
function loadURLWithNewLoader(url) {
  const triggeringPrincipal = Services.scriptSecurityManager.getSystemPrincipal();
  let remoteType = E10SUtils.getRemoteTypeForURI(
    url,
    /* aMultiProcess */ true,
    /* aRemoteSubframes */ false,
    /* aPreferredRemoteType */ undefined,
    /* aCurrentUri */ null
  );
  gBrowser.updateBrowserRemoteness(gBrowser.selectedBrowser, {
    newFrameloader: true,
    remoteType,
  });
  gBrowser.loadURI(url, { triggeringPrincipal });
}

function BrowserForward(aEvent) {
  let where = whereToOpenLink(aEvent, false, true);

  if (where == "current") {
    const { recordingInfo } = gBrowser.selectedBrowser;
    if (recordingInfo) {
      loadURLWithNewLoader(recordingInfo.viewURL);
      return;
    }
    try {
      gBrowser.goForward();
    } catch (ex) {}
  } else {
    duplicateTabIn(gBrowser.selectedTab, where, 1);
  }
}

function BrowserBack(aEvent) {
  let where = whereToOpenLink(aEvent, false, true);

  if (where == "current") {
    const { recordingInfo } = gBrowser.selectedBrowser;
    if (recordingInfo) {
      loadURLWithNewLoader(recordingInfo.recordedURL);
      return;
    }
    try {
      gBrowser.goBack();
    } catch (ex) {}
  } else {
    duplicateTabIn(gBrowser.selectedTab, where, -1);
  }
}

function BrowserHandleBackspace() {
  switch (Services.prefs.getIntPref("browser.backspace_action")) {
    case 0:
      BrowserBack();
      break;
    case 1:
      goDoCommand("cmd_scrollPageUp");
      break;
  }
}

function BrowserHandleShiftBackspace() {
  switch (Services.prefs.getIntPref("browser.backspace_action")) {
    case 0:
      BrowserForward();
      break;
    case 1:
      goDoCommand("cmd_scrollPageDown");
      break;
  }
}

function BrowserStop() {
  gBrowser.webNavigation.stop(Ci.nsIWebNavigation.STOP_ALL);
}

function BrowserReloadOrDuplicate(aEvent) {
  aEvent = getRootEvent(aEvent);
  let accelKeyPressed =
    AppConstants.platform == "macosx" ? aEvent.metaKey : aEvent.ctrlKey;
  var backgroundTabModifier = aEvent.button == 1 || accelKeyPressed;

  if (aEvent.shiftKey && !backgroundTabModifier) {
    BrowserReloadSkipCache();
    return;
  }

  let where = whereToOpenLink(aEvent, false, true);
  if (where == "current") {
    BrowserReload();
  } else {
    duplicateTabIn(gBrowser.selectedTab, where);
  }
}

function BrowserReload() {
  if (gBrowser.currentURI.schemeIs("view-source")) {
    // Bug 1167797: For view source, we always skip the cache
    return BrowserReloadSkipCache();
  }
  const reloadFlags = Ci.nsIWebNavigation.LOAD_FLAGS_NONE;
  BrowserReloadWithFlags(reloadFlags);
}

const kSkipCacheFlags =
  Ci.nsIWebNavigation.LOAD_FLAGS_BYPASS_PROXY |
  Ci.nsIWebNavigation.LOAD_FLAGS_BYPASS_CACHE;
function BrowserReloadSkipCache() {
  // Bypass proxy and cache.
  BrowserReloadWithFlags(kSkipCacheFlags);
}

function BrowserHome(aEvent) {
  if (aEvent && "button" in aEvent && aEvent.button == 2) {
    // right-click: do nothing
    return;
  }

  var homePage = HomePage.get(window);
  var where = whereToOpenLink(aEvent, false, true);
  var urls;
  var notifyObservers;

  // Home page should open in a new tab when current tab is an app tab
  if (where == "current" && gBrowser && gBrowser.selectedTab.pinned) {
    where = "tab";
  }

  // openTrustedLinkIn in utilityOverlay.js doesn't handle loading multiple pages
  switch (where) {
    case "current":
      // If we're going to load an initial page in the current tab as the
      // home page, we set initialPageLoadedFromURLBar so that the URL
      // bar is cleared properly (even during a remoteness flip).
      if (isInitialPage(homePage)) {
        gBrowser.selectedBrowser.initialPageLoadedFromUserAction = homePage;
      }
      loadOneOrMoreURIs(
        homePage,
        Services.scriptSecurityManager.getSystemPrincipal(),
        null
      );
      if (isBlankPageURL(homePage)) {
        gURLBar.select();
      } else {
        gBrowser.selectedBrowser.focus();
      }
      notifyObservers = true;
      break;
    case "tabshifted":
    case "tab":
      urls = homePage.split("|");
      var loadInBackground = Services.prefs.getBoolPref(
        "browser.tabs.loadBookmarksInBackground",
        false
      );
      // The homepage observer event should only be triggered when the homepage opens
      // in the foreground. This is mostly to support the homepage changed by extension
      // doorhanger which doesn't currently support background pages. This may change in
      // bug 1438396.
      notifyObservers = !loadInBackground;
      gBrowser.loadTabs(urls, {
        inBackground: loadInBackground,
        triggeringPrincipal: Services.scriptSecurityManager.getSystemPrincipal(),
        csp: null,
      });
      break;
    case "window":
      // OpenBrowserWindow will trigger the observer event, so no need to do so here.
      notifyObservers = false;
      OpenBrowserWindow();
      break;
  }
  if (notifyObservers) {
    // A notification for when a user has triggered their homepage. This is used
    // to display a doorhanger explaining that an extension has modified the
    // homepage, if necessary. Observers are only notified if the homepage
    // becomes the active page.
    Services.obs.notifyObservers(null, "browser-open-homepage-start");
  }
}

function loadOneOrMoreURIs(aURIString, aTriggeringPrincipal, aCsp) {
  // we're not a browser window, pass the URI string to a new browser window
  if (window.location.href != AppConstants.BROWSER_CHROME_URL) {
    window.openDialog(
      AppConstants.BROWSER_CHROME_URL,
      "_blank",
      "all,dialog=no",
      aURIString
    );
    return;
  }

  // This function throws for certain malformed URIs, so use exception handling
  // so that we don't disrupt startup
  try {
    gBrowser.loadTabs(aURIString.split("|"), {
      inBackground: false,
      replace: true,
      triggeringPrincipal: aTriggeringPrincipal,
      csp: aCsp,
    });
  } catch (e) {}
}

function openLocation(event) {
  if (window.location.href == AppConstants.BROWSER_CHROME_URL) {
    gURLBar.select();
    gURLBar.view.autoOpen({ event });
    return;
  }

  // If there's an open browser window, redirect the command there.
  let win = getTopWin();
  if (win) {
    win.focus();
    win.openLocation();
    return;
  }

  // There are no open browser windows; open a new one.
  window.openDialog(
    AppConstants.BROWSER_CHROME_URL,
    "_blank",
    "chrome,all,dialog=no",
    BROWSER_NEW_TAB_URL
  );
}

function BrowserOpenTab(event) {
  let where = "tab";
  let relatedToCurrent = false;

  if (event) {
    where = whereToOpenLink(event, false, true);

    switch (where) {
      case "tab":
      case "tabshifted":
        // When accel-click or middle-click are used, open the new tab as
        // related to the current tab.
        relatedToCurrent = true;
        break;
      case "current":
        where = "tab";
        break;
    }
  }

  // A notification intended to be useful for modular peformance tracking
  // starting as close as is reasonably possible to the time when the user
  // expressed the intent to open a new tab.  Since there are a lot of
  // entry points, this won't catch every single tab created, but most
  // initiated by the user should go through here.
  //
  // Note 1: This notification gets notified with a promise that resolves
  //         with the linked browser when the tab gets created
  // Note 2: This is also used to notify a user that an extension has changed
  //         the New Tab page.
  Services.obs.notifyObservers(
    {
      wrappedJSObject: new Promise(resolve => {
        openTrustedLinkIn(BROWSER_NEW_TAB_URL, where, {
          relatedToCurrent,
          resolveOnNewTabCreated: resolve,
        });
      }),
    },
    "browser-open-newtab-start"
  );
}

var gLastOpenDirectory = {
  _lastDir: null,
  get path() {
    if (!this._lastDir || !this._lastDir.exists()) {
      try {
        this._lastDir = Services.prefs.getComplexValue(
          "browser.open.lastDir",
          Ci.nsIFile
        );
        if (!this._lastDir.exists()) {
          this._lastDir = null;
        }
      } catch (e) {}
    }
    return this._lastDir;
  },
  set path(val) {
    try {
      if (!val || !val.isDirectory()) {
        return;
      }
    } catch (e) {
      return;
    }
    this._lastDir = val.clone();

    // Don't save the last open directory pref inside the Private Browsing mode
    if (!PrivateBrowsingUtils.isWindowPrivate(window)) {
      Services.prefs.setComplexValue(
        "browser.open.lastDir",
        Ci.nsIFile,
        this._lastDir
      );
    }
  },
  reset() {
    this._lastDir = null;
  },
};

function BrowserOpenFileWindow() {
  // Get filepicker component.
  try {
    const nsIFilePicker = Ci.nsIFilePicker;
    let fp = Cc["@mozilla.org/filepicker;1"].createInstance(nsIFilePicker);
    let fpCallback = function fpCallback_done(aResult) {
      if (aResult == nsIFilePicker.returnOK) {
        try {
          if (fp.file) {
            gLastOpenDirectory.path = fp.file.parent.QueryInterface(Ci.nsIFile);
          }
        } catch (ex) {}
        openTrustedLinkIn(fp.fileURL.spec, "current");
      }
    };

    fp.init(
      window,
      gNavigatorBundle.getString("openFile"),
      nsIFilePicker.modeOpen
    );
    fp.appendFilters(
      nsIFilePicker.filterAll |
        nsIFilePicker.filterText |
        nsIFilePicker.filterImages |
        nsIFilePicker.filterXML |
        nsIFilePicker.filterHTML
    );
    fp.displayDirectory = gLastOpenDirectory.path;
    fp.open(fpCallback);
  } catch (ex) {}
}

function BrowserCloseTabOrWindow(event) {
  // If we're not a browser window, just close the window.
  if (window.location.href != AppConstants.BROWSER_CHROME_URL) {
    closeWindow(true);
    return;
  }

  // In a multi-select context, close all selected tabs
  if (gBrowser.multiSelectedTabsCount) {
    gBrowser.removeMultiSelectedTabs();
    return;
  }

  // Keyboard shortcuts that would close a tab that is pinned select the first
  // unpinned tab instead.
  if (
    event &&
    (event.ctrlKey || event.metaKey || event.altKey) &&
    gBrowser.selectedTab.pinned
  ) {
    if (gBrowser.visibleTabs.length > gBrowser._numPinnedTabs) {
      gBrowser.tabContainer.selectedIndex = gBrowser._numPinnedTabs;
    }
    return;
  }

  // If the current tab is the last one, this will close the window.
  gBrowser.removeCurrentTab({ animate: true });
}

function BrowserTryToCloseWindow() {
  if (WindowIsClosing()) {
    window.close();
  } // WindowIsClosing does all the necessary checks
}

function loadURI(
  uri,
  referrerInfo,
  postData,
  allowThirdPartyFixup,
  userContextId,
  originPrincipal,
  originStoragePrincipal,
  forceAboutBlankViewerInCurrent,
  triggeringPrincipal,
  allowInheritPrincipal = false,
  csp = null
) {
  if (!triggeringPrincipal) {
    throw new Error("Must load with a triggering Principal");
  }

  try {
    openLinkIn(uri, "current", {
      referrerInfo,
      postData,
      allowThirdPartyFixup,
      userContextId,
      originPrincipal,
      originStoragePrincipal,
      triggeringPrincipal,
      csp,
      forceAboutBlankViewerInCurrent,
      allowInheritPrincipal,
    });
  } catch (e) {
    Cu.reportError(e);
  }
}

function getLoadContext() {
  return window.docShell.QueryInterface(Ci.nsILoadContext);
}

function readFromClipboard() {
  var url;

  try {
    // Create transferable that will transfer the text.
    var trans = Cc["@mozilla.org/widget/transferable;1"].createInstance(
      Ci.nsITransferable
    );
    trans.init(getLoadContext());

    trans.addDataFlavor("text/unicode");

    // If available, use selection clipboard, otherwise global one
    if (Services.clipboard.supportsSelectionClipboard()) {
      Services.clipboard.getData(trans, Services.clipboard.kSelectionClipboard);
    } else {
      Services.clipboard.getData(trans, Services.clipboard.kGlobalClipboard);
    }

    var data = {};
    trans.getTransferData("text/unicode", data);

    if (data) {
      data = data.value.QueryInterface(Ci.nsISupportsString);
      url = data.data;
    }
  } catch (ex) {}

  return url;
}

/**
 * Open the View Source dialog.
 *
 * @param args
 *        An object with the following properties:
 *
 *        URL (required):
 *          A string URL for the page we'd like to view the source of.
 *        browser (optional):
 *          The browser containing the document that we would like to view the
 *          source of. This is required if outerWindowID is passed.
 *        outerWindowID (optional):
 *          The outerWindowID of the content window containing the document that
 *          we want to view the source of. You only need to provide this if you
 *          want to attempt to retrieve the document source from the network
 *          cache.
 *        lineNumber (optional):
 *          The line number to focus on once the source is loaded.
 */
async function BrowserViewSourceOfDocument(args) {
  // Check if external view source is enabled.  If so, try it.  If it fails,
  // fallback to internal view source.
  if (Services.prefs.getBoolPref("view_source.editor.external")) {
    try {
      await top.gViewSourceUtils.openInExternalEditor(args);
      return;
    } catch (data) {}
  }

  let tabBrowser = gBrowser;
  let preferredRemoteType;
  let initialBrowsingContextGroupId;
  if (args.browser) {
    preferredRemoteType = args.browser.remoteType;
    initialBrowsingContextGroupId = args.browser.browsingContext.group.id;
  } else {
    if (!tabBrowser) {
      throw new Error(
        "BrowserViewSourceOfDocument should be passed the " +
          "subject browser if called from a window without " +
          "gBrowser defined."
      );
    }
    // Some internal URLs (such as specific chrome: and about: URLs that are
    // not yet remote ready) cannot be loaded in a remote browser.  View
    // source in tab expects the new view source browser's remoteness to match
    // that of the original URL, so disable remoteness if necessary for this
    // URL.
    preferredRemoteType = E10SUtils.getRemoteTypeForURI(
      args.URL,
      gMultiProcessBrowser,
      gFissionBrowser
    );
  }

  // In the case of popups, we need to find a non-popup browser window.
  if (!tabBrowser || !window.toolbar.visible) {
    // This returns only non-popup browser windows by default.
    let browserWindow = BrowserWindowTracker.getTopWindow();
    tabBrowser = browserWindow.gBrowser;
  }

  const inNewWindow = !Services.prefs.getBoolPref("view_source.tab");

  // `viewSourceInBrowser` will load the source content from the page
  // descriptor for the tab (when possible) or fallback to the network if
  // that fails.  Either way, the view source module will manage the tab's
  // location, so use "about:blank" here to avoid unnecessary redundant
  // requests.
  let tab = tabBrowser.loadOneTab("about:blank", {
    relatedToCurrent: true,
    inBackground: inNewWindow,
    skipAnimation: inNewWindow,
    preferredRemoteType,
    initialBrowsingContextGroupId,
    triggeringPrincipal: Services.scriptSecurityManager.getSystemPrincipal(),
  });
  args.viewSourceBrowser = tabBrowser.getBrowserForTab(tab);
  top.gViewSourceUtils.viewSourceInBrowser(args);

  if (inNewWindow) {
    tabBrowser.hideTab(tab);
    tabBrowser.replaceTabWithWindow(tab);
  }
}

/**
 * Opens the View Source dialog for the source loaded in the root
 * top-level document of the browser. This is really just a
 * convenience wrapper around BrowserViewSourceOfDocument.
 *
 * @param browser
 *        The browser that we want to load the source of.
 */
function BrowserViewSource(browser) {
  BrowserViewSourceOfDocument({
    browser,
    outerWindowID: browser.outerWindowID,
    URL: browser.currentURI.spec,
  });
}

// documentURL - URL of the document to view, or null for this window's document
// initialTab - name of the initial tab to display, or null for the first tab
// imageElement - image to load in the Media Tab of the Page Info window; can be null/omitted
// browsingContext - the browsingContext of the frame that we want to view information about; can be null/omitted
// browser - the browser containing the document we're interested in inspecting; can be null/omitted
function BrowserPageInfo(
  documentURL,
  initialTab,
  imageElement,
  browsingContext,
  browser
) {
  if (documentURL instanceof HTMLDocument) {
    Deprecated.warning(
      "Please pass the location URL instead of the document " +
        "to BrowserPageInfo() as the first argument.",
      "https://bugzilla.mozilla.org/show_bug.cgi?id=1238180"
    );
    documentURL = documentURL.location;
  }

  let args = { initialTab, imageElement, browsingContext, browser };

  documentURL = documentURL || window.gBrowser.selectedBrowser.currentURI.spec;

  // Check for windows matching the url
  for (let currentWindow of Services.wm.getEnumerator("Browser:page-info")) {
    if (currentWindow.closed) {
      continue;
    }
    if (
      currentWindow.document.documentElement.getAttribute("relatedUrl") ==
      documentURL
    ) {
      currentWindow.focus();
      currentWindow.resetPageInfo(args);
      return currentWindow;
    }
  }

  // We didn't find a matching window, so open a new one.
  return openDialog(
    "chrome://browser/content/pageinfo/pageInfo.xhtml",
    "",
    "chrome,toolbar,dialog=no,resizable",
    args
  );
}

function UpdateUrlbarSearchSplitterState() {
  var splitter = document.getElementById("urlbar-search-splitter");
  var urlbar = document.getElementById("urlbar-container");
  var searchbar = document.getElementById("search-container");

  if (document.documentElement.getAttribute("customizing") == "true") {
    if (splitter) {
      splitter.remove();
    }
    return;
  }

  // If the splitter is already in the right place, we don't need to do anything:
  if (
    splitter &&
    ((splitter.nextElementSibling == searchbar &&
      splitter.previousElementSibling == urlbar) ||
      (splitter.nextElementSibling == urlbar &&
        splitter.previousElementSibling == searchbar))
  ) {
    return;
  }

  var ibefore = null;
  if (urlbar && searchbar) {
    if (urlbar.nextElementSibling == searchbar) {
      ibefore = searchbar;
    } else if (searchbar.nextElementSibling == urlbar) {
      ibefore = urlbar;
    }
  }

  if (ibefore) {
    if (!splitter) {
      splitter = document.createXULElement("splitter");
      splitter.id = "urlbar-search-splitter";
      splitter.setAttribute("resizebefore", "flex");
      splitter.setAttribute("resizeafter", "flex");
      splitter.setAttribute("skipintoolbarset", "true");
      splitter.setAttribute("overflows", "false");
      splitter.className = "chromeclass-toolbar-additional";
    }
    urlbar.parentNode.insertBefore(splitter, ibefore);
  } else if (splitter) {
    splitter.remove();
  }
}

function UpdatePopupNotificationsVisibility() {
  // Only need to do something if the PopupNotifications object for this window
  // has already been initialized (i.e. its getter no longer exists).
  if (Object.getOwnPropertyDescriptor(window, "PopupNotifications").get) {
    return;
  }

  // Notify PopupNotifications that the visible anchors may have changed. This
  // also checks the suppression state according to the "shouldSuppress"
  // function defined earlier in this file.
  PopupNotifications.anchorVisibilityChange();
}

function PageProxyClickHandler(aEvent) {
  if (aEvent.button == 1 && Services.prefs.getBoolPref("middlemouse.paste")) {
    middleMousePaste(aEvent);
  }
}

/**
 * Handle command events bubbling up from error page content
 * or from about:newtab or from remote error pages that invoke
 * us via async messaging.
 */
var BrowserOnClick = {
  ignoreWarningLink(reason, blockedInfo, browsingContext) {
    let triggeringPrincipal =
      blockedInfo.triggeringPrincipal ||
      _createNullPrincipalFromTabUserContextId();

    // Allow users to override and continue through to the site,
    // but add a notify bar as a reminder, so that they don't lose
    // track after, e.g., tab switching.
    browsingContext.loadURI(blockedInfo.uri, {
      triggeringPrincipal,
      flags: Ci.nsIWebNavigation.LOAD_FLAGS_BYPASS_CLASSIFIER,
    });

    // We can't use browser.contentPrincipal which is principal of about:blocked
    // Create one from uri with current principal origin attributes
    let principal = Services.scriptSecurityManager.createContentPrincipal(
      Services.io.newURI(blockedInfo.uri),
      browsingContext.currentWindowGlobal.documentPrincipal.originAttributes
    );
    Services.perms.addFromPrincipal(
      principal,
      "safe-browsing",
      Ci.nsIPermissionManager.ALLOW_ACTION,
      Ci.nsIPermissionManager.EXPIRE_SESSION
    );

    let buttons = [
      {
        label: gNavigatorBundle.getString(
          "safebrowsing.getMeOutOfHereButton.label"
        ),
        accessKey: gNavigatorBundle.getString(
          "safebrowsing.getMeOutOfHereButton.accessKey"
        ),
        callback() {
          getMeOutOfHere(browsingContext);
        },
      },
    ];

    let title;
    if (reason === "malware") {
      let reportUrl = gSafeBrowsing.getReportURL("MalwareMistake", blockedInfo);
      title = gNavigatorBundle.getString("safebrowsing.reportedAttackSite");
      // There's no button if we can not get report url, for example if the provider
      // of blockedInfo is not Google
      if (reportUrl) {
        buttons[1] = {
          label: gNavigatorBundle.getString(
            "safebrowsing.notAnAttackButton.label"
          ),
          accessKey: gNavigatorBundle.getString(
            "safebrowsing.notAnAttackButton.accessKey"
          ),
          callback() {
            openTrustedLinkIn(reportUrl, "tab");
          },
        };
      }
    } else if (reason === "phishing") {
      let reportUrl = gSafeBrowsing.getReportURL("PhishMistake", blockedInfo);
      title = gNavigatorBundle.getString("safebrowsing.deceptiveSite");
      // There's no button if we can not get report url, for example if the provider
      // of blockedInfo is not Google
      if (reportUrl) {
        buttons[1] = {
          label: gNavigatorBundle.getString(
            "safebrowsing.notADeceptiveSiteButton.label"
          ),
          accessKey: gNavigatorBundle.getString(
            "safebrowsing.notADeceptiveSiteButton.accessKey"
          ),
          callback() {
            openTrustedLinkIn(reportUrl, "tab");
          },
        };
      }
    } else if (reason === "unwanted") {
      title = gNavigatorBundle.getString("safebrowsing.reportedUnwantedSite");
      // There is no button for reporting errors since Google doesn't currently
      // provide a URL endpoint for these reports.
    } else if (reason === "harmful") {
      title = gNavigatorBundle.getString("safebrowsing.reportedHarmfulSite");
      // There is no button for reporting errors since Google doesn't currently
      // provide a URL endpoint for these reports.
    }

    SafeBrowsingNotificationBox.show(title, buttons);
  },
};

/**
 * Re-direct the browser to a known-safe page.  This function is
 * used when, for example, the user browses to a known malware page
 * and is presented with about:blocked.  The "Get me out of here!"
 * button should take the user to the default start page so that even
 * when their own homepage is infected, we can get them somewhere safe.
 */
function getMeOutOfHere(browsingContext) {
  browsingContext.top.loadURI(getDefaultHomePage(), {
    triggeringPrincipal: Services.scriptSecurityManager.getSystemPrincipal(), // Also needs to load homepage
  });
}

/**
 * Return the default start page for the cases when the user's own homepage is
 * infected, so we can get them somewhere safe.
 */
function getDefaultHomePage() {
  let url = BROWSER_NEW_TAB_URL;
  if (PrivateBrowsingUtils.isWindowPrivate(window)) {
    return url;
  }
  url = HomePage.getDefault();
  // If url is a pipe-delimited set of pages, just take the first one.
  if (url.includes("|")) {
    url = url.split("|")[0];
  }
  return url;
}

function BrowserFullScreen() {
  window.fullScreen = !window.fullScreen || BrowserHandler.kiosk;
}

function BrowserReloadWithFlags(reloadFlags) {
  let unchangedRemoteness = [];

  for (let tab of gBrowser.selectedTabs) {
    let browser = tab.linkedBrowser;
    let url = browser.currentURI.spec;
    if (gBrowser.updateBrowserRemotenessByURL(browser, url)) {
      // If the remoteness has changed, the new browser doesn't have any
      // information of what was loaded before, so we need to load the previous
      // URL again.
      if (tab.linkedPanel) {
        loadBrowserURI(browser, url);
      } else {
        // Shift to fully loaded browser and make
        // sure load handler is instantiated.
        tab.addEventListener(
          "SSTabRestoring",
          () => loadBrowserURI(browser, url),
          { once: true }
        );
        gBrowser._insertBrowser(tab);
      }
    } else if (browser.hasAttribute("recordExecution")) {
      // Recording tabs always use new content processes when reloading, to get
      // a fresh recording.
      gBrowser.updateBrowserRemoteness(browser, {
        recordExecution: "*",
        newFrameloader: true,
        remoteType: E10SUtils.DEFAULT_REMOTE_TYPE,
      });
      loadBrowserURI(browser, url);
    } else {
      unchangedRemoteness.push(tab);
    }
  }

  if (!unchangedRemoteness.length) {
    return;
  }

  // Reset temporary permissions on the remaining tabs to reload.
  // This is done here because we only want to reset
  // permissions on user reload.
  for (let tab of unchangedRemoteness) {
    SitePermissions.clearTemporaryPermissions(tab.linkedBrowser);
    // Also reset DOS mitigations for the basic auth prompt on reload.
    delete tab.linkedBrowser.authPromptAbuseCounter;
  }
  gIdentityHandler.hidePopup();

  let handlingUserInput = window.windowUtils.isHandlingUserInput;

  for (let tab of unchangedRemoteness) {
    if (tab.linkedPanel) {
      sendReloadMessage(tab);
    } else {
      // Shift to fully loaded browser and make
      // sure load handler is instantiated.
      tab.addEventListener("SSTabRestoring", () => sendReloadMessage(tab), {
        once: true,
      });
      gBrowser._insertBrowser(tab);
    }
  }

  function loadBrowserURI(browser, url) {
    browser.loadURI(url, {
      flags: reloadFlags,
      triggeringPrincipal: browser.contentPrincipal,
    });
  }

  function sendReloadMessage(tab) {
    tab.linkedBrowser.sendMessageToActor(
      "Browser:Reload",
      { flags: reloadFlags, handlingUserInput },
      "BrowserTab"
    );
  }
}

function getSecurityInfo(securityInfoAsString) {
  if (!securityInfoAsString) {
    return null;
  }

  let securityInfo = gSerializationHelper.deserializeObject(
    securityInfoAsString
  );
  securityInfo.QueryInterface(Ci.nsITransportSecurityInfo);

  return securityInfo;
}

// TODO: can we pull getPEMString in from pippki.js instead of
// duplicating them here?
function getPEMString(cert) {
  var derb64 = cert.getBase64DERString();
  // Wrap the Base64 string into lines of 64 characters,
  // with CRLF line breaks (as specified in RFC 1421).
  var wrapped = derb64.replace(/(\S{64}(?!$))/g, "$1\r\n");
  return (
    "-----BEGIN CERTIFICATE-----\r\n" +
    wrapped +
    "\r\n-----END CERTIFICATE-----\r\n"
  );
}

var PrintPreviewListener = {
  _printPreviewTab: null,
  _simplifiedPrintPreviewTab: null,
  _tabBeforePrintPreview: null,
  _simplifyPageTab: null,
  _lastRequestedPrintPreviewTab: null,

  _createPPBrowser() {
    let browser = this.getSourceBrowser();
    let preferredRemoteType = browser.remoteType;
    let initialBrowsingContextGroupId = browser.browsingContext.group.id;
    let userContextId = browser.browsingContext.originAttributes.userContextId;
    return gBrowser.loadOneTab("about:printpreview", {
      inBackground: true,
      preferredRemoteType,
      initialBrowsingContextGroupId,
      userContextId,
      triggeringPrincipal: Services.scriptSecurityManager.getSystemPrincipal(),
    });
  },
  getPrintPreviewBrowser() {
    if (!this._printPreviewTab) {
      this._printPreviewTab = this._createPPBrowser();
    }
    gBrowser._allowTabChange = true;
    this._lastRequestedPrintPreviewTab = gBrowser.selectedTab = this._printPreviewTab;
    gBrowser._allowTabChange = false;
    return gBrowser.getBrowserForTab(this._printPreviewTab);
  },
  getSimplifiedPrintPreviewBrowser() {
    if (!this._simplifiedPrintPreviewTab) {
      this._simplifiedPrintPreviewTab = this._createPPBrowser();
    }
    gBrowser._allowTabChange = true;
    this._lastRequestedPrintPreviewTab = gBrowser.selectedTab = this._simplifiedPrintPreviewTab;
    gBrowser._allowTabChange = false;
    return gBrowser.getBrowserForTab(this._simplifiedPrintPreviewTab);
  },
  createSimplifiedBrowser() {
    let browser = this.getSourceBrowser();
    let preferredRemoteType = browser.remoteType;
    let initialBrowsingContextGroupId = browser.browsingContext.group.id;
    this._simplifyPageTab = gBrowser.loadOneTab("about:printpreview", {
      inBackground: true,
      preferredRemoteType,
      initialBrowsingContextGroupId,
      triggeringPrincipal: Services.scriptSecurityManager.getSystemPrincipal(),
    });
    return this.getSimplifiedSourceBrowser();
  },
  getSourceBrowser() {
    if (!this._tabBeforePrintPreview) {
      this._tabBeforePrintPreview = gBrowser.selectedTab;
    }
    return this._tabBeforePrintPreview.linkedBrowser;
  },
  getSimplifiedSourceBrowser() {
    return this._simplifyPageTab
      ? gBrowser.getBrowserForTab(this._simplifyPageTab)
      : null;
  },
  getNavToolbox() {
    return gNavToolbox;
  },
  onEnter() {
    // We might have accidentally switched tabs since the user invoked print
    // preview
    if (gBrowser.selectedTab != this._lastRequestedPrintPreviewTab) {
      gBrowser.selectedTab = this._lastRequestedPrintPreviewTab;
    }
    gInPrintPreviewMode = true;
    this._toggleAffectedChrome();
  },
  onExit() {
    gBrowser._allowTabChange = true;
    gBrowser.selectedTab = this._tabBeforePrintPreview;
    gBrowser._allowTabChange = false;
    this._tabBeforePrintPreview = null;
    gInPrintPreviewMode = false;
    this._toggleAffectedChrome();
    let tabsToRemove = [
      "_simplifyPageTab",
      "_printPreviewTab",
      "_simplifiedPrintPreviewTab",
    ];
    for (let tabProp of tabsToRemove) {
      if (this[tabProp]) {
        gBrowser.removeTab(this[tabProp]);
        this[tabProp] = null;
      }
    }
    gBrowser.deactivatePrintPreviewBrowsers();
    this._lastRequestedPrintPreviewTab = null;
  },
  _toggleAffectedChrome() {
    gNavToolbox.collapsed = gInPrintPreviewMode;

    if (gInPrintPreviewMode) {
      this._hideChrome();
    } else {
      this._showChrome();
    }

    TabsInTitlebar.allowedBy("print-preview", !gInPrintPreviewMode);
  },
  _hideChrome() {
    this._chromeState = {};

    this._chromeState.sidebarOpen = SidebarUI.isOpen;
    this._sidebarCommand = SidebarUI.currentID;
    SidebarUI.hide();

    this._chromeState.findOpen = gFindBarInitialized && !gFindBar.hidden;
    if (gFindBarInitialized) {
      gFindBar.close();
    }

    gBrowser.getNotificationBox().stack.hidden = true;
    gNotificationBox.stack.hidden = true;
  },
  _showChrome() {
    gNotificationBox.stack.hidden = false;
    gBrowser.getNotificationBox().stack.hidden = false;

    if (this._chromeState.findOpen) {
      gLazyFindCommand("open");
    }

    if (this._chromeState.sidebarOpen) {
      SidebarUI.show(this._sidebarCommand);
    }
  },

  activateBrowser(browser) {
    gBrowser.activateBrowserForPrintPreview(browser);
  },
};

var browserDragAndDrop = {
  canDropLink: aEvent => Services.droppedLinkHandler.canDropLink(aEvent, true),

  dragOver(aEvent) {
    if (this.canDropLink(aEvent)) {
      aEvent.preventDefault();
    }
  },

  getTriggeringPrincipal(aEvent) {
    return Services.droppedLinkHandler.getTriggeringPrincipal(aEvent);
  },

  getCSP(aEvent) {
    return Services.droppedLinkHandler.getCSP(aEvent);
  },

  validateURIsForDrop(aEvent, aURIs) {
    return Services.droppedLinkHandler.validateURIsForDrop(aEvent, aURIs);
  },

  dropLinks(aEvent, aDisallowInherit) {
    return Services.droppedLinkHandler.dropLinks(aEvent, aDisallowInherit);
  },
};

var homeButtonObserver = {
  onDrop(aEvent) {
    // disallow setting home pages that inherit the principal
    let links = browserDragAndDrop.dropLinks(aEvent, true);
    if (links.length) {
      let urls = [];
      for (let link of links) {
        if (link.url.includes("|")) {
          urls.push(...link.url.split("|"));
        } else {
          urls.push(link.url);
        }
      }

      try {
        browserDragAndDrop.validateURIsForDrop(aEvent, urls);
      } catch (e) {
        return;
      }

      setTimeout(openHomeDialog, 0, urls.join("|"));
    }
  },

  onDragOver(aEvent) {
    if (HomePage.locked) {
      return;
    }
    browserDragAndDrop.dragOver(aEvent);
    aEvent.dropEffect = "link";
  },
  onDragExit(aEvent) {},
};

function openHomeDialog(aURL) {
  var promptTitle = gNavigatorBundle.getString("droponhometitle");
  var promptMsg;
  if (aURL.includes("|")) {
    promptMsg = gNavigatorBundle.getString("droponhomemsgMultiple");
  } else {
    promptMsg = gNavigatorBundle.getString("droponhomemsg");
  }

  var pressedVal = Services.prompt.confirmEx(
    window,
    promptTitle,
    promptMsg,
    Services.prompt.STD_YES_NO_BUTTONS,
    null,
    null,
    null,
    null,
    { value: 0 }
  );

  if (pressedVal == 0) {
    HomePage.set(aURL).catch(Cu.reportError);
  }
}

var newTabButtonObserver = {
  onDragOver(aEvent) {
    browserDragAndDrop.dragOver(aEvent);
  },
  onDragExit(aEvent) {},
  async onDrop(aEvent) {
    let links = browserDragAndDrop.dropLinks(aEvent);
    if (
      links.length >=
      Services.prefs.getIntPref("browser.tabs.maxOpenBeforeWarn")
    ) {
      // Sync dialog cannot be used inside drop event handler.
      let answer = await OpenInTabsUtils.promiseConfirmOpenInTabs(
        links.length,
        window
      );
      if (!answer) {
        return;
      }
    }

    let where = aEvent.shiftKey ? "tabshifted" : "tab";
    let triggeringPrincipal = browserDragAndDrop.getTriggeringPrincipal(aEvent);
    let csp = browserDragAndDrop.getCSP(aEvent);
    for (let link of links) {
      if (link.url) {
        let data = await UrlbarUtils.getShortcutOrURIAndPostData(link.url);
        // Allow third-party services to fixup this URL.
        openLinkIn(data.url, where, {
          postData: data.postData,
          allowThirdPartyFixup: true,
          triggeringPrincipal,
          csp,
        });
      }
    }
  },
};

var newWindowButtonObserver = {
  onDragOver(aEvent) {
    browserDragAndDrop.dragOver(aEvent);
  },
  onDragExit(aEvent) {},
  async onDrop(aEvent) {
    let links = browserDragAndDrop.dropLinks(aEvent);
    if (
      links.length >=
      Services.prefs.getIntPref("browser.tabs.maxOpenBeforeWarn")
    ) {
      // Sync dialog cannot be used inside drop event handler.
      let answer = await OpenInTabsUtils.promiseConfirmOpenInTabs(
        links.length,
        window
      );
      if (!answer) {
        return;
      }
    }

    let triggeringPrincipal = browserDragAndDrop.getTriggeringPrincipal(aEvent);
    let csp = browserDragAndDrop.getCSP(aEvent);
    for (let link of links) {
      if (link.url) {
        let data = await UrlbarUtils.getShortcutOrURIAndPostData(link.url);
        // Allow third-party services to fixup this URL.
        openLinkIn(data.url, "window", {
          // TODO fix allowInheritPrincipal
          // (this is required by javascript: drop to the new window) Bug 1475201
          allowInheritPrincipal: true,
          postData: data.postData,
          allowThirdPartyFixup: true,
          triggeringPrincipal,
          csp,
        });
      }
    }
  },
};

const BrowserSearch = {
  _searchInitComplete: false,

  init() {
    Services.obs.addObserver(this, "browser-search-engine-modified");
  },

  delayedStartupInit() {
    // Asynchronously initialize the search service if necessary, to get the
    // current engine for working out the placeholder.
    this._updateURLBarPlaceholderFromDefaultEngine(
      PrivateBrowsingUtils.isWindowPrivate(window),
      // Delay the update for this until so that we don't change it while
      // the user is looking at it / isn't expecting it.
      true
    ).then(() => {
      this._searchInitComplete = true;
    });
  },

  uninit() {
    Services.obs.removeObserver(this, "browser-search-engine-modified");
  },

  observe(engine, topic, data) {
    // There are two kinds of search engine objects, nsISearchEngine objects and
    // plain { uri, title, icon } objects.  `engine` in this method is the
    // former.  The browser.engines and browser.hiddenEngines arrays are the
    // latter, and they're the engines offered by the the page in the browser.
    //
    // The two types of engines are currently related by their titles/names,
    // although that may change; see bug 335102.
    let engineName = engine.wrappedJSObject.name;
    switch (data) {
      case "engine-removed":
        // An engine was removed from the search service.  If a page is offering
        // the engine, then the engine needs to be added back to the corresponding
        // browser's offered engines.
        this._addMaybeOfferedEngine(engineName);
        break;
      case "engine-added":
        // An engine was added to the search service.  If a page is offering the
        // engine, then the engine needs to be removed from the corresponding
        // browser's offered engines.
        this._removeMaybeOfferedEngine(engineName);
        break;
      case "engine-default":
        if (
          this._searchInitComplete &&
          !PrivateBrowsingUtils.isWindowPrivate(window)
        ) {
          this._updateURLBarPlaceholder(engineName, false);
        }
        break;
      case "engine-default-private":
        if (
          this._searchInitComplete &&
          PrivateBrowsingUtils.isWindowPrivate(window)
        ) {
          this._updateURLBarPlaceholder(engineName, true);
        }
        break;
    }
  },

  _addMaybeOfferedEngine(engineName) {
    let selectedBrowserOffersEngine = false;
    for (let browser of gBrowser.browsers) {
      for (let i = 0; i < (browser.hiddenEngines || []).length; i++) {
        if (browser.hiddenEngines[i].title == engineName) {
          if (!browser.engines) {
            browser.engines = [];
          }
          browser.engines.push(browser.hiddenEngines[i]);
          browser.hiddenEngines.splice(i, 1);
          if (browser == gBrowser.selectedBrowser) {
            selectedBrowserOffersEngine = true;
          }
          break;
        }
      }
    }
    if (selectedBrowserOffersEngine) {
      this.updateOpenSearchBadge();
    }
  },

  _removeMaybeOfferedEngine(engineName) {
    let selectedBrowserOffersEngine = false;
    for (let browser of gBrowser.browsers) {
      for (let i = 0; i < (browser.engines || []).length; i++) {
        if (browser.engines[i].title == engineName) {
          if (!browser.hiddenEngines) {
            browser.hiddenEngines = [];
          }
          browser.hiddenEngines.push(browser.engines[i]);
          browser.engines.splice(i, 1);
          if (browser == gBrowser.selectedBrowser) {
            selectedBrowserOffersEngine = true;
          }
          break;
        }
      }
    }
    if (selectedBrowserOffersEngine) {
      this.updateOpenSearchBadge();
    }
  },

  /**
   * Initializes the urlbar placeholder to the pre-saved engine name. We do this
   * via a preference, to avoid needing to synchronously init the search service.
   *
   * This should be called around the time of DOMContentLoaded, so that it is
   * initialized quickly before the user sees anything.
   *
   * Note: If the preference doesn't exist, we don't do anything as the default
   * placeholder is a string which doesn't have the engine name; however, this
   * can be overridden using the `force` parameter.
   *
   * @param {Boolean} force If true and the preference doesn't exist, the
   *                        placeholder will be set to the default version
   *                        without an engine name ("Search or enter address").
   */
  initPlaceHolder(force = false) {
    const prefName =
      "browser.urlbar.placeholderName" +
      (PrivateBrowsingUtils.isWindowPrivate(window) ? ".private" : "");
    let engineName = Services.prefs.getStringPref(prefName, "");
    if (engineName || force) {
      // We can do this directly, since we know we're at DOMContentLoaded.
      this._setURLBarPlaceholder(engineName);
    }
  },

  /**
   * This is a wrapper around '_updateURLBarPlaceholder' that uses the
   * appropriate default engine to get the engine name.
   *
   * @param {Boolean} isPrivate      Set to true if this is a private window.
   * @param {Boolean} [delayUpdate]  Set to true, to delay update until the
   *                                 placeholder is not displayed.
   */
  async _updateURLBarPlaceholderFromDefaultEngine(
    isPrivate,
    delayUpdate = false
  ) {
    const getDefault = isPrivate
      ? Services.search.getDefaultPrivate
      : Services.search.getDefault;
    let defaultEngine = await getDefault();

    this._updateURLBarPlaceholder(defaultEngine.name, isPrivate, delayUpdate);
  },

  /**
   * Updates the URLBar placeholder for the specified engine, delaying the
   * update if required. This also saves the current engine name in preferences
   * for the next restart.
   *
   * Note: The engine name will only be displayed for built-in engines, as we
   * know they should have short names.
   *
   * @param {String}  engineName     The search engine name to use for the update.
   * @param {Boolean} isPrivate      Set to true if this is a private window.
   * @param {Boolean} [delayUpdate]  Set to true, to delay update until the
   *                                 placeholder is not displayed.
   */
  _updateURLBarPlaceholder(engineName, isPrivate, delayUpdate = false) {
    if (!engineName) {
      throw new Error("Expected an engineName to be specified");
    }

    const engine = Services.search.getEngineByName(engineName);
    const prefName =
      "browser.urlbar.placeholderName" + (isPrivate ? ".private" : "");
    if (engine.isAppProvided) {
      Services.prefs.setStringPref(prefName, engineName);
    } else {
      Services.prefs.clearUserPref(prefName);
      // Set the engine name to an empty string for non-default engines, which'll
      // make sure we display the default placeholder string.
      engineName = "";
    }

    // Only delay if requested, and we're not displaying text in the URL bar
    // currently.
    if (delayUpdate && !gURLBar.value) {
      // Delays changing the URL Bar placeholder until the user is not going to be
      // seeing it, e.g. when there is a value entered in the bar, or if there is
      // a tab switch to a tab which has a url loaded. We delay the update until
      // the user is out of search mode since an alternative placeholder is used
      // in search mode.
      let placeholderUpdateListener = () => {
        if (gURLBar.value && !gURLBar.searchMode) {
          // By the time the user has switched, they may have changed the engine
          // again, so we need to call this function again but with the
          // new engine name.
          // No need to await for this to finish, we're in a listener here anyway.
          this._updateURLBarPlaceholderFromDefaultEngine(isPrivate, false);
          gURLBar.removeEventListener("input", placeholderUpdateListener);
          gBrowser.tabContainer.removeEventListener(
            "TabSelect",
            placeholderUpdateListener
          );
        }
      };

      gURLBar.addEventListener("input", placeholderUpdateListener);
      gBrowser.tabContainer.addEventListener(
        "TabSelect",
        placeholderUpdateListener
      );
    } else if (!gURLBar.searchMode) {
      this._setURLBarPlaceholder(engineName);
    }
  },

  /**
   * Sets the URLBar placeholder to either something based on the engine name,
   * or the default placeholder.
   *
   * @param {String} name The name of the engine to use, an empty string if to
   *                      use the default placeholder.
   */
  _setURLBarPlaceholder(name) {
    document.l10n.setAttributes(
      gURLBar.inputField,
      name ? "urlbar-placeholder-with-name" : "urlbar-placeholder",
      name ? { name } : undefined
    );
  },

  addEngine(browser, engine, uri) {
    if (!this._searchInitComplete) {
      // We haven't finished initialising search yet. This means we can't
      // call getEngineByName here. Since this is only on start-up and unlikely
      // to happen in the normal case, we'll just return early rather than
      // trying to handle it asynchronously.
      return;
    }
    // Check to see whether we've already added an engine with this title
    if (browser.engines) {
      if (browser.engines.some(e => e.title == engine.title)) {
        return;
      }
    }

    var hidden = false;
    // If this engine (identified by title) is already in the list, add it
    // to the list of hidden engines rather than to the main list.
    // XXX This will need to be changed when engines are identified by URL;
    // see bug 335102.
    if (Services.search.getEngineByName(engine.title)) {
      hidden = true;
    }

    var engines = (hidden ? browser.hiddenEngines : browser.engines) || [];

    engines.push({
      uri: engine.href,
      title: engine.title,
      get icon() {
        return browser.mIconURL;
      },
    });

    if (hidden) {
      browser.hiddenEngines = engines;
    } else {
      browser.engines = engines;
      if (browser == gBrowser.selectedBrowser) {
        this.updateOpenSearchBadge();
      }
    }
  },

  /**
   * Update the browser UI to show whether or not additional engines are
   * available when a page is loaded or the user switches tabs to a page that
   * has search engines.
   */
  updateOpenSearchBadge() {
    BrowserPageActions.addSearchEngine.updateEngines();

    var searchBar = this.searchBar;
    if (!searchBar) {
      return;
    }

    var engines = gBrowser.selectedBrowser.engines;
    if (engines && engines.length) {
      searchBar.setAttribute("addengines", "true");
    } else {
      searchBar.removeAttribute("addengines");
    }
  },

  /**
   * Focuses the search bar if present on the toolbar, or the address bar,
   * putting it in search mode. Will do so in an existing non-popup browser
   * window or open a new one if necessary.
   */
  webSearch: function BrowserSearch_webSearch() {
    if (
      window.location.href != AppConstants.BROWSER_CHROME_URL ||
      gURLBar.readOnly
    ) {
      let win = getTopWin(true);
      if (win) {
        // If there's an open browser window, it should handle this command
        win.focus();
        win.BrowserSearch.webSearch();
      } else {
        // If there are no open browser windows, open a new one
        var observer = function(subject, topic, data) {
          if (subject == win) {
            BrowserSearch.webSearch();
            Services.obs.removeObserver(
              observer,
              "browser-delayed-startup-finished"
            );
          }
        };
        win = window.openDialog(
          AppConstants.BROWSER_CHROME_URL,
          "_blank",
          "chrome,all,dialog=no",
          "about:blank"
        );
        Services.obs.addObserver(observer, "browser-delayed-startup-finished");
      }
      return;
    }

    let focusUrlBarIfSearchFieldIsNotActive = function(aSearchBar) {
      if (!aSearchBar || document.activeElement != aSearchBar.textbox) {
        // Limit the results to search suggestions, like the search bar.
        gURLBar.searchModeShortcut();
      }
    };

    let searchBar = this.searchBar;
    let placement = CustomizableUI.getPlacementOfWidget("search-container");
    let focusSearchBar = () => {
      searchBar = this.searchBar;
      searchBar.select();
      focusUrlBarIfSearchFieldIsNotActive(searchBar);
    };
    if (
      placement &&
      searchBar &&
      ((searchBar.parentNode.getAttribute("overflowedItem") == "true" &&
        placement.area == CustomizableUI.AREA_NAVBAR) ||
        placement.area == CustomizableUI.AREA_FIXED_OVERFLOW_PANEL)
    ) {
      let navBar = document.getElementById(CustomizableUI.AREA_NAVBAR);
      navBar.overflowable.show().then(focusSearchBar);
      return;
    }
    if (searchBar) {
      if (window.fullScreen) {
        FullScreen.showNavToolbox();
      }
      searchBar.select();
    }
    focusUrlBarIfSearchFieldIsNotActive(searchBar);
  },

  /**
   * Loads a search results page, given a set of search terms. Uses the current
   * engine if the search bar is visible, or the default engine otherwise.
   *
   * @param searchText
   *        The search terms to use for the search.
   * @param where
   *        String indicating where the search should load. Most commonly used
   *        are 'tab' or 'window', defaults to 'current'.
   * @param usePrivate
   *        Whether to use the Private Browsing mode default search engine.
   *        Defaults to `false`.
   * @param purpose [optional]
   *        A string meant to indicate the context of the search request. This
   *        allows the search service to provide a different nsISearchSubmission
   *        depending on e.g. where the search is triggered in the UI.
   * @param triggeringPrincipal
   *        The principal to use for a new window or tab.
   * @param csp
   *        The content security policy to use for a new window or tab.
   * @param engine [optional]
   *        The search engine to use for the search.
   * @param tab [optional]
   *        The tab to show the search result.
   *
   * @return engine The search engine used to perform a search, or null if no
   *                search was performed.
   */
  async _loadSearch(
    searchText,
    where,
    usePrivate,
    purpose,
    triggeringPrincipal,
    csp,
    engine = null,
    tab = null
  ) {
    if (!triggeringPrincipal) {
      throw new Error(
        "Required argument triggeringPrincipal missing within _loadSearch"
      );
    }

    if (!engine) {
      engine = usePrivate
        ? await Services.search.getDefaultPrivate()
        : await Services.search.getDefault();
    }

    let submission = engine.getSubmission(searchText, null, purpose); // HTML response

    // getSubmission can return null if the engine doesn't have a URL
    // with a text/html response type.  This is unlikely (since
    // SearchService._addEngineToStore() should fail for such an engine),
    // but let's be on the safe side.
    if (!submission) {
      return null;
    }

    let inBackground = Services.prefs.getBoolPref(
      "browser.search.context.loadInBackground"
    );

    openLinkIn(submission.uri.spec, where || "current", {
      private: usePrivate && !PrivateBrowsingUtils.isWindowPrivate(window),
      postData: submission.postData,
      inBackground,
      relatedToCurrent: true,
      triggeringPrincipal,
      csp,
      targetBrowser: tab?.linkedBrowser,
    });

    return { engine, url: submission.uri };
  },

  /**
   * Perform a search initiated from the context menu.
   *
   * This should only be called from the context menu. See
   * BrowserSearch.loadSearch for the preferred API.
   */
  async loadSearchFromContext(terms, usePrivate, triggeringPrincipal, csp) {
    let { engine, url } = await BrowserSearch._loadSearch(
      terms,
      usePrivate && !PrivateBrowsingUtils.isWindowPrivate(window)
        ? "window"
        : "tab",
      usePrivate,
      "contextmenu",
      Services.scriptSecurityManager.createNullPrincipal(
        triggeringPrincipal.originAttributes
      ),
      csp
    );
    if (engine) {
      BrowserSearch.recordSearchInTelemetry(engine, "contextmenu", { url });
    }
  },

  /**
   * Perform a search initiated from the command line.
   */
  async loadSearchFromCommandLine(terms, usePrivate, triggeringPrincipal, csp) {
    let { engine, url } = await BrowserSearch._loadSearch(
      terms,
      "current",
      usePrivate,
      "system",
      triggeringPrincipal,
      csp
    );
    if (engine) {
      BrowserSearch.recordSearchInTelemetry(engine, "system", { url });
    }
  },

  /**
   * Perform a search initiated from an extension.
   */
  async loadSearchFromExtension(terms, engine, tab, triggeringPrincipal) {
    const result = await BrowserSearch._loadSearch(
      terms,
      tab ? "current" : "tab",
      PrivateBrowsingUtils.isWindowPrivate(window),
      "webextension",
      triggeringPrincipal,
      null,
      engine,
      tab
    );

    BrowserSearch.recordSearchInTelemetry(result.engine, "webextension", {
      url: result.url,
    });
  },

  pasteAndSearch(event) {
    BrowserSearch.searchBar.select();
    goDoCommand("cmd_paste");
    BrowserSearch.searchBar.handleSearchCommand(event);
  },

  /**
   * Returns the search bar element if it is present in the toolbar, null otherwise.
   */
  get searchBar() {
    return document.getElementById("searchbar");
  },

  get searchEnginesURL() {
    return formatURL("browser.search.searchEnginesURL", true);
  },

  loadAddEngines: function BrowserSearch_loadAddEngines() {
    var newWindowPref = Services.prefs.getIntPref(
      "browser.link.open_newwindow"
    );
    var where = newWindowPref == 3 ? "tab" : "window";
    openTrustedLinkIn(this.searchEnginesURL, where);
  },

  /**
   * Helper to record a search with Telemetry.
   *
   * Telemetry records only search counts and nothing pertaining to the search itself.
   *
   * @param engine
   *        (nsISearchEngine) The engine handling the search.
   * @param source
   *        (string) Where the search originated from. See BrowserUsageTelemetry for
   *        allowed values.
   * @param details [optional]
   *        An optional parameter passed to |BrowserUsageTelemetry.recordSearch|.
   *        See its documentation for allowed options.
   *        Additionally, if the search was a suggested search, |details.selection|
   *        indicates where the item was in the suggestion list and how the user
   *        selected it: {selection: {index: The selected index, kind: "key" or "mouse"}}
   */
  recordSearchInTelemetry(engine, source, details = {}) {
    try {
      BrowserUsageTelemetry.recordSearch(gBrowser, engine, source, details);
    } catch (ex) {
      Cu.reportError(ex);
    }
  },

  /**
   * Helper to record a one-off search with Telemetry.
   *
   * Telemetry records only search counts and nothing pertaining to the search itself.
   *
   * @param engine
   *        (nsISearchEngine) The engine handling the search.
   * @param source
   *        (string) Where the search originated from. See BrowserUsageTelemetry for
   *        allowed values.
   * @param type
   *        (string) Indicates how the user selected the search item.
   */
  recordOneoffSearchInTelemetry(engine, source, type) {
    try {
      const details = { type, isOneOff: true };
      BrowserUsageTelemetry.recordSearch(gBrowser, engine, source, details);
    } catch (ex) {
      Cu.reportError(ex);
    }
  },
};

XPCOMUtils.defineConstant(this, "BrowserSearch", BrowserSearch);

function CreateContainerTabMenu(event) {
  createUserContextMenu(event, {
    useAccessKeys: false,
    showDefaultTab: true,
  });
}

function FillHistoryMenu(aParent) {
  // Lazily add the hover listeners on first showing and never remove them
  if (!aParent.hasStatusListener) {
    // Show history item's uri in the status bar when hovering, and clear on exit
    aParent.addEventListener("DOMMenuItemActive", function(aEvent) {
      // Only the current page should have the checked attribute, so skip it
      if (!aEvent.target.hasAttribute("checked")) {
        XULBrowserWindow.setOverLink(aEvent.target.getAttribute("uri"));
      }
    });
    aParent.addEventListener("DOMMenuItemInactive", function() {
      XULBrowserWindow.setOverLink("");
    });

    aParent.hasStatusListener = true;
  }

  // Remove old entries if any
  let children = aParent.children;
  for (var i = children.length - 1; i >= 0; --i) {
    if (children[i].hasAttribute("index")) {
      aParent.removeChild(children[i]);
    }
  }

  const MAX_HISTORY_MENU_ITEMS = 15;

  const tooltipBack = gNavigatorBundle.getString("tabHistory.goBack");
  const tooltipCurrent = gNavigatorBundle.getString("tabHistory.current");
  const tooltipForward = gNavigatorBundle.getString("tabHistory.goForward");

  function updateSessionHistory(sessionHistory, initial) {
    let count = sessionHistory.entries.length;

    if (!initial) {
      if (count <= 1) {
        // if there is only one entry now, close the popup.
        aParent.hidePopup();
        return;
      } else if (aParent.id != "backForwardMenu" && !aParent.parentNode.open) {
        // if the popup wasn't open before, but now needs to be, reopen the menu.
        // It should trigger FillHistoryMenu again. This might happen with the
        // delay from click-and-hold menus but skip this for the context menu
        // (backForwardMenu) rather than figuring out how the menu should be
        // positioned and opened as it is an extreme edgecase.
        aParent.parentNode.open = true;
        return;
      }
    }

    let index = sessionHistory.index;
    let half_length = Math.floor(MAX_HISTORY_MENU_ITEMS / 2);
    let start = Math.max(index - half_length, 0);
    let end = Math.min(
      start == 0 ? MAX_HISTORY_MENU_ITEMS : index + half_length + 1,
      count
    );
    if (end == count) {
      start = Math.max(count - MAX_HISTORY_MENU_ITEMS, 0);
    }

    let existingIndex = 0;

    for (let j = end - 1; j >= start; j--) {
      let entry = sessionHistory.entries[j];
      // Explicitly check for "false" to stay backwards-compatible with session histories
      // from before the hasUserInteraction was implemented.
      if (
        BrowserUtils.navigationRequireUserInteraction &&
        entry.hasUserInteraction === false &&
        // Always allow going to the first and last navigation points.
        j != end - 1 &&
        j != start
      ) {
        continue;
      }
      let uri = entry.url;

      let item =
        existingIndex < children.length
          ? children[existingIndex]
          : document.createXULElement("menuitem");

      item.setAttribute("uri", uri);
      item.setAttribute("label", entry.title || uri);
      item.setAttribute("index", j);

      // Cache this so that gotoHistoryIndex doesn't need the original index
      item.setAttribute("historyindex", j - index);

      if (j != index) {
        // Use list-style-image rather than the image attribute in order to
        // allow CSS to override this.
        item.style.listStyleImage = `url(page-icon:${uri})`;
      }

      if (j < index) {
        item.className =
          "unified-nav-back menuitem-iconic menuitem-with-favicon";
        item.setAttribute("tooltiptext", tooltipBack);
      } else if (j == index) {
        item.setAttribute("type", "radio");
        item.setAttribute("checked", "true");
        item.className = "unified-nav-current";
        item.setAttribute("tooltiptext", tooltipCurrent);
      } else {
        item.className =
          "unified-nav-forward menuitem-iconic menuitem-with-favicon";
        item.setAttribute("tooltiptext", tooltipForward);
      }

      if (!item.parentNode) {
        aParent.appendChild(item);
      }

      existingIndex++;
    }

    if (!initial) {
      let existingLength = children.length;
      while (existingIndex < existingLength) {
        aParent.removeChild(aParent.lastElementChild);
        existingIndex++;
      }
    }
  }

  let sessionHistory = SessionStore.getSessionHistory(
    gBrowser.selectedTab,
    updateSessionHistory
  );
  if (!sessionHistory) {
    return false;
  }

  // don't display the popup for a single item
  if (sessionHistory.entries.length <= 1) {
    return false;
  }

  updateSessionHistory(sessionHistory, true);
  return true;
}

function BrowserDownloadsUI() {
  if (PrivateBrowsingUtils.isWindowPrivate(window)) {
    openTrustedLinkIn("about:downloads", "tab");
  } else {
    PlacesCommandHook.showPlacesOrganizer("Downloads");
  }
}

function toOpenWindowByType(inType, uri, features) {
  var topWindow = Services.wm.getMostRecentWindow(inType);

  if (topWindow) {
    topWindow.focus();
  } else if (features) {
    window.open(uri, "_blank", features);
  } else {
    window.open(
      uri,
      "_blank",
      "chrome,extrachrome,menubar,resizable,scrollbars,status,toolbar"
    );
  }
}

/**
 * Open a new browser window.
 *
 * @param {Object} options
 *        {
 *          private: A boolean indicating if the window should be
 *                   private
 *          remote:  A boolean indicating if the window should run
 *                   remote browser tabs or not. If omitted, the window
 *                   will choose the profile default state.
 *          fission: A boolean indicating if the window should run
 *                   with fission enabled or not. If omitted, the window
 *                   will choose the profile default state.
 *        }
 * @return a reference to the new window.
 */
function OpenBrowserWindow(options) {
  var telemetryObj = {};
  TelemetryStopwatch.start("FX_NEW_WINDOW_MS", telemetryObj);

  var defaultArgs = BrowserHandler.defaultArgs;
  var wintype = document.documentElement.getAttribute("windowtype");

  var extraFeatures = "";
  if (options && options.private && PrivateBrowsingUtils.enabled) {
    extraFeatures = ",private";
    if (!PrivateBrowsingUtils.permanentPrivateBrowsing) {
      // Force the new window to load about:privatebrowsing instead of the default home page
      defaultArgs = "about:privatebrowsing";
    }
  } else {
    extraFeatures = ",non-private";
  }

  if (options && options.remote) {
    extraFeatures += ",remote";
  } else if (options && options.remote === false) {
    extraFeatures += ",non-remote";
  }

  if (options && options.fission) {
    extraFeatures += ",fission";
  } else if (options && options.fission === false) {
    extraFeatures += ",non-fission";
  }

  // If the window is maximized, we want to skip the animation, since we're
  // going to be taking up most of the screen anyways, and we want to optimize
  // for showing the user a useful window as soon as possible.
  if (window.windowState == window.STATE_MAXIMIZED) {
    extraFeatures += ",suppressanimation";
  }

  // if and only if the current window is a browser window and it has a document with a character
  // set, then extract the current charset menu setting from the current document and use it to
  // initialize the new browser window...
  var win;
  if (
    window &&
    wintype == "navigator:browser" &&
    window.content &&
    window.content.document
  ) {
    var DocCharset = window.content.document.characterSet;
    let charsetArg = "charset=" + DocCharset;

    // we should "inherit" the charset menu setting in a new window
    win = window.openDialog(
      AppConstants.BROWSER_CHROME_URL,
      "_blank",
      "chrome,all,dialog=no" + extraFeatures,
      defaultArgs,
      charsetArg
    );
  } else {
    // forget about the charset information.
    win = window.openDialog(
      AppConstants.BROWSER_CHROME_URL,
      "_blank",
      "chrome,all,dialog=no" + extraFeatures,
      defaultArgs
    );
  }

  win.addEventListener(
    "MozAfterPaint",
    () => {
      TelemetryStopwatch.finish("FX_NEW_WINDOW_MS", telemetryObj);
      if (
        Services.prefs.getIntPref("browser.startup.page") == 1 &&
        defaultArgs == HomePage.get()
      ) {
        // A notification for when a user has triggered their homepage. This is used
        // to display a doorhanger explaining that an extension has modified the
        // homepage, if necessary.
        Services.obs.notifyObservers(win, "browser-open-homepage-start");
      }
    },
    { once: true }
  );

  return win;
}

/**
 * Update the global flag that tracks whether or not any edit UI (the Edit menu,
 * edit-related items in the context menu, and edit-related toolbar buttons
 * is visible, then update the edit commands' enabled state accordingly.  We use
 * this flag to skip updating the edit commands on focus or selection changes
 * when no UI is visible to improve performance (including pageload performance,
 * since focus changes when you load a new page).
 *
 * If UI is visible, we use goUpdateGlobalEditMenuItems to set the commands'
 * enabled state so the UI will reflect it appropriately.
 *
 * If the UI isn't visible, we enable all edit commands so keyboard shortcuts
 * still work and just lazily disable them as needed when the user presses a
 * shortcut.
 *
 * This doesn't work on Mac, since Mac menus flash when users press their
 * keyboard shortcuts, so edit UI is essentially always visible on the Mac,
 * and we need to always update the edit commands.  Thus on Mac this function
 * is a no op.
 */
function updateEditUIVisibility() {
  if (AppConstants.platform == "macosx") {
    return;
  }

  let editMenuPopupState = document.getElementById("menu_EditPopup").state;
  let contextMenuPopupState = document.getElementById("contentAreaContextMenu")
    .state;
  let placesContextMenuPopupState = document.getElementById("placesContext")
    .state;

  let oldVisible = gEditUIVisible;

  // The UI is visible if the Edit menu is opening or open, if the context menu
  // is open, or if the toolbar has been customized to include the Cut, Copy,
  // or Paste toolbar buttons.
  gEditUIVisible =
    editMenuPopupState == "showing" ||
    editMenuPopupState == "open" ||
    contextMenuPopupState == "showing" ||
    contextMenuPopupState == "open" ||
    placesContextMenuPopupState == "showing" ||
    placesContextMenuPopupState == "open";
  const kOpenPopupStates = ["showing", "open"];
  if (!gEditUIVisible) {
    // Now check the edit-controls toolbar buttons.
    let placement = CustomizableUI.getPlacementOfWidget("edit-controls");
    let areaType = placement ? CustomizableUI.getAreaType(placement.area) : "";
    if (areaType == CustomizableUI.TYPE_MENU_PANEL) {
      let customizablePanel = PanelUI.overflowPanel;
      gEditUIVisible = kOpenPopupStates.includes(customizablePanel.state);
    } else if (
      areaType == CustomizableUI.TYPE_TOOLBAR &&
      window.toolbar.visible
    ) {
      // The edit controls are on a toolbar, so they are visible,
      // unless they're in a panel that isn't visible...
      if (placement.area == "nav-bar") {
        let editControls = document.getElementById("edit-controls");
        gEditUIVisible =
          !editControls.hasAttribute("overflowedItem") ||
          kOpenPopupStates.includes(
            document.getElementById("widget-overflow").state
          );
      } else {
        gEditUIVisible = true;
      }
    }
  }

  // Now check the main menu panel
  if (!gEditUIVisible) {
    gEditUIVisible = kOpenPopupStates.includes(PanelUI.panel.state);
  }

  // No need to update commands if the edit UI visibility has not changed.
  if (gEditUIVisible == oldVisible) {
    return;
  }

  // If UI is visible, update the edit commands' enabled state to reflect
  // whether or not they are actually enabled for the current focus/selection.
  if (gEditUIVisible) {
    goUpdateGlobalEditMenuItems();
  } else {
    // Otherwise, enable all commands, so that keyboard shortcuts still work,
    // then lazily determine their actual enabled state when the user presses
    // a keyboard shortcut.
    goSetCommandEnabled("cmd_undo", true);
    goSetCommandEnabled("cmd_redo", true);
    goSetCommandEnabled("cmd_cut", true);
    goSetCommandEnabled("cmd_copy", true);
    goSetCommandEnabled("cmd_paste", true);
    goSetCommandEnabled("cmd_selectAll", true);
    goSetCommandEnabled("cmd_delete", true);
    goSetCommandEnabled("cmd_switchTextDirection", true);
  }
}

/**
 * Opens a new tab with the userContextId specified as an attribute of
 * sourceEvent. This attribute is propagated to the top level originAttributes
 * living on the tab's docShell.
 *
 * @param event
 *        A click event on a userContext File Menu option
 */
function openNewUserContextTab(event) {
  openTrustedLinkIn(BROWSER_NEW_TAB_URL, "tab", {
    userContextId: parseInt(event.target.getAttribute("data-usercontextid")),
  });
}

/**
 * Updates User Context Menu Item UI visibility depending on
 * privacy.userContext.enabled pref state.
 */
function updateFileMenuUserContextUIVisibility(id) {
  let menu = document.getElementById(id);
  menu.hidden = !Services.prefs.getBoolPref(
    "privacy.userContext.enabled",
    false
  );
  // Visibility of File menu item shouldn't change frequently.
  if (PrivateBrowsingUtils.isWindowPrivate(window)) {
    menu.setAttribute("disabled", "true");
  }
}

/**
 * Updates the User Context UI indicators if the browser is in a non-default context
 */
function updateUserContextUIIndicator() {
  function replaceContainerClass(classType, element, value) {
    let prefix = "identity-" + classType + "-";
    if (value && element.classList.contains(prefix + value)) {
      return;
    }
    for (let className of element.classList) {
      if (className.startsWith(prefix)) {
        element.classList.remove(className);
      }
    }
    if (value) {
      element.classList.add(prefix + value);
    }
  }

  let hbox = document.getElementById("userContext-icons");

  let userContextId = gBrowser.selectedBrowser.getAttribute("usercontextid");
  if (!userContextId) {
    replaceContainerClass("color", hbox, "");
    hbox.hidden = true;
    return;
  }

  let identity = ContextualIdentityService.getPublicIdentityFromId(
    userContextId
  );
  if (!identity) {
    replaceContainerClass("color", hbox, "");
    hbox.hidden = true;
    return;
  }

  replaceContainerClass("color", hbox, identity.color);

  let label = ContextualIdentityService.getUserContextLabel(userContextId);
  document.getElementById("userContext-label").setAttribute("value", label);
  // Also set the container label as the tooltip so we can only show the icon
  // in small windows.
  hbox.setAttribute("tooltiptext", label);

  let indicator = document.getElementById("userContext-indicator");
  replaceContainerClass("icon", indicator, identity.icon);

  hbox.hidden = false;
}

/**
 * Makes the Character Encoding menu enabled or disabled as appropriate.
 * To be called when the View menu or the app menu is opened.
 */
function updateCharacterEncodingMenuState() {
  let charsetMenu = document.getElementById("charsetMenu");
  // gBrowser is null on Mac when the menubar shows in the context of
  // non-browser windows. The above elements may be null depending on
  // what parts of the menubar are present. E.g. no app menu on Mac.
  if (gBrowser && gBrowser.selectedBrowser.mayEnableCharacterEncodingMenu) {
    if (charsetMenu) {
      charsetMenu.removeAttribute("disabled");
    }
  } else if (charsetMenu) {
    charsetMenu.setAttribute("disabled", "true");
  }
}

var XULBrowserWindow = {
  // Stored Status, Link and Loading values
  status: "",
  defaultStatus: "",
  overLink: "",
  startTime: 0,
  isBusy: false,
  busyUI: false,

  QueryInterface: ChromeUtils.generateQI([
    "nsIWebProgressListener",
    "nsIWebProgressListener2",
    "nsISupportsWeakReference",
    "nsIXULBrowserWindow",
  ]),

  get stopCommand() {
    delete this.stopCommand;
    return (this.stopCommand = document.getElementById("Browser:Stop"));
  },
  get reloadCommand() {
    delete this.reloadCommand;
    return (this.reloadCommand = document.getElementById("Browser:Reload"));
  },
  get _elementsForTextBasedTypes() {
    delete this._elementsForTextBasedTypes;
    return (this._elementsForTextBasedTypes = [
      document.getElementById("pageStyleMenu"),
      document.getElementById("context-viewpartialsource-selection"),
      document.getElementById("context-print-selection"),
    ]);
  },
  get _elementsForFind() {
    delete this._elementsForFind;
    return (this._elementsForFind = [
      document.getElementById("cmd_find"),
      document.getElementById("cmd_findAgain"),
      document.getElementById("cmd_findPrevious"),
    ]);
  },
  get _elementsForViewSource() {
    delete this._elementsForViewSource;
    return (this._elementsForViewSource = [
      document.getElementById("context-viewsource"),
      document.getElementById("View:PageSource"),
    ]);
  },

  setDefaultStatus(status) {
    this.defaultStatus = status;
    StatusPanel.update();
  },

  setOverLink(url) {
    if (url) {
      url = Services.textToSubURI.unEscapeURIForUI(url);

      // Encode bidirectional formatting characters.
      // (RFC 3987 sections 3.2 and 4.1 paragraph 6)
      url = url.replace(
        /[\u200e\u200f\u202a\u202b\u202c\u202d\u202e]/g,
        encodeURIComponent
      );

      if (UrlbarPrefs.get("trimURLs")) {
        url = BrowserUtils.trimURL(url);
      }
    }

    this.overLink = url;
    LinkTargetDisplay.update();
  },

  showTooltip(x, y, tooltip, direction, browser) {
    if (
      Cc["@mozilla.org/widget/dragservice;1"]
        .getService(Ci.nsIDragService)
        .getCurrentSession()
    ) {
      return;
    }

    let elt = document.getElementById("remoteBrowserTooltip");
    elt.label = tooltip;
    elt.style.direction = direction;
    elt.openPopupAtScreen(x, y, false, null);
  },

  hideTooltip() {
    let elt = document.getElementById("remoteBrowserTooltip");
    elt.hidePopup();
  },

  getTabCount() {
    return gBrowser.tabs.length;
  },

  // Called before links are navigated to to allow us to retarget them if needed.
  onBeforeLinkTraversal(originalTarget, linkURI, linkNode, isAppTab) {
    return BrowserUtils.onBeforeLinkTraversal(
      originalTarget,
      linkURI,
      linkNode,
      isAppTab
    );
  },

  // Check whether this URI should load in the current process
  shouldLoadURI(
    aDocShell,
    aURI,
    aReferrerInfo,
    aHasPostData,
    aTriggeringPrincipal,
    aCsp
  ) {
    if (!gMultiProcessBrowser) {
      return true;
    }

    let browser = aDocShell
      .QueryInterface(Ci.nsIDocShellTreeItem)
      .sameTypeRootTreeItem.QueryInterface(Ci.nsIDocShell).chromeEventHandler;

    // Ignore loads that aren't in the main tabbrowser
    if (
      browser.localName != "browser" ||
      !browser.getTabBrowser ||
      browser.getTabBrowser() != gBrowser
    ) {
      return true;
    }

    if (!E10SUtils.shouldLoadURI(aDocShell, aURI, aHasPostData)) {
      // XXX: Do we want to complain if we have post data but are still
      // redirecting the load? Perhaps a telemetry probe? Theoretically we
      // shouldn't do this, as it throws out data. See bug 1348018.
      E10SUtils.redirectLoad(
        aDocShell,
        aURI,
        aReferrerInfo,
        aTriggeringPrincipal,
        null,
        aCsp
      );
      return false;
    }

    return true;
  },

  onProgressChange(
    aWebProgress,
    aRequest,
    aCurSelfProgress,
    aMaxSelfProgress,
    aCurTotalProgress,
    aMaxTotalProgress
  ) {
    // Do nothing.
  },

  onProgressChange64(
    aWebProgress,
    aRequest,
    aCurSelfProgress,
    aMaxSelfProgress,
    aCurTotalProgress,
    aMaxTotalProgress
  ) {
    return this.onProgressChange(
      aWebProgress,
      aRequest,
      aCurSelfProgress,
      aMaxSelfProgress,
      aCurTotalProgress,
      aMaxTotalProgress
    );
  },

  // This function fires only for the currently selected tab.
  onStateChange(aWebProgress, aRequest, aStateFlags, aStatus) {
    const nsIWebProgressListener = Ci.nsIWebProgressListener;

    let browser = gBrowser.selectedBrowser;
    gProtectionsHandler.onStateChange(aWebProgress, aStateFlags);

    if (
      aStateFlags & nsIWebProgressListener.STATE_START &&
      aStateFlags & nsIWebProgressListener.STATE_IS_NETWORK
    ) {
      if (aRequest && aWebProgress.isTopLevel) {
        // clear out search-engine data
        browser.engines = null;
      }

      this.isBusy = true;

      if (!(aStateFlags & nsIWebProgressListener.STATE_RESTORING)) {
        this.busyUI = true;

        // XXX: This needs to be based on window activity...
        this.stopCommand.removeAttribute("disabled");
        CombinedStopReload.switchToStop(aRequest, aWebProgress);
      }
    } else if (aStateFlags & nsIWebProgressListener.STATE_STOP) {
      // This (thanks to the filter) is a network stop or the last
      // request stop outside of loading the document, stop throbbers
      // and progress bars and such
      if (aRequest) {
        let msg = "";
        let location;
        let canViewSource = true;
        // Get the URI either from a channel or a pseudo-object
        if (aRequest instanceof Ci.nsIChannel || "URI" in aRequest) {
          location = aRequest.URI;

          // For keyword URIs clear the user typed value since they will be changed into real URIs
          if (location.scheme == "keyword" && aWebProgress.isTopLevel) {
            gBrowser.userTypedValue = null;
          }

          canViewSource = location.scheme != "view-source";

          if (location.spec != "about:blank") {
            switch (aStatus) {
              case Cr.NS_ERROR_NET_TIMEOUT:
                msg = gNavigatorBundle.getString("nv_timeout");
                break;
            }
          }
        }

        this.status = "";
        this.setDefaultStatus(msg);

        // Disable View Source menu entries for images, enable otherwise
        let isText =
          browser.documentContentType &&
          BrowserUtils.mimeTypeIsTextBased(browser.documentContentType);
        for (let element of this._elementsForViewSource) {
          if (canViewSource && isText) {
            element.removeAttribute("disabled");
          } else {
            element.setAttribute("disabled", "true");
          }
        }

        this._updateElementsForContentType();
      }

      this.isBusy = false;

      if (this.busyUI) {
        this.busyUI = false;

        this.stopCommand.setAttribute("disabled", "true");
        CombinedStopReload.switchToReload(aRequest, aWebProgress);
      }
    }
  },

  /**
   * An nsIWebProgressListener method called by tabbrowser.  The `aIsSimulated`
   * parameter is extra and not declared in nsIWebProgressListener, however; see
   * below.
   *
   * @param {nsIWebProgress} aWebProgress
   *   The nsIWebProgress instance that fired the notification.
   * @param {nsIRequest} aRequest
   *   The associated nsIRequest.  This may be null in some cases.
   * @param {nsIURI} aLocationURI
   *   The URI of the location that is being loaded.
   * @param {integer} aFlags
   *   Flags that indicate the reason the location changed.  See the
   *   nsIWebProgressListener.LOCATION_CHANGE_* values.
   * @param {boolean} aIsSimulated
   *   True when this is called by tabbrowser due to switching tabs and
   *   undefined otherwise.  This parameter is not declared in
   *   nsIWebProgressListener.onLocationChange; see bug 1478348.
   */
  onLocationChange(aWebProgress, aRequest, aLocationURI, aFlags, aIsSimulated) {
    var location = aLocationURI ? aLocationURI.spec : "";

    this.hideOverLinkImmediately = true;
    this.setOverLink("");
    this.hideOverLinkImmediately = false;

    // We should probably not do this if the value has changed since the user
    // searched
    // Update urlbar only if a new page was loaded on the primary content area
    // Do not update urlbar if there was a subframe navigation

    if (aWebProgress.isTopLevel) {
      if (
        (location == "about:blank" &&
          BrowserUtils.checkEmptyPageOrigin(gBrowser.selectedBrowser)) ||
        location == ""
      ) {
        // Second condition is for new tabs, otherwise
        // reload function is enabled until tab is refreshed.
        this.reloadCommand.setAttribute("disabled", "true");
      } else {
        this.reloadCommand.removeAttribute("disabled");
      }

      // We want to update the popup visibility if we received this notification
      // via simulated locationchange events such as switching between tabs, however
      // if this is a document navigation then PopupNotifications will be updated
      // via TabsProgressListener.onLocationChange and we do not want it called twice
      gURLBar.setURI(aLocationURI, aIsSimulated);

      BookmarkingUI.onLocationChange();

      gIdentityHandler.onLocationChange();

      gProtectionsHandler.onLocationChange();

      BrowserPageActions.onLocationChange();

      SafeBrowsingNotificationBox.onLocationChange(aLocationURI);

      UrlbarProviderSearchTips.onLocationChange(
        window,
        aLocationURI,
        aWebProgress,
        aFlags
      );

      gTabletModePageCounter.inc();

      this._updateElementsForContentType();

      // Try not to instantiate gCustomizeMode as much as possible,
      // so don't use CustomizeMode.jsm to check for URI or customizing.
      if (
        location == "about:blank" &&
        gBrowser.selectedTab.hasAttribute("customizemode")
      ) {
        gCustomizeMode.enter();
      } else if (
        CustomizationHandler.isEnteringCustomizeMode ||
        CustomizationHandler.isCustomizing()
      ) {
        gCustomizeMode.exit();
      }

      CFRPageActions.updatePageActions(gBrowser.selectedBrowser);
    }
    Services.obs.notifyObservers(null, "touchbar-location-change", location);
<<<<<<< HEAD
    UpdateBackForwardCommands(gBrowser.webNavigation, gBrowser.selectedBrowser);
    ReaderParent.updateReaderButton(gBrowser.selectedBrowser);
=======
    UpdateBackForwardCommands(gBrowser.webNavigation);
    AboutReaderParent.updateReaderButton(gBrowser.selectedBrowser);
>>>>>>> 0aa061dd

    if (!gMultiProcessBrowser) {
      // Bug 1108553 - Cannot rotate images with e10s
      gGestureSupport.restoreRotationState();
    }

    // See bug 358202, when tabs are switched during a drag operation,
    // timers don't fire on windows (bug 203573)
    if (aRequest) {
      setTimeout(function() {
        XULBrowserWindow.asyncUpdateUI();
      }, 0);
    } else {
      this.asyncUpdateUI();
    }

    if (AppConstants.MOZ_CRASHREPORTER && aLocationURI) {
      let uri = aLocationURI;
      try {
        // If the current URI contains a username/password, remove it.
        uri = aLocationURI
          .mutate()
          .setUserPass("")
          .finalize();
      } catch (ex) {
        /* Ignore failures on about: URIs. */
      }

      try {
        gCrashReporter.annotateCrashReport("URL", uri.spec);
      } catch (ex) {
        // Don't make noise when the crash reporter is built but not enabled.
        if (ex.result != Cr.NS_ERROR_NOT_INITIALIZED) {
          throw ex;
        }
      }
    }
  },

  _updateElementsForContentType() {
    let browser = gBrowser.selectedBrowser;

    let isText =
      browser.documentContentType &&
      BrowserUtils.mimeTypeIsTextBased(browser.documentContentType);
    for (let element of this._elementsForTextBasedTypes) {
      if (isText) {
        element.removeAttribute("disabled");
      } else {
        element.setAttribute("disabled", "true");
      }
    }

    // Always enable find commands in PDF documents, otherwise do it only for
    // text documents whose location is not in the blacklist.
    let enableFind =
      browser.contentPrincipal?.spec == "resource://pdf.js/web/viewer.html" ||
      (isText && BrowserUtils.canFindInPage(gBrowser.currentURI.spec));
    for (let element of this._elementsForFind) {
      if (enableFind) {
        element.removeAttribute("disabled");
      } else {
        element.setAttribute("disabled", "true");
      }
    }
  },

  asyncUpdateUI() {
    BrowserSearch.updateOpenSearchBadge();
  },

  onStatusChange(aWebProgress, aRequest, aStatus, aMessage) {
    this.status = aMessage;
    StatusPanel.update();
  },

  // Properties used to cache security state used to update the UI
  _state: null,
  _lastLocation: null,
  _event: null,
  _lastLocationForEvent: null,
  // _isSecureContext can change without the state/location changing, due to security
  // error pages that intercept certain loads. For example this happens sometimes
  // with the the HTTPS-Only Mode error page (more details in bug 1656027)
  _isSecureContext: null,

  // This is called in multiple ways:
  //  1. Due to the nsIWebProgressListener.onContentBlockingEvent notification.
  //  2. Called by tabbrowser.xml when updating the current browser.
  //  3. Called directly during this object's initializations.
  //  4. Due to the nsIWebProgressListener.onLocationChange notification.
  // aRequest will be null always in case 2 and 3, and sometimes in case 1 (for
  // instance, there won't be a request when STATE_BLOCKED_TRACKING_CONTENT or
  // other blocking events are observed).
  onContentBlockingEvent(aWebProgress, aRequest, aEvent, aIsSimulated) {
    // Don't need to do anything if the data we use to update the UI hasn't
    // changed
    let uri = gBrowser.currentURI;
    let spec = uri.spec;
    if (this._event == aEvent && this._lastLocationForEvent == spec) {
      return;
    }
    this._lastLocationForEvent = spec;

    if (
      typeof aIsSimulated != "boolean" &&
      typeof aIsSimulated != "undefined"
    ) {
      throw new Error(
        "onContentBlockingEvent: aIsSimulated receieved an unexpected type"
      );
    }

    gProtectionsHandler.onContentBlockingEvent(
      aEvent,
      aWebProgress,
      aIsSimulated,
      this._event // previous content blocking event
    );

    // We need the state of the previous content blocking event, so update
    // event after onContentBlockingEvent is called.
    this._event = aEvent;
  },

  // This is called in multiple ways:
  //  1. Due to the nsIWebProgressListener.onSecurityChange notification.
  //  2. Called by tabbrowser.xml when updating the current browser.
  //  3. Called directly during this object's initializations.
  // aRequest will be null always in case 2 and 3, and sometimes in case 1.
  onSecurityChange(aWebProgress, aRequest, aState, aIsSimulated) {
    // Don't need to do anything if the data we use to update the UI hasn't
    // changed
    let uri = gBrowser.currentURI;
    let spec = uri.spec;
    let isSecureContext = gBrowser.securityUI.isSecureContext;
    if (
      this._state == aState &&
      this._lastLocation == spec &&
      this._isSecureContext === isSecureContext
    ) {
      // Switching to a tab of the same URL doesn't change most security
      // information, but tab specific permissions may be different.
      gIdentityHandler.refreshIdentityBlock();
      return;
    }
    this._state = aState;
    this._lastLocation = spec;
    this._isSecureContext = isSecureContext;

    // Make sure the "https" part of the URL is striked out or not,
    // depending on the current mixed active content blocking state.
    gURLBar.formatValue();

    try {
      uri = Services.io.createExposableURI(uri);
    } catch (e) {}
    gIdentityHandler.updateIdentity(this._state, uri);
  },

  updateRecordingButton() {
    const recordingButton = document.getElementById("record-button");
    if (recordingButton) {
      recordingButton.refreshStatus();
    }
  },

  // simulate all change notifications after switching tabs
  onUpdateCurrentBrowser: function XWB_onUpdateCurrentBrowser(
    aStateFlags,
    aStatus,
    aMessage,
    aTotalProgress
  ) {
    this.updateRecordingButton();

    if (FullZoom.updateBackgroundTabs) {
      FullZoom.onLocationChange(gBrowser.currentURI, true);
    }

    CombinedStopReload.onTabSwitch();

    // Docshell should normally take care of hiding the tooltip, but we need to do it
    // ourselves for tabswitches.
    this.hideTooltip();

    // Also hide tooltips for content loaded in the parent process:
    document.getElementById("aHTMLTooltip").hidePopup();

    var nsIWebProgressListener = Ci.nsIWebProgressListener;
    var loadingDone = aStateFlags & nsIWebProgressListener.STATE_STOP;
    // use a pseudo-object instead of a (potentially nonexistent) channel for getting
    // a correct error message - and make sure that the UI is always either in
    // loading (STATE_START) or done (STATE_STOP) mode
    this.onStateChange(
      gBrowser.webProgress,
      { URI: gBrowser.currentURI },
      loadingDone
        ? nsIWebProgressListener.STATE_STOP
        : nsIWebProgressListener.STATE_START,
      aStatus
    );
    // status message and progress value are undefined if we're done with loading
    if (loadingDone) {
      return;
    }
    this.onStatusChange(gBrowser.webProgress, null, 0, aMessage);
  },
};

var LinkTargetDisplay = {
  get DELAY_SHOW() {
    delete this.DELAY_SHOW;
    return (this.DELAY_SHOW = Services.prefs.getIntPref(
      "browser.overlink-delay"
    ));
  },

  DELAY_HIDE: 250,
  _timer: 0,

  get _contextMenu() {
    delete this._contextMenu;
    return (this._contextMenu = document.getElementById(
      "contentAreaContextMenu"
    ));
  },

  update() {
    if (
      this._contextMenu.state == "open" ||
      this._contextMenu.state == "showing"
    ) {
      this._contextMenu.addEventListener("popuphidden", () => this.update(), {
        once: true,
      });
      return;
    }

    clearTimeout(this._timer);
    window.removeEventListener("mousemove", this, true);

    if (!XULBrowserWindow.overLink) {
      if (XULBrowserWindow.hideOverLinkImmediately) {
        this._hide();
      } else {
        this._timer = setTimeout(this._hide.bind(this), this.DELAY_HIDE);
      }
      return;
    }

    if (StatusPanel.isVisible) {
      StatusPanel.update();
    } else {
      // Let the display appear when the mouse doesn't move within the delay
      this._showDelayed();
      window.addEventListener("mousemove", this, true);
    }
  },

  handleEvent(event) {
    switch (event.type) {
      case "mousemove":
        // Restart the delay since the mouse was moved
        clearTimeout(this._timer);
        this._showDelayed();
        break;
    }
  },

  _showDelayed() {
    this._timer = setTimeout(
      function(self) {
        StatusPanel.update();
        window.removeEventListener("mousemove", self, true);
      },
      this.DELAY_SHOW,
      this
    );
  },

  _hide() {
    clearTimeout(this._timer);

    StatusPanel.update();
  },
};

var CombinedStopReload = {
  // Try to initialize. Returns whether initialization was successful, which
  // may mean we had already initialized.
  ensureInitialized() {
    if (this._initialized) {
      return true;
    }
    if (this._destroyed) {
      return false;
    }

    let reload = document.getElementById("reload-button");
    let stop = document.getElementById("stop-button");
    // It's possible the stop/reload buttons have been moved to the palette.
    // They may be reinserted later, so we will retry initialization if/when
    // we get notified of document loads.
    if (!stop || !reload) {
      return false;
    }

    this._initialized = true;
    if (XULBrowserWindow.stopCommand.getAttribute("disabled") != "true") {
      reload.setAttribute("displaystop", "true");
    }
    stop.addEventListener("click", this);

    // Removing attributes based on the observed command doesn't happen if the button
    // is in the palette when the command's attribute is removed (cf. bug 309953)
    for (let button of [stop, reload]) {
      if (button.hasAttribute("disabled")) {
        let command = document.getElementById(button.getAttribute("command"));
        if (!command.hasAttribute("disabled")) {
          button.removeAttribute("disabled");
        }
      }
    }

    this.reload = reload;
    this.stop = stop;
    this.stopReloadContainer = this.reload.parentNode;
    this.timeWhenSwitchedToStop = 0;

    this.stopReloadContainer.addEventListener("animationend", this);
    this.stopReloadContainer.addEventListener("animationcancel", this);

    return true;
  },

  uninit() {
    this._destroyed = true;

    if (!this._initialized) {
      return;
    }

    this._cancelTransition();
    this.stop.removeEventListener("click", this);
    this.stopReloadContainer.removeEventListener("animationend", this);
    this.stopReloadContainer.removeEventListener("animationcancel", this);
    this.stopReloadContainer = null;
    this.reload = null;
    this.stop = null;
  },

  handleEvent(event) {
    switch (event.type) {
      case "click":
        if (event.button == 0 && !this.stop.disabled) {
          this._stopClicked = true;
        }
        break;
      case "animationcancel":
      case "animationend": {
        if (
          event.target.classList.contains("toolbarbutton-animatable-image") &&
          (event.animationName == "reload-to-stop" ||
            event.animationName == "stop-to-reload" ||
            event.animationName == "reload-to-stop-rtl" ||
            event.animationName == "stop-to-reload-rtl")
        ) {
          this.stopReloadContainer.removeAttribute("animate");
        }
      }
    }
  },

  onTabSwitch() {
    // Reset the time in the event of a tabswitch since the stored time
    // would have been associated with the previous tab, so the animation will
    // still run if the page has been loading until long after the tab switch.
    this.timeWhenSwitchedToStop = window.performance.now();
  },

  switchToStop(aRequest, aWebProgress) {
    if (
      !this.ensureInitialized() ||
      !this._shouldSwitch(aRequest, aWebProgress)
    ) {
      return;
    }

    // Store the time that we switched to the stop button only if a request
    // is active. Requests are null if the switch is related to a tabswitch.
    // This is used to determine if we should show the stop->reload animation.
    if (aRequest instanceof Ci.nsIRequest) {
      this.timeWhenSwitchedToStop = window.performance.now();
    }

    let shouldAnimate =
      aRequest instanceof Ci.nsIRequest &&
      aWebProgress.isTopLevel &&
      aWebProgress.isLoadingDocument &&
      !gBrowser.tabAnimationsInProgress &&
      !gReduceMotion &&
      this.stopReloadContainer.closest("#nav-bar-customization-target");

    this._cancelTransition();
    if (shouldAnimate) {
      BrowserUtils.setToolbarButtonHeightProperty(this.stopReloadContainer);
      this.stopReloadContainer.setAttribute("animate", "true");
    } else {
      this.stopReloadContainer.removeAttribute("animate");
    }
    this.reload.setAttribute("displaystop", "true");
  },

  switchToReload(aRequest, aWebProgress) {
    if (!this.ensureInitialized() || !this.reload.hasAttribute("displaystop")) {
      return;
    }

    let shouldAnimate =
      aRequest instanceof Ci.nsIRequest &&
      aWebProgress.isTopLevel &&
      !aWebProgress.isLoadingDocument &&
      !gBrowser.tabAnimationsInProgress &&
      !gReduceMotion &&
      this._loadTimeExceedsMinimumForAnimation() &&
      this.stopReloadContainer.closest("#nav-bar-customization-target");

    if (shouldAnimate) {
      BrowserUtils.setToolbarButtonHeightProperty(this.stopReloadContainer);
      this.stopReloadContainer.setAttribute("animate", "true");
    } else {
      this.stopReloadContainer.removeAttribute("animate");
    }

    this.reload.removeAttribute("displaystop");

    if (!shouldAnimate || this._stopClicked) {
      this._stopClicked = false;
      this._cancelTransition();
      this.reload.disabled =
        XULBrowserWindow.reloadCommand.getAttribute("disabled") == "true";
      return;
    }

    if (this._timer) {
      return;
    }

    // Temporarily disable the reload button to prevent the user from
    // accidentally reloading the page when intending to click the stop button
    this.reload.disabled = true;
    this._timer = setTimeout(
      function(self) {
        self._timer = 0;
        self.reload.disabled =
          XULBrowserWindow.reloadCommand.getAttribute("disabled") == "true";
      },
      650,
      this
    );
  },

  _loadTimeExceedsMinimumForAnimation() {
    // If the time between switching to the stop button then switching to
    // the reload button exceeds 150ms, then we will show the animation.
    // If we don't know when we switched to stop (switchToStop is called
    // after init but before switchToReload), then we will prevent the
    // animation from occuring.
    return (
      this.timeWhenSwitchedToStop &&
      window.performance.now() - this.timeWhenSwitchedToStop > 150
    );
  },

  _shouldSwitch(aRequest, aWebProgress) {
    if (
      aRequest &&
      aRequest.originalURI &&
      (aRequest.originalURI.schemeIs("chrome") ||
        (aRequest.originalURI.schemeIs("about") &&
          aWebProgress.isTopLevel &&
          !aRequest.originalURI.spec.startsWith("about:reader")))
    ) {
      return false;
    }

    return true;
  },

  _cancelTransition() {
    if (this._timer) {
      clearTimeout(this._timer);
      this._timer = 0;
    }
  },
};

var TabsProgressListener = {
  onStateChange(aBrowser, aWebProgress, aRequest, aStateFlags, aStatus) {
    // Collect telemetry data about tab load times.
    if (
      aWebProgress.isTopLevel &&
      (!aRequest.originalURI || aRequest.originalURI.scheme != "about")
    ) {
      let histogram = "FX_PAGE_LOAD_MS_2";
      let recordLoadTelemetry = true;

      if (aWebProgress.loadType & Ci.nsIDocShell.LOAD_CMD_RELOAD) {
        // loadType is constructed by shifting loadFlags, this is why we need to
        // do the same shifting here.
        // https://searchfox.org/mozilla-central/rev/11cfa0462a6b5d8c5e2111b8cfddcf78098f0141/docshell/base/nsDocShellLoadTypes.h#22
        if (aWebProgress.loadType & (kSkipCacheFlags << 16)) {
          histogram = "FX_PAGE_RELOAD_SKIP_CACHE_MS";
        } else if (aWebProgress.loadType == Ci.nsIDocShell.LOAD_CMD_RELOAD) {
          histogram = "FX_PAGE_RELOAD_NORMAL_MS";
        } else {
          recordLoadTelemetry = false;
        }
      }

      let stopwatchRunning = TelemetryStopwatch.running(histogram, aBrowser);
      if (aStateFlags & Ci.nsIWebProgressListener.STATE_IS_WINDOW) {
        if (aStateFlags & Ci.nsIWebProgressListener.STATE_START) {
          if (stopwatchRunning) {
            // Oops, we're seeing another start without having noticed the previous stop.
            if (recordLoadTelemetry) {
              TelemetryStopwatch.cancel(histogram, aBrowser);
            }
          }
          if (recordLoadTelemetry) {
            TelemetryStopwatch.start(histogram, aBrowser);
          }
          Services.telemetry.getHistogramById("FX_TOTAL_TOP_VISITS").add(true);
        } else if (
          aStateFlags & Ci.nsIWebProgressListener.STATE_STOP &&
          stopwatchRunning /* we won't see STATE_START events for pre-rendered tabs */
        ) {
          if (recordLoadTelemetry) {
            TelemetryStopwatch.finish(histogram, aBrowser);
            BrowserUtils.recordSiteOriginTelemetry(browserWindows());
          }
        }
      } else if (
        aStateFlags & Ci.nsIWebProgressListener.STATE_STOP &&
        aStatus == Cr.NS_BINDING_ABORTED &&
        stopwatchRunning /* we won't see STATE_START events for pre-rendered tabs */
      ) {
        if (recordLoadTelemetry) {
          TelemetryStopwatch.cancel(histogram, aBrowser);
        }
      }
    }
  },

  onLocationChange(aBrowser, aWebProgress, aRequest, aLocationURI, aFlags) {
    // Filter out location changes caused by anchor navigation
    // or history.push/pop/replaceState.
    if (aFlags & Ci.nsIWebProgressListener.LOCATION_CHANGE_SAME_DOCUMENT) {
      // Reader mode cares about history.pushState and friends.
      // FIXME: The content process should manage this directly (bug 1445351).
      aBrowser.sendMessageToActor(
        "Reader:PushState",
        {
          isArticle: aBrowser.isArticle,
        },
        "AboutReader"
      );
      return;
    }

    // Filter out location changes in sub documents.
    if (!aWebProgress.isTopLevel) {
      return;
    }

    // Only need to call locationChange if the PopupNotifications object
    // for this window has already been initialized (i.e. its getter no
    // longer exists)
    if (!Object.getOwnPropertyDescriptor(window, "PopupNotifications").get) {
      PopupNotifications.locationChange(aBrowser);
    }

    let tab = gBrowser.getTabForBrowser(aBrowser);
    if (tab && tab._sharingState) {
      gBrowser.resetBrowserSharing(aBrowser);
    }

    gBrowser.getNotificationBox(aBrowser).removeTransientNotifications();

    FullZoom.onLocationChange(aLocationURI, false, aBrowser);
    CaptivePortalWatcher.onLocationChange(aBrowser);
  },

  onLinkIconAvailable(browser, dataURI, iconURI) {
    if (!iconURI) {
      return;
    }
    if (browser == gBrowser.selectedBrowser) {
      // If the "Add Search Engine" page action is in the urlbar, its image
      // needs to be set to the new icon, so call updateOpenSearchBadge.
      BrowserSearch.updateOpenSearchBadge();
    }
  },
};

function nsBrowserAccess() {}

nsBrowserAccess.prototype = {
  QueryInterface: ChromeUtils.generateQI(["nsIBrowserDOMWindow"]),

  _openURIInNewTab(
    aURI,
    aReferrerInfo,
    aIsPrivate,
    aIsExternal,
    aForceNotRemote = false,
    aUserContextId = Ci.nsIScriptSecurityManager.DEFAULT_USER_CONTEXT_ID,
    aOpenWindowInfo = null,
    aOpenerBrowser = null,
    aTriggeringPrincipal = null,
    aName = "",
    aCsp = null,
    aSkipLoad = false
  ) {
    let win, needToFocusWin;

    // try the current window.  if we're in a popup, fall back on the most recent browser window
    if (window.toolbar.visible) {
      win = window;
    } else {
      win = BrowserWindowTracker.getTopWindow({ private: aIsPrivate });
      needToFocusWin = true;
    }

    if (!win) {
      // we couldn't find a suitable window, a new one needs to be opened.
      return null;
    }

    if (aIsExternal && (!aURI || aURI.spec == "about:blank")) {
      win.BrowserOpenTab(); // this also focuses the location bar
      win.focus();
      return win.gBrowser.selectedBrowser;
    }

    let loadInBackground = Services.prefs.getBoolPref(
      "browser.tabs.loadDivertedInBackground"
    );

    let tab = win.gBrowser.loadOneTab(aURI ? aURI.spec : "about:blank", {
      triggeringPrincipal: aTriggeringPrincipal,
      referrerInfo: aReferrerInfo,
      userContextId: aUserContextId,
      fromExternal: aIsExternal,
      inBackground: loadInBackground,
      forceNotRemote: aForceNotRemote,
      openWindowInfo: aOpenWindowInfo,
      openerBrowser: aOpenerBrowser,
      name: aName,
      csp: aCsp,
      skipLoad: aSkipLoad,
    });
    let browser = win.gBrowser.getBrowserForTab(tab);

    if (needToFocusWin || (!loadInBackground && aIsExternal)) {
      win.focus();
    }

    return browser;
  },

  createContentWindow(
    aURI,
    aOpenWindowInfo,
    aWhere,
    aFlags,
    aTriggeringPrincipal,
    aCsp
  ) {
    return this.getContentWindowOrOpenURI(
      null,
      aOpenWindowInfo,
      aWhere,
      aFlags,
      aTriggeringPrincipal,
      aCsp,
      true
    );
  },

  openURI(aURI, aOpenWindowInfo, aWhere, aFlags, aTriggeringPrincipal, aCsp) {
    if (!aURI) {
      Cu.reportError("openURI should only be called with a valid URI");
      throw Components.Exception("", Cr.NS_ERROR_FAILURE);
    }
    return this.getContentWindowOrOpenURI(
      aURI,
      aOpenWindowInfo,
      aWhere,
      aFlags,
      aTriggeringPrincipal,
      aCsp,
      false
    );
  },

  getContentWindowOrOpenURI(
    aURI,
    aOpenWindowInfo,
    aWhere,
    aFlags,
    aTriggeringPrincipal,
    aCsp,
    aSkipLoad
  ) {
    var browsingContext = null;
    var isExternal = !!(aFlags & Ci.nsIBrowserDOMWindow.OPEN_EXTERNAL);

    if (aOpenWindowInfo && isExternal) {
      Cu.reportError(
        "nsBrowserAccess.openURI did not expect aOpenWindowInfo to be " +
          "passed if the context is OPEN_EXTERNAL."
      );
      throw Components.Exception("", Cr.NS_ERROR_FAILURE);
    }

    if (isExternal && aURI && aURI.schemeIs("chrome")) {
      dump("use --chrome command-line option to load external chrome urls\n");
      return null;
    }

    if (aWhere == Ci.nsIBrowserDOMWindow.OPEN_DEFAULTWINDOW) {
      if (
        isExternal &&
        Services.prefs.prefHasUserValue(
          "browser.link.open_newwindow.override.external"
        )
      ) {
        aWhere = Services.prefs.getIntPref(
          "browser.link.open_newwindow.override.external"
        );
      } else {
        aWhere = Services.prefs.getIntPref("browser.link.open_newwindow");
      }
    }

    let referrerInfo;
    if (aFlags & Ci.nsIBrowserDOMWindow.OPEN_NO_REFERRER) {
      referrerInfo = new ReferrerInfo(Ci.nsIReferrerInfo.EMPTY, false, null);
    } else if (
      aOpenWindowInfo &&
      aOpenWindowInfo.parent &&
      aOpenWindowInfo.parent.window
    ) {
      referrerInfo = new ReferrerInfo(
        aOpenWindowInfo.parent.window.document.referrerInfo.referrerPolicy,
        true,
        makeURI(aOpenWindowInfo.parent.window.location.href)
      );
    } else {
      referrerInfo = new ReferrerInfo(Ci.nsIReferrerInfo.EMPTY, true, null);
    }

    let isPrivate = aOpenWindowInfo
      ? aOpenWindowInfo.originAttributes.privateBrowsingId != 0
      : PrivateBrowsingUtils.isWindowPrivate(window);

    switch (aWhere) {
      case Ci.nsIBrowserDOMWindow.OPEN_NEWWINDOW:
        // FIXME: Bug 408379. So how come this doesn't send the
        // referrer like the other loads do?
        var url = aURI && aURI.spec;
        let features = "all,dialog=no";
        if (isPrivate) {
          features += ",private";
        }
        // Pass all params to openDialog to ensure that "url" isn't passed through
        // loadOneOrMoreURIs, which splits based on "|"
        try {
          openDialog(
            AppConstants.BROWSER_CHROME_URL,
            "_blank",
            features,
            // window.arguments
            url,
            null,
            null,
            null,
            null,
            null,
            null,
            null,
            aTriggeringPrincipal,
            null,
            aCsp,
            aOpenWindowInfo
          );
          // At this point, the new browser window is just starting to load, and
          // hasn't created the content <browser> that we should return.
          // If the caller of this function is originating in C++, they can pass a
          // callback in nsOpenWindowInfo and it will be invoked when the browsing
          // context for a newly opened window is ready.
          browsingContext = null;
        } catch (ex) {
          Cu.reportError(ex);
        }
        break;
      case Ci.nsIBrowserDOMWindow.OPEN_NEWTAB: {
        // If we have an opener, that means that the caller is expecting access
        // to the nsIDOMWindow of the opened tab right away. For e10s windows,
        // this means forcing the newly opened browser to be non-remote so that
        // we can hand back the nsIDOMWindow. The XULBrowserWindow.shouldLoadURI
        // will do the job of shuttling off the newly opened browser to run in
        // the right process once it starts loading a URI.
        let forceNotRemote = aOpenWindowInfo && !aOpenWindowInfo.isRemote;
        let userContextId = aOpenWindowInfo
          ? aOpenWindowInfo.originAttributes.userContextId
          : Ci.nsIScriptSecurityManager.DEFAULT_USER_CONTEXT_ID;
        let browser = this._openURIInNewTab(
          aURI,
          referrerInfo,
          isPrivate,
          isExternal,
          forceNotRemote,
          userContextId,
          aOpenWindowInfo,
          null,
          aTriggeringPrincipal,
          "",
          aCsp,
          aSkipLoad
        );
        if (browser) {
          browsingContext = browser.browsingContext;
        }
        break;
      }
      case Ci.nsIBrowserDOMWindow.OPEN_PRINT_BROWSER: {
        let browser = PrintUtils.startPrintWindow(
          "window_print",
          aOpenWindowInfo.parent,
          aOpenWindowInfo
        );
        if (browser) {
          browsingContext = browser.browsingContext;
        }
        break;
      }
      default:
        // OPEN_CURRENTWINDOW or an illegal value
        browsingContext = window.gBrowser.selectedBrowser.browsingContext;
        if (aURI) {
          let loadFlags = Ci.nsIWebNavigation.LOAD_FLAGS_NONE;
          if (isExternal) {
            loadFlags |= Ci.nsIWebNavigation.LOAD_FLAGS_FROM_EXTERNAL;
          } else if (!aTriggeringPrincipal.isSystemPrincipal) {
            // XXX this code must be reviewed and changed when bug 1616353
            // lands.
            loadFlags |= Ci.nsIWebNavigation.LOAD_FLAGS_FIRST_LOAD;
          }
          gBrowser.loadURI(aURI.spec, {
            triggeringPrincipal: aTriggeringPrincipal,
            csp: aCsp,
            loadFlags,
            referrerInfo,
          });
        }
        if (
          !Services.prefs.getBoolPref("browser.tabs.loadDivertedInBackground")
        ) {
          window.focus();
        }
    }
    return browsingContext;
  },

  createContentWindowInFrame: function browser_createContentWindowInFrame(
    aURI,
    aParams,
    aWhere,
    aFlags,
    aName
  ) {
    // Passing a null-URI to only create the content window,
    // and pass true for aSkipLoad to prevent loading of
    // about:blank
    return this.getContentWindowOrOpenURIInFrame(
      null,
      aParams,
      aWhere,
      aFlags,
      aName,
      true
    );
  },

  openURIInFrame: function browser_openURIInFrame(
    aURI,
    aParams,
    aWhere,
    aFlags,
    aName
  ) {
    return this.getContentWindowOrOpenURIInFrame(
      aURI,
      aParams,
      aWhere,
      aFlags,
      aName,
      false
    );
  },

  getContentWindowOrOpenURIInFrame: function browser_getContentWindowOrOpenURIInFrame(
    aURI,
    aParams,
    aWhere,
    aFlags,
    aName,
    aSkipLoad
  ) {
    if (aWhere == Ci.nsIBrowserDOMWindow.OPEN_PRINT_BROWSER) {
      return PrintUtils.startPrintWindow(
        "window_print",
        aParams.openWindowInfo.parent,
        aParams.openWindowInfo
      );
    }

    if (aWhere != Ci.nsIBrowserDOMWindow.OPEN_NEWTAB) {
      dump("Error: openURIInFrame can only open in new tabs or print");
      return null;
    }

    var isExternal = !!(aFlags & Ci.nsIBrowserDOMWindow.OPEN_EXTERNAL);

    var userContextId =
      aParams.openerOriginAttributes &&
      "userContextId" in aParams.openerOriginAttributes
        ? aParams.openerOriginAttributes.userContextId
        : Ci.nsIScriptSecurityManager.DEFAULT_USER_CONTEXT_ID;

    return this._openURIInNewTab(
      aURI,
      aParams.referrerInfo,
      aParams.isPrivate,
      isExternal,
      false,
      userContextId,
      aParams.openWindowInfo,
      aParams.openerBrowser,
      aParams.triggeringPrincipal,
      aName,
      aParams.csp,
      aSkipLoad
    );
  },

  canClose() {
    return CanCloseWindow();
  },

  get tabCount() {
    return gBrowser.tabs.length;
  },
};

function onViewToolbarsPopupShowing(aEvent, aInsertPoint) {
  var popup = aEvent.target;
  if (popup != aEvent.currentTarget) {
    return;
  }

  // Empty the menu
  for (var i = popup.children.length - 1; i >= 0; --i) {
    var deadItem = popup.children[i];
    if (deadItem.hasAttribute("toolbarId")) {
      popup.removeChild(deadItem);
    }
  }

  var firstMenuItem = aInsertPoint || popup.firstElementChild;

  let toolbarNodes = gNavToolbox.querySelectorAll("toolbar");

  for (let toolbar of toolbarNodes) {
    if (!toolbar.hasAttribute("toolbarname")) {
      continue;
    }

    let menuItem = document.createXULElement("menuitem");
    let hidingAttribute =
      toolbar.getAttribute("type") == "menubar" ? "autohide" : "collapsed";
    menuItem.setAttribute("id", "toggle_" + toolbar.id);
    menuItem.setAttribute("toolbarId", toolbar.id);
    menuItem.setAttribute("type", "checkbox");
    menuItem.setAttribute("label", toolbar.getAttribute("toolbarname"));
    menuItem.setAttribute(
      "checked",
      toolbar.getAttribute(hidingAttribute) != "true"
    );
    menuItem.setAttribute("accesskey", toolbar.getAttribute("accesskey"));
    if (popup.id != "toolbar-context-menu") {
      menuItem.setAttribute("key", toolbar.getAttribute("key"));
    }

    popup.insertBefore(menuItem, firstMenuItem);

    menuItem.addEventListener("command", onViewToolbarCommand);
  }

  let moveToPanel = popup.querySelector(".customize-context-moveToPanel");
  let removeFromToolbar = popup.querySelector(
    ".customize-context-removeFromToolbar"
  );
  // View -> Toolbars menu doesn't have the moveToPanel or removeFromToolbar items.
  if (!moveToPanel || !removeFromToolbar) {
    return;
  }

  // triggerNode can be a nested child element of a toolbaritem.
  let toolbarItem = popup.triggerNode;

  if (toolbarItem && toolbarItem.localName == "toolbarpaletteitem") {
    toolbarItem = toolbarItem.firstElementChild;
  } else if (toolbarItem && toolbarItem.localName != "toolbar") {
    while (toolbarItem && toolbarItem.parentElement) {
      let parent = toolbarItem.parentElement;
      if (
        (parent.classList &&
          parent.classList.contains("customization-target")) ||
        parent.getAttribute("overflowfortoolbar") || // Needs to work in the overflow list as well.
        parent.localName == "toolbarpaletteitem" ||
        parent.localName == "toolbar"
      ) {
        break;
      }
      toolbarItem = parent;
    }
  } else {
    toolbarItem = null;
  }

  let showTabStripItems = toolbarItem && toolbarItem.id == "tabbrowser-tabs";
  for (let node of popup.querySelectorAll(
    'menuitem[contexttype="toolbaritem"]'
  )) {
    node.hidden = showTabStripItems;
  }

  for (let node of popup.querySelectorAll('menuitem[contexttype="tabbar"]')) {
    node.hidden = !showTabStripItems;
  }

  MozXULElement.insertFTLIfNeeded("browser/toolbarContextMenu.ftl");
  document
    .getElementById("toolbar-context-menu")
    .querySelectorAll("[data-lazy-l10n-id]")
    .forEach(el => {
      el.setAttribute("data-l10n-id", el.getAttribute("data-lazy-l10n-id"));
      el.removeAttribute("data-lazy-l10n-id");
    });

  if (showTabStripItems) {
    let multipleTabsSelected = !!gBrowser.multiSelectedTabsCount;
    document.getElementById(
      "toolbar-context-bookmarkSelectedTabs"
    ).hidden = !multipleTabsSelected;
    document.getElementById(
      "toolbar-context-bookmarkSelectedTab"
    ).hidden = multipleTabsSelected;
    document.getElementById(
      "toolbar-context-reloadSelectedTabs"
    ).hidden = !multipleTabsSelected;
    document.getElementById(
      "toolbar-context-reloadSelectedTab"
    ).hidden = multipleTabsSelected;
    document.getElementById(
      "toolbar-context-selectAllTabs"
    ).disabled = gBrowser.allTabsSelected();
    document.getElementById("toolbar-context-undoCloseTab").disabled =
      SessionStore.getClosedTabCount(window) == 0;
    return;
  }

  let movable =
    toolbarItem &&
    toolbarItem.id &&
    CustomizableUI.isWidgetRemovable(toolbarItem);
  if (movable) {
    if (CustomizableUI.isSpecialWidget(toolbarItem.id)) {
      moveToPanel.setAttribute("disabled", true);
    } else {
      moveToPanel.removeAttribute("disabled");
    }
    removeFromToolbar.removeAttribute("disabled");
  } else {
    moveToPanel.setAttribute("disabled", true);
    removeFromToolbar.setAttribute("disabled", true);
  }
}

function onViewToolbarCommand(aEvent) {
  let node = aEvent.originalTarget;
  let menuId = node.parentNode.id;
  let toolbarId = node.getAttribute("toolbarId");
  let isVisible = node.getAttribute("checked") == "true";
  CustomizableUI.setToolbarVisibility(toolbarId, isVisible);
  BrowserUsageTelemetry.recordToolbarVisibility(toolbarId, isVisible, menuId);
  updateToggleControlLabel(node);
}

function setToolbarVisibility(toolbar, isVisible, persist = true) {
  let hidingAttribute;
  if (toolbar.getAttribute("type") == "menubar") {
    hidingAttribute = "autohide";
    if (AppConstants.platform == "linux") {
      Services.prefs.setBoolPref("ui.key.menuAccessKeyFocuses", !isVisible);
    }
  } else {
    hidingAttribute = "collapsed";
  }

  toolbar.setAttribute(hidingAttribute, !isVisible);
  if (persist) {
    Services.xulStore.persist(toolbar, hidingAttribute);
  }

  let eventParams = {
    detail: {
      visible: isVisible,
    },
    bubbles: true,
  };
  let event = new CustomEvent("toolbarvisibilitychange", eventParams);
  toolbar.dispatchEvent(event);

  if (
    toolbar.getAttribute("type") == "menubar" &&
    CustomizationHandler.isCustomizing()
  ) {
    gCustomizeMode._updateDragSpaceCheckbox();
  }
}

function updateToggleControlLabel(control) {
  if (!control.hasAttribute("label-checked")) {
    return;
  }

  if (!control.hasAttribute("label-unchecked")) {
    control.setAttribute("label-unchecked", control.getAttribute("label"));
  }
  let prefix = control.getAttribute("checked") == "true" ? "" : "un";
  control.setAttribute("label", control.getAttribute(`label-${prefix}checked`));
}

var TabletModeUpdater = {
  init() {
    if (AppConstants.isPlatformAndVersionAtLeast("win", "10")) {
      this.update(WindowsUIUtils.inTabletMode);
      Services.obs.addObserver(this, "tablet-mode-change");
    }
  },

  uninit() {
    if (AppConstants.isPlatformAndVersionAtLeast("win", "10")) {
      Services.obs.removeObserver(this, "tablet-mode-change");
    }
  },

  observe(subject, topic, data) {
    this.update(data == "tablet-mode");
  },

  update(isInTabletMode) {
    let wasInTabletMode = document.documentElement.hasAttribute("tabletmode");
    if (isInTabletMode) {
      document.documentElement.setAttribute("tabletmode", "true");
    } else {
      document.documentElement.removeAttribute("tabletmode");
    }
    if (wasInTabletMode != isInTabletMode) {
      gUIDensity.update();
    }
  },
};

var gTabletModePageCounter = {
  enabled: false,
  inc() {
    this.enabled = AppConstants.isPlatformAndVersionAtLeast("win", "10.0");
    if (!this.enabled) {
      this.inc = () => {};
      return;
    }
    this.inc = this._realInc;
    this.inc();
  },

  _desktopCount: 0,
  _tabletCount: 0,
  _realInc() {
    let inTabletMode = document.documentElement.hasAttribute("tabletmode");
    this[inTabletMode ? "_tabletCount" : "_desktopCount"]++;
  },

  finish() {
    if (this.enabled) {
      let histogram = Services.telemetry.getKeyedHistogramById(
        "FX_TABLETMODE_PAGE_LOAD"
      );
      histogram.add("tablet", this._tabletCount);
      histogram.add("desktop", this._desktopCount);
    }
  },
};

function displaySecurityInfo() {
  BrowserPageInfo(null, "securityTab");
}

// Updates the UI density (for touch and compact mode) based on the uidensity pref.
var gUIDensity = {
  MODE_NORMAL: 0,
  MODE_COMPACT: 1,
  MODE_TOUCH: 2,
  uiDensityPref: "browser.uidensity",
  autoTouchModePref: "browser.touchmode.auto",

  init() {
    this.update();
    Services.prefs.addObserver(this.uiDensityPref, this);
    Services.prefs.addObserver(this.autoTouchModePref, this);
  },

  uninit() {
    Services.prefs.removeObserver(this.uiDensityPref, this);
    Services.prefs.removeObserver(this.autoTouchModePref, this);
  },

  observe(aSubject, aTopic, aPrefName) {
    if (
      aTopic != "nsPref:changed" ||
      (aPrefName != this.uiDensityPref && aPrefName != this.autoTouchModePref)
    ) {
      return;
    }

    this.update();
  },

  getCurrentDensity() {
    // Automatically override the uidensity to touch in Windows tablet mode.
    if (
      AppConstants.isPlatformAndVersionAtLeast("win", "10") &&
      WindowsUIUtils.inTabletMode &&
      Services.prefs.getBoolPref(this.autoTouchModePref)
    ) {
      return { mode: this.MODE_TOUCH, overridden: true };
    }
    return {
      mode: Services.prefs.getIntPref(this.uiDensityPref),
      overridden: false,
    };
  },

  update(mode) {
    if (mode == null) {
      mode = this.getCurrentDensity().mode;
    }

    let docs = [document.documentElement];
    let shouldUpdateSidebar = SidebarUI.initialized && SidebarUI.isOpen;
    if (shouldUpdateSidebar) {
      docs.push(SidebarUI.browser.contentDocument.documentElement);
    }
    for (let doc of docs) {
      switch (mode) {
        case this.MODE_COMPACT:
          doc.setAttribute("uidensity", "compact");
          break;
        case this.MODE_TOUCH:
          doc.setAttribute("uidensity", "touch");
          break;
        default:
          doc.removeAttribute("uidensity");
          break;
      }
    }
    if (shouldUpdateSidebar) {
      let tree = SidebarUI.browser.contentDocument.querySelector(
        ".sidebar-placesTree"
      );
      if (tree) {
        // Tree items don't update their styles without changing some property on the
        // parent tree element, like background-color or border. See bug 1407399.
        tree.style.border = "1px";
        tree.style.border = "";
      }
    }

    gBrowser.tabContainer.uiDensityChanged();
    gURLBar.updateLayoutBreakout();
  },
};

const nodeToTooltipMap = {
  "bookmarks-menu-button": "bookmarksMenuButton.tooltip",
  "context-reload": "reloadButton.tooltip",
  "context-stop": "stopButton.tooltip",
  "downloads-button": "downloads.tooltip",
  "fullscreen-button": "fullscreenButton.tooltip",
  "appMenu-fullscreen-button": "fullscreenButton.tooltip",
  "new-window-button": "newWindowButton.tooltip",
  "new-tab-button": "newTabButton.tooltip",
  "tabs-newtab-button": "newTabButton.tooltip",
  "reload-button": "reloadButton.tooltip",
  "stop-button": "stopButton.tooltip",
  "urlbar-zoom-button": "urlbar-zoom-button.tooltip",
  "appMenu-cut-button": "cut-button.tooltip",
  "appMenu-copy-button": "copy-button.tooltip",
  "appMenu-paste-button": "paste-button.tooltip",
  "appMenu-zoomEnlarge-button": "zoomEnlarge-button.tooltip",
  "appMenu-zoomReset-button": "zoomReset-button.tooltip",
  "appMenu-zoomReduce-button": "zoomReduce-button.tooltip",
  "reader-mode-button": "reader-mode-button.tooltip",
  "print-button": "printButton.tooltip",
};
const nodeToShortcutMap = {
  "bookmarks-menu-button": "manBookmarkKb",
  "context-reload": "key_reload",
  "context-stop": "key_stop",
  "downloads-button": "key_openDownloads",
  "fullscreen-button": "key_fullScreen",
  "appMenu-fullscreen-button": "key_fullScreen",
  "new-window-button": "key_newNavigator",
  "new-tab-button": "key_newNavigatorTab",
  "tabs-newtab-button": "key_newNavigatorTab",
  "reload-button": "key_reload",
  "stop-button": "key_stop",
  "urlbar-zoom-button": "key_fullZoomReset",
  "appMenu-cut-button": "key_cut",
  "appMenu-copy-button": "key_copy",
  "appMenu-paste-button": "key_paste",
  "appMenu-zoomEnlarge-button": "key_fullZoomEnlarge",
  "appMenu-zoomReset-button": "key_fullZoomReset",
  "appMenu-zoomReduce-button": "key_fullZoomReduce",
  "reader-mode-button": "key_toggleReaderMode",
  "print-button": "printKb",
};

const gDynamicTooltipCache = new Map();
function GetDynamicShortcutTooltipText(nodeId) {
  if (!gDynamicTooltipCache.has(nodeId) && nodeId in nodeToTooltipMap) {
    let strId = nodeToTooltipMap[nodeId];
    let args = [];
    if (nodeId in nodeToShortcutMap) {
      let shortcutId = nodeToShortcutMap[nodeId];
      let shortcut = document.getElementById(shortcutId);
      if (shortcut) {
        args.push(ShortcutUtils.prettifyShortcut(shortcut));
      }
    }
    gDynamicTooltipCache.set(
      nodeId,
      gNavigatorBundle.getFormattedString(strId, args)
    );
  }
  return gDynamicTooltipCache.get(nodeId);
}

function UpdateDynamicShortcutTooltipText(aTooltip) {
  let nodeId =
    aTooltip.triggerNode.id || aTooltip.triggerNode.getAttribute("anonid");
  if (
    nodeId == "print-button" &&
    !Services.prefs.getBoolPref("print.tab_modal.enabled") &&
    AppConstants.platform !== "macosx"
  ) {
    // If the new print UI pref is turned off, we should display the old title that did not have the shortcut
    aTooltip.setAttribute(
      "label",
      document.getElementById(nodeId).getAttribute("print-button-title")
    );
  } else {
    aTooltip.setAttribute("label", GetDynamicShortcutTooltipText(nodeId));
  }
}

/*
 * - [ Dependencies ] ---------------------------------------------------------
 *  utilityOverlay.js:
 *    - gatherTextUnder
 */

/**
 * Extracts linkNode and href for the current click target.
 *
 * @param event
 *        The click event.
 * @return [href, linkNode].
 *
 * @note linkNode will be null if the click wasn't on an anchor
 *       element (or XLink).
 */
function hrefAndLinkNodeForClickEvent(event) {
  function isHTMLLink(aNode) {
    // Be consistent with what nsContextMenu.js does.
    return (
      (aNode instanceof HTMLAnchorElement && aNode.href) ||
      (aNode instanceof HTMLAreaElement && aNode.href) ||
      aNode instanceof HTMLLinkElement
    );
  }

  let node = event.composedTarget;
  while (node && !isHTMLLink(node)) {
    node = node.flattenedTreeParentNode;
  }

  if (node) {
    return [node.href, node];
  }

  // If there is no linkNode, try simple XLink.
  let href, baseURI;
  node = event.composedTarget;
  while (node && !href) {
    if (
      node.nodeType == Node.ELEMENT_NODE &&
      (node.localName == "a" ||
        node.namespaceURI == "http://www.w3.org/1998/Math/MathML")
    ) {
      href =
        node.getAttribute("href") ||
        node.getAttributeNS("http://www.w3.org/1999/xlink", "href");

      if (href) {
        baseURI = node.baseURI;
        break;
      }
    }
    node = node.flattenedTreeParentNode;
  }

  // In case of XLink, we don't return the node we got href from since
  // callers expect <a>-like elements.
  return [href ? makeURLAbsolute(baseURI, href) : null, null];
}

/**
 * Called whenever the user clicks in the content area.
 *
 * @param event
 *        The click event.
 * @param isPanelClick
 *        Whether the event comes from an extension panel.
 * @note default event is prevented if the click is handled.
 */
function contentAreaClick(event, isPanelClick) {
  if (!event.isTrusted || event.defaultPrevented || event.button != 0) {
    return;
  }

  let [href, linkNode] = hrefAndLinkNodeForClickEvent(event);
  if (!href) {
    // Not a link, handle middle mouse navigation.
    if (
      event.button == 1 &&
      Services.prefs.getBoolPref("middlemouse.contentLoadURL") &&
      !Services.prefs.getBoolPref("general.autoScroll")
    ) {
      middleMousePaste(event);
      event.preventDefault();
    }
    return;
  }

  // This code only applies if we have a linkNode (i.e. clicks on real anchor
  // elements, as opposed to XLink).
  if (
    linkNode &&
    event.button == 0 &&
    !event.ctrlKey &&
    !event.shiftKey &&
    !event.altKey &&
    !event.metaKey
  ) {
    // An extension panel's links should target the main content area.  Do this
    // if no modifier keys are down and if there's no target or the target
    // equals _main (the IE convention) or _content (the Mozilla convention).
    let target = linkNode.target;
    let mainTarget = !target || target == "_content" || target == "_main";
    if (isPanelClick && mainTarget) {
      // javascript and data links should be executed in the current browser.
      if (
        linkNode.getAttribute("onclick") ||
        href.startsWith("javascript:") ||
        href.startsWith("data:")
      ) {
        return;
      }

      try {
        urlSecurityCheck(href, linkNode.ownerDocument.nodePrincipal);
      } catch (ex) {
        // Prevent loading unsecure destinations.
        event.preventDefault();
        return;
      }

      loadURI(href, null, null, false);
      event.preventDefault();
      return;
    }
  }

  handleLinkClick(event, href, linkNode);

  // Mark the page as a user followed link.  This is done so that history can
  // distinguish automatic embed visits from user activated ones.  For example
  // pages loaded in frames are embed visits and lost with the session, while
  // visits across frames should be preserved.
  try {
    if (!PrivateBrowsingUtils.isWindowPrivate(window)) {
      PlacesUIUtils.markPageAsFollowedLink(href);
    }
  } catch (ex) {
    /* Skip invalid URIs. */
  }
}

/**
 * Handles clicks on links.
 *
 * @return true if the click event was handled, false otherwise.
 */
function handleLinkClick(event, href, linkNode) {
  if (event.button == 2) {
    // right click
    return false;
  }

  var where = whereToOpenLink(event);
  if (where == "current") {
    return false;
  }

  var doc = event.target.ownerDocument;
  let referrerInfo = Cc["@mozilla.org/referrer-info;1"].createInstance(
    Ci.nsIReferrerInfo
  );
  if (linkNode) {
    referrerInfo.initWithElement(linkNode);
  } else {
    referrerInfo.initWithDocument(doc);
  }

  if (where == "save") {
    saveURL(
      href,
      linkNode ? gatherTextUnder(linkNode) : "",
      null,
      true,
      true,
      referrerInfo,
      doc
    );
    event.preventDefault();
    return true;
  }

  // if the mixedContentChannel is present and the referring URI passes
  // a same origin check with the target URI, we can preserve the users
  // decision of disabling MCB on a page for it's child tabs.
  var persistAllowMixedContentInChildTab = false;

  if (where == "tab" && gBrowser.docShell.mixedContentChannel) {
    const sm = Services.scriptSecurityManager;
    try {
      var targetURI = makeURI(href);
      let isPrivateWin =
        doc.nodePrincipal.originAttributes.privateBrowsingId > 0;
      sm.checkSameOriginURI(
        doc.documentURIObject,
        targetURI,
        false,
        isPrivateWin
      );
      persistAllowMixedContentInChildTab = true;
    } catch (e) {}
  }

  let frameID = WebNavigationFrames.getFrameId(doc.defaultView);

  urlSecurityCheck(href, doc.nodePrincipal);
  let params = {
    charset: doc.characterSet,
    allowMixedContent: persistAllowMixedContentInChildTab,
    referrerInfo,
    originPrincipal: doc.nodePrincipal,
    originStoragePrincipal: doc.effectiveStoragePrincipal,
    triggeringPrincipal: doc.nodePrincipal,
    csp: doc.csp,
    frameID,
  };

  // The new tab/window must use the same userContextId
  if (doc.nodePrincipal.originAttributes.userContextId) {
    params.userContextId = doc.nodePrincipal.originAttributes.userContextId;
  }

  openLinkIn(href, where, params);
  event.preventDefault();
  return true;
}

/**
 * Handles paste on middle mouse clicks.
 *
 * @param event {Event | Object} Event or JSON object.
 */
function middleMousePaste(event) {
  let clipboard = readFromClipboard();
  if (!clipboard) {
    return;
  }

  // Strip embedded newlines and surrounding whitespace, to match the URL
  // bar's behavior (stripsurroundingwhitespace)
  clipboard = clipboard.replace(/\s*\n\s*/g, "");

  clipboard = UrlbarUtils.stripUnsafeProtocolOnPaste(clipboard);

  // if it's not the current tab, we don't need to do anything because the
  // browser doesn't exist.
  let where = whereToOpenLink(event, true, false);
  let lastLocationChange;
  if (where == "current") {
    lastLocationChange = gBrowser.selectedBrowser.lastLocationChange;
  }

  UrlbarUtils.getShortcutOrURIAndPostData(clipboard).then(data => {
    try {
      makeURI(data.url);
    } catch (ex) {
      // Not a valid URI.
      return;
    }

    try {
      UrlbarUtils.addToUrlbarHistory(data.url, window);
    } catch (ex) {
      // Things may go wrong when adding url to session history,
      // but don't let that interfere with the loading of the url.
      Cu.reportError(ex);
    }

    if (
      where != "current" ||
      lastLocationChange == gBrowser.selectedBrowser.lastLocationChange
    ) {
      openUILink(data.url, event, {
        ignoreButton: true,
        allowInheritPrincipal: data.mayInheritPrincipal,
        triggeringPrincipal: gBrowser.selectedBrowser.contentPrincipal,
        csp: gBrowser.selectedBrowser.csp,
      });
    }
  });

  if (event instanceof Event) {
    event.stopPropagation();
  }
}

// handleDroppedLink has the following 2 overloads:
//   handleDroppedLink(event, url, name, triggeringPrincipal)
//   handleDroppedLink(event, links, triggeringPrincipal)
function handleDroppedLink(
  event,
  urlOrLinks,
  nameOrTriggeringPrincipal,
  triggeringPrincipal
) {
  let links;
  if (Array.isArray(urlOrLinks)) {
    links = urlOrLinks;
    triggeringPrincipal = nameOrTriggeringPrincipal;
  } else {
    links = [{ url: urlOrLinks, nameOrTriggeringPrincipal, type: "" }];
  }

  let lastLocationChange = gBrowser.selectedBrowser.lastLocationChange;

  let userContextId = gBrowser.selectedBrowser.getAttribute("usercontextid");

  // event is null if links are dropped in content process.
  // inBackground should be false, as it's loading into current browser.
  let inBackground = false;
  if (event) {
    inBackground = Services.prefs.getBoolPref("browser.tabs.loadInBackground");
    if (event.shiftKey) {
      inBackground = !inBackground;
    }
  }

  (async function() {
    if (
      links.length >=
      Services.prefs.getIntPref("browser.tabs.maxOpenBeforeWarn")
    ) {
      // Sync dialog cannot be used inside drop event handler.
      let answer = await OpenInTabsUtils.promiseConfirmOpenInTabs(
        links.length,
        window
      );
      if (!answer) {
        return;
      }
    }

    let urls = [];
    let postDatas = [];
    for (let link of links) {
      let data = await UrlbarUtils.getShortcutOrURIAndPostData(link.url);
      urls.push(data.url);
      postDatas.push(data.postData);
    }
    if (lastLocationChange == gBrowser.selectedBrowser.lastLocationChange) {
      gBrowser.loadTabs(urls, {
        inBackground,
        replace: true,
        allowThirdPartyFixup: false,
        postDatas,
        userContextId,
        triggeringPrincipal,
      });
    }
  })();

  // If links are dropped in content process, event.preventDefault() should be
  // called in content process.
  if (event) {
    // Keep the event from being handled by the dragDrop listeners
    // built-in to gecko if they happen to be above us.
    event.preventDefault();
  }
}

function BrowserSetForcedCharacterSet(aCharset) {
  if (aCharset) {
    if (aCharset == "Japanese") {
      aCharset = "Shift_JIS";
    }
    gBrowser.selectedBrowser.characterSet = aCharset;
    // Save the forced character-set
    PlacesUIUtils.setCharsetForPage(
      gBrowser.currentURI,
      aCharset,
      window
    ).catch(Cu.reportError);
  }
  BrowserCharsetReload();
}

function BrowserCharsetReload() {
  BrowserReloadWithFlags(Ci.nsIWebNavigation.LOAD_FLAGS_CHARSET_CHANGE);
}

function UpdateCurrentCharset(target) {
  let selectedCharset = CharsetMenu.foldCharset(
    gBrowser.selectedBrowser.characterSet,
    gBrowser.selectedBrowser.charsetAutodetected
  );
  for (let menuItem of target.getElementsByTagName("menuitem")) {
    let isSelected = menuItem.getAttribute("charset") === selectedCharset;
    menuItem.setAttribute("checked", isSelected);
  }
}

var ToolbarContextMenu = {
  updateDownloadsAutoHide(popup) {
    let checkbox = document.getElementById(
      "toolbar-context-autohide-downloads-button"
    );
    let isDownloads =
      popup.triggerNode &&
      ["downloads-button", "wrapper-downloads-button"].includes(
        popup.triggerNode.id
      );
    checkbox.hidden = !isDownloads;
    if (DownloadsButton.autoHideDownloadsButton) {
      checkbox.setAttribute("checked", "true");
    } else {
      checkbox.removeAttribute("checked");
    }
  },

  onDownloadsAutoHideChange(event) {
    let autoHide = event.target.getAttribute("checked") == "true";
    Services.prefs.setBoolPref("browser.download.autohideButton", autoHide);
  },

  _getUnwrappedTriggerNode(popup) {
    // Toolbar buttons are wrapped in customize mode. Unwrap if necessary.
    let { triggerNode } = popup;
    if (triggerNode && gCustomizeMode.isWrappedToolbarItem(triggerNode)) {
      return triggerNode.firstElementChild;
    }
    return triggerNode;
  },

  _getExtensionId(popup) {
    let node = this._getUnwrappedTriggerNode(popup);
    return node && node.getAttribute("data-extensionid");
  },

  async updateExtension(popup) {
    let removeExtension = popup.querySelector(
      ".customize-context-removeExtension"
    );
    let manageExtension = popup.querySelector(
      ".customize-context-manageExtension"
    );
    let reportExtension = popup.querySelector(
      ".customize-context-reportExtension"
    );
    let separator = reportExtension.nextElementSibling;
    let id = this._getExtensionId(popup);
    let addon = id && (await AddonManager.getAddonByID(id));

    for (let element of [removeExtension, manageExtension, separator]) {
      element.hidden = !addon;
    }

    reportExtension.hidden = !addon || !gAddonAbuseReportEnabled;

    if (addon) {
      removeExtension.disabled = !(
        addon.permissions & AddonManager.PERM_CAN_UNINSTALL
      );
    }
  },

  async removeExtensionForContextAction(popup) {
    let id = this._getExtensionId(popup);

    await BrowserAddonUI.removeAddon(id, "browserAction");
  },

  async reportExtensionForContextAction(popup, reportEntryPoint) {
    let id = this._getExtensionId(popup);
    let addon = id && (await AddonManager.getAddonByID(id));
    if (!addon) {
      return;
    }

    await BrowserAddonUI.reportAddon(addon.id, reportEntryPoint);
  },

  openAboutAddonsForContextAction(popup) {
    let id = this._getExtensionId(popup);
    if (id) {
      let viewID = "addons://detail/" + encodeURIComponent(id);
      BrowserOpenAddonsMgr(viewID);
      AMTelemetry.recordActionEvent({
        object: "browserAction",
        action: "manage",
        extra: { addonId: id },
      });
    }
  },
};

var gPageStyleMenu = {
  // This maps from a <browser> element (or, more specifically, a
  // browser's permanentKey) to an Object that contains the most recent
  // information about the browser content's stylesheets. That Object
  // is populated via the PageStyle:StyleSheets message from the content
  // process. The Object should have the following structure:
  //
  // filteredStyleSheets (Array):
  //   An Array of objects with a filtered list representing all stylesheets
  //   that the current page offers. Each object has the following members:
  //
  //   title (String):
  //     The title of the stylesheet
  //
  //   disabled (bool):
  //     Whether or not the stylesheet is currently applied
  //
  //   href (String):
  //     The URL of the stylesheet. Stylesheets loaded via a data URL will
  //     have this property set to null.
  //
  // authorStyleDisabled (bool):
  //   Whether or not the user currently has "No Style" selected for
  //   the current page.
  //
  // preferredStyleSheetSet (bool):
  //   Whether or not the user currently has the "Default" style selected
  //   for the current page.
  //
  _pageStyleSheets: new WeakMap(),

  /**
   * Add/append styleSheets to the _pageStyleSheets weakmap.
   * @param styleSheets
   *        The stylesheets to add, including the preferred
   *        stylesheet set for this document.
   * @param permanentKey
   *        The permanent key of the browser that
   *        these stylesheets come from.
   */
  addBrowserStyleSheets(styleSheets, permanentKey) {
    let sheetData = this._pageStyleSheets.get(permanentKey);
    if (!sheetData) {
      this._pageStyleSheets.set(permanentKey, styleSheets);
      return;
    }
    sheetData.filteredStyleSheets.push(...styleSheets.filteredStyleSheets);
    sheetData.preferredStyleSheetSet =
      sheetData.preferredStyleSheetSet || styleSheets.preferredStyleSheetSet;
  },

  /**
   * Return an array of Objects representing stylesheets in a
   * browser. Note that the pageshow event needs to fire in content
   * before this information will be available.
   *
   * @param browser (optional)
   *        The <xul:browser> to search for stylesheets. If omitted, this
   *        defaults to the currently selected tab's browser.
   * @returns Array
   *        An Array of Objects representing stylesheets in the browser.
   *        See the documentation for gPageStyleMenu for a description
   *        of the Object structure.
   */
  getBrowserStyleSheets(browser) {
    if (!browser) {
      browser = gBrowser.selectedBrowser;
    }

    let data = this._pageStyleSheets.get(browser.permanentKey);
    if (!data) {
      return [];
    }
    return data.filteredStyleSheets;
  },

  clearBrowserStyleSheets(permanentKey) {
    this._pageStyleSheets.delete(permanentKey);
  },

  _getStyleSheetInfo(browser) {
    let data = this._pageStyleSheets.get(browser.permanentKey);
    if (!data) {
      return {
        filteredStyleSheets: [],
        authorStyleDisabled: false,
        preferredStyleSheetSet: true,
      };
    }

    return data;
  },

  fillPopup(menuPopup) {
    let styleSheetInfo = this._getStyleSheetInfo(gBrowser.selectedBrowser);
    var noStyle = menuPopup.firstElementChild;
    var persistentOnly = noStyle.nextElementSibling;
    var sep = persistentOnly.nextElementSibling;
    while (sep.nextElementSibling) {
      menuPopup.removeChild(sep.nextElementSibling);
    }

    let styleSheets = styleSheetInfo.filteredStyleSheets;
    var currentStyleSheets = {};
    var styleDisabled = styleSheetInfo.authorStyleDisabled;
    var haveAltSheets = false;
    var altStyleSelected = false;

    for (let currentStyleSheet of styleSheets) {
      if (!currentStyleSheet.disabled) {
        altStyleSelected = true;
      }

      haveAltSheets = true;

      let lastWithSameTitle = null;
      if (currentStyleSheet.title in currentStyleSheets) {
        lastWithSameTitle = currentStyleSheets[currentStyleSheet.title];
      }

      if (!lastWithSameTitle) {
        let menuItem = document.createXULElement("menuitem");
        menuItem.setAttribute("type", "radio");
        menuItem.setAttribute("label", currentStyleSheet.title);
        menuItem.setAttribute("data", currentStyleSheet.title);
        menuItem.setAttribute(
          "checked",
          !currentStyleSheet.disabled && !styleDisabled
        );
        menuItem.setAttribute(
          "oncommand",
          "gPageStyleMenu.switchStyleSheet(this.getAttribute('data'));"
        );
        menuPopup.appendChild(menuItem);
        currentStyleSheets[currentStyleSheet.title] = menuItem;
      } else if (currentStyleSheet.disabled) {
        lastWithSameTitle.removeAttribute("checked");
      }
    }

    noStyle.setAttribute("checked", styleDisabled);
    persistentOnly.setAttribute("checked", !altStyleSelected && !styleDisabled);
    persistentOnly.hidden = styleSheetInfo.preferredStyleSheetSet
      ? haveAltSheets
      : false;
    sep.hidden = (noStyle.hidden && persistentOnly.hidden) || !haveAltSheets;
  },

  /**
   * Send a message to all PageStyleParents by walking the BrowsingContext tree.
   * @param message
   *        The string message to send to each PageStyleChild.
   * @param data
   *        The data to send to each PageStyleChild within the message.
   */
  _sendMessageToAll(message, data) {
    let contextsToVisit = [gBrowser.selectedBrowser.browsingContext];
    while (contextsToVisit.length) {
      let currentContext = contextsToVisit.pop();
      let global = currentContext.currentWindowGlobal;

      if (!global) {
        continue;
      }

      let actor = global.getActor("PageStyle");
      actor.sendAsyncMessage(message, data);

      contextsToVisit.push(...currentContext.children);
    }
  },

  /**
   * Switch the stylesheet of all documents in the current browser.
   * @param title The title of the stylesheet to switch to.
   */
  switchStyleSheet(title) {
    let { permanentKey } = gBrowser.selectedBrowser;
    let sheetData = this._pageStyleSheets.get(permanentKey);
    if (sheetData && sheetData.filteredStyleSheets) {
      sheetData.authorStyleDisabled = false;
      for (let sheet of sheetData.filteredStyleSheets) {
        sheet.disabled = sheet.title !== title;
      }
    }
    this._sendMessageToAll("PageStyle:Switch", { title });
  },

  /**
   * Disable all stylesheets. Called with View > Page Style > No Style.
   */
  disableStyle() {
    let { permanentKey } = gBrowser.selectedBrowser;
    let sheetData = this._pageStyleSheets.get(permanentKey);
    if (sheetData) {
      sheetData.authorStyleDisabled = true;
    }
    this._sendMessageToAll("PageStyle:Disable", {});
  },
};

// Note that this is also called from non-browser windows on OSX, which do
// share menu items but not much else. See nonbrowser-mac.js.
var BrowserOffline = {
  _inited: false,

  // BrowserOffline Public Methods
  init() {
    if (!this._uiElement) {
      this._uiElement = document.getElementById("cmd_toggleOfflineStatus");
    }

    Services.obs.addObserver(this, "network:offline-status-changed");

    this._updateOfflineUI(Services.io.offline);

    this._inited = true;
  },

  uninit() {
    if (this._inited) {
      Services.obs.removeObserver(this, "network:offline-status-changed");
    }
  },

  toggleOfflineStatus() {
    var ioService = Services.io;

    if (!ioService.offline && !this._canGoOffline()) {
      this._updateOfflineUI(false);
      return;
    }

    ioService.offline = !ioService.offline;
  },

  // nsIObserver
  observe(aSubject, aTopic, aState) {
    if (aTopic != "network:offline-status-changed") {
      return;
    }

    // This notification is also received because of a loss in connectivity,
    // which we ignore by updating the UI to the current value of io.offline
    this._updateOfflineUI(Services.io.offline);
  },

  // BrowserOffline Implementation Methods
  _canGoOffline() {
    try {
      var cancelGoOffline = Cc["@mozilla.org/supports-PRBool;1"].createInstance(
        Ci.nsISupportsPRBool
      );
      Services.obs.notifyObservers(cancelGoOffline, "offline-requested");

      // Something aborted the quit process.
      if (cancelGoOffline.data) {
        return false;
      }
    } catch (ex) {}

    return true;
  },

  _uiElement: null,
  _updateOfflineUI(aOffline) {
    var offlineLocked = Services.prefs.prefIsLocked("network.online");
    if (offlineLocked) {
      this._uiElement.setAttribute("disabled", "true");
    }

    this._uiElement.setAttribute("checked", aOffline);
  },
};

var IndexedDBPromptHelper = {
  _permissionsPrompt: "indexedDB-permissions-prompt",
  _permissionsResponse: "indexedDB-permissions-response",

  _notificationIcon: "indexedDB-notification-icon",

  init: function IndexedDBPromptHelper_init() {
    Services.obs.addObserver(this, this._permissionsPrompt);
  },

  uninit: function IndexedDBPromptHelper_uninit() {
    Services.obs.removeObserver(this, this._permissionsPrompt);
  },

  observe: function IndexedDBPromptHelper_observe(subject, topic, data) {
    if (topic != this._permissionsPrompt) {
      throw new Error("Unexpected topic!");
    }

    var request = subject.QueryInterface(Ci.nsIIDBPermissionsRequest);

    var browser = request.browserElement;
    if (browser.ownerGlobal != window) {
      // Only listen for notifications for browsers in our chrome window.
      return;
    }

    // Get the host name if available or the file path otherwise.
    var host = browser.currentURI.asciiHost || browser.currentURI.pathQueryRef;

    var message;
    var responseTopic;
    if (topic == this._permissionsPrompt) {
      message = gNavigatorBundle.getFormattedString("offlineApps.available2", [
        host,
      ]);
      responseTopic = this._permissionsResponse;
    }

    var observer = request.responseObserver;

    var mainAction = {
      label: gNavigatorBundle.getString("offlineApps.allowStoring.label"),
      accessKey: gNavigatorBundle.getString(
        "offlineApps.allowStoring.accesskey"
      ),
      callback() {
        observer.observe(
          null,
          responseTopic,
          Ci.nsIPermissionManager.ALLOW_ACTION
        );
      },
    };

    var secondaryActions = [
      {
        label: gNavigatorBundle.getString("offlineApps.dontAllow.label"),
        accessKey: gNavigatorBundle.getString(
          "offlineApps.dontAllow.accesskey"
        ),
        callback() {
          observer.observe(
            null,
            responseTopic,
            Ci.nsIPermissionManager.DENY_ACTION
          );
        },
      },
    ];

    PopupNotifications.show(
      browser,
      topic,
      message,
      this._notificationIcon,
      mainAction,
      secondaryActions,
      {
        persistent: true,
        hideClose: true,
      }
    );
  },
};

var CanvasPermissionPromptHelper = {
  _permissionsPrompt: "canvas-permissions-prompt",
  _permissionsPromptHideDoorHanger: "canvas-permissions-prompt-hide-doorhanger",
  _notificationIcon: "canvas-notification-icon",

  init() {
    Services.obs.addObserver(this, this._permissionsPrompt);
    Services.obs.addObserver(this, this._permissionsPromptHideDoorHanger);
  },

  uninit() {
    Services.obs.removeObserver(this, this._permissionsPrompt);
    Services.obs.removeObserver(this, this._permissionsPromptHideDoorHanger);
  },

  // aSubject is an nsIBrowser (e10s) or an nsIDOMWindow (non-e10s).
  // aData is an Origin string.
  observe(aSubject, aTopic, aData) {
    if (
      aTopic != this._permissionsPrompt &&
      aTopic != this._permissionsPromptHideDoorHanger
    ) {
      return;
    }

    let browser;
    if (aSubject instanceof Ci.nsIDOMWindow) {
      browser = aSubject.docShell.chromeEventHandler;
    } else {
      browser = aSubject;
    }

    if (gBrowser.selectedBrowser !== browser) {
      // Must belong to some other window.
      return;
    }

    let message = gNavigatorBundle.getFormattedString(
      "canvas.siteprompt",
      ["<>"],
      1
    );

    let principal = Services.scriptSecurityManager.createContentPrincipalFromOrigin(
      aData
    );

    function setCanvasPermission(aPerm, aPersistent) {
      Services.perms.addFromPrincipal(
        principal,
        "canvas",
        aPerm,
        aPersistent
          ? Ci.nsIPermissionManager.EXPIRE_NEVER
          : Ci.nsIPermissionManager.EXPIRE_SESSION
      );
    }

    let mainAction = {
      label: gNavigatorBundle.getString("canvas.allow"),
      accessKey: gNavigatorBundle.getString("canvas.allow.accesskey"),
      callback(state) {
        setCanvasPermission(
          Ci.nsIPermissionManager.ALLOW_ACTION,
          state && state.checkboxChecked
        );
      },
    };

    let secondaryActions = [
      {
        label: gNavigatorBundle.getString("canvas.notAllow"),
        accessKey: gNavigatorBundle.getString("canvas.notAllow.accesskey"),
        callback(state) {
          setCanvasPermission(
            Ci.nsIPermissionManager.DENY_ACTION,
            state && state.checkboxChecked
          );
        },
      },
    ];

    let checkbox = {
      // In PB mode, we don't want the "always remember" checkbox
      show: !PrivateBrowsingUtils.isWindowPrivate(window),
    };
    if (checkbox.show) {
      checkbox.checked = true;
      checkbox.label = gBrowserBundle.GetStringFromName("canvas.remember");
    }

    let options = {
      checkbox,
      name: principal.host,
      learnMoreURL:
        Services.urlFormatter.formatURLPref("app.support.baseURL") +
        "fingerprint-permission",
      dismissed: aTopic == this._permissionsPromptHideDoorHanger,
    };
    PopupNotifications.show(
      browser,
      this._permissionsPrompt,
      message,
      this._notificationIcon,
      mainAction,
      secondaryActions,
      options
    );
  },
};

var WebAuthnPromptHelper = {
  _icon: "webauthn-notification-icon",
  _topic: "webauthn-prompt",

  // The current notification, if any. The U2F manager is a singleton, we will
  // never allow more than one active request. And thus we'll never have more
  // than one notification either.
  _current: null,

  // The current transaction ID. Will be checked when we're notified of the
  // cancellation of an ongoing WebAuthhn request.
  _tid: 0,

  init() {
    Services.obs.addObserver(this, this._topic);
  },

  uninit() {
    Services.obs.removeObserver(this, this._topic);
  },

  observe(aSubject, aTopic, aData) {
    let mgr = aSubject.QueryInterface(Ci.nsIU2FTokenManager);
    let data = JSON.parse(aData);

    // If we receive a cancel, it might be a WebAuthn prompt starting in another
    // window, and the other window's browsing context will send out the
    // cancellations, so any cancel action we get should prompt us to cancel.
    if (data.action == "cancel") {
      this.cancel(data);
    }

    if (
      data.browsingContextId !== gBrowser.selectedBrowser.browsingContext.id
    ) {
      // Must belong to some other window.
      return;
    }

    if (data.action == "register") {
      this.register(mgr, data);
    } else if (data.action == "register-direct") {
      this.registerDirect(mgr, data);
    } else if (data.action == "sign") {
      this.sign(mgr, data);
    }
  },

  register(mgr, { origin, tid }) {
    let mainAction = this.buildCancelAction(mgr, tid);
    this.show(tid, "register", "webauthn.registerPrompt2", origin, mainAction);
  },

  registerDirect(mgr, { origin, tid }) {
    let mainAction = this.buildProceedAction(mgr, tid);
    let secondaryActions = [this.buildCancelAction(mgr, tid)];

    let learnMoreURL =
      Services.urlFormatter.formatURLPref("app.support.baseURL") +
      "webauthn-direct-attestation";

    let options = {
      learnMoreURL,
      checkbox: {
        label: gNavigatorBundle.getString("webauthn.anonymize"),
      },
    };

    this.show(
      tid,
      "register-direct",
      "webauthn.registerDirectPrompt2",
      origin,
      mainAction,
      secondaryActions,
      options
    );
  },

  sign(mgr, { origin, tid }) {
    let mainAction = this.buildCancelAction(mgr, tid);
    this.show(tid, "sign", "webauthn.signPrompt2", origin, mainAction);
  },

  show(
    tid,
    id,
    stringId,
    origin,
    mainAction,
    secondaryActions = [],
    options = {}
  ) {
    this.reset();

    try {
      origin = Services.io.newURI(origin).asciiHost;
    } catch (e) {
      /* Might fail for arbitrary U2F RP IDs. */
    }

    let brandShortName = document
      .getElementById("bundle_brand")
      .getString("brandShortName");
    let message = gNavigatorBundle.getFormattedString(
      stringId,
      ["<>", brandShortName],
      1
    );

    options.name = origin;
    options.hideClose = true;
    options.persistent = true;
    options.eventCallback = event => {
      if (event == "removed") {
        this._current = null;
        this._tid = 0;
      }
    };

    this._tid = tid;
    this._current = PopupNotifications.show(
      gBrowser.selectedBrowser,
      `webauthn-prompt-${id}`,
      message,
      this._icon,
      mainAction,
      secondaryActions,
      options
    );
  },

  cancel({ tid }) {
    if (this._tid == tid) {
      this.reset();
    }
  },

  reset() {
    if (this._current) {
      this._current.remove();
    }
  },

  buildProceedAction(mgr, tid) {
    return {
      label: gNavigatorBundle.getString("webauthn.proceed"),
      accessKey: gNavigatorBundle.getString("webauthn.proceed.accesskey"),
      callback(state) {
        mgr.resumeRegister(tid, state.checkboxChecked);
      },
    };
  },

  buildCancelAction(mgr, tid) {
    return {
      label: gNavigatorBundle.getString("webauthn.cancel"),
      accessKey: gNavigatorBundle.getString("webauthn.cancel.accesskey"),
      callback() {
        mgr.cancel(tid);
      },
    };
  },
};

function CanCloseWindow() {
  // Avoid redundant calls to canClose from showing multiple
  // PermitUnload dialogs.
  if (Services.startup.shuttingDown || window.skipNextCanClose) {
    return true;
  }

  for (let browser of gBrowser.browsers) {
    // Don't instantiate lazy browsers.
    if (!browser.isConnected) {
      continue;
    }

    let { permitUnload } = browser.permitUnload();
    if (!permitUnload) {
      return false;
    }
  }
  return true;
}

function WindowIsClosing() {
  if (!closeWindow(false, warnAboutClosingWindow)) {
    return false;
  }

  // In theory we should exit here and the Window's internal Close
  // method should trigger canClose on nsBrowserAccess. However, by
  // that point it's too late to be able to show a prompt for
  // PermitUnload. So we do it here, when we still can.
  if (CanCloseWindow()) {
    // This flag ensures that the later canClose call does nothing.
    // It's only needed to make tests pass, since they detect the
    // prompt even when it's not actually shown.
    window.skipNextCanClose = true;
    return true;
  }

  return false;
}

/**
 * Checks if this is the last full *browser* window around. If it is, this will
 * be communicated like quitting. Otherwise, we warn about closing multiple tabs.
 * @returns true if closing can proceed, false if it got cancelled.
 */
function warnAboutClosingWindow() {
  // Popups aren't considered full browser windows; we also ignore private windows.
  let isPBWindow =
    PrivateBrowsingUtils.isWindowPrivate(window) &&
    !PrivateBrowsingUtils.permanentPrivateBrowsing;

  let closingTabs = gBrowser.tabs.length - gBrowser._removingTabs.length;

  if (!isPBWindow && !toolbar.visible) {
    return gBrowser.warnAboutClosingTabs(
      closingTabs,
      gBrowser.closingTabsEnum.ALL
    );
  }

  // Figure out if there's at least one other browser window around.
  let otherPBWindowExists = false;
  let otherWindowExists = false;
  for (let win of browserWindows()) {
    if (!win.closed && win != window) {
      otherWindowExists = true;
      if (isPBWindow && PrivateBrowsingUtils.isWindowPrivate(win)) {
        otherPBWindowExists = true;
      }
      // If the current window is not in private browsing mode we don't need to
      // look for other pb windows, we can leave the loop when finding the
      // first non-popup window. If however the current window is in private
      // browsing mode then we need at least one other pb and one non-popup
      // window to break out early.
      if (!isPBWindow || otherPBWindowExists) {
        break;
      }
    }
  }

  if (isPBWindow && !otherPBWindowExists) {
    let exitingCanceled = Cc["@mozilla.org/supports-PRBool;1"].createInstance(
      Ci.nsISupportsPRBool
    );
    exitingCanceled.data = false;
    Services.obs.notifyObservers(exitingCanceled, "last-pb-context-exiting");
    if (exitingCanceled.data) {
      return false;
    }
  }

  if (otherWindowExists) {
    return (
      isPBWindow ||
      gBrowser.warnAboutClosingTabs(closingTabs, gBrowser.closingTabsEnum.ALL)
    );
  }

  let os = Services.obs;

  let closingCanceled = Cc["@mozilla.org/supports-PRBool;1"].createInstance(
    Ci.nsISupportsPRBool
  );
  os.notifyObservers(closingCanceled, "browser-lastwindow-close-requested");
  if (closingCanceled.data) {
    return false;
  }

  os.notifyObservers(null, "browser-lastwindow-close-granted");

  // OS X doesn't quit the application when the last window is closed, but keeps
  // the session alive. Hence don't prompt users to save tabs, but warn about
  // closing multiple tabs.
  return (
    AppConstants.platform != "macosx" ||
    isPBWindow ||
    gBrowser.warnAboutClosingTabs(closingTabs, gBrowser.closingTabsEnum.ALL)
  );
}

var MailIntegration = {
  sendLinkForBrowser(aBrowser) {
    this.sendMessage(
      gURLBar.makeURIReadable(aBrowser.currentURI).displaySpec,
      aBrowser.contentTitle
    );
  },

  sendMessage(aBody, aSubject) {
    // generate a mailto url based on the url and the url's title
    var mailtoUrl = "mailto:";
    if (aBody) {
      mailtoUrl += "?body=" + encodeURIComponent(aBody);
      mailtoUrl += "&subject=" + encodeURIComponent(aSubject);
    }

    var uri = makeURI(mailtoUrl);

    // now pass this uri to the operating system
    this._launchExternalUrl(uri);
  },

  // a generic method which can be used to pass arbitrary urls to the operating
  // system.
  // aURL --> a nsIURI which represents the url to launch
  _launchExternalUrl(aURL) {
    var extProtocolSvc = Cc[
      "@mozilla.org/uriloader/external-protocol-service;1"
    ].getService(Ci.nsIExternalProtocolService);
    if (extProtocolSvc) {
      extProtocolSvc.loadURI(aURL);
    }
  },
};

function BrowserOpenAddonsMgr(aView) {
  return new Promise(resolve => {
    let emWindow;
    let browserWindow;

    var receivePong = function(aSubject, aTopic, aData) {
      let browserWin = aSubject.browsingContext.topChromeWindow;
      if (!emWindow || browserWin == window /* favor the current window */) {
        emWindow = aSubject;
        browserWindow = browserWin;
      }
    };
    Services.obs.addObserver(receivePong, "EM-pong");
    Services.obs.notifyObservers(null, "EM-ping");
    Services.obs.removeObserver(receivePong, "EM-pong");

    if (emWindow) {
      if (aView) {
        emWindow.loadView(aView);
      }
      let tab = browserWindow.gBrowser.getTabForBrowser(
        emWindow.docShell.chromeEventHandler
      );
      browserWindow.gBrowser.selectedTab = tab;
      emWindow.focus();
      resolve(emWindow);
      return;
    }

    // This must be a new load, else the ping/pong would have
    // found the window above.
    switchToTabHavingURI("about:addons", true);

    Services.obs.addObserver(function observer(aSubject, aTopic, aData) {
      Services.obs.removeObserver(observer, aTopic);
      if (aView) {
        aSubject.loadView(aView);
      }
      aSubject.focus();
      resolve(aSubject);
    }, "EM-loaded");
  });
}

function AddKeywordForSearchField() {
  if (!gContextMenu) {
    throw new Error("Context menu doesn't seem to be open.");
  }

  gContextMenu.addKeywordForSearchField();
}

/**
 * Re-open a closed tab.
 * @param aIndex
 *        The index of the tab (via SessionStore.getClosedTabData)
 * @returns a reference to the reopened tab.
 */
function undoCloseTab(aIndex) {
  // wallpaper patch to prevent an unnecessary blank tab (bug 343895)
  let blankTabToRemove = null;
  if (gBrowser.tabs.length == 1 && gBrowser.selectedTab.isEmpty) {
    blankTabToRemove = gBrowser.selectedTab;
  }

  let tab = null;
  // aIndex is undefined if the function is called without a specific tab to restore.
  let tabsToRemove =
    aIndex !== undefined
      ? [aIndex]
      : new Array(SessionStore.getLastClosedTabCount(window)).fill(0);
  for (let index of tabsToRemove) {
    if (SessionStore.getClosedTabCount(window) > index) {
      tab = SessionStore.undoCloseTab(window, index);

      if (blankTabToRemove) {
        gBrowser.removeTab(blankTabToRemove);
      }
    }
  }
  SessionStore.setLastClosedTabCount(window, 1);

  return tab;
}

/**
 * Re-open a closed window.
 * @param aIndex
 *        The index of the window (via SessionStore.getClosedWindowData)
 * @returns a reference to the reopened window.
 */
function undoCloseWindow(aIndex) {
  let window = null;
  if (SessionStore.getClosedWindowCount() > (aIndex || 0)) {
    window = SessionStore.undoCloseWindow(aIndex || 0);
  }

  return window;
}

function ReportFalseDeceptiveSite() {
  let contextsToVisit = [gBrowser.selectedBrowser.browsingContext];
  while (contextsToVisit.length) {
    let currentContext = contextsToVisit.pop();
    let global = currentContext.currentWindowGlobal;

    if (!global) {
      continue;
    }
    let docURI = global.documentURI;
    // Ensure the page is an about:blocked pagae before handling.
    if (docURI && docURI.spec.startsWith("about:blocked?e=deceptiveBlocked")) {
      let actor = global.getActor("BlockedSite");
      actor.sendQuery("DeceptiveBlockedDetails").then(data => {
        let reportUrl = gSafeBrowsing.getReportURL(
          "PhishMistake",
          data.blockedInfo
        );
        if (reportUrl) {
          openTrustedLinkIn(reportUrl, "tab");
        } else {
          let bundle = Services.strings.createBundle(
            "chrome://browser/locale/safebrowsing/safebrowsing.properties"
          );
          Services.prompt.alert(
            window,
            bundle.GetStringFromName("errorReportFalseDeceptiveTitle"),
            bundle.formatStringFromName("errorReportFalseDeceptiveMessage", [
              data.blockedInfo.provider,
            ])
          );
        }
      });
    }

    contextsToVisit.push(...currentContext.children);
  }
}

/**
 * Format a URL
 * eg:
 * echo formatURL("https://addons.mozilla.org/%LOCALE%/%APP%/%VERSION%/");
 * > https://addons.mozilla.org/en-US/firefox/3.0a1/
 *
 * Currently supported built-ins are LOCALE, APP, and any value from nsIXULAppInfo, uppercased.
 */
function formatURL(aFormat, aIsPref) {
  return aIsPref
    ? Services.urlFormatter.formatURLPref(aFormat)
    : Services.urlFormatter.formatURL(aFormat);
}

/**
 * When the browser is being controlled from out-of-process,
 * e.g. when Marionette or the remote debugging protocol is used,
 * we add a visual hint to the browser UI to indicate to the user
 * that the browser session is under remote control.
 *
 * This is called when the content browser initialises (from gBrowserInit.onLoad())
 * and when the "remote-listening" system notification fires.
 */
const gRemoteControl = {
  observe(subject, topic, data) {
    gRemoteControl.updateVisualCue();
  },

  updateVisualCue() {
    const mainWindow = document.documentElement;
    if (Marionette.running || RemoteAgent.listening) {
      mainWindow.setAttribute("remotecontrol", "true");
    } else {
      mainWindow.removeAttribute("remotecontrol");
    }
  },
};

const gAccessibilityServiceIndicator = {
  init() {
    // Pref to enable accessibility service indicator.
    Services.prefs.addObserver("accessibility.indicator.enabled", this);
    // Accessibility service init/shutdown event.
    Services.obs.addObserver(this, "a11y-init-or-shutdown");
    this._update(Services.appinfo.accessibilityEnabled);
  },

  _update(accessibilityEnabled = false) {
    if (this.enabled && accessibilityEnabled) {
      this._active = true;
      document.documentElement.setAttribute("accessibilitymode", "true");
      [
        ...document.querySelectorAll(".accessibility-indicator"),
      ].forEach(indicator =>
        ["click", "keypress"].forEach(type =>
          indicator.addEventListener(type, this)
        )
      );
    } else if (this._active) {
      this._active = false;
      document.documentElement.removeAttribute("accessibilitymode");
      [
        ...document.querySelectorAll(".accessibility-indicator"),
      ].forEach(indicator =>
        ["click", "keypress"].forEach(type =>
          indicator.removeEventListener(type, this)
        )
      );
    }
  },

  observe(subject, topic, data) {
    if (
      topic == "nsPref:changed" &&
      data === "accessibility.indicator.enabled"
    ) {
      this._update(Services.appinfo.accessibilityEnabled);
    } else if (topic === "a11y-init-or-shutdown") {
      // When "a11y-init-or-shutdown" event is fired, "1" indicates that
      // accessibility service is started and "0" that it is shut down.
      this._update(data === "1");
    }
  },

  get enabled() {
    return Services.prefs.getBoolPref("accessibility.indicator.enabled");
  },

  handleEvent({ key, type }) {
    if (
      (type === "keypress" && [" ", "Enter"].includes(key)) ||
      type === "click"
    ) {
      let a11yServicesSupportURL = Services.urlFormatter.formatURLPref(
        "accessibility.support.url"
      );
      // This is a known URL coming from trusted UI
      openTrustedLinkIn(a11yServicesSupportURL, "tab");
      Services.telemetry.scalarSet("a11y.indicator_acted_on", true);
    }
  },

  uninit() {
    Services.prefs.removeObserver("accessibility.indicator.enabled", this);
    Services.obs.removeObserver(this, "a11y-init-or-shutdown");
  },
};

// Note that this is also called from non-browser windows on OSX, which do
// share menu items but not much else. See nonbrowser-mac.js.
var gPrivateBrowsingUI = {
  init: function PBUI_init() {
    // Do nothing for normal windows
    if (!PrivateBrowsingUtils.isWindowPrivate(window)) {
      return;
    }

    // Disable the Clear Recent History... menu item when in PB mode
    // temporary fix until bug 463607 is fixed
    document.getElementById("Tools:Sanitize").setAttribute("disabled", "true");

    if (window.location.href != AppConstants.BROWSER_CHROME_URL) {
      return;
    }

    // Adjust the window's title
    let docElement = document.documentElement;
    docElement.setAttribute(
      "privatebrowsingmode",
      PrivateBrowsingUtils.permanentPrivateBrowsing ? "permanent" : "temporary"
    );
    gBrowser.updateTitlebar();

    if (PrivateBrowsingUtils.permanentPrivateBrowsing) {
      // Adjust the New Window menu entries
      let newWindow = document.getElementById("menu_newNavigator");
      let newPrivateWindow = document.getElementById("menu_newPrivateWindow");
      if (newWindow && newPrivateWindow) {
        newPrivateWindow.hidden = true;
        newWindow.label = newPrivateWindow.label;
        newWindow.accessKey = newPrivateWindow.accessKey;
        newWindow.command = newPrivateWindow.command;
      }
    }
  },
};

/**
 * Switch to a tab that has a given URI, and focuses its browser window.
 * If a matching tab is in this window, it will be switched to. Otherwise, other
 * windows will be searched.
 *
 * @param aURI
 *        URI to search for
 * @param aOpenNew
 *        True to open a new tab and switch to it, if no existing tab is found.
 *        If no suitable window is found, a new one will be opened.
 * @param aOpenParams
 *        If switching to this URI results in us opening a tab, aOpenParams
 *        will be the parameter object that gets passed to openTrustedLinkIn. Please
 *        see the documentation for openTrustedLinkIn to see what parameters can be
 *        passed via this object.
 *        This object also allows:
 *        - 'ignoreFragment' property to be set to true to exclude fragment-portion
 *        matching when comparing URIs.
 *          If set to "whenComparing", the fragment will be unmodified.
 *          If set to "whenComparingAndReplace", the fragment will be replaced.
 *        - 'ignoreQueryString' boolean property to be set to true to exclude query string
 *        matching when comparing URIs.
 *        - 'replaceQueryString' boolean property to be set to true to exclude query string
 *        matching when comparing URIs and overwrite the initial query string with
 *        the one from the new URI.
 *        - 'adoptIntoActiveWindow' boolean property to be set to true to adopt the tab
 *        into the current window.
 * @return True if an existing tab was found, false otherwise
 */
function switchToTabHavingURI(aURI, aOpenNew, aOpenParams = {}) {
  // Certain URLs can be switched to irrespective of the source or destination
  // window being in private browsing mode:
  const kPrivateBrowsingWhitelist = new Set(["about:addons"]);

  let ignoreFragment = aOpenParams.ignoreFragment;
  let ignoreQueryString = aOpenParams.ignoreQueryString;
  let replaceQueryString = aOpenParams.replaceQueryString;
  let adoptIntoActiveWindow = aOpenParams.adoptIntoActiveWindow;

  // These properties are only used by switchToTabHavingURI and should
  // not be used as a parameter for the new load.
  delete aOpenParams.ignoreFragment;
  delete aOpenParams.ignoreQueryString;
  delete aOpenParams.replaceQueryString;
  delete aOpenParams.adoptIntoActiveWindow;

  let isBrowserWindow = !!window.gBrowser;

  // This will switch to the tab in aWindow having aURI, if present.
  function switchIfURIInWindow(aWindow) {
    // Only switch to the tab if neither the source nor the destination window
    // are private and they are not in permanent private browsing mode
    if (
      !kPrivateBrowsingWhitelist.has(aURI.spec) &&
      (PrivateBrowsingUtils.isWindowPrivate(window) ||
        PrivateBrowsingUtils.isWindowPrivate(aWindow)) &&
      !PrivateBrowsingUtils.permanentPrivateBrowsing
    ) {
      return false;
    }

    // Remove the query string, fragment, both, or neither from a given url.
    function cleanURL(url, removeQuery, removeFragment) {
      let ret = url;
      if (removeFragment) {
        ret = ret.split("#")[0];
        if (removeQuery) {
          // This removes a query, if present before the fragment.
          ret = ret.split("?")[0];
        }
      } else if (removeQuery) {
        // This is needed in case there is a fragment after the query.
        let fragment = ret.split("#")[1];
        ret = ret
          .split("?")[0]
          .concat(fragment != undefined ? "#".concat(fragment) : "");
      }
      return ret;
    }

    // Need to handle nsSimpleURIs here too (e.g. about:...), which don't
    // work correctly with URL objects - so treat them as strings
    let ignoreFragmentWhenComparing =
      typeof ignoreFragment == "string" &&
      ignoreFragment.startsWith("whenComparing");
    let requestedCompare = cleanURL(
      aURI.displaySpec,
      ignoreQueryString || replaceQueryString,
      ignoreFragmentWhenComparing
    );
    let browsers = aWindow.gBrowser.browsers;
    for (let i = 0; i < browsers.length; i++) {
      let browser = browsers[i];
      let browserCompare = cleanURL(
        browser.currentURI.displaySpec,
        ignoreQueryString || replaceQueryString,
        ignoreFragmentWhenComparing
      );
      if (requestedCompare == browserCompare) {
        // If adoptIntoActiveWindow is set, and this is a cross-window switch,
        // adopt the tab into the current window, after the active tab.
        let doAdopt =
          adoptIntoActiveWindow && isBrowserWindow && aWindow != window;

        if (doAdopt) {
          window.gBrowser.adoptTab(
            aWindow.gBrowser.getTabForBrowser(browser),
            window.gBrowser.tabContainer.selectedIndex + 1,
            /* aSelectTab = */ true
          );
        } else {
          aWindow.focus();
        }

        if (ignoreFragment == "whenComparingAndReplace" || replaceQueryString) {
          browser.loadURI(aURI.spec, {
            triggeringPrincipal:
              aOpenParams.triggeringPrincipal ||
              _createNullPrincipalFromTabUserContextId(),
          });
        }

        if (!doAdopt) {
          aWindow.gBrowser.tabContainer.selectedIndex = i;
        }

        return true;
      }
    }
    return false;
  }

  // This can be passed either nsIURI or a string.
  if (!(aURI instanceof Ci.nsIURI)) {
    aURI = Services.io.newURI(aURI);
  }

  // Prioritise this window.
  if (isBrowserWindow && switchIfURIInWindow(window)) {
    return true;
  }

  for (let browserWin of browserWindows()) {
    // Skip closed (but not yet destroyed) windows,
    // and the current window (which was checked earlier).
    if (browserWin.closed || browserWin == window) {
      continue;
    }
    if (switchIfURIInWindow(browserWin)) {
      return true;
    }
  }

  // No opened tab has that url.
  if (aOpenNew) {
    if (isBrowserWindow && gBrowser.selectedTab.isEmpty) {
      openTrustedLinkIn(aURI.spec, "current", aOpenParams);
    } else {
      openTrustedLinkIn(aURI.spec, "tab", aOpenParams);
    }
  }

  return false;
}

var RestoreLastSessionObserver = {
  init() {
    if (
      SessionStore.canRestoreLastSession &&
      !PrivateBrowsingUtils.isWindowPrivate(window)
    ) {
      Services.obs.addObserver(this, "sessionstore-last-session-cleared", true);
      goSetCommandEnabled("Browser:RestoreLastSession", true);
    } else if (SessionStore.willAutoRestore) {
      document
        .getElementById("Browser:RestoreLastSession")
        .setAttribute("hidden", true);
    }
  },

  observe() {
    // The last session can only be restored once so there's
    // no way we need to re-enable our menu item.
    Services.obs.removeObserver(this, "sessionstore-last-session-cleared");
    goSetCommandEnabled("Browser:RestoreLastSession", false);
  },

  QueryInterface: ChromeUtils.generateQI([
    "nsIObserver",
    "nsISupportsWeakReference",
  ]),
};

/* Observes menus and adjusts their size for better
 * usability when opened via a touch screen. */
var MenuTouchModeObserver = {
  init() {
    window.addEventListener("popupshowing", this, true);
  },

  handleEvent(event) {
    let target = event.originalTarget;
    if (event.mozInputSource == MouseEvent.MOZ_SOURCE_TOUCH) {
      target.setAttribute("touchmode", "true");
    } else {
      target.removeAttribute("touchmode");
    }
  },

  uninit() {
    window.removeEventListener("popupshowing", this, true);
  },
};

// Prompt user to restart the browser in safe mode
function safeModeRestart() {
  if (Services.appinfo.inSafeMode) {
    let cancelQuit = Cc["@mozilla.org/supports-PRBool;1"].createInstance(
      Ci.nsISupportsPRBool
    );
    Services.obs.notifyObservers(
      cancelQuit,
      "quit-application-requested",
      "restart"
    );

    if (cancelQuit.data) {
      return;
    }

    Services.startup.quit(
      Ci.nsIAppStartup.eRestart | Ci.nsIAppStartup.eAttemptQuit
    );
    return;
  }

  Services.obs.notifyObservers(null, "restart-in-safe-mode");
}

/* duplicateTabIn duplicates tab in a place specified by the parameter |where|.
 *
 * |where| can be:
 *  "tab"         new tab
 *  "tabshifted"  same as "tab" but in background if default is to select new
 *                tabs, and vice versa
 *  "window"      new window
 *
 * delta is the offset to the history entry that you want to load.
 */
function duplicateTabIn(aTab, where, delta) {
  switch (where) {
    case "window":
      let otherWin = OpenBrowserWindow({
        private: PrivateBrowsingUtils.isBrowserPrivate(aTab.linkedBrowser),
      });
      let delayedStartupFinished = (subject, topic) => {
        if (
          topic == "browser-delayed-startup-finished" &&
          subject == otherWin
        ) {
          Services.obs.removeObserver(delayedStartupFinished, topic);
          let otherGBrowser = otherWin.gBrowser;
          let otherTab = otherGBrowser.selectedTab;
          SessionStore.duplicateTab(otherWin, aTab, delta);
          otherGBrowser.removeTab(otherTab, { animate: false });
        }
      };

      Services.obs.addObserver(
        delayedStartupFinished,
        "browser-delayed-startup-finished"
      );
      break;
    case "tabshifted":
      SessionStore.duplicateTab(window, aTab, delta);
      // A background tab has been opened, nothing else to do here.
      break;
    case "tab":
      SessionStore.duplicateTab(window, aTab, delta, true, {
        inBackground: false,
      });
      break;
  }
}

var MousePosTracker = {
  _listeners: new Set(),
  _x: 0,
  _y: 0,

  /**
   * Registers a listener.
   *
   * @param listener (object)
   *        A listener is expected to expose the following properties:
   *
   *        getMouseTargetRect (function)
   *          Returns the rect that the MousePosTracker needs to alert
   *          the listener about if the mouse happens to be within it.
   *
   *        onMouseEnter (function, optional)
   *          The function to be called if the mouse enters the rect
   *          returned by getMouseTargetRect. MousePosTracker always
   *          runs this inside of a requestAnimationFrame, since it
   *          assumes that the notification is used to update the DOM.
   *
   *        onMouseLeave (function, optional)
   *          The function to be called if the mouse exits the rect
   *          returned by getMouseTargetRect. MousePosTracker always
   *          runs this inside of a requestAnimationFrame, since it
   *          assumes that the notification is used to update the DOM.
   */
  addListener(listener) {
    if (this._listeners.has(listener)) {
      return;
    }

    listener._hover = false;
    this._listeners.add(listener);

    this._callListener(listener);
  },

  removeListener(listener) {
    this._listeners.delete(listener);
  },

  handleEvent(event) {
    let fullZoom = window.windowUtils.fullZoom;
    this._x = event.screenX / fullZoom - window.mozInnerScreenX;
    this._y = event.screenY / fullZoom - window.mozInnerScreenY;

    this._listeners.forEach(listener => {
      try {
        this._callListener(listener);
      } catch (e) {
        Cu.reportError(e);
      }
    });
  },

  _callListener(listener) {
    let rect = listener.getMouseTargetRect();
    let hover =
      this._x >= rect.left &&
      this._x <= rect.right &&
      this._y >= rect.top &&
      this._y <= rect.bottom;

    if (hover == listener._hover) {
      return;
    }

    listener._hover = hover;

    if (hover) {
      if (listener.onMouseEnter) {
        listener.onMouseEnter();
      }
    } else if (listener.onMouseLeave) {
      listener.onMouseLeave();
    }
  },
};

var ToolbarIconColor = {
  _windowState: {
    active: false,
    fullscreen: false,
    tabsintitlebar: false,
  },
  init() {
    this._initialized = true;

    window.addEventListener("activate", this);
    window.addEventListener("deactivate", this);
    window.addEventListener("toolbarvisibilitychange", this);
    window.addEventListener("windowlwthemeupdate", this);

    // If the window isn't active now, we assume that it has never been active
    // before and will soon become active such that inferFromText will be
    // called from the initial activate event.
    if (Services.focus.activeWindow == window) {
      this.inferFromText("activate");
    }
  },

  uninit() {
    this._initialized = false;

    window.removeEventListener("activate", this);
    window.removeEventListener("deactivate", this);
    window.removeEventListener("toolbarvisibilitychange", this);
    window.removeEventListener("windowlwthemeupdate", this);
  },

  handleEvent(event) {
    switch (event.type) {
      case "activate":
      case "deactivate":
      case "windowlwthemeupdate":
        this.inferFromText(event.type);
        break;
      case "toolbarvisibilitychange":
        this.inferFromText(event.type, event.visible);
        break;
    }
  },

  // a cache of luminance values for each toolbar
  // to avoid unnecessary calls to getComputedStyle
  _toolbarLuminanceCache: new Map(),

  inferFromText(reason, reasonValue) {
    if (!this._initialized) {
      return;
    }
    function parseRGB(aColorString) {
      let rgb = aColorString.match(/^rgba?\((\d+), (\d+), (\d+)/);
      rgb.shift();
      return rgb.map(x => parseInt(x));
    }

    switch (reason) {
      case "activate": // falls through
      case "deactivate":
        this._windowState.active = reason === "activate";
        break;
      case "fullscreen":
        this._windowState.fullscreen = reasonValue;
        break;
      case "windowlwthemeupdate":
        // theme change, we'll need to recalculate all color values
        this._toolbarLuminanceCache.clear();
        break;
      case "toolbarvisibilitychange":
        // toolbar changes dont require reset of the cached color values
        break;
      case "tabsintitlebar":
        this._windowState.tabsintitlebar = reasonValue;
        break;
    }

    let toolbarSelector = ".browser-toolbar:not([collapsed=true])";
    if (AppConstants.platform == "macosx") {
      toolbarSelector += ":not([type=menubar])";
    }

    // The getComputedStyle calls and setting the brighttext are separated in
    // two loops to avoid flushing layout and making it dirty repeatedly.
    let cachedLuminances = this._toolbarLuminanceCache;
    let luminances = new Map();
    for (let toolbar of document.querySelectorAll(toolbarSelector)) {
      // toolbars *should* all have ids, but guard anyway to avoid blowing up
      let cacheKey =
        toolbar.id && toolbar.id + JSON.stringify(this._windowState);
      // lookup cached luminance value for this toolbar in this window state
      let luminance = cacheKey && cachedLuminances.get(cacheKey);
      if (isNaN(luminance)) {
        let [r, g, b] = parseRGB(getComputedStyle(toolbar).color);
        luminance = 0.2125 * r + 0.7154 * g + 0.0721 * b;
        if (cacheKey) {
          cachedLuminances.set(cacheKey, luminance);
        }
      }
      luminances.set(toolbar, luminance);
    }

    for (let [toolbar, luminance] of luminances) {
      if (luminance <= 110) {
        toolbar.removeAttribute("brighttext");
      } else {
        toolbar.setAttribute("brighttext", "true");
      }
    }
  },
};

var PanicButtonNotifier = {
  init() {
    this._initialized = true;
    if (window.PanicButtonNotifierShouldNotify) {
      delete window.PanicButtonNotifierShouldNotify;
      this.notify();
    }
  },
  createPanelIfNeeded() {
    // Lazy load the panic-button-success-notification panel the first time we need to display it.
    if (!document.getElementById("panic-button-success-notification")) {
      let template = document.getElementById("panicButtonNotificationTemplate");
      template.replaceWith(template.content);
    }
  },
  notify() {
    if (!this._initialized) {
      window.PanicButtonNotifierShouldNotify = true;
      return;
    }
    // Display notification panel here...
    try {
      this.createPanelIfNeeded();
      let popup = document.getElementById("panic-button-success-notification");
      popup.hidden = false;
      // To close the popup in 3 seconds after the popup is shown but left uninteracted.
      let onTimeout = () => {
        PanicButtonNotifier.close();
        removeListeners();
      };
      popup.addEventListener("popupshown", function() {
        PanicButtonNotifier.timer = setTimeout(onTimeout, 3000);
      });
      // To prevent the popup from closing when user tries to interact with the
      // popup using mouse or keyboard.
      let onUserInteractsWithPopup = () => {
        clearTimeout(PanicButtonNotifier.timer);
        removeListeners();
      };
      popup.addEventListener("mouseover", onUserInteractsWithPopup);
      window.addEventListener("keydown", onUserInteractsWithPopup);
      let removeListeners = () => {
        popup.removeEventListener("mouseover", onUserInteractsWithPopup);
        window.removeEventListener("keydown", onUserInteractsWithPopup);
        popup.removeEventListener("popuphidden", removeListeners);
      };
      popup.addEventListener("popuphidden", removeListeners);

      let widget = CustomizableUI.getWidget("panic-button").forWindow(window);
      let anchor = widget.anchor.icon;
      popup.openPopup(anchor, popup.getAttribute("position"));
    } catch (ex) {
      Cu.reportError(ex);
    }
  },
  close() {
    let popup = document.getElementById("panic-button-success-notification");
    popup.hidePopup();
  },
};

const SafeBrowsingNotificationBox = {
  _currentURIBaseDomain: null,
  show(title, buttons) {
    let uri = gBrowser.currentURI;

    // start tracking host so that we know when we leave the domain
    try {
      this._currentURIBaseDomain = Services.eTLD.getBaseDomain(uri);
    } catch (e) {
      // If we can't get the base domain, fallback to use host instead. However,
      // host is sometimes empty when the scheme is file. In this case, just use
      // spec.
      this._currentURIBaseDomain = uri.asciiHost || uri.asciiSpec;
    }

    let notificationBox = gBrowser.getNotificationBox();
    let value = "blocked-badware-page";

    let previousNotification = notificationBox.getNotificationWithValue(value);
    if (previousNotification) {
      notificationBox.removeNotification(previousNotification);
    }

    let notification = notificationBox.appendNotification(
      title,
      value,
      "chrome://global/skin/icons/blocklist_favicon.png",
      notificationBox.PRIORITY_CRITICAL_HIGH,
      buttons
    );
    // Persist the notification until the user removes so it
    // doesn't get removed on redirects.
    notification.persistence = -1;
  },
  onLocationChange(aLocationURI) {
    // take this to represent that you haven't visited a bad place
    if (!this._currentURIBaseDomain) {
      return;
    }

    let newURIBaseDomain = Services.eTLD.getBaseDomain(aLocationURI);

    if (newURIBaseDomain !== this._currentURIBaseDomain) {
      let notificationBox = gBrowser.getNotificationBox();
      let notification = notificationBox.getNotificationWithValue(
        "blocked-badware-page"
      );
      if (notification) {
        notificationBox.removeNotification(notification, false);
      }

      this._currentURIBaseDomain = null;
    }
  },
};

/**
 * The TabDialogBox supports opening window dialogs as SubDialogs on tab level.
 * Dialogs will be queued FIFO and cover the web content.
 * Tab dialogs are closed when the user reloads or leaves the page.
 * While a dialog is open PopupNotifications, such as permission prompts, are
 * suppressed.
 */
class TabDialogBox {
  constructor(browser) {
    this._weakBrowserRef = Cu.getWeakReference(browser);

    // Create parent element for dialogs
    let template = document.getElementById("dialogStackTemplate");
    let dialogStack = template.content.cloneNode(true).firstElementChild;
    this.browser.parentNode.insertBefore(
      dialogStack,
      this.browser.nextElementSibling
    );

    // Initially the stack only contains the template
    let dialogTemplate = dialogStack.firstElementChild;

    this._dialogManager = new SubDialogManager({
      dialogStack,
      dialogTemplate,
      orderType: SubDialogManager.ORDER_QUEUE,
      allowDuplicateDialogs: true,
      dialogOptions: {
        consumeOutsideClicks: false,
      },
    });
  }

  /**
   * Open a dialog on tab level.
   * @param {String} aURL - URL of the dialog to load in the tab box.
   * @param {Object} [aOptions]
   * @param {String} [aOptions.features] - Comma separated list of window
   * features.
   * @param {Boolean} [aOptions.allowDuplicateDialogs] - Whether to allow
   * showing multiple dialogs with aURL at the same time. If false calls for
   * duplicate dialogs will be dropped.
   * @param {String} [aOptions.sizeTo] - Pass "available" to stretch dialog to
   * roughly content size.
   * @param {Boolean} [aOptions.keepOpenSameOriginNav] - By default dialogs are
   * aborted on any navigation.
   * Set to true to keep the dialog open for same origin navigation.
   * @returns {Promise} - Resolves once the dialog has been closed.
   */
  open(
    aURL,
    {
      features = null,
      allowDuplicateDialogs = true,
      sizeTo,
      keepOpenSameOriginNav,
    } = {},
    ...aParams
  ) {
    return new Promise(resolve => {
      if (!this._dialogManager.hasDialogs) {
        this._onFirstDialogOpen();
      }

      let closingCallback = () => {
        if (!this._dialogManager.hasDialogs) {
          this._onLastDialogClose();
        }
      };

      // Open dialog and resolve once it has been closed
      let dialog = this._dialogManager.open(
        aURL,
        {
          features,
          allowDuplicateDialogs,
          sizeTo,
          closingCallback,
          closedCallback: resolve,
        },
        ...aParams
      );

      // Marking the dialog externally, instead of passing it as an option.
      // The SubDialog(Manager) does not care about navigation.
      // dialog can be null here if allowDuplicateDialogs = false.
      if (dialog) {
        dialog._keepOpenSameOriginNav = keepOpenSameOriginNav;
      }
    });
  }

  _onFirstDialogOpen() {
    // Hide PopupNotifications to prevent them from covering up dialogs.
    this.browser.setAttribute("tabDialogShowing", true);
    UpdatePopupNotificationsVisibility();

    // Register listeners
    this._lastPrincipal = this.browser.contentPrincipal;
    this.browser.addProgressListener(this, Ci.nsIWebProgress.NOTIFY_LOCATION);

    this.tab?.addEventListener("TabClose", this);
  }

  _onLastDialogClose() {
    // Show PopupNotifications again.
    this.browser.removeAttribute("tabDialogShowing");
    UpdatePopupNotificationsVisibility();

    // Clean up listeners
    this.browser.removeProgressListener(this);
    this._lastPrincipal = null;

    this.tab?.removeEventListener("TabClose", this);
  }

  handleEvent(event) {
    if (event.type !== "TabClose") {
      return;
    }
    this.abortAllDialogs();
  }

  abortAllDialogs() {
    this._dialogManager.abortDialogs();
  }

  focus() {
    this._dialogManager.focusTopDialog();
  }

  /**
   * If the user navigates away or refreshes the page, close all dialogs for
   * the current browser.
   */
  onLocationChange(aWebProgress, aRequest, aLocation, aFlags) {
    if (
      !aWebProgress.isTopLevel ||
      aFlags & Ci.nsIWebProgressListener.LOCATION_CHANGE_SAME_DOCUMENT
    ) {
      return;
    }

    // Dialogs can be exempt from closing on same origin location change.
    let filterFn;

    // Test for same origin location change
    if (
      this._lastPrincipal?.isSameOrigin(
        aLocation,
        this.browser.browsingContext.usePrivateBrowsing
      )
    ) {
      filterFn = dialog => !dialog._keepOpenSameOriginNav;
    }

    this._lastPrincipal = this.browser.contentPrincipal;

    this._dialogManager.abortDialogs(filterFn);
  }

  get tab() {
    return gBrowser.getTabForBrowser(this.browser);
  }

  get browser() {
    let browser = this._weakBrowserRef.get();
    if (!browser) {
      throw new Error("Stale dialog box! The associated browser is gone.");
    }
    return browser;
  }

  getManager() {
    return this._dialogManager;
  }
}

TabDialogBox.prototype.QueryInterface = ChromeUtils.generateQI([
  "nsIWebProgressListener",
  "nsISupportsWeakReference",
]);

function TabModalPromptBox(browser) {
  this._weakBrowserRef = Cu.getWeakReference(browser);
  /*
   * These WeakMaps holds the TabModalPrompt instances, key to the <tabmodalprompt> prompt
   * in the DOM. We don't want to hold the instances directly to avoid leaking.
   *
   * WeakMap also prevents us from reading back its insertion order.
   * Order of the elements in the DOM should be the only order to consider.
   */
  this._contentPrompts = new WeakMap();
  this._tabPrompts = new WeakMap();
}

TabModalPromptBox.prototype = {
  _promptCloseCallback(
    onCloseCallback,
    principalToAllowFocusFor,
    allowFocusCheckbox,
    ...args
  ) {
    if (
      principalToAllowFocusFor &&
      allowFocusCheckbox &&
      allowFocusCheckbox.checked
    ) {
      Services.perms.addFromPrincipal(
        principalToAllowFocusFor,
        "focus-tab-by-prompt",
        Services.perms.ALLOW_ACTION
      );
    }
    onCloseCallback.apply(this, args);
  },

  getPrompt(promptEl) {
    if (promptEl.classList.contains("tab-prompt")) {
      return this._tabPrompts.get(promptEl);
    }
    return this._contentPrompts.get(promptEl);
  },

  appendPrompt(args, onCloseCallback) {
    let browser = this.browser;
    let newPrompt = new TabModalPrompt(browser.ownerGlobal);

    if (args.modalType === Ci.nsIPrompt.MODAL_TYPE_TAB) {
      newPrompt.element.classList.add("tab-prompt");
      this._tabPrompts.set(newPrompt.element, newPrompt);
    } else {
      newPrompt.element.classList.add("content-prompt");
      this._contentPrompts.set(newPrompt.element, newPrompt);
    }

    browser.parentNode.insertBefore(
      newPrompt.element,
      browser.nextElementSibling
    );
    browser.setAttribute("tabmodalPromptShowing", true);

    // Indicate if a tab modal chrome prompt is being shown so that
    // PopupNotifications are suppressed.
    if (
      args.modalType === Ci.nsIPrompt.MODAL_TYPE_TAB &&
      !browser.hasAttribute("tabmodalChromePromptShowing")
    ) {
      browser.setAttribute("tabmodalChromePromptShowing", true);
      // Notify PopupNotifications of the UI change so it hides the notification
      // panel.
      PopupNotifications.anchorVisibilityChange();
    }

    let prompts = this.listPrompts(args.modalType);
    if (prompts.length > 1) {
      // Let's hide ourself behind the current prompt.
      newPrompt.element.hidden = true;
    }

    let principalToAllowFocusFor = this._allowTabFocusByPromptPrincipal;
    delete this._allowTabFocusByPromptPrincipal;

    let allowFocusCheckbox; // Define outside the if block so we can bind it into the callback.
    let hostForAllowFocusCheckbox = "";
    try {
      hostForAllowFocusCheckbox = principalToAllowFocusFor.URI.host;
    } catch (ex) {
      /* Ignore exceptions for host-less URIs */
    }
    if (hostForAllowFocusCheckbox) {
      let allowFocusRow = document.createXULElement("row");
      allowFocusCheckbox = document.createXULElement("checkbox");
      let spacer = document.createXULElement("spacer");
      allowFocusRow.appendChild(spacer);
      let label = gTabBrowserBundle.formatStringFromName(
        "tabs.allowTabFocusByPromptForSite",
        [hostForAllowFocusCheckbox]
      );
      allowFocusCheckbox.setAttribute("label", label);
      allowFocusRow.appendChild(allowFocusCheckbox);
      newPrompt.ui.rows.append(allowFocusRow);
    }

    let tab = gBrowser.getTabForBrowser(browser);
    let closeCB = this._promptCloseCallback.bind(
      null,
      onCloseCallback,
      principalToAllowFocusFor,
      allowFocusCheckbox
    );
    newPrompt.init(args, tab, closeCB);
    return newPrompt;
  },

  removePrompt(aPrompt) {
    let { modalType } = aPrompt.args;
    if (modalType === Ci.nsIPrompt.MODAL_TYPE_TAB) {
      this._tabPrompts.delete(aPrompt.element);
    } else {
      this._contentPrompts.delete(aPrompt.element);
    }

    let browser = this.browser;
    aPrompt.element.remove();

    let prompts = this.listPrompts(modalType);
    if (prompts.length) {
      let prompt = prompts[prompts.length - 1];
      prompt.element.hidden = false;
      // Because we were hidden before, this won't have been possible, so do it now:
      prompt.Dialog.setDefaultFocus();
    } else if (modalType === Ci.nsIPrompt.MODAL_TYPE_TAB) {
      // If we remove the last tab chrome prompt, also remove the browser
      // attribute.
      browser.removeAttribute("tabmodalChromePromptShowing");
      // Notify PopupNotifications of the UI change so it shows the notification
      // panel again.
      PopupNotifications.anchorVisibilityChange();
    }
    // Check if all prompts are closed
    if (!this._hasPrompts()) {
      browser.removeAttribute("tabmodalPromptShowing");
      browser.focus();
    }
  },

  /**
   * Checks if the prompt box has prompt elements.
   * @returns {Boolean} - true if there are prompt elements.
   */
  _hasPrompts() {
    return !!this._getPromptElements().length;
  },

  /**
   * Get list of current prompt elements.
   * @param {Number} [aModalType] - Optionally filter by
   * Ci.nsIPrompt.MODAL_TYPE_.
   * @returns {NodeList} - A list of tabmodalprompt elements.
   */
  _getPromptElements(aModalType = null) {
    let selector = "tabmodalprompt";

    if (aModalType != null) {
      if (aModalType === Ci.nsIPrompt.MODAL_TYPE_TAB) {
        selector += ".tab-prompt";
      } else {
        selector += ".content-prompt";
      }
    }
    return this.browser.parentNode.querySelectorAll(selector);
  },

  /**
   * Get a list of all TabModalPrompt objects associated with the prompt box.
   * @param {Number} [aModalType] - Optionally filter by
   * Ci.nsIPrompt.MODAL_TYPE_.
   * @returns {TabModalPrompt[]} - An array of TabModalPrompt objects.
   */
  listPrompts(aModalType = null) {
    // Get the nodelist, then return the TabModalPrompt instances as an array
    let promptMap;

    if (aModalType) {
      if (aModalType === Ci.nsIPrompt.MODAL_TYPE_TAB) {
        promptMap = this._tabPrompts;
      } else {
        promptMap = this._contentPrompts;
      }
    }

    let elements = this._getPromptElements(aModalType);

    if (promptMap) {
      return [...elements].map(el => promptMap.get(el));
    }
    return [...elements].map(
      el => this._contentPrompts.get(el) || this._tabPrompts.get(el)
    );
  },

  onNextPromptShowAllowFocusCheckboxFor(principal) {
    this._allowTabFocusByPromptPrincipal = principal;
  },

  get browser() {
    let browser = this._weakBrowserRef.get();
    if (!browser) {
      throw new Error("Stale promptbox! The associated browser is gone.");
    }
    return browser;
  },
};

var ConfirmationHint = {
  _timerID: null,

  /**
   * Shows a transient, non-interactive confirmation hint anchored to an
   * element, usually used in response to a user action to reaffirm that it was
   * successful and potentially provide extra context. Examples for such hints:
   * - "Saved to Library!" after bookmarking a page
   * - "Sent!" after sending a tab to another device
   * - "Queued (offline)" when attempting to send a tab to another device
   *   while offline
   *
   * @param  anchor (DOM node, required)
   *         The anchor for the panel.
   * @param  messageId (string, required)
   *         For getting the message string from browser.properties:
   *         confirmationHint.<messageId>.label
   * @param  options (object, optional)
   *         An object with the following optional properties:
   *         - event (DOM event): The event that triggered the feedback.
   *         - hideArrow (boolean): Optionally hide the arrow.
   *         - showDescription (boolean): show description text (confirmationHint.<messageId>.description)
   *
   */
  show(anchor, messageId, options = {}) {
    this._reset();

    this._message.textContent = gBrowserBundle.GetStringFromName(
      `confirmationHint.${messageId}.label`
    );

    if (options.showDescription) {
      this._description.textContent = gBrowserBundle.GetStringFromName(
        `confirmationHint.${messageId}.description`
      );
      this._description.hidden = false;
      this._panel.classList.add("with-description");
    } else {
      this._description.hidden = true;
      this._panel.classList.remove("with-description");
    }

    if (options.hideArrow) {
      this._panel.setAttribute("hidearrow", "true");
    }

    this._panel.setAttribute("data-message-id", messageId);

    // The timeout value used here allows the panel to stay open for
    // 1.5s second after the text transition (duration=120ms) has finished.
    // If there is a description, we show for 4s after the text transition.
    const DURATION = options.showDescription ? 4000 : 1500;
    this._panel.addEventListener(
      "popupshown",
      () => {
        this._animationBox.setAttribute("animate", "true");
        this._timerID = setTimeout(() => {
          this._panel.hidePopup(true);
        }, DURATION + 120);
      },
      { once: true }
    );

    this._panel.addEventListener(
      "popuphidden",
      () => {
        // reset the timerId in case our timeout wasn't the cause of the popup being hidden
        this._reset();
      },
      { once: true }
    );

    this._panel.openPopup(anchor, {
      position: "bottomcenter topleft",
      triggerEvent: options.event,
    });
  },

  _reset() {
    if (this._timerID) {
      clearTimeout(this._timerID);
      this._timerID = null;
    }
    if (this.__panel) {
      this._panel.removeAttribute("hidearrow");
      this._animationBox.removeAttribute("animate");
      this._panel.removeAttribute("data-message-id");
    }
  },

  get _panel() {
    this._ensurePanel();
    return this.__panel;
  },

  get _animationBox() {
    this._ensurePanel();
    delete this._animationBox;
    return (this._animationBox = document.getElementById(
      "confirmation-hint-checkmark-animation-container"
    ));
  },

  get _message() {
    this._ensurePanel();
    delete this._message;
    return (this._message = document.getElementById(
      "confirmation-hint-message"
    ));
  },

  get _description() {
    this._ensurePanel();
    delete this._description;
    return (this._description = document.getElementById(
      "confirmation-hint-description"
    ));
  },

  _ensurePanel() {
    if (!this.__panel) {
      let wrapper = document.getElementById("confirmation-hint-wrapper");
      wrapper.replaceWith(wrapper.content);
      this.__panel = document.getElementById("confirmation-hint");
    }
  },
};

function reportRemoteSubframesEnabledTelemetry() {
  let categoryLabel = gFissionBrowser ? "Enabled" : "Disabled";
  if (gFissionBrowser == Services.appinfo.fissionAutostart) {
    categoryLabel += "ByAutostart";
  } else {
    categoryLabel += "ByUser";
  }

  Services.telemetry
    .getHistogramById("WINDOW_REMOTE_SUBFRAMES_ENABLED_STATUS")
    .add(categoryLabel);
}

if (AppConstants.NIGHTLY_BUILD) {
  var FissionTestingUI = {
    init() {
      // Handle the Fission/Non-Fission testing UI.
      if (!Services.appinfo.fissionAutostart) {
        return;
      }

      const openNonFissionWindowOption = Services.prefs.getBoolPref(
        "fission.openNonFissionWindowOption",
        false
      );
      if (!openNonFissionWindowOption) {
        return;
      }

      let newFissionWindow = document.getElementById("Tools:FissionWindow");
      let newNonFissionWindow = document.getElementById(
        "Tools:NonFissionWindow"
      );

      newFissionWindow.hidden = gFissionBrowser;
      newNonFissionWindow.hidden = !gFissionBrowser;
    },
  };
}<|MERGE_RESOLUTION|>--- conflicted
+++ resolved
@@ -5480,13 +5480,8 @@
       CFRPageActions.updatePageActions(gBrowser.selectedBrowser);
     }
     Services.obs.notifyObservers(null, "touchbar-location-change", location);
-<<<<<<< HEAD
     UpdateBackForwardCommands(gBrowser.webNavigation, gBrowser.selectedBrowser);
-    ReaderParent.updateReaderButton(gBrowser.selectedBrowser);
-=======
-    UpdateBackForwardCommands(gBrowser.webNavigation);
     AboutReaderParent.updateReaderButton(gBrowser.selectedBrowser);
->>>>>>> 0aa061dd
 
     if (!gMultiProcessBrowser) {
       // Bug 1108553 - Cannot rotate images with e10s
