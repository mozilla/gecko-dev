--- conflicted
+++ resolved
@@ -253,14 +253,10 @@
 // 0 = blank, 1 = home (browser.startup.homepage), 2 = last visited page, 3 = resume previous browser session
 // The behavior of option 3 is detailed at: http://wiki.mozilla.org/Session_Restore
 pref("browser.startup.page",                1);
-<<<<<<< HEAD
 pref("browser.startup.homepage",            "http://replay.io/view");
-=======
-pref("browser.startup.homepage",            "about:home");
 #ifdef NIGHTLY_BUILD
 pref("browser.startup.homepage.abouthome_cache.enabled", true);
 #else
->>>>>>> 1f2dfab9
 pref("browser.startup.homepage.abouthome_cache.enabled", false);
 #endif
 pref("browser.startup.homepage.abouthome_cache.loglevel", "Warn");
