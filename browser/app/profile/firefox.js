--- conflicted
+++ resolved
@@ -221,13 +221,9 @@
 // 0 = blank, 1 = home (browser.startup.homepage), 2 = last visited page, 3 = resume previous browser session
 // The behavior of option 3 is detailed at: http://wiki.mozilla.org/Session_Restore
 pref("browser.startup.page",                1);
-<<<<<<< HEAD
 pref("browser.startup.homepage",            "http://google.com");
-=======
-pref("browser.startup.homepage",            "about:home");
 pref("browser.startup.homepage.abouthome_cache.enabled", false);
 
->>>>>>> b4ee1346
 // Whether we should skip the homepage when opening the first-run page
 pref("browser.startup.firstrunSkipsHomepage", false);
 
