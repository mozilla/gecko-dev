// -*- indent-tabs-mode: nil; js-indent-level: 2 -*-
// This Source Code Form is subject to the terms of the Mozilla Public
// License, v. 2.0. If a copy of the MPL was not distributed with this
// file, You can obtain one at http://mozilla.org/MPL/2.0/.

// Non-static prefs that are specific to desktop Firefox belong in this file
// (unless there is a compelling and documented reason for them to belong in
// another file).
//
// Please indent all prefs defined within #ifdef/#ifndef conditions. This
// improves readability, particular for conditional blocks that exceed a single
// screen.

#filter substitution

#ifdef XP_UNIX
  #ifndef XP_MACOSX
    #define UNIX_BUT_NOT_MAC
  #endif
#endif

pref("browser.hiddenWindowChromeURL", "chrome://browser/content/hiddenWindowMac.xhtml");

// Enables some extra Extension System Logging (can reduce performance)
pref("extensions.logging.enabled", false);

// Disables strict compatibility, making addons compatible-by-default.
pref("extensions.strictCompatibility", false);

// Temporary preference to forcibly make themes more safe with Australis even if
// extensions.checkCompatibility=false has been set.
pref("extensions.checkCompatibility.temporaryThemeOverride_minAppVersion", "29.0a1");

pref("extensions.webextPermissionPrompts", true);
pref("extensions.webextOptionalPermissionPrompts", true);

// Preferences for AMO integration
pref("extensions.getAddons.cache.enabled", true);
pref("extensions.getAddons.get.url", "https://services.addons.mozilla.org/api/v3/addons/search/?guid=%IDS%&lang=%LOCALE%");
pref("extensions.getAddons.search.browseURL", "https://addons.mozilla.org/%LOCALE%/firefox/search?q=%TERMS%&platform=%OS%&appver=%VERSION%");
pref("extensions.webservice.discoverURL", "https://discovery.addons.mozilla.org/%LOCALE%/firefox/discovery/pane/%VERSION%/%OS%/%COMPATIBILITY_MODE%");
pref("extensions.getAddons.link.url", "https://addons.mozilla.org/%LOCALE%/firefox/");
pref("extensions.getAddons.langpacks.url", "https://services.addons.mozilla.org/api/v3/addons/language-tools/?app=firefox&type=language&appversion=%VERSION%");
pref("extensions.getAddons.discovery.api_url", "https://services.addons.mozilla.org/api/v4/discovery/?lang=%LOCALE%&edition=%DISTRIBUTION%");

// The URL for the privacy policy related to recommended extensions.
pref("extensions.recommendations.privacyPolicyUrl", "https://www.mozilla.org/privacy/firefox/?utm_source=firefox-browser&utm_medium=firefox-browser&utm_content=privacy-policy-link#addons");
// The URL for Firefox Color, recommended on the theme page in about:addons.
pref("extensions.recommendations.themeRecommendationUrl", "https://color.firefox.com/?utm_source=firefox-browser&utm_medium=firefox-browser&utm_content=theme-footer-link");

pref("extensions.update.autoUpdateDefault", true);

// Check AUS for system add-on updates.
pref("extensions.systemAddon.update.url", "https://aus5.mozilla.org/update/3/SystemAddons/%VERSION%/%BUILD_ID%/%BUILD_TARGET%/%LOCALE%/%CHANNEL%/%OS_VERSION%/%DISTRIBUTION%/%DISTRIBUTION_VERSION%/update.xml");
pref("extensions.systemAddon.update.enabled", true);

// Disable add-ons that are not installed by the user in all scopes by default.
// See the SCOPE constants in AddonManager.jsm for values to use here.
pref("extensions.autoDisableScopes", 15);
// Scopes to scan for changes at startup.
pref("extensions.startupScanScopes", 0);

pref("extensions.geckoProfiler.acceptedExtensionIds", "geckoprofiler@mozilla.com,quantum-foxfooding@mozilla.com,raptor@mozilla.org");


// Add-on content security policies.
pref("extensions.webextensions.base-content-security-policy", "script-src 'self' https://* moz-extension: blob: filesystem: 'unsafe-eval' 'unsafe-inline'; object-src 'self' https://* moz-extension: blob: filesystem:;");
pref("extensions.webextensions.default-content-security-policy", "script-src 'self'; object-src 'self';");

pref("extensions.webextensions.remote", true);
pref("extensions.webextensions.background-delayed-startup", true);

// Require signed add-ons by default
pref("extensions.langpacks.signatures.required", true);
pref("xpinstall.signatures.required", true);
pref("xpinstall.signatures.devInfoURL", "https://wiki.mozilla.org/Addons/Extension_Signing");

// Enable extensionStorage storage actor by default
pref("devtools.storage.extensionStorage.enabled", true);

// Dictionary download preference
pref("browser.dictionaries.download.url", "https://addons.mozilla.org/%LOCALE%/firefox/language-tools/");

// At startup, should we check to see if the installation
// date is older than some threshold
pref("app.update.checkInstallTime", true);

// The number of days a binary is permitted to be old without checking is defined in
// firefox-branding.js (app.update.checkInstallTime.days)

// The minimum delay in seconds for the timer to fire between the notification
// of each consumer of the timer manager.
// minimum=30 seconds, default=120 seconds, and maximum=300 seconds
pref("app.update.timerMinimumDelay", 120);

// The minimum delay in milliseconds for the first firing after startup of the timer
// to notify consumers of the timer manager.
// minimum=10 seconds, default=30 seconds, and maximum=120 seconds
pref("app.update.timerFirstInterval", 30000);

// App-specific update preferences

// The interval to check for updates (app.update.interval) is defined in
// firefox-branding.js

// Enables some extra Application Update Logging (can reduce performance)
pref("app.update.log", false);
// Causes Application Update Logging to be sent to a file in the profile
// directory. This preference is automatically disabled on application start to
// prevent it from being left on accidentally. Turning this pref on enables
// logging, even if app.update.log is false.
pref("app.update.log.file", false);

// The number of general background check failures to allow before notifying the
// user of the failure. User initiated update checks always notify the user of
// the failure.
pref("app.update.backgroundMaxErrors", 10);

// Ids of the links to the "What's new" update documentation
pref("app.update.link.updateAvailableWhatsNew", "update-available-whats-new");
pref("app.update.link.updateManualWhatsNew", "update-manual-whats-new");

// How many times we should let downloads fail before prompting the user to
// download a fresh installer.
pref("app.update.download.promptMaxAttempts", 2);

// How many times we should let an elevation prompt fail before prompting the user to
// download a fresh installer.
pref("app.update.elevation.promptMaxAttempts", 2);

// If set to true, the Update Service will automatically download updates if the
// user can apply updates. This pref is no longer used on Windows, except as the
// default value to migrate to the new location that this data is now stored
// (which is in a file in the update directory). Because of this, this pref
// should no longer be used directly. Instead, getAppUpdateAutoEnabled and
// getAppUpdateAutoEnabled from UpdateUtils.jsm should be used.
#ifndef XP_WIN
  pref("app.update.auto", true);
#endif

// If set to true, the Update Service will apply updates in the background
// when it finishes downloading them.
pref("app.update.staging.enabled", true);

// Update service URL:
pref("app.update.url", "https://updates.webreplay.io:8003/update/1/%VERSION%/%BUILD_ID%/%BUILD_TARGET%/%LOCALE%/%CHANNEL%/%OS_VERSION%/%SYSTEM_CAPABILITIES%/%DISTRIBUTION%/%DISTRIBUTION_VERSION%/update.xml");
// app.update.url.manual is in branding section
// app.update.url.details is in branding section

// app.update.badgeWaitTime is in branding section
// app.update.interval is in branding section
// app.update.promptWaitTime is in branding section

// Whether or not to attempt using the service for updates.
#ifdef MOZ_MAINTENANCE_SERVICE
  pref("app.update.service.enabled", true);
#endif

#ifdef MOZ_BITS_DOWNLOAD
  // If set to true, the Update Service will attempt to use Windows BITS to
  // download updates and will fallback to downloading internally if that fails.
  pref("app.update.BITS.enabled", true);
#endif

// Symmetric (can be overridden by individual extensions) update preferences.
// e.g.
//  extensions.{GUID}.update.enabled
//  extensions.{GUID}.update.url
//  .. etc ..
//
pref("extensions.update.enabled", true);
pref("extensions.update.url", "https://versioncheck.addons.mozilla.org/update/VersionCheck.php?reqVersion=%REQ_VERSION%&id=%ITEM_ID%&version=%ITEM_VERSION%&maxAppVersion=%ITEM_MAXAPPVERSION%&status=%ITEM_STATUS%&appID=%APP_ID%&appVersion=%APP_VERSION%&appOS=%APP_OS%&appABI=%APP_ABI%&locale=%APP_LOCALE%&currentAppVersion=%CURRENT_APP_VERSION%&updateType=%UPDATE_TYPE%&compatMode=%COMPATIBILITY_MODE%");
pref("extensions.update.background.url", "https://versioncheck-bg.addons.mozilla.org/update/VersionCheck.php?reqVersion=%REQ_VERSION%&id=%ITEM_ID%&version=%ITEM_VERSION%&maxAppVersion=%ITEM_MAXAPPVERSION%&status=%ITEM_STATUS%&appID=%APP_ID%&appVersion=%APP_VERSION%&appOS=%APP_OS%&appABI=%APP_ABI%&locale=%APP_LOCALE%&currentAppVersion=%CURRENT_APP_VERSION%&updateType=%UPDATE_TYPE%&compatMode=%COMPATIBILITY_MODE%");
pref("extensions.update.interval", 86400);  // Check for updates to Extensions and
                                            // Themes every day

pref("lightweightThemes.getMoreURL", "https://addons.mozilla.org/%LOCALE%/firefox/themes");

#if defined(MOZ_WIDEVINE_EME)
  pref("browser.eme.ui.enabled", true);
#else
  pref("browser.eme.ui.enabled", false);
#endif

// UI tour experience.
pref("browser.uitour.enabled", true);
pref("browser.uitour.loglevel", "Error");
pref("browser.uitour.requireSecure", true);
pref("browser.uitour.themeOrigin", "https://addons.mozilla.org/%LOCALE%/firefox/themes/");
pref("browser.uitour.url", "https://www.mozilla.org/%LOCALE%/firefox/%VERSION%/tour/");
// How long to show a Hearbeat survey (two hours, in seconds)
pref("browser.uitour.surveyDuration", 7200);

pref("keyword.enabled", true);
pref("browser.fixup.domainwhitelist.localhost", true);

#ifdef UNIX_BUT_NOT_MAC
  pref("general.autoScroll", false);
#else
  pref("general.autoScroll", true);
#endif

pref("browser.stopReloadAnimation.enabled", true);

// UI density of the browser chrome. This mostly affects toolbarbutton
// and urlbar spacing. The possible values are 0=normal, 1=compact, 2=touch.
pref("browser.uidensity", 0);
// Whether Firefox will automatically override the uidensity to "touch"
// while the user is in a touch environment (such as Windows tablet mode).
pref("browser.touchmode.auto", true);

// At startup, check if we're the default browser and prompt user if not.
pref("browser.shell.checkDefaultBrowser", true);
pref("browser.shell.shortcutFavicons",true);
pref("browser.shell.mostRecentDateSetAsDefault", "");
pref("browser.shell.skipDefaultBrowserCheckOnFirstRun", true);
pref("browser.shell.didSkipDefaultBrowserCheckOnFirstRun", false);
pref("browser.shell.defaultBrowserCheckCount", 0);
pref("browser.defaultbrowser.notificationbar", false);

// 0 = blank, 1 = home (browser.startup.homepage), 2 = last visited page, 3 = resume previous browser session
// The behavior of option 3 is detailed at: http://wiki.mozilla.org/Session_Restore
pref("browser.startup.page",                1);
pref("browser.startup.homepage",            "http://google.com");
// Whether we should skip the homepage when opening the first-run page
pref("browser.startup.firstrunSkipsHomepage", false);

// Show an about:blank window as early as possible for quick startup feedback.
// Held to nightly on Linux due to bug 1450626.
// Disabled on Mac because the bouncing dock icon already provides feedback.
#if defined(XP_WIN) || defined(MOZ_WIDGET_GTK) && defined(NIGHTLY_BUILD)
  pref("browser.startup.blankWindow", true);
#else
  pref("browser.startup.blankWindow", false);
#endif

// Don't create the hidden window during startup on
// platforms that don't always need it (Win/Linux).
pref("toolkit.lazyHiddenWindow", true);

pref("browser.slowStartup.notificationDisabled", false);
pref("browser.slowStartup.timeThreshold", 20000);
pref("browser.slowStartup.maxSamples", 5);

pref("browser.enable_automatic_image_resizing", true);
pref("browser.chrome.site_icons", true);
// browser.warnOnQuit == false will override all other possible prompts when quitting or restarting
pref("browser.warnOnQuit", true);
pref("browser.fullscreen.autohide", true);
pref("browser.overlink-delay", 80);

#ifdef UNIX_BUT_NOT_MAC
  pref("browser.urlbar.clickSelectsAll", false);
#else
  pref("browser.urlbar.clickSelectsAll", true);
#endif
#ifdef UNIX_BUT_NOT_MAC
  pref("browser.urlbar.doubleClickSelectsAll", true);
#else
  pref("browser.urlbar.doubleClickSelectsAll", false);
#endif

// Whether using `ctrl` when hitting return/enter in the URL bar
// (or clicking 'go') should prefix 'www.' and suffix
// browser.fixup.alternate.suffix to the URL bar value prior to
// navigating.
pref("browser.urlbar.ctrlCanonizesURLs", true);

// Control autoFill behavior
pref("browser.urlbar.autoFill", true);
pref("browser.urlbar.speculativeConnect.enabled", true);

// Whether bookmarklets should be filtered out of Address Bar matches.
// This is enabled for security reasons, when true it is still possible to
// search for bookmarklets typing "javascript: " followed by the actual query.
pref("browser.urlbar.filter.javascript", true);

// the maximum number of results to show in autocomplete when doing richResults
pref("browser.urlbar.maxRichResults", 10);
// The amount of time (ms) to wait after the user has stopped typing
// before starting to perform autocomplete.  50 is the default set in
// autocomplete.xml.
pref("browser.urlbar.delay", 50);

// The maximum number of historical search results to show.
pref("browser.urlbar.maxHistoricalSearchSuggestions", 0);

// The default behavior for the urlbar can be configured to use any combination
// of the match filters with each additional filter adding more results (union).
pref("browser.urlbar.suggest.history",              true);
pref("browser.urlbar.suggest.bookmark",             true);
pref("browser.urlbar.suggest.openpage",             true);
pref("browser.urlbar.suggest.searches",             true);

// Limit the number of characters sent to the current search engine to fetch
// suggestions.
pref("browser.urlbar.maxCharsForSearchSuggestions", 20);

pref("browser.urlbar.formatting.enabled", true);
pref("browser.urlbar.trimURLs", true);

pref("browser.urlbar.oneOffSearches", true);

// If changed to true, copying the entire URL from the location bar will put the
// human readable (percent-decoded) URL on the clipboard.
pref("browser.urlbar.decodeURLsOnCopy", false);

// Whether or not to move tabs into the active window when using the "Switch to
// Tab" feature of the awesomebar.
pref("browser.urlbar.switchTabs.adoptIntoActiveWindow", false);

// Whether addresses and search results typed into the address bar
// should be opened in new tabs by default.
pref("browser.urlbar.openintab", false);

// This is disabled until Bug 1340663 figures out the remaining requirements.
pref("browser.urlbar.usepreloadedtopurls.enabled", false);
pref("browser.urlbar.usepreloadedtopurls.expire_days", 14);

#ifdef EARLY_BETA_OR_EARLIER
  // Whether the quantum bar displays design update 1.
  pref("browser.urlbar.update1", true);
  // If true, we show actionable tips in the Urlbar when the user is searching
  // for those actions.
  pref("browser.urlbar.update1.interventions", true);
  // If true, we show new users and those about to start an organic search a tip
  // encouraging them to use the Urlbar.
  pref("browser.urlbar.update1.searchTips", true);
  // Whether the urlbar should strip https from urls in the view.
  pref("browser.urlbar.update1.view.stripHttps", true);
  pref("browser.urlbar.openViewOnFocus", true);
#else
  pref("browser.urlbar.update1", false);
  pref("browser.urlbar.update1.interventions", false);
  pref("browser.urlbar.update1.searchTips", false);
  pref("browser.urlbar.update1.view.stripHttps", false);
  pref("browser.urlbar.openViewOnFocus", false);
#endif

// Whether we expand the font size when when the urlbar is
// focused in design update 2.
pref("browser.urlbar.update2.expandTextOnFocus", false);

pref("browser.urlbar.eventTelemetry.enabled", false);

pref("browser.altClickSave", false);

// Enable logging downloads operations to the Console.
pref("browser.download.loglevel", "Error");

// Number of milliseconds to wait for the http headers (and thus
// the Content-Disposition filename) before giving up and falling back to
// picking a filename without that info in hand so that the user sees some
// feedback from their action.
pref("browser.download.saveLinkAsFilenameTimeout", 4000);

pref("browser.download.useDownloadDir", true);
pref("browser.download.folderList", 1);
pref("browser.download.manager.addToRecentDocs", true);
pref("browser.download.manager.resumeOnWakeDelay", 10000);

// This allows disabling the animated notifications shown by
// the Downloads Indicator when a download starts or completes.
pref("browser.download.animateNotifications", true);

// This records whether or not the panel has been shown at least once.
pref("browser.download.panel.shown", false);

// This controls whether the button is automatically shown/hidden depending
// on whether there are downloads to show.
pref("browser.download.autohideButton", true);

#ifndef XP_MACOSX
  pref("browser.helperApps.deleteTempFileOnExit", true);
#endif

// search engines URL
pref("browser.search.searchEnginesURL",      "https://addons.mozilla.org/%LOCALE%/firefox/search-engines/");

// Market-specific search defaults
pref("browser.search.geoSpecificDefaults", true);
pref("browser.search.geoSpecificDefaults.url", "https://search.services.mozilla.com/1/%APP%/%VERSION%/%CHANNEL%/%LOCALE%/%REGION%/%DISTRIBUTION%/%DISTRIBUTION_VERSION%");

// search bar results always open in a new tab
pref("browser.search.openintab", false);

// context menu searches open in the foreground
pref("browser.search.context.loadInBackground", false);

// comma seperated list of of engines to hide in the search panel.
pref("browser.search.hiddenOneOffs", "");

// Mirrors whether the search-container widget is in the navigation toolbar.
pref("browser.search.widget.inNavBar", false);

// Enables display of the options for the user using a separate default search
// engine in private browsing mode.
#ifdef NIGHTLY_BUILD
  pref("browser.search.separatePrivateDefault.ui.enabled", true);
#endif
// The maximum amount of times the private default banner is shown.
pref("browser.search.separatePrivateDefault.ui.banner.max", 0);

pref("browser.sessionhistory.max_entries", 50);

// Built-in default permissions.
pref("permissions.manager.defaultsUrl", "resource://app/defaults/permissions");

// Set default fallback values for site permissions we want
// the user to be able to globally change.
pref("permissions.default.camera", 0);
pref("permissions.default.microphone", 0);
pref("permissions.default.geo", 0);
pref("permissions.default.xr", 0);
pref("permissions.default.desktop-notification", 0);
pref("permissions.default.shortcuts", 0);

pref("permissions.desktop-notification.postPrompt.enabled", true);
pref("permissions.desktop-notification.notNow.enabled", false);

pref("permissions.fullscreen.allowed", false);

pref("permissions.postPrompt.animate", true);

// handle links targeting new windows
// 1=current window/tab, 2=new window, 3=new tab in most recent window
pref("browser.link.open_newwindow", 3);

// handle external links (i.e. links opened from a different application)
// default: use browser.link.open_newwindow
// 1-3: see browser.link.open_newwindow for interpretation
pref("browser.link.open_newwindow.override.external", -1);

// 0: no restrictions - divert everything
// 1: don't divert window.open at all
// 2: don't divert window.open with features
pref("browser.link.open_newwindow.restriction", 2);

// If true, this pref causes windows opened by window.open to be forced into new
// tabs (rather than potentially opening separate windows, depending on
// window.open arguments) when the browser is in fullscreen mode.
// We set this differently on Mac because the fullscreen implementation there is
// different.
#ifdef XP_MACOSX
  pref("browser.link.open_newwindow.disabled_in_fullscreen", true);
#else
  pref("browser.link.open_newwindow.disabled_in_fullscreen", false);
#endif

// Tabbed browser
pref("browser.tabs.multiselect", true);
pref("browser.tabs.closeTabByDblclick", false);
pref("browser.tabs.closeWindowWithLastTab", true);
pref("browser.tabs.allowTabDetach", true);
// Open related links to a tab, e.g., link in current tab, at next to the
// current tab if |insertRelatedAfterCurrent| is true.  Otherwise, always
// append new tab to the end.
pref("browser.tabs.insertRelatedAfterCurrent", true);
// Open all links, e.g., bookmarks, history items at next to current tab
// if |insertAfterCurrent| is true.  Otherwise, append new tab to the end
// for non-related links. Note that if this is set to true, it will trump
// the value of browser.tabs.insertRelatedAfterCurrent.
pref("browser.tabs.insertAfterCurrent", false);
pref("browser.tabs.warnOnClose", true);
pref("browser.tabs.warnOnCloseOtherTabs", true);
pref("browser.tabs.warnOnOpen", true);
pref("browser.tabs.maxOpenBeforeWarn", 15);
pref("browser.tabs.loadInBackground", true);
pref("browser.tabs.opentabfor.middleclick", true);
pref("browser.tabs.loadDivertedInBackground", false);
pref("browser.tabs.loadBookmarksInBackground", false);
pref("browser.tabs.loadBookmarksInTabs", false);
pref("browser.tabs.tabClipWidth", 140);
pref("browser.tabs.tabMinWidth", 76);
// Initial titlebar state is managed by -moz-gtk-csd-hide-titlebar-by-default
// on Linux.
#ifndef UNIX_BUT_NOT_MAC
  pref("browser.tabs.drawInTitlebar", true);
#endif

//Control the visibility of Tab Manager Menu.
pref("browser.tabs.tabmanager.enabled", false);

// Offer additional drag space to the user. The drag space
// will only be shown if browser.tabs.drawInTitlebar is true.
pref("browser.tabs.extraDragSpace", false);

// When tabs opened by links in other tabs via a combination of
// browser.link.open_newwindow being set to 3 and target="_blank" etc are
// closed:
// true   return to the tab that opened this tab (its owner)
// false  return to the adjacent tab (old default)
pref("browser.tabs.selectOwnerOnClose", true);

pref("browser.tabs.showAudioPlayingIcon", true);
// This should match Chromium's audio indicator delay.
pref("browser.tabs.delayHidingAudioPlayingIconMS", 3000);

#if defined(NIGHTLY_BUILD) && !defined(MOZ_ASAN)
  // Pref to control whether we use a separate privileged content process
  // for about: pages. This pref name did not age well: we will have multiple
  // types of privileged content processes, each with different privileges.
  // types of privleged content processes, each with different privleges.
  pref("browser.tabs.remote.separatePrivilegedContentProcess", false);
  // Pref to control whether we use a separate privileged content process
  // for certain mozilla webpages (which are listed in the pref
  // browser.tabs.remote.separatedMozillaDomains).
  pref("browser.tabs.remote.separatePrivilegedMozillaWebContentProcess", true);
  // This pref will cause assertions when a remoteType triggers a process switch
  // to a new remoteType it should not be able to trigger.
  pref("browser.tabs.remote.enforceRemoteTypeRestrictions", true);
#endif

// allow_eval_* is enabled on Firefox Desktop only at this
// point in time
pref("security.allow_eval_with_system_principal", false);
pref("security.allow_eval_in_parent_process", false);

pref("security.allow_parent_unrestricted_js_loads", false);

// Unload tabs when available memory is running low
pref("browser.tabs.unloadOnLowMemory", false);

pref("browser.ctrlTab.recentlyUsedOrder", true);

// By default, do not export HTML at shutdown.
// If true, at shutdown the bookmarks in your menu and toolbar will
// be exported as HTML to the bookmarks.html file.
pref("browser.bookmarks.autoExportHTML",          false);

// The maximum number of daily bookmark backups to
// keep in {PROFILEDIR}/bookmarkbackups. Special values:
// -1: unlimited
//  0: no backups created (and deletes all existing backups)
pref("browser.bookmarks.max_backups",             15);

// Whether menu should close after Ctrl-click, middle-click, etc.
pref("browser.bookmarks.openInTabClosesMenu", true);

// Scripts & Windows prefs
pref("dom.disable_open_during_load",              true);
pref("javascript.options.showInConsole",          true);

// This is the pref to control the location bar, change this to true to
// force this - this makes the origin of popup windows more obvious to avoid
// spoofing. We would rather not do it by default because it affects UE for web
// applications, but without it there isn't a really good way to prevent chrome
// spoofing, see bug 337344
pref("dom.disable_window_open_feature.location",  true);
// allow JS to move and resize existing windows
pref("dom.disable_window_move_resize",            false);
// prevent JS from monkeying with window focus, etc
pref("dom.disable_window_flip",                   true);

// popups.policy 1=allow,2=reject
pref("privacy.popups.policy",               1);
pref("privacy.popups.usecustom",            true);
pref("privacy.popups.showBrowserMessage",   true);

pref("privacy.item.cookies",                false);

pref("privacy.clearOnShutdown.history",     true);
pref("privacy.clearOnShutdown.formdata",    true);
pref("privacy.clearOnShutdown.downloads",   true);
pref("privacy.clearOnShutdown.cookies",     true);
pref("privacy.clearOnShutdown.cache",       true);
pref("privacy.clearOnShutdown.sessions",    true);
pref("privacy.clearOnShutdown.offlineApps", false);
pref("privacy.clearOnShutdown.siteSettings", false);
pref("privacy.clearOnShutdown.openWindows", false);

pref("privacy.cpd.history",                 true);
pref("privacy.cpd.formdata",                true);
pref("privacy.cpd.passwords",               false);
pref("privacy.cpd.downloads",               true);
pref("privacy.cpd.cookies",                 true);
pref("privacy.cpd.cache",                   true);
pref("privacy.cpd.sessions",                true);
pref("privacy.cpd.offlineApps",             false);
pref("privacy.cpd.siteSettings",            false);
pref("privacy.cpd.openWindows",             false);

pref("privacy.history.custom",              false);

// What default should we use for the time span in the sanitizer:
// 0 - Clear everything
// 1 - Last Hour
// 2 - Last 2 Hours
// 3 - Last 4 Hours
// 4 - Today
// 5 - Last 5 minutes
// 6 - Last 24 hours
pref("privacy.sanitize.timeSpan", 1);

pref("privacy.sanitize.migrateFx3Prefs",    false);

pref("privacy.panicButton.enabled",         true);

// Time until temporary permissions expire, in ms
pref("privacy.temporary_permission_expire_time_ms",  3600000);

pref("network.proxy.share_proxy_settings",  false); // use the same proxy settings for all protocols

// simple gestures support
pref("browser.gesture.swipe.left", "Browser:BackOrBackDuplicate");
pref("browser.gesture.swipe.right", "Browser:ForwardOrForwardDuplicate");
pref("browser.gesture.swipe.up", "cmd_scrollTop");
pref("browser.gesture.swipe.down", "cmd_scrollBottom");
#ifdef XP_MACOSX
  pref("browser.gesture.pinch.latched", true);
  pref("browser.gesture.pinch.threshold", 150);
#else
  pref("browser.gesture.pinch.latched", false);
  pref("browser.gesture.pinch.threshold", 25);
#endif
#if defined(XP_WIN) || defined(MOZ_WIDGET_GTK)
  // Enabled for touch input display zoom.
  pref("browser.gesture.pinch.out", "cmd_fullZoomEnlarge");
  pref("browser.gesture.pinch.in", "cmd_fullZoomReduce");
  pref("browser.gesture.pinch.out.shift", "cmd_fullZoomReset");
  pref("browser.gesture.pinch.in.shift", "cmd_fullZoomReset");
#else
  // Disabled by default due to issues with track pad input.
  pref("browser.gesture.pinch.out", "");
  pref("browser.gesture.pinch.in", "");
  pref("browser.gesture.pinch.out.shift", "");
  pref("browser.gesture.pinch.in.shift", "");
#endif
pref("browser.gesture.twist.latched", false);
pref("browser.gesture.twist.threshold", 0);
pref("browser.gesture.twist.right", "cmd_gestureRotateRight");
pref("browser.gesture.twist.left", "cmd_gestureRotateLeft");
pref("browser.gesture.twist.end", "cmd_gestureRotateEnd");
pref("browser.gesture.tap", "cmd_fullZoomReset");

pref("browser.history_swipe_animation.disabled", false);

// 0: Nothing happens
// 1: Scrolling contents
// 2: Go back or go forward, in your history
// 3: Zoom in or out (reflowing zoom).
// 4: Treat vertical wheel as horizontal scroll
// 5: Zoom in or out (pinch zoom).
#ifdef XP_MACOSX
  // On macOS, if the wheel has one axis only, shift+wheel comes through as a
  // horizontal scroll event. Thus, we can't assign anything other than normal
  // scrolling to shift+wheel.
  pref("mousewheel.with_shift.action", 1);
  pref("mousewheel.with_alt.action", 2);
  // On MacOS X, control+wheel is typically handled by system and we don't
  // receive the event.  So, command key which is the main modifier key for
  // acceleration is the best modifier for zoom-in/out.  However, we should keep
  // the control key setting for backward compatibility.
  pref("mousewheel.with_meta.action", 3); // command key on Mac
  // Disable control-/meta-modified horizontal wheel events, since those are
  // used on Mac as part of modified swipe gestures (e.g. Left swipe+Cmd is
  // "go back" in a new tab).
  pref("mousewheel.with_control.action.override_x", 0);
  pref("mousewheel.with_meta.action.override_x", 0);
#else
  // On the other platforms (non-macOS), user may use legacy mouse which
  // supports only vertical wheel but want to scroll horizontally.  For such
  // users, we should provide horizontal scroll with shift+wheel (same as
  // Chrome). However, shift+wheel was used for navigating history.  For users
  // who want to keep using this feature, let's enable it with alt+wheel.  This
  // is better for consistency with macOS users.
  pref("mousewheel.with_shift.action", 4);
  pref("mousewheel.with_alt.action", 2);
  pref("mousewheel.with_meta.action", 1); // win key on Win, Super/Hyper on Linux
#endif
pref("mousewheel.with_control.action",3);
pref("mousewheel.with_win.action", 1);

pref("browser.xul.error_pages.expert_bad_cert", false);
pref("browser.xul.error_pages.show_safe_browsing_details_on_load", false);

// Enable captive portal detection.
pref("network.captive-portal-service.enabled", true);

// If true, network link events will change the value of navigator.onLine
pref("network.manage-offline-status", true);

// We want to make sure mail URLs are handled externally...
pref("network.protocol-handler.external.mailto", true); // for mail
pref("network.protocol-handler.external.news", true);   // for news
pref("network.protocol-handler.external.snews", true);  // for secure news
pref("network.protocol-handler.external.nntp", true);   // also news
#ifdef XP_WIN
  pref("network.protocol-handler.external.ms-windows-store", true);
#endif

// ...without warning dialogs
pref("network.protocol-handler.warn-external.mailto", false);
pref("network.protocol-handler.warn-external.news", false);
pref("network.protocol-handler.warn-external.snews", false);
pref("network.protocol-handler.warn-external.nntp", false);
#ifdef XP_WIN
  pref("network.protocol-handler.warn-external.ms-windows-store", false);
#endif

// By default, all protocol handlers are exposed.  This means that
// the browser will respond to openURL commands for all URL types.
// It will also try to open link clicks inside the browser before
// failing over to the system handlers.
pref("network.protocol-handler.expose-all", true);
pref("network.protocol-handler.expose.mailto", false);
pref("network.protocol-handler.expose.news", false);
pref("network.protocol-handler.expose.snews", false);
pref("network.protocol-handler.expose.nntp", false);

pref("accessibility.typeaheadfind", false);
pref("accessibility.typeaheadfind.timeout", 5000);
pref("accessibility.typeaheadfind.linksonly", false);
pref("accessibility.typeaheadfind.flashBar", 1);

// Accessibility indicator preferences such as support URL, enabled flag.
pref("accessibility.support.url", "https://support.mozilla.org/%LOCALE%/kb/accessibility-services");
pref("accessibility.indicator.enabled", false);

pref("plugins.testmode", false);

// Should plugins that are hidden show the infobar UI?
pref("plugins.show_infobar", false);

#if defined(_ARM64_) && defined(XP_WIN)
  pref("plugin.default.state", 0);
#else
  pref("plugin.default.state", 1);
#endif

// Enables the download and use of the flash blocklists.
pref("plugins.flashBlock.enabled", true);

// Prefer HTML5 video over Flash content, and don't
// load plugin instances with no src declared.
// These prefs are documented in details on all.js.
// With the "follow-ctp" setting, this will only
// apply to users that have plugin.state.flash = 1.
pref("plugins.favorfallback.mode", "follow-ctp");
pref("plugins.favorfallback.rules", "nosrc,video");

#ifdef XP_WIN
  pref("browser.preferences.instantApply", false);
#else
  pref("browser.preferences.instantApply", true);
#endif

// Toggling Search bar on and off in about:preferences
pref("browser.preferences.search", true);

pref("browser.preferences.defaultPerformanceSettings.enabled", true);

pref("browser.download.show_plugins_in_list", true);
pref("browser.download.hide_plugins_without_extensions", true);

// Backspace and Shift+Backspace behavior
// 0 goes Back/Forward
// 1 act like PgUp/PgDown
// 2 and other values, nothing
#ifdef UNIX_BUT_NOT_MAC
  pref("browser.backspace_action", 2);
#else
  pref("browser.backspace_action", 0);
#endif

// this will automatically enable inline spellchecking (if it is available) for
// editable elements in HTML
// 0 = spellcheck nothing
// 1 = check multi-line controls [default]
// 2 = check multi/single line controls
pref("layout.spellcheckDefault", 1);

pref("browser.send_pings", false);

// At startup, if the handler service notices that the version number in the
// region.properties file is newer than the version number in the handler
// service datastore, it will add any new handlers it finds in the prefs (as
// seeded by this file) to its datastore.
pref("gecko.handlerService.defaultHandlersVersion", "chrome://browser-region/locale/region.properties");

// The default set of web-based protocol handlers shown in the application
// selection dialog for webcal: ; I've arbitrarily picked 4 default handlers
// per protocol, but if some locale wants more than that (or defaults for some
// protocol not currently listed here), we should go ahead and add those.

// webcal
pref("gecko.handlerService.schemes.webcal.0.name", "chrome://browser-region/locale/region.properties");
pref("gecko.handlerService.schemes.webcal.0.uriTemplate", "chrome://browser-region/locale/region.properties");
pref("gecko.handlerService.schemes.webcal.1.name", "chrome://browser-region/locale/region.properties");
pref("gecko.handlerService.schemes.webcal.1.uriTemplate", "chrome://browser-region/locale/region.properties");
pref("gecko.handlerService.schemes.webcal.2.name", "chrome://browser-region/locale/region.properties");
pref("gecko.handlerService.schemes.webcal.2.uriTemplate", "chrome://browser-region/locale/region.properties");
pref("gecko.handlerService.schemes.webcal.3.name", "chrome://browser-region/locale/region.properties");
pref("gecko.handlerService.schemes.webcal.3.uriTemplate", "chrome://browser-region/locale/region.properties");

// mailto
pref("gecko.handlerService.schemes.mailto.0.name", "chrome://browser-region/locale/region.properties");
pref("gecko.handlerService.schemes.mailto.0.uriTemplate", "chrome://browser-region/locale/region.properties");
pref("gecko.handlerService.schemes.mailto.1.name", "chrome://browser-region/locale/region.properties");
pref("gecko.handlerService.schemes.mailto.1.uriTemplate", "chrome://browser-region/locale/region.properties");
pref("gecko.handlerService.schemes.mailto.2.name", "chrome://browser-region/locale/region.properties");
pref("gecko.handlerService.schemes.mailto.2.uriTemplate", "chrome://browser-region/locale/region.properties");
pref("gecko.handlerService.schemes.mailto.3.name", "chrome://browser-region/locale/region.properties");
pref("gecko.handlerService.schemes.mailto.3.uriTemplate", "chrome://browser-region/locale/region.properties");

// irc
pref("gecko.handlerService.schemes.irc.0.name", "chrome://browser-region/locale/region.properties");
pref("gecko.handlerService.schemes.irc.0.uriTemplate", "chrome://browser-region/locale/region.properties");
pref("gecko.handlerService.schemes.irc.1.name", "chrome://browser-region/locale/region.properties");
pref("gecko.handlerService.schemes.irc.1.uriTemplate", "chrome://browser-region/locale/region.properties");
pref("gecko.handlerService.schemes.irc.2.name", "chrome://browser-region/locale/region.properties");
pref("gecko.handlerService.schemes.irc.2.uriTemplate", "chrome://browser-region/locale/region.properties");
pref("gecko.handlerService.schemes.irc.3.name", "chrome://browser-region/locale/region.properties");
pref("gecko.handlerService.schemes.irc.3.uriTemplate", "chrome://browser-region/locale/region.properties");

// ircs
pref("gecko.handlerService.schemes.ircs.0.name", "chrome://browser-region/locale/region.properties");
pref("gecko.handlerService.schemes.ircs.0.uriTemplate", "chrome://browser-region/locale/region.properties");
pref("gecko.handlerService.schemes.ircs.1.name", "chrome://browser-region/locale/region.properties");
pref("gecko.handlerService.schemes.ircs.1.uriTemplate", "chrome://browser-region/locale/region.properties");
pref("gecko.handlerService.schemes.ircs.2.name", "chrome://browser-region/locale/region.properties");
pref("gecko.handlerService.schemes.ircs.2.uriTemplate", "chrome://browser-region/locale/region.properties");
pref("gecko.handlerService.schemes.ircs.3.name", "chrome://browser-region/locale/region.properties");
pref("gecko.handlerService.schemes.ircs.3.uriTemplate", "chrome://browser-region/locale/region.properties");

pref("browser.geolocation.warning.infoURL", "https://www.mozilla.org/%LOCALE%/firefox/geolocation/");
pref("browser.xr.warning.infoURL", "https://www.mozilla.org/%LOCALE%/firefox/xr/");

pref("browser.sessionstore.resume_from_crash", true);
pref("browser.sessionstore.resume_session_once", false);
pref("browser.sessionstore.resuming_after_os_restart", false);

// Minimal interval between two save operations in milliseconds (while the user is active).
pref("browser.sessionstore.interval", 15000); // 15 seconds

// Minimal interval between two save operations in milliseconds (while the user is idle).
pref("browser.sessionstore.interval.idle", 3600000); // 1h

// Time (ms) before we assume that the user is idle and that we don't need to
// collect/save the session quite as often.
pref("browser.sessionstore.idleDelay", 180000); // 3 minutes

// on which sites to save text data, POSTDATA and cookies
// 0 = everywhere, 1 = unencrypted sites, 2 = nowhere
pref("browser.sessionstore.privacy_level", 0);
// how many tabs can be reopened (per window)
pref("browser.sessionstore.max_tabs_undo", 25);
// how many windows can be reopened (per session) - on non-OS X platforms this
// pref may be ignored when dealing with pop-up windows to ensure proper startup
pref("browser.sessionstore.max_windows_undo", 3);
// number of crashes that can occur before the about:sessionrestore page is displayed
// (this pref has no effect if more than 6 hours have passed since the last crash)
pref("browser.sessionstore.max_resumed_crashes", 1);
// number of back button session history entries to restore (-1 = all of them)
pref("browser.sessionstore.max_serialize_back", 10);
// number of forward button session history entries to restore (-1 = all of them)
pref("browser.sessionstore.max_serialize_forward", -1);
// restore_on_demand overrides MAX_CONCURRENT_TAB_RESTORES (sessionstore constant)
// and restore_hidden_tabs. When true, tabs will not be restored until they are
// focused (also applies to tabs that aren't visible). When false, the values
// for MAX_CONCURRENT_TAB_RESTORES and restore_hidden_tabs are respected.
// Selected tabs are always restored regardless of this pref.
pref("browser.sessionstore.restore_on_demand", true);
// Whether to automatically restore hidden tabs (i.e., tabs in other tab groups) or not
pref("browser.sessionstore.restore_hidden_tabs", false);
// If restore_on_demand is set, pinned tabs are restored on startup by default.
// When set to true, this pref overrides that behavior, and pinned tabs will only
// be restored when they are focused.
pref("browser.sessionstore.restore_pinned_tabs_on_demand", false);
// The version at which we performed the latest upgrade backup
pref("browser.sessionstore.upgradeBackup.latestBuildID", "");
// How many upgrade backups should be kept
pref("browser.sessionstore.upgradeBackup.maxUpgradeBackups", 3);
// End-users should not run sessionstore in debug mode
pref("browser.sessionstore.debug", false);
// Causes SessionStore to ignore non-final update messages from
// browser tabs that were not caused by a flush from the parent.
// This is a testing flag and should not be used by end-users.
pref("browser.sessionstore.debug.no_auto_updates", false);
// Forget closed windows/tabs after two weeks
pref("browser.sessionstore.cleanup.forget_closed_after", 1209600000);
// Amount of failed SessionFile writes until we restart the worker.
pref("browser.sessionstore.max_write_failures", 5);

// Whether to warn the user when quitting, even though their tabs will be restored.
pref("browser.sessionstore.warnOnQuit", false);

// allow META refresh by default
pref("accessibility.blockautorefresh", false);

// Whether history is enabled or not.
pref("places.history.enabled", true);

// Whether or not diacritics must match in history text searches.
pref("places.search.matchDiacritics", false);

// the (maximum) number of the recent visits to sample
// when calculating frecency
pref("places.frecency.numVisits", 10);

// buckets (in days) for frecency calculation
pref("places.frecency.firstBucketCutoff", 4);
pref("places.frecency.secondBucketCutoff", 14);
pref("places.frecency.thirdBucketCutoff", 31);
pref("places.frecency.fourthBucketCutoff", 90);

// weights for buckets for frecency calculations
pref("places.frecency.firstBucketWeight", 100);
pref("places.frecency.secondBucketWeight", 70);
pref("places.frecency.thirdBucketWeight", 50);
pref("places.frecency.fourthBucketWeight", 30);
pref("places.frecency.defaultBucketWeight", 10);

// bonus (in percent) for visit transition types for frecency calculations
pref("places.frecency.embedVisitBonus", 0);
pref("places.frecency.framedLinkVisitBonus", 0);
pref("places.frecency.linkVisitBonus", 100);
pref("places.frecency.typedVisitBonus", 2000);
// The bookmarks bonus is always added on top of any other bonus, including
// the redirect source and the typed ones.
pref("places.frecency.bookmarkVisitBonus", 75);
// The redirect source bonus overwrites any transition bonus.
// 0 would hide these pages, instead we want them low ranked.  Thus we use
// linkVisitBonus - bookmarkVisitBonus, so that a bookmarked source is in par
// with a common link.
pref("places.frecency.redirectSourceVisitBonus", 25);
pref("places.frecency.downloadVisitBonus", 0);
// The perm/temp redirects here relate to redirect targets, not sources.
pref("places.frecency.permRedirectVisitBonus", 50);
pref("places.frecency.tempRedirectVisitBonus", 40);
pref("places.frecency.reloadVisitBonus", 0);
pref("places.frecency.defaultVisitBonus", 0);

// bonus (in percent) for place types for frecency calculations
pref("places.frecency.unvisitedBookmarkBonus", 140);
pref("places.frecency.unvisitedTypedBonus", 200);

// Controls behavior of the "Add Exception" dialog launched from SSL error pages
// 0 - don't pre-populate anything
// 1 - pre-populate site URL, but don't fetch certificate
// 2 - pre-populate site URL and pre-fetch certificate
pref("browser.ssl_override_behavior", 2);

// if true, use full page zoom instead of text zoom
pref("browser.zoom.full", true);

// Whether or not to save and restore zoom levels on a per-site basis.
pref("browser.zoom.siteSpecific", true);

// Whether or not to update background tabs to the current zoom level.
pref("browser.zoom.updateBackgroundTabs", true);

// The breakpad report server to link to in about:crashes
pref("breakpad.reportURL", "https://crash-stats.mozilla.org/report/index/");

// URL for "Learn More" for DataCollection
pref("toolkit.datacollection.infoURL",
     "https://www.mozilla.org/legal/privacy/firefox.html");

// URL for "Learn More" for Crash Reporter
pref("toolkit.crashreporter.infoURL",
     "https://www.mozilla.org/legal/privacy/firefox.html#crash-reporter");

// base URL for web-based support pages
pref("app.support.baseURL", "https://support.mozilla.org/1/firefox/%VERSION%/%OS%/%LOCALE%/");

// base url for web-based feedback pages
#ifdef MOZ_DEV_EDITION
  pref("app.feedback.baseURL", "https://input.mozilla.org/%LOCALE%/feedback/firefoxdev/%VERSION%/");
#else
  pref("app.feedback.baseURL", "https://input.mozilla.org/%LOCALE%/feedback/%APP%/%VERSION%/");
#endif

// Name of alternate about: page for certificate errors (when undefined, defaults to about:neterror)
pref("security.alternate_certificate_error_page", "certerror");

pref("security.certerrors.recordEventTelemetry", true);
pref("security.certerrors.permanentOverride", true);
pref("security.certerrors.mitm.priming.enabled", true);
pref("security.certerrors.mitm.priming.endpoint", "https://mitmdetection.services.mozilla.com/");
pref("security.certerrors.mitm.auto_enable_enterprise_roots", true);

pref("security.aboutcertificate.enabled", true);

// Whether the bookmark panel should be shown when bookmarking a page.
pref("browser.bookmarks.editDialog.showForNewBookmarks", true);

// Don't try to alter this pref, it'll be reset the next time you use the
// bookmarking dialog
pref("browser.bookmarks.editDialog.firstEditField", "namePicker");

// The number of recently selected folders in the edit bookmarks dialog.
pref("browser.bookmarks.editDialog.maxRecentFolders", 7);

pref("dom.ipc.plugins.flash.disable-protected-mode", false);

// Feature-disable the protected-mode auto-flip
pref("browser.flash-protected-mode-flip.enable", false);

// Whether we've already flipped protected mode automatically
pref("browser.flash-protected-mode-flip.done", false);

// Dark in-content pages
pref("browser.in-content.dark-mode", true);

pref("dom.ipc.shims.enabledWarnings", false);

#if defined(XP_WIN) && defined(MOZ_SANDBOX)
  // Controls whether and how the Windows NPAPI plugin process is sandboxed.
  // To get a different setting for a particular plugin replace "default", with
  // the plugin's nice file name, see: nsPluginTag::GetNiceFileName.
  // On windows these levels are:
  // 0 - no sandbox
  // 1 - sandbox with USER_NON_ADMIN access token level
  // 2 - a more strict sandbox, which might cause functionality issues. This now
  //     includes running at low integrity.
  // 3 - the strongest settings we seem to be able to use without breaking
  //     everything, but will probably cause some functionality restrictions
  pref("dom.ipc.plugins.sandbox-level.default", 0);
  #if defined(_AMD64_)
    // The base sandbox level in nsPluginTag::InitSandboxLevel must be
    // updated to keep in sync with this value.
    pref("dom.ipc.plugins.sandbox-level.flash", 3);
  #else
    pref("dom.ipc.plugins.sandbox-level.flash", 0);
  #endif

  // This controls the strength of the Windows content process sandbox for
  // testing purposes. This will require a restart.
  // On windows these levels are:
  // See - security/sandbox/win/src/sandboxbroker/sandboxBroker.cpp
  // SetSecurityLevelForContentProcess() for what the different settings mean.
  pref("security.sandbox.content.level", 5);

  // This controls the depth of stack trace that is logged when Windows sandbox
  // logging is turned on.  This is only currently available for the content
  // process because the only other sandbox (for GMP) has too strict a policy to
  // allow stack tracing.  This does not require a restart to take effect.
  pref("security.sandbox.windows.log.stackTraceDepth", 0);

  // This controls the strength of the Windows GPU process sandbox.  Changes
  // will require restart.
  // For information on what the level number means, see
  // SetSecurityLevelForGPUProcess() in
  // security/sandbox/win/src/sandboxbroker/sandboxBroker.cpp
  pref("security.sandbox.gpu.level", 0);

  // Controls whether we disable win32k for the processes.
  // true means that win32k system calls are not permitted.
  pref("security.sandbox.rdd.win32k-disable", true);
  // Note: win32k is currently _not_ disabled for GMP due to intermittent test
  // failures, where the GMP process fails very early. See bug 1449348.
  pref("security.sandbox.gmp.win32k-disable", false);
#endif

#if defined(XP_MACOSX) && defined(MOZ_SANDBOX)
  // Start the Mac sandbox early during child process startup instead
  // of when messaged by the parent after the message loop is running.
  pref("security.sandbox.content.mac.earlyinit", true);

  // This pref is discussed in bug 1083344, the naming is inspired from its
  // Windows counterpart, but on Mac it's an integer which means:
  // 0 -> "no sandbox" (nightly only)
  // 1 -> "preliminary content sandboxing enabled: write access to
  //       home directory is prevented"
  // 2 -> "preliminary content sandboxing enabled with profile protection:
  //       write access to home directory is prevented, read and write access
  //       to ~/Library and profile directories are prevented (excluding
  //       $PROFILE/{extensions,chrome})"
  // 3 -> "no global read/write access, read access permitted to
  //       $PROFILE/{extensions,chrome}"
  // This setting is read when the content process is started. On Mac the
  // content process is killed when all windows are closed, so a change will
  // take effect when the 1st window is opened.
  pref("security.sandbox.content.level", 3);

  // Prefs for controlling whether and how the Mac NPAPI Flash plugin process is
  // sandboxed. On Mac these levels are:
  // 0 - "no sandbox"
  // 1 - "global read access, limited write access for Flash functionality"
  // 2 - "read access triggered by file dialog activity, limited read/write"
  //     "access for Flash functionality"
  // 3 - "limited read/write access for Flash functionality"
  pref("dom.ipc.plugins.sandbox-level.flash", 1);
  // Controls the level used on older OS X versions. Is overriden when the
  // "dom.ipc.plugins.sandbox-level.flash" is set to 0.
  pref("dom.ipc.plugins.sandbox-level.flash.legacy", 1);
  // The max OS minor version where we use the above legacy sandbox level.
  pref("dom.ipc.plugins.sandbox-level.flash.max-legacy-os-minor", 10);
  // Controls the sandbox level used by plugins other than Flash. On Mac,
  // no other plugins are supported and this pref is only used for test
  // plugins used in automated tests.
  pref("dom.ipc.plugins.sandbox-level.default", 1);
#endif

#if defined(XP_LINUX) && defined(MOZ_SANDBOX)
  // This pref is introduced as part of bug 742434, the naming is inspired from
  // its Windows/Mac counterpart, but on Linux it's an integer which means:
  // 0 -> "no sandbox"
  // 1 -> "content sandbox using seccomp-bpf when available" + ipc restrictions
  // 2 -> "seccomp-bpf + write file broker"
  // 3 -> "seccomp-bpf + read/write file brokering"
  // 4 -> all of the above + network/socket restrictions + chroot
  //
  // The purpose of this setting is to allow Linux users or distros to disable
  // the sandbox while we fix their problems, or to allow running Firefox with
  // exotic configurations we can't reasonably support out of the box.
  //
  pref("security.sandbox.content.level", 4);
  pref("security.sandbox.content.write_path_whitelist", "");
  pref("security.sandbox.content.read_path_whitelist", "");
  pref("security.sandbox.content.syscall_whitelist", "");
#endif

#if defined(XP_OPENBSD) && defined(MOZ_SANDBOX)
  pref("security.sandbox.content.level", 1);
#endif

#if defined(MOZ_SANDBOX)
  // ID (a UUID when set by gecko) that is used to form the name of a
  // sandbox-writable temporary directory to be used by content processes
  // when a temporary writable file is required in a level 1 sandbox.
  pref("security.sandbox.content.tempDirSuffix", "");
  pref("security.sandbox.plugin.tempDirSuffix", "");

  // This pref determines if messages relevant to sandbox violations are
  // logged.
  #if defined(XP_WIN) || defined(XP_MACOSX)
    pref("security.sandbox.logging.enabled", false);
  #endif
#endif

// This pref governs whether we attempt to work around problems caused by
// plugins using OS calls to manipulate the cursor while running out-of-
// process.  These workarounds all involve intercepting (hooking) certain
// OS calls in the plugin process, then arranging to make certain OS calls
// in the browser process.  Eventually plugins will be required to use the
// NPAPI to manipulate the cursor, and these workarounds will be removed.
// See bug 621117.
#ifdef XP_MACOSX
  pref("dom.ipc.plugins.nativeCursorSupport", true);
#endif

#ifdef XP_WIN
  pref("browser.taskbar.previews.enable", false);
  pref("browser.taskbar.previews.max", 20);
  pref("browser.taskbar.previews.cachetime", 5);
  pref("browser.taskbar.lists.enabled", true);
  pref("browser.taskbar.lists.frequent.enabled", true);
  pref("browser.taskbar.lists.recent.enabled", false);
  pref("browser.taskbar.lists.maxListItemCount", 7);
  pref("browser.taskbar.lists.tasks.enabled", true);
  pref("browser.taskbar.lists.refreshInSeconds", 120);
#endif

// Preferences to be synced by default
pref("services.sync.prefs.sync.accessibility.blockautorefresh", true);
pref("services.sync.prefs.sync.accessibility.browsewithcaret", true);
pref("services.sync.prefs.sync.accessibility.typeaheadfind", true);
pref("services.sync.prefs.sync.accessibility.typeaheadfind.linksonly", true);
pref("services.sync.prefs.sync.addons.ignoreUserEnabledChanges", true);
pref("services.sync.prefs.sync.app.shield.optoutstudies.enabled", true);
// The addons prefs related to repository verification are intentionally
// not synced for security reasons. If a system is compromised, a user
// could weaken the pref locally, install an add-on from an untrusted
// source, and this would propagate automatically to other,
// uncompromised Sync-connected devices.
pref("services.sync.prefs.sync.browser.contentblocking.category", true);
pref("services.sync.prefs.sync.browser.contentblocking.features.strict", true);
pref("services.sync.prefs.sync.browser.crashReports.unsubmittedCheck.autoSubmit2", true);
pref("services.sync.prefs.sync.browser.ctrlTab.recentlyUsedOrder", true);
pref("services.sync.prefs.sync.browser.discovery.enabled", true);
pref("services.sync.prefs.sync.browser.download.useDownloadDir", true);
pref("services.sync.prefs.sync.browser.formfill.enable", true);
pref("services.sync.prefs.sync.browser.link.open_newwindow", true);
pref("services.sync.prefs.sync.browser.newtabpage.activity-stream.showSearch", true);
pref("services.sync.prefs.sync.browser.newtabpage.activity-stream.showSponsored", true);
pref("services.sync.prefs.sync.browser.newtabpage.activity-stream.feeds.topsites", true);
pref("services.sync.prefs.sync.browser.newtabpage.activity-stream.topSitesRows", true);
pref("services.sync.prefs.sync.browser.newtabpage.activity-stream.feeds.snippets", true);
pref("services.sync.prefs.sync.browser.newtabpage.activity-stream.feeds.section.topstories", true);
pref("services.sync.prefs.sync.browser.newtabpage.activity-stream.section.topstories.rows", true);
pref("services.sync.prefs.sync.browser.newtabpage.activity-stream.feeds.section.highlights", true);
pref("services.sync.prefs.sync.browser.newtabpage.activity-stream.section.highlights.includeVisited", true);
pref("services.sync.prefs.sync.browser.newtabpage.activity-stream.section.highlights.includeBookmarks", true);
pref("services.sync.prefs.sync.browser.newtabpage.activity-stream.section.highlights.includeDownloads", true);
pref("services.sync.prefs.sync.browser.newtabpage.activity-stream.section.highlights.includePocket", true);
pref("services.sync.prefs.sync.browser.newtabpage.activity-stream.section.highlights.rows", true);
pref("services.sync.prefs.sync.browser.newtabpage.enabled", true);
pref("services.sync.prefs.sync.browser.newtabpage.pinned", true);
pref("services.sync.prefs.sync.browser.offline-apps.notify", true);
pref("services.sync.prefs.sync.browser.search.update", true);
pref("services.sync.prefs.sync.browser.search.widget.inNavBar", true);
pref("services.sync.prefs.sync.browser.startup.homepage", true);
pref("services.sync.prefs.sync.browser.startup.page", true);
pref("services.sync.prefs.sync.browser.tabs.loadInBackground", true);
pref("services.sync.prefs.sync.browser.tabs.warnOnClose", true);
pref("services.sync.prefs.sync.browser.tabs.warnOnOpen", true);
pref("services.sync.prefs.sync.browser.taskbar.previews.enable", true);
pref("services.sync.prefs.sync.browser.urlbar.matchBuckets", true);
pref("services.sync.prefs.sync.browser.urlbar.maxRichResults", true);
pref("services.sync.prefs.sync.browser.urlbar.suggest.bookmark", true);
pref("services.sync.prefs.sync.browser.urlbar.suggest.history", true);
pref("services.sync.prefs.sync.browser.urlbar.suggest.openpage", true);
pref("services.sync.prefs.sync.browser.urlbar.suggest.searches", true);
pref("services.sync.prefs.sync.dom.disable_open_during_load", true);
pref("services.sync.prefs.sync.dom.disable_window_flip", true);
pref("services.sync.prefs.sync.dom.disable_window_move_resize", true);
pref("services.sync.prefs.sync.dom.event.contextmenu.enabled", true);
pref("services.sync.prefs.sync.extensions.update.enabled", true);
pref("services.sync.prefs.sync.extensions.activeThemeID", true);
pref("services.sync.prefs.sync.intl.accept_languages", true);
pref("services.sync.prefs.sync.layout.spellcheckDefault", true);
pref("services.sync.prefs.sync.media.autoplay.default", true);
pref("services.sync.prefs.sync.media.eme.enabled", true);
pref("services.sync.prefs.sync.network.cookie.cookieBehavior", true);
pref("services.sync.prefs.sync.network.cookie.lifetimePolicy", true);
pref("services.sync.prefs.sync.network.cookie.thirdparty.sessionOnly", true);
pref("services.sync.prefs.sync.permissions.default.image", true);
pref("services.sync.prefs.sync.pref.downloads.disable_button.edit_actions", true);
pref("services.sync.prefs.sync.pref.privacy.disable_button.cookie_exceptions", true);
pref("services.sync.prefs.sync.privacy.clearOnShutdown.cache", true);
pref("services.sync.prefs.sync.privacy.clearOnShutdown.cookies", true);
pref("services.sync.prefs.sync.privacy.clearOnShutdown.downloads", true);
pref("services.sync.prefs.sync.privacy.clearOnShutdown.formdata", true);
pref("services.sync.prefs.sync.privacy.clearOnShutdown.history", true);
pref("services.sync.prefs.sync.privacy.clearOnShutdown.offlineApps", true);
pref("services.sync.prefs.sync.privacy.clearOnShutdown.sessions", true);
pref("services.sync.prefs.sync.privacy.clearOnShutdown.siteSettings", true);
pref("services.sync.prefs.sync.privacy.donottrackheader.enabled", true);
pref("services.sync.prefs.sync.privacy.fuzzyfox.enabled", false);
pref("services.sync.prefs.sync.privacy.fuzzyfox.clockgrainus", false);
pref("services.sync.prefs.sync.privacy.sanitize.sanitizeOnShutdown", true);
pref("services.sync.prefs.sync.privacy.trackingprotection.enabled", true);
pref("services.sync.prefs.sync.privacy.trackingprotection.cryptomining.enabled", true);
pref("services.sync.prefs.sync.privacy.trackingprotection.fingerprinting.enabled", true);
pref("services.sync.prefs.sync.privacy.trackingprotection.pbmode.enabled", true);
pref("services.sync.prefs.sync.privacy.resistFingerprinting", true);
pref("services.sync.prefs.sync.privacy.reduceTimerPrecision", true);
pref("services.sync.prefs.sync.privacy.resistFingerprinting.reduceTimerPrecision.microseconds", true);
pref("services.sync.prefs.sync.privacy.resistFingerprinting.reduceTimerPrecision.jitter", true);
pref("services.sync.prefs.sync.security.default_personal_cert", true);
pref("services.sync.prefs.sync.services.sync.syncedTabs.showRemoteIcons", true);
pref("services.sync.prefs.sync.signon.rememberSignons", true);
pref("services.sync.prefs.sync.spellchecker.dictionary", true);

// A preference which, if false, means sync will only apply incoming preference
// changes if there's already a local services.sync.prefs.sync.* control pref.
// If true, all incoming preferences will be applied and the local "control
// pref" updated accordingly.
pref("services.sync.prefs.dangerously_allow_arbitrary", false);

// A preference that controls whether we should show the icon for a remote tab.
// This pref has no UI but exists because some people may be concerned that
// fetching these icons to show remote tabs may leak information about that
// user's tabs and bookmarks. Note this pref is also synced.
pref("services.sync.syncedTabs.showRemoteIcons", true);

// Whether the character encoding menu is under the main Firefox button. This
// preference is a string so that localizers can alter it.
pref("browser.menu.showCharacterEncoding", "chrome://browser/locale/browser.properties");

// Allow using tab-modal prompts when possible.
pref("prompts.tab_modal.enabled", true);

// Activates preloading of the new tab url.
pref("browser.newtab.preload", true);

<<<<<<< HEAD
// Indicates if about:newtab shows content (enabled) or just blank
pref("browser.newtabpage.enabled", false);

=======
>>>>>>> b4c7a4ee
// Activity Stream prefs that control to which page to redirect
#ifndef RELEASE_OR_BETA
  pref("browser.newtabpage.activity-stream.debug", false);
#endif

pref("browser.library.activity-stream.enabled", true);

// The remote FxA root content URL for the Activity Stream firstrun page.
pref("browser.newtabpage.activity-stream.fxaccounts.endpoint", "https://accounts.firefox.com/");

// The pref that controls if the search shortcuts experiment is on
pref("browser.newtabpage.activity-stream.improvesearch.topSiteSearchShortcuts", true);

// ASRouter provider configuration
pref("browser.newtabpage.activity-stream.asrouter.providers.cfr", "{\"id\":\"cfr\",\"enabled\":true,\"type\":\"remote-settings\",\"bucket\":\"cfr\",\"frequency\":{\"custom\":[{\"period\":\"daily\",\"cap\":1}]},\"categories\":[\"cfrAddons\",\"cfrFeatures\"],\"updateCycleInMs\":3600000}");
pref("browser.newtabpage.activity-stream.asrouter.providers.whats-new-panel", "{\"id\":\"whats-new-panel\",\"enabled\":true,\"type\":\"remote-settings\",\"bucket\":\"whats-new-panel\",\"updateCycleInMs\":3600000}");
pref("browser.newtabpage.activity-stream.asrouter.providers.message-groups", "{\"id\":\"message-groups\",\"enabled\":true,\"type\":\"remote-settings\",\"bucket\":\"message-groups\",\"updateCycleInMs\":3600000}");
// This url, if changed, MUST continue to point to an https url. Pulling arbitrary content to inject into
// this page over http opens us up to a man-in-the-middle attack that we'd rather not face. If you are a downstream
// repackager of this code using an alternate snippet url, please keep your users safe
pref("browser.newtabpage.activity-stream.asrouter.providers.snippets", "{\"id\":\"snippets\",\"enabled\":true,\"type\":\"remote\",\"url\":\"https://snippets.cdn.mozilla.net/%STARTPAGE_VERSION%/%NAME%/%VERSION%/%APPBUILDID%/%BUILD_TARGET%/%LOCALE%/%CHANNEL%/%OS_VERSION%/%DISTRIBUTION%/%DISTRIBUTION_VERSION%/\",\"updateCycleInMs\":14400000}");
#ifdef NIGHTLY_BUILD
  pref("browser.newtabpage.activity-stream.asrouter.useReleaseSnippets", true);
#endif

// The pref that controls if ASRouter uses the remote fluent files.
// It's enabled by default, but could be disabled to force ASRouter to use the local files.
pref("browser.newtabpage.activity-stream.asrouter.useRemoteL10n", true);

// These prefs control if Discovery Stream is enabled.
pref("browser.newtabpage.activity-stream.discoverystream.enabled", true);
pref("browser.newtabpage.activity-stream.discoverystream.hardcoded-basic-layout", false);
pref("browser.newtabpage.activity-stream.discoverystream.spocs-endpoint", "");
// List of langs that get the 7 row layout.
pref("browser.newtabpage.activity-stream.discoverystream.lang-layout-config", "en");
// Switch between different versions of the recommendation provider.
pref("browser.newtabpage.activity-stream.discoverystream.personalization.version", 1);
// Configurable keys used by personalization version 2.
pref("browser.newtabpage.activity-stream.discoverystream.personalization.modelKeys", "nb_model_arts_and_entertainment, nb_model_autos_and_vehicles, nb_model_beauty_and_fitness, nb_model_blogging_resources_and_services, nb_model_books_and_literature, nb_model_business_and_industrial, nb_model_computers_and_electronics, nb_model_finance, nb_model_food_and_drink, nb_model_games, nb_model_health, nb_model_hobbies_and_leisure, nb_model_home_and_garden, nb_model_internet_and_telecom, nb_model_jobs_and_education, nb_model_law_and_government, nb_model_online_communities, nb_model_people_and_society, nb_model_pets_and_animals, nb_model_real_estate, nb_model_reference, nb_model_science, nb_model_shopping, nb_model_sports, nb_model_travel");

// The pref controls if search hand-off is enabled for Activity Stream.
#ifdef NIGHTLY_BUILD
  pref("browser.newtabpage.activity-stream.improvesearch.handoffToAwesomebar", true);
#else
  pref("browser.newtabpage.activity-stream.improvesearch.handoffToAwesomebar", false);
#endif

pref("trailhead.firstrun.branches", "");

// The pref that controls if the What's New panel is enabled.
pref("browser.messaging-system.whatsNewPanel.enabled", true);
// Used for CFR messages with scores. See Bug 1594422.
pref("browser.messaging-system.personalized-cfr.scores", "{}");
pref("browser.messaging-system.personalized-cfr.score-threshold", 5000);

// Enable the DOM fullscreen API.
pref("full-screen-api.enabled", true);

// Startup Crash Tracking
// number of startup crashes that can occur before starting into safe mode automatically
// (this pref has no effect if more than 6 hours have passed since the last crash)
pref("toolkit.startup.max_resumed_crashes", 3);

// Whether to use RegisterApplicationRestart to restart the browser and resume
// the session on next Windows startup
#if defined(XP_WIN)
  pref("toolkit.winRegisterApplicationRestart", true);
#endif

// Completely disable pdf.js as an option to preview pdfs within firefox.
// Note: if this is not disabled it does not necessarily mean pdf.js is the pdf
// handler just that it is an option.
pref("pdfjs.disabled", false);
// Used by pdf.js to know the first time firefox is run with it installed so it
// can become the default pdf viewer.
pref("pdfjs.firstRun", true);
// The values of preferredAction and alwaysAskBeforeHandling before pdf.js
// became the default.
pref("pdfjs.previousHandler.preferredAction", 0);
pref("pdfjs.previousHandler.alwaysAskBeforeHandling", false);

// Is the sidebar positioned ahead of the content browser
pref("sidebar.position_start", true);

pref("security.identitypopup.recordEventTelemetry", true);
pref("security.protectionspopup.recordEventTelemetry", true);
pref("security.app_menu.recordEventTelemetry", true);

// Block insecure active content on https pages
pref("security.mixed_content.block_active_content", true);

// Show degraded UI for http pages with password fields.
pref("security.insecure_password.ui.enabled", true);

// Show in-content login form warning UI for insecure login fields
pref("security.insecure_field_warning.contextual.enabled", true);

// Show degraded UI for http pages.
pref("security.insecure_connection_icon.enabled", true);
// Show degraded UI for http pages in private mode.
pref("security.insecure_connection_icon.pbmode.enabled", true);

// For secure connections, show gray instead of green lock icon
pref("security.secure_connection_icon_color_gray", true);

// Ignore EV certificate and treat as normal secure connection instead
pref("security.identityblock.show_extended_validation", false);

// Show "Not Secure" text for http pages; disabled for now
pref("security.insecure_connection_text.enabled", false);
pref("security.insecure_connection_text.pbmode.enabled", false);

// 1 = allow MITM for certificate pinning checks.
pref("security.cert_pinning.enforcement_level", 1);


// If this turns true, Moz*Gesture events are not called stopPropagation()
// before content.
pref("dom.debug.propagate_gesture_events_through_content", false);

// CustomizableUI debug logging.
pref("browser.uiCustomization.debug", false);

// CustomizableUI state of the browser's user interface
pref("browser.uiCustomization.state", "");

// If set to false, FxAccounts and Sync will be unavailable.
// A restart is mandatory after flipping that preference.
pref("identity.fxaccounts.enabled", false);

// The remote FxA root content URL. Must use HTTPS.
pref("identity.fxaccounts.remote.root", "https://accounts.firefox.com/");

// The value of the context query parameter passed in fxa requests.
pref("identity.fxaccounts.contextParam", "fx_desktop_v3");

// The remote URL of the FxA Profile Server
pref("identity.fxaccounts.remote.profile.uri", "https://profile.accounts.firefox.com/v1");

// The remote URL of the FxA OAuth Server
pref("identity.fxaccounts.remote.oauth.uri", "https://oauth.accounts.firefox.com/v1");

// Whether FxA pairing using QR codes is enabled.
pref("identity.fxaccounts.pairing.enabled", true);

// The remote URI of the FxA pairing server
pref("identity.fxaccounts.remote.pairing.uri", "wss://channelserver.services.mozilla.com");

// Token server used by the FxA Sync identity.
pref("identity.sync.tokenserver.uri", "https://token.services.mozilla.com/1.0/sync/1.5");

// Auto-config URL for FxA self-hosters, makes an HTTP request to
// [identity.fxaccounts.autoconfig.uri]/.well-known/fxa-client-configuration
// This is now the prefered way of pointing to a custom FxA server, instead
// of making changes to "identity.fxaccounts.*.uri".
pref("identity.fxaccounts.autoconfig.uri", "");

// URL for help link about Send Tab.
pref("identity.sendtabpromo.url", "https://support.mozilla.org/1/firefox/%VERSION%/%OS%/%LOCALE%/send-tab");

// URLs for promo links to mobile browsers. Note that consumers are expected to
// append a value for utm_campaign.
pref("identity.mobilepromo.android", "https://www.mozilla.org/firefox/android/?utm_source=firefox-browser&utm_medium=firefox-browser&utm_campaign=");
pref("identity.mobilepromo.ios", "https://www.mozilla.org/firefox/ios/?utm_source=firefox-browser&utm_medium=firefox-browser&utm_campaign=");

// Migrate any existing Firefox Account data from the default profile to the
// Developer Edition profile.
#ifdef MOZ_DEV_EDITION
  pref("identity.fxaccounts.migrateToDevEdition", true);
#else
  pref("identity.fxaccounts.migrateToDevEdition", false);
#endif

// If activated, send tab will use the new FxA commands backend.
pref("identity.fxaccounts.commands.enabled", true);
// How often should we try to fetch missed FxA commands on sync (in seconds).
// Default is 24 hours.
pref("identity.fxaccounts.commands.missed.fetch_interval", 86400);

// On GTK, we now default to showing the menubar only when alt is pressed:
#ifdef MOZ_WIDGET_GTK
  pref("ui.key.menuAccessKeyFocuses", true);
#endif

// Whether we should run a test-pattern through EME GMPs before assuming they'll
// decode H.264.
pref("media.gmp.trial-create.enabled", true);

// Note: when media.gmp-*.visible is true, provided we're running on a
// supported platform/OS version, the corresponding CDM appears in the
// plugins list, Firefox will download the GMP/CDM if enabled, and our
// UI to re-enable EME prompts the user to re-enable EME if it's disabled
// and script requests EME. If *.visible is false, we won't show the UI
// to enable the CDM if its disabled; it's as if the keysystem is completely
// unsupported.

#ifdef MOZ_WIDEVINE_EME
  pref("media.gmp-widevinecdm.visible", true);
  pref("media.gmp-widevinecdm.enabled", true);
#endif

pref("media.gmp-gmpopenh264.visible", true);
pref("media.gmp-gmpopenh264.enabled", true);

// Switch block autoplay logic to v2, and enable UI.
pref("media.autoplay.enabled.user-gestures-needed", true);
// Set Firefox to block autoplay, asking for permission by default.
pref("media.autoplay.default", 1); // 0=Allowed, 1=Blocked, 5=All Blocked

#ifdef NIGHTLY_BUILD
  // Block WebAudio from playing automatically.
  pref("media.autoplay.block-webaudio", true);
#else
  pref("media.autoplay.block-webaudio", false);
#endif

pref("media.videocontrols.picture-in-picture.enabled", true);
pref("media.videocontrols.picture-in-picture.video-toggle.enabled", true);

#ifdef NIGHTLY_BUILD
  // Show the audio toggle for Picture-in-Picture.
  pref("media.videocontrols.picture-in-picture.audio-toggle.enabled", true);
  // Enable keyboard controls for Picture-in-Picture.
  pref("media.videocontrols.picture-in-picture.keyboard-controls.enabled", true);
#else
  pref("media.videocontrols.picture-in-picture.audio-toggle.enabled", false);
  pref("media.videocontrols.picture-in-picture.keyboard-controls.enabled", false);
#endif

pref("browser.translation.detectLanguage", false);
pref("browser.translation.neverForLanguages", "");
// Show the translation UI bits, like the info bar, notification icon and preferences.
pref("browser.translation.ui.show", false);
// Allows to define the translation engine. Google is default, Bing or Yandex are other options.
pref("browser.translation.engine", "Google");

// Telemetry settings.
// Determines if Telemetry pings can be archived locally.
pref("toolkit.telemetry.archive.enabled", true);
// Enables sending the shutdown ping when Firefox shuts down.
pref("toolkit.telemetry.shutdownPingSender.enabled", true);
// Enables sending the shutdown ping using the pingsender from the first session.
pref("toolkit.telemetry.shutdownPingSender.enabledFirstSession", false);
// Enables sending a duplicate of the first shutdown ping from the first session.
pref("toolkit.telemetry.firstShutdownPing.enabled", true);
// Enables sending the 'new-profile' ping on new profiles.
pref("toolkit.telemetry.newProfilePing.enabled", true);
// Enables sending 'update' pings on Firefox updates.
pref("toolkit.telemetry.updatePing.enabled", true);
// Enables sending 'bhr' pings when the browser hangs.
pref("toolkit.telemetry.bhrPing.enabled", true);
// Whether to enable Ecosystem Telemetry, requires a restart.
#ifdef NIGHTLY_BUILD
  pref("toolkit.telemetry.ecosystemtelemetry.enabled", true);
#else
  pref("toolkit.telemetry.ecosystemtelemetry.enabled", false);
#endif

// Ping Centre Telemetry settings.
pref("browser.ping-centre.telemetry", true);
pref("browser.ping-centre.log", false);

// Enable GMP support in the addon manager.
pref("media.gmp-provider.enabled", true);

// Enable blocking access to storage from tracking resources by default.
pref("network.cookie.cookieBehavior", 4 /* BEHAVIOR_REJECT_TRACKER */);

// Enable fingerprinting blocking by default for all channels, only on desktop.
pref("privacy.trackingprotection.fingerprinting.enabled", true);

// Enable cryptomining blocking by default for all channels, only on desktop.
pref("privacy.trackingprotection.cryptomining.enabled", true);

pref("browser.contentblocking.database.enabled", true);

pref("dom.storage_access.enabled", true);

pref("browser.contentblocking.control-center.ui.showBlockedLabels", true);
pref("browser.contentblocking.control-center.ui.showAllowedLabels", false);

pref("browser.contentblocking.cryptomining.preferences.ui.enabled", true);
pref("browser.contentblocking.fingerprinting.preferences.ui.enabled", true);

// Possible values for browser.contentblocking.features.strict pref:
//   Tracking Protection:
//     "tp": tracking protection enabled
//     "-tp": tracking protection disabled
//   Tracking Protection in private windows:
//     "tpPrivate": tracking protection in private windows enabled
//     "-tpPrivate": tracking protection in private windows disabled
//   Fingerprinting:
//     "fp": fingerprinting blocking enabled
//     "-fp": fingerprinting blocking disabled
//   Cryptomining:
//     "cm": cryptomining blocking enabled
//     "-cm": cryptomining blocking disabled
//   Social Tracking Protection:
//     "stp": social tracking protection enabled
//     "-stp": social tracking protection disabled
//   Cookie behavior:
//     "cookieBehavior0": cookie behaviour BEHAVIOR_ACCEPT
//     "cookieBehavior1": cookie behaviour BEHAVIOR_REJECT_FOREIGN
//     "cookieBehavior2": cookie behaviour BEHAVIOR_REJECT
//     "cookieBehavior3": cookie behaviour BEHAVIOR_LIMIT_FOREIGN
//     "cookieBehavior4": cookie behaviour BEHAVIOR_REJECT_TRACKER
//     "cookieBehavior5": cookie behaviour BEHAVIOR_REJECT_TRACKER_AND_PARTITION_FOREIGN
// One value from each section must be included in the browser.contentblocking.features.strict pref.
pref("browser.contentblocking.features.strict", "tp,tpPrivate,cookieBehavior4,cm,fp,stp");

// Hide the "Change Block List" link for trackers/tracking content in the custom
// Content Blocking/ETP panel. By default, it will not be visible. There is also
// an UI migration in place to set this pref to true if a user has a custom block
// lists enabled.
pref("browser.contentblocking.customBlockList.preferences.ui.enabled", false);

pref("browser.contentblocking.reportBreakage.url", "https://tracking-protection-issues.herokuapp.com/new");

// Enable Protections report's Lockwise card by default.
pref("browser.contentblocking.report.lockwise.enabled", true);

// Enable Protections report's Monitor card by default.
pref("browser.contentblocking.report.monitor.enabled", true);

// Disable Protections report's Proxy card by default.
pref("browser.contentblocking.report.proxy.enabled", false);

pref("browser.contentblocking.report.monitor.url", "https://monitor.firefox.com/?entrypoint=protection_report_monitor&utm_source=about-protections");
pref("browser.contentblocking.report.monitor.sign_in_url", "https://monitor.firefox.com/oauth/init?entrypoint=protection_report_monitor&utm_source=about-protections&email=");
pref("browser.contentblocking.report.lockwise.url", "https://lockwise.firefox.com/?utm_source=firefox-desktop&utm_medium=referral&utm_campaign=about-protections&utm_content=about-protections");
pref("browser.contentblocking.report.manage_devices.url", "https://accounts.firefox.com/settings/clients");
pref("browser.contentblocking.report.proxy_extension.url", "https://fpn.firefox.com/browser?utm_source=firefox-desktop&utm_medium=referral&utm_campaign=about-protections&utm_content=about-protections");

// Protection Report's SUMO urls
pref("browser.contentblocking.report.monitor.how_it_works.url", "https://support.mozilla.org/1/firefox/%VERSION%/%OS%/%LOCALE%/monitor-faq");
pref("browser.contentblocking.report.lockwise.how_it_works.url", "https://support.mozilla.org/1/firefox/%VERSION%/%OS%/%LOCALE%/password-manager-report");
pref("browser.contentblocking.report.social.url", "https://support.mozilla.org/1/firefox/%VERSION%/%OS%/%LOCALE%/social-media-tracking-report");
pref("browser.contentblocking.report.cookie.url", "https://support.mozilla.org/1/firefox/%VERSION%/%OS%/%LOCALE%/cross-site-tracking-report");
pref("browser.contentblocking.report.tracker.url", "https://support.mozilla.org/1/firefox/%VERSION%/%OS%/%LOCALE%/tracking-content-report");
pref("browser.contentblocking.report.fingerprinter.url", "https://support.mozilla.org/1/firefox/%VERSION%/%OS%/%LOCALE%/fingerprinters-report");
pref("browser.contentblocking.report.cryptominer.url", "https://support.mozilla.org/1/firefox/%VERSION%/%OS%/%LOCALE%/cryptominers-report");

pref("browser.contentblocking.cfr-milestone.enabled", true);
pref("browser.contentblocking.cfr-milestone.milestone-achieved", 0);
// Milestones should always be in increasing order
pref("browser.contentblocking.cfr-milestone.milestones", "[1000, 5000, 10000, 25000, 50000, 100000, 500000]");

// Enables the new Protections Panel.
#ifdef NIGHTLY_BUILD
  pref("browser.protections_panel.enabled", true);
  pref("browser.protections_panel.infoMessage.seen", false);
#endif

// Always enable newtab segregation using containers
pref("privacy.usercontext.about_newtab_segregation.enabled", true);
// Enable Contextual Identity Containers
#ifdef NIGHTLY_BUILD
  pref("privacy.userContext.enabled", true);
  pref("privacy.userContext.ui.enabled", true);
#else
  pref("privacy.userContext.enabled", false);
  pref("privacy.userContext.ui.enabled", false);
#endif
pref("privacy.userContext.extension", "");
// allows user to open container menu on a left click instead of a new
// tab in the default container
pref("privacy.userContext.newTabContainerOnLeftClick.enabled", false);

// Start the browser in e10s mode
pref("browser.tabs.remote.autostart", true);
pref("browser.tabs.remote.desktopbehavior", true);

// Run media transport in a separate process?
#ifdef NIGHTLY_BUILD
  pref("media.peerconnection.mtransport_process", true);
#else
  pref("media.peerconnection.mtransport_process", false);
#endif

// Start a separate socket process. Performing networking on the socket process
// is control by a sepparate pref
// ("network.http.network_access_on_socket_process.enabled").
// Changing these prefs requires a restart.
#ifdef NIGHTLY_BUILD
  pref("network.process.enabled", true);
#else
  pref("network.process.enabled", false);
#endif

// For speculatively warming up tabs to improve perceived
// performance while using the async tab switcher.
pref("browser.tabs.remote.warmup.enabled", true);

// Caches tab layers to improve perceived performance
// of tab switches.
pref("browser.tabs.remote.tabCacheSize", 0);

pref("browser.tabs.remote.warmup.maxTabs", 3);
pref("browser.tabs.remote.warmup.unloadDelayMs", 2000);

// For the about:tabcrashed page
pref("browser.tabs.crashReporting.sendReport", true);
pref("browser.tabs.crashReporting.includeURL", false);
pref("browser.tabs.crashReporting.requestEmail", false);
pref("browser.tabs.crashReporting.emailMe", false);
pref("browser.tabs.crashReporting.email", "");

// If true, unprivileged extensions may use experimental APIs on
// nightly and developer edition.
pref("extensions.experiments.enabled", false);

// Causes access on unsafe CPOWs from browser code to throw by default.
pref("dom.ipc.cpows.forbid-unsafe-from-browser", true);

#if defined(XP_WIN)
  // Allows us to deprioritize the processes of background tabs at an OS level
  pref("dom.ipc.processPriorityManager.enabled", true);
#endif

// Don't limit how many nodes we care about on desktop:
pref("reader.parse-node-limit", 0);

// On desktop, we want the URLs to be included here for ease of debugging,
// and because (normally) these errors are not persisted anywhere.
pref("reader.errors.includeURLs", true);

pref("view_source.tab", true);

pref("dom.serviceWorkers.enabled", true);

// Enable Push API.
pref("dom.push.enabled", true);

// These are the thumbnail width/height set in about:newtab.
// If you change this, ENSURE IT IS THE SAME SIZE SET
// by about:newtab. These values are in CSS pixels.
pref("toolkit.pageThumbs.minWidth", 280);
pref("toolkit.pageThumbs.minHeight", 190);

// Enable speech synthesis
pref("media.webspeech.synth.enabled", true);

pref("browser.esedbreader.loglevel", "Error");

pref("browser.laterrun.enabled", false);

pref("dom.ipc.processPrelaunch.enabled", true);

// See comments in bug 1340115 on how we got to these numbers.
pref("browser.migrate.chrome.history.limit", 2000);
pref("browser.migrate.chrome.history.maxAgeInDays", 180);

// Enable browser frames for use on desktop.  Only exposed to chrome callers.
pref("dom.mozBrowserFramesEnabled", true);

pref("extensions.pocket.api", "api.getpocket.com");
pref("extensions.pocket.enabled", false);
pref("extensions.pocket.oAuthConsumerKey", "40249-e88c401e1b1f2242d9e441c4");
pref("extensions.pocket.site", "getpocket.com");

pref("signon.management.page.breach-alerts.enabled", true);
pref("signon.management.page.sort", "name");
pref("signon.management.overrideURI", "about:logins?filter=%DOMAIN%");
// The utm_creative value is appended within the code (specific to the location on
// where it is clicked). Be sure that if these two prefs are updated, that
// the utm_creative param be last.
pref("signon.management.page.mobileAndroidURL", "https://app.adjust.com/6tteyjo?redirect=https%3A%2F%2Fplay.google.com%2Fstore%2Fapps%2Fdetails%3Fid%3Dmozilla.lockbox&utm_campaign=Desktop&utm_adgroup=InProduct&utm_creative=");
pref("signon.management.page.mobileAppleURL", "https://app.adjust.com/6tteyjo?redirect=https%3A%2F%2Fitunes.apple.com%2Fapp%2Fid1314000270%3Fmt%3D8&utm_campaign=Desktop&utm_adgroup=InProduct&utm_creative=");
pref("signon.management.page.breachAlertUrl",
     "https://monitor.firefox.com/breach-details/");
pref("signon.management.page.hideMobileFooter", false);
pref("signon.management.page.showPasswordSyncNotification", true);

// Enable the "Simplify Page" feature in Print Preview. This feature
// is disabled by default in toolkit.
pref("print.use_simplify_page", true);

// Space separated list of URLS that are allowed to send objects (instead of
// only strings) through webchannels. This list is duplicated in mobile/android/app/mobile.js
pref("webchannel.allowObject.urlWhitelist", "https://content.cdn.mozilla.net https://support.mozilla.org https://install.mozilla.org");

// Whether or not the browser should scan for unsubmitted
// crash reports, and then show a notification for submitting
// those reports.
#ifdef NIGHTLY_BUILD
  pref("browser.crashReports.unsubmittedCheck.enabled", true);
#else
  pref("browser.crashReports.unsubmittedCheck.enabled", false);
#endif

// chancesUntilSuppress is how many times we'll show the unsubmitted
// crash report notification across different days and shutdown
// without a user choice before we suppress the notification for
// some number of days.
pref("browser.crashReports.unsubmittedCheck.chancesUntilSuppress", 4);
pref("browser.crashReports.unsubmittedCheck.autoSubmit2", false);

// Preferences for the form autofill system extension
// The truthy values of "extensions.formautofill.available" are "on" and "detect",
// any other value means autofill isn't available.
// "detect" means it's enabled if conditions defined in the extension are met.
#ifdef NIGHTLY_BUILD
  pref("extensions.formautofill.available", "on");
#else
  pref("extensions.formautofill.available", "detect");
#endif
pref("extensions.formautofill.creditCards.available", false);
pref("extensions.formautofill.addresses.enabled", true);
pref("extensions.formautofill.creditCards.enabled", true);
// Pref for shield/heartbeat to recognize users who have used Credit Card
// Autofill. The valid values can be:
// 0: none
// 1: submitted a manually-filled credit card form (but didn't see the doorhanger
//    because of a duplicate profile in the storage)
// 2: saw the doorhanger
// 3: submitted an autofill'ed credit card form
pref("extensions.formautofill.creditCards.used", 0);
pref("extensions.formautofill.firstTimeUse", true);
pref("extensions.formautofill.heuristics.enabled", true);
// Whether the user enabled the OS re-auth dialog.
pref("extensions.formautofill.reauth.enabled", false);
pref("extensions.formautofill.section.enabled", true);
pref("extensions.formautofill.loglevel", "Warn");

#ifdef NIGHTLY_BUILD
  // Comma separated list of countries Form Autofill is available in.
  pref("extensions.formautofill.supportedCountries", "US,CA,DE");
  pref("extensions.formautofill.supportRTL", true);
#else
  pref("extensions.formautofill.supportedCountries", "US");
  pref("extensions.formautofill.supportRTL", false);
#endif

// Whether or not to restore a session with lazy-browser tabs.
pref("browser.sessionstore.restore_tabs_lazily", true);

pref("browser.suppress_first_window_animation", true);

// Preference that allows individual users to disable Screenshots.
pref("extensions.screenshots.disabled", false);
// Preference that allows individual users to leave Screenshots enabled, but
// disable uploading to the server.
pref("extensions.screenshots.upload-disabled", false);

// DoH Rollout: the earliest date of profile creation for which we don't need
// to show the doorhanger. This is when the version of the privacy statement
// that includes DoH went live - Oct 31, 2019. This has to be a string because
// the number is outside the signed 32-bit integer range.
pref("doh-rollout.profileCreationThreshold", "1572476400000");

// URL for Learn More link for browser error logging in preferences
pref("browser.chrome.errorReporter.infoURL",
     "https://support.mozilla.org/1/firefox/%VERSION%/%OS%/%LOCALE%/nightly-error-collection");

// Normandy client preferences
pref("app.normandy.api_url", "https://normandy.cdn.mozilla.net/api/v1");
pref("app.normandy.dev_mode", false);
pref("app.normandy.enabled", true);
pref("app.normandy.first_run", true);
pref("app.normandy.logging.level", 50); // Warn
pref("app.normandy.run_interval_seconds", 21600); // 6 hours
pref("app.normandy.shieldLearnMoreUrl", "https://support.mozilla.org/1/firefox/%VERSION%/%OS%/%LOCALE%/shield");
pref("app.normandy.last_seen_buildid", "");
pref("app.normandy.onsync_skew_sec", 600);
#ifdef MOZ_DATA_REPORTING
  pref("app.shield.optoutstudies.enabled", true);
#else
  pref("app.shield.optoutstudies.enabled", false);
#endif

// Multi-lingual preferences
#if defined(RELEASE_OR_BETA) && !defined(MOZ_DEV_EDITION)
  pref("intl.multilingual.enabled", true);
  pref("intl.multilingual.downloadEnabled", true);
#else
  pref("intl.multilingual.enabled", false);
  // AMO only serves language packs for release and beta versions.
  pref("intl.multilingual.downloadEnabled", false);
#endif

// Simulate conditions that will happen when the browser
// is running with Fission enabled. This is meant to assist
// development and testing of Fission.
// The current simulated conditions are:
// - Don't propagate events from subframes to JS child actors
pref("fission.frontend.simulate-events", false);
// - Only deliver subframe messages that specifies
//   their destination (using the BrowsingContext id).
pref("fission.frontend.simulate-messages", false);

// Coverage ping is disabled by default.
pref("toolkit.coverage.enabled", false);
pref("toolkit.coverage.endpoint.base", "https://coverage.mozilla.org");

// Discovery prefs
pref("browser.discovery.enabled", true);
pref("browser.discovery.containers.enabled", true);
pref("browser.discovery.sites", "addons.mozilla.org");

pref("browser.engagement.recent_visited_origins.expiry", 86400); // 24 * 60 * 60 (24 hours in seconds)

pref("browser.aboutConfig.showWarning", true);

pref("browser.toolbars.keyboard_navigation", true);

// Prefs to control the Firefox Account toolbar menu.
// This pref will surface existing Firefox Account information
// as a button next to the hamburger menu. It allows
// quick access to sign-in and manage your Firefox Account.
pref("identity.fxaccounts.toolbar.enabled", true);
pref("identity.fxaccounts.toolbar.accessed", false);

// Prefs for different services supported by Firefox Account
pref("identity.fxaccounts.service.sendLoginUrl", "https://send.firefox.com/login/");
pref("identity.fxaccounts.service.monitorLoginUrl", "https://monitor.firefox.com/");

// Check bundled omni JARs for corruption.
pref("corroborator.enabled", true);

// Toolbox preferences
pref("devtools.toolbox.footer.height", 250);
pref("devtools.toolbox.sidebar.width", 500);
pref("devtools.toolbox.host", "bottom");
pref("devtools.toolbox.previousHost", "right");
pref("devtools.toolbox.selectedTool", "inspector");
pref("devtools.toolbox.sideEnabled", true);
pref("devtools.toolbox.zoomValue", "1");
pref("devtools.toolbox.splitconsoleEnabled", false);
pref("devtools.toolbox.splitconsoleHeight", 100);
pref("devtools.toolbox.tabsOrder", "");

// The fission pref for enabling the "Multiprocess Browser Toolbox", which will
// make it possible to debug anything in Firefox (See Bug 1570639 for more
// information).
#if defined(NIGHTLY_BUILD)
pref("devtools.browsertoolbox.fission", true);
#else
pref("devtools.browsertoolbox.fission", false);
#endif

// The fission pref for enabling Fission frame debugging directly from the
// regular web/content toolbox.
// ⚠ This is a work in progress. Expect weirdness when the pref is enabled. ⚠
pref("devtools.contenttoolbox.fission", false);

// This pref is also related to fission, but not only. It allows the toolbox
// to stay open even if the debugged tab switches to another process.
// It can happen between two documents, one running in the parent process like
// about:sessionrestore and another one running in the content process like
// any web page. Or between two distinct domain when running with fission turned
// on. See bug 1565263.
// ⚠ This is a work in progress. Expect weirdness when the pref is flipped on ⚠
pref("devtools.target-switching.enabled", false);

// Toolbox Button preferences
pref("devtools.command-button-pick.enabled", true);
pref("devtools.command-button-frames.enabled", true);
pref("devtools.command-button-splitconsole.enabled", true);
pref("devtools.command-button-paintflashing.enabled", false);
pref("devtools.command-button-responsive.enabled", true);
pref("devtools.command-button-screenshot.enabled", false);
pref("devtools.command-button-rulers.enabled", false);
pref("devtools.command-button-measure.enabled", false);
pref("devtools.command-button-noautohide.enabled", false);
#ifndef MOZILLA_OFFICIAL
  pref("devtools.command-button-fission-prefs.enabled", true);
#endif

// Inspector preferences
// Enable the Inspector
pref("devtools.inspector.enabled", true);
// What was the last active sidebar in the inspector
pref("devtools.inspector.activeSidebar", "layoutview");
pref("devtools.inspector.remote", false);

// Enable the 3 pane mode in the inspector
pref("devtools.inspector.three-pane-enabled", true);
// Enable the 3 pane mode in the chrome inspector
pref("devtools.inspector.chrome.three-pane-enabled", false);
// Collapse pseudo-elements by default in the rule-view
pref("devtools.inspector.show_pseudo_elements", false);
// The default size for image preview tooltips in the rule-view/computed-view/markup-view
pref("devtools.inspector.imagePreviewTooltipSize", 300);
// Enable user agent style inspection in rule-view
pref("devtools.inspector.showUserAgentStyles", false);
// Show all native anonymous content
pref("devtools.inspector.showAllAnonymousContent", false);
// Show user agent shadow roots
pref("devtools.inspector.showUserAgentShadowRoots", false);
// Enable the new Rules View
pref("devtools.inspector.new-rulesview.enabled", false);
// Enable the compatibility tool in the inspector.
pref("devtools.inspector.compatibility.enabled", false);
// Enable the new Box Model Highlighter with renderer in parent process
pref("devtools.inspector.use-new-box-model-highlighter", false);
// Enable color scheme simulation in the inspector.
pref("devtools.inspector.color-scheme-simulation.enabled", false);

// Grid highlighter preferences
pref("devtools.gridinspector.gridOutlineMaxColumns", 50);
pref("devtools.gridinspector.gridOutlineMaxRows", 50);
pref("devtools.gridinspector.showGridAreas", false);
pref("devtools.gridinspector.showGridLineNumbers", false);
pref("devtools.gridinspector.showInfiniteLines", false);
// Max number of grid highlighters that can be displayed
pref("devtools.gridinspector.maxHighlighters", 3);

// Whether or not the box model panel is opened in the layout view
pref("devtools.layout.boxmodel.opened", true);
// Whether or not the flexbox panel is opened in the layout view
pref("devtools.layout.flexbox.opened", true);
// Whether or not the flexbox container panel is opened in the layout view
pref("devtools.layout.flex-container.opened", true);
// Whether or not the flexbox item panel is opened in the layout view
pref("devtools.layout.flex-item.opened", true);
// Whether or not the grid inspector panel is opened in the layout view
pref("devtools.layout.grid.opened", true);

// Enable hovering Box Model values and jumping to their source CSS rule in the
// rule-view.
#if defined(NIGHTLY_BUILD)
  pref("devtools.layout.boxmodel.highlightProperty", true);
#else
  pref("devtools.layout.boxmodel.highlightProperty", false);
#endif

// By how many times eyedropper will magnify pixels
pref("devtools.eyedropper.zoom", 6);

// Enable to collapse attributes that are too long.
pref("devtools.markup.collapseAttributes", true);
// Length to collapse attributes
pref("devtools.markup.collapseAttributeLength", 120);
// Whether to auto-beautify the HTML on copy.
pref("devtools.markup.beautifyOnCopy", false);
// Whether or not the DOM mutation breakpoints context menu are enabled in the
// markup view.
pref("devtools.markup.mutationBreakpoints.enabled", true);

// DevTools default color unit
pref("devtools.defaultColorUnit", "authored");

// Enable the Memory tools
pref("devtools.memory.enabled", true);

pref("devtools.memory.custom-census-displays", "{}");
pref("devtools.memory.custom-label-displays", "{}");
pref("devtools.memory.custom-tree-map-displays", "{}");

pref("devtools.memory.max-individuals", 1000);
pref("devtools.memory.max-retaining-paths", 10);

// Enable the Performance tools
pref("devtools.performance.enabled", true);

// The default Performance UI settings
pref("devtools.performance.memory.sample-probability", "0.05");
// Can't go higher than this without causing internal allocation overflows while
// serializing the allocations data over the RDP.
pref("devtools.performance.memory.max-log-length", 125000);
pref("devtools.performance.timeline.hidden-markers",
  "[\"Composite\",\"CompositeForwardTransaction\"]");
pref("devtools.performance.profiler.buffer-size", 10000000);
pref("devtools.performance.profiler.sample-frequency-hz", 1000);
pref("devtools.performance.ui.invert-call-tree", true);
pref("devtools.performance.ui.invert-flame-graph", false);
pref("devtools.performance.ui.flatten-tree-recursion", true);
pref("devtools.performance.ui.show-platform-data", false);
pref("devtools.performance.ui.show-idle-blocks", true);
pref("devtools.performance.ui.enable-memory", false);
pref("devtools.performance.ui.enable-allocations", false);
pref("devtools.performance.ui.enable-framerate", true);
pref("devtools.performance.ui.show-jit-optimizations", false);
pref("devtools.performance.ui.show-triggers-for-gc-types",
  "TOO_MUCH_MALLOC ALLOC_TRIGGER LAST_DITCH EAGER_ALLOC_TRIGGER");

// Temporary pref disabling memory flame views
// TODO remove once we have flame charts via bug 1148663
pref("devtools.performance.ui.enable-memory-flame", false);

// Enable experimental options in the UI only in Nightly
#if defined(NIGHTLY_BUILD)
  pref("devtools.performance.ui.experimental", true);
#else
  pref("devtools.performance.ui.experimental", false);
#endif

// The default cache UI setting
pref("devtools.cache.disabled", false);

// The default service workers UI setting
pref("devtools.serviceWorkers.testing.enabled", false);

// Enable the Network Monitor
pref("devtools.netmonitor.enabled", true);

pref("devtools.netmonitor.features.search", true);
pref("devtools.netmonitor.features.requestBlocking", true);

// Enable the Application panel on Nightly
#if defined(NIGHTLY_BUILD)
  pref("devtools.application.enabled", true);
#else
  pref("devtools.application.enabled", false);
#endif

// The default Network Monitor UI settings
pref("devtools.netmonitor.panes-network-details-width", 550);
pref("devtools.netmonitor.panes-network-details-height", 450);
pref("devtools.netmonitor.panes-search-width", 550);
pref("devtools.netmonitor.panes-search-height", 450);
pref("devtools.netmonitor.filters", "[\"all\"]");
pref("devtools.netmonitor.visibleColumns",
  "[\"status\",\"method\",\"domain\",\"file\",\"cause\",\"type\",\"transferred\",\"contentSize\",\"waterfall\"]"
);
pref("devtools.netmonitor.columnsData",
  '[{"name":"status","minWidth":30,"width":5}, {"name":"method","minWidth":30,"width":5}, {"name":"domain","minWidth":30,"width":10}, {"name":"file","minWidth":30,"width":25}, {"name":"url","minWidth":30,"width":25}, {"name":"cause","minWidth":30,"width":10},{"name":"type","minWidth":30,"width":5},{"name":"transferred","minWidth":30,"width":10},{"name":"contentSize","minWidth":30,"width":5},{"name":"waterfall","minWidth":150,"width":25}]');
pref("devtools.netmonitor.ws.payload-preview-height", 128);
pref("devtools.netmonitor.ws.visibleColumns",
  '["data", "time"]'
);
pref("devtools.netmonitor.ws.displayed-frames.limit", 500);

pref("devtools.netmonitor.response.ui.limit", 10240);

// Save request/response bodies yes/no.
pref("devtools.netmonitor.saveRequestAndResponseBodies", true);

// The default Network monitor HAR export setting
pref("devtools.netmonitor.har.defaultLogDir", "");
pref("devtools.netmonitor.har.defaultFileName", "%hostname_Archive [%date]");
pref("devtools.netmonitor.har.jsonp", false);
pref("devtools.netmonitor.har.jsonpCallback", "");
pref("devtools.netmonitor.har.includeResponseBodies", true);
pref("devtools.netmonitor.har.compress", false);
pref("devtools.netmonitor.har.forceExport", false);
pref("devtools.netmonitor.har.pageLoadedTimeout", 1500);
pref("devtools.netmonitor.har.enableAutoExportToFile", false);

pref("devtools.netmonitor.features.webSockets", true);

// Enable the Storage Inspector
pref("devtools.storage.enabled", true);

// Enable the Style Editor.
pref("devtools.styleeditor.enabled", true);
pref("devtools.styleeditor.autocompletion-enabled", true);
pref("devtools.styleeditor.showMediaSidebar", true);
pref("devtools.styleeditor.mediaSidebarWidth", 238);
pref("devtools.styleeditor.navSidebarWidth", 245);
pref("devtools.styleeditor.transitions", true);

// Screenshot Option Settings.
pref("devtools.screenshot.clipboard.enabled", false);
pref("devtools.screenshot.audio.enabled", true);

// Make sure the DOM panel is hidden by default
pref("devtools.dom.enabled", false);

// Enable the Accessibility panel.
pref("devtools.accessibility.enabled", true);

// Web console filters
pref("devtools.webconsole.filter.error", true);
pref("devtools.webconsole.filter.warn", true);
pref("devtools.webconsole.filter.info", true);
pref("devtools.webconsole.filter.log", true);
pref("devtools.webconsole.filter.debug", true);
pref("devtools.webconsole.filter.css", false);
pref("devtools.webconsole.filter.net", false);
pref("devtools.webconsole.filter.netxhr", false);

// Webconsole autocomplete preference
pref("devtools.webconsole.input.autocomplete",true);

// Set to true to eagerly show the results of webconsole terminal evaluations
// when they don't have side effects.
#if defined(NIGHTLY_BUILD) || defined(MOZ_DEV_EDITION)
  pref("devtools.webconsole.input.eagerEvaluation", true);
#else
  pref("devtools.webconsole.input.eagerEvaluation", false);
#endif

// Browser console filters
pref("devtools.browserconsole.filter.error", true);
pref("devtools.browserconsole.filter.warn", true);
pref("devtools.browserconsole.filter.info", true);
pref("devtools.browserconsole.filter.log", true);
pref("devtools.browserconsole.filter.debug", true);
pref("devtools.browserconsole.filter.css", false);
pref("devtools.browserconsole.filter.net", false);
pref("devtools.browserconsole.filter.netxhr", false);

// Max number of inputs to store in web console history.
pref("devtools.webconsole.inputHistoryCount", 300);

// Persistent logging: |true| if you want the relevant tool to keep all of the
// logged messages after reloading the page, |false| if you want the output to
// be cleared each time page navigation happens.
pref("devtools.webconsole.persistlog", false);
pref("devtools.netmonitor.persistlog", false);

// Web Console timestamp: |true| if you want the logs and instructions
// in the Web Console to display a timestamp, or |false| to not display
// any timestamps.
pref("devtools.webconsole.timestampMessages", false);

// Enable the webconsole sidebar toggle in Nightly builds.
#if defined(NIGHTLY_BUILD)
  pref("devtools.webconsole.sidebarToggle", true);
#else
  pref("devtools.webconsole.sidebarToggle", false);
#endif

// Saved editor mode state in the console.
pref("devtools.webconsole.input.editor", false);
pref("devtools.browserconsole.input.editor", false);

// Editor width for webconsole and browserconsole.
pref("devtools.webconsole.input.editorWidth", 0);
pref("devtools.browserconsole.input.editorWidth", 0);

// Display an onboarding UI for the Editor mode.
pref("devtools.webconsole.input.editorOnboarding", true);

// Disable the new performance recording panel by default
pref("devtools.performance.new-panel-enabled", false);

// Enable message grouping in the console, true by default
pref("devtools.webconsole.groupWarningMessages", true);

// Saved state of the Display content messages checkbox in the browser console.
pref("devtools.browserconsole.contentMessages", false);

// Enable client-side mapping service for source maps
pref("devtools.source-map.client-service.enabled", true);

// The number of lines that are displayed in the web console.
pref("devtools.hud.loglimit", 10000);

// The developer tools editor configuration:
// - tabsize: how many spaces to use when a Tab character is displayed.
// - expandtab: expand Tab characters to spaces.
// - keymap: which keymap to use (can be 'default', 'emacs' or 'vim')
// - autoclosebrackets: whether to permit automatic bracket/quote closing.
// - detectindentation: whether to detect the indentation from the file
// - enableCodeFolding: Whether to enable code folding or not.
pref("devtools.editor.tabsize", 2);
pref("devtools.editor.expandtab", true);
pref("devtools.editor.keymap", "default");
pref("devtools.editor.autoclosebrackets", true);
pref("devtools.editor.detectindentation", true);
pref("devtools.editor.enableCodeFolding", true);
pref("devtools.editor.autocomplete", true);

// The angle of the viewport.
pref("devtools.responsive.viewport.angle", 0);
// The width of the viewport.
pref("devtools.responsive.viewport.width", 320);
// The height of the viewport.
pref("devtools.responsive.viewport.height", 480);
// The pixel ratio of the viewport.
pref("devtools.responsive.viewport.pixelRatio", 0);
// Whether or not the viewports are left aligned.
pref("devtools.responsive.leftAlignViewport.enabled", false);
// Whether to reload when touch simulation is toggled
pref("devtools.responsive.reloadConditions.touchSimulation", false);
// Whether to reload when user agent is changed
pref("devtools.responsive.reloadConditions.userAgent", false);
// Whether to show the notification about reloading to apply emulation
pref("devtools.responsive.reloadNotification.enabled", true);
// Whether or not touch simulation is enabled.
pref("devtools.responsive.touchSimulation.enabled", false);
// Whether or not meta viewport is enabled, if and only if touchSimulation
// is also enabled.
pref("devtools.responsive.metaViewport.enabled", true);
// The user agent of the viewport.
pref("devtools.responsive.userAgent", "");
// Whether or not the RDM UI is embedded in the browser.
pref("devtools.responsive.browserUI.enabled", false);

// Show the custom user agent input in Nightly builds.
#if defined(NIGHTLY_BUILD)
  pref("devtools.responsive.showUserAgentInput", true);
#else
  pref("devtools.responsive.showUserAgentInput", false);
#endif

// Show tab debug targets for This Firefox (on by default for local builds).
#ifdef MOZILLA_OFFICIAL
  pref("devtools.aboutdebugging.local-tab-debugging", false);
#else
  pref("devtools.aboutdebugging.local-tab-debugging", true);
#endif

// Show process debug targets.
pref("devtools.aboutdebugging.process-debugging", true);
// Stringified array of network locations that users can connect to.
pref("devtools.aboutdebugging.network-locations", "[]");
// Debug target pane collapse/expand settings.
pref("devtools.aboutdebugging.collapsibilities.installedExtension", false);
pref("devtools.aboutdebugging.collapsibilities.otherWorker", false);
pref("devtools.aboutdebugging.collapsibilities.serviceWorker", false);
pref("devtools.aboutdebugging.collapsibilities.sharedWorker", false);
pref("devtools.aboutdebugging.collapsibilities.tab", false);
pref("devtools.aboutdebugging.collapsibilities.temporaryExtension", false);

// about:debugging: only show system and hidden extensions in local builds by
// default.
#ifdef MOZILLA_OFFICIAL
  pref("devtools.aboutdebugging.showHiddenAddons", false);
#else
  pref("devtools.aboutdebugging.showHiddenAddons", true);
#endif

// Map top-level await expressions in the console
pref("devtools.debugger.features.map-await-expression", true);

#ifdef NIGHTLY_BUILD
pref("devtools.debugger.features.async-live-stacks", true);
#else
pref("devtools.debugger.features.async-live-stacks", false);
#endif

// Disable autohide for DevTools popups and tooltips.
// This is currently not exposed by any UI to avoid making
// about:devtools-toolbox tabs unusable by mistake.
pref("devtools.popup.disable_autohide", false);

// Visibility switch preference for the WhatsNew panel.
pref("devtools.whatsnew.enabled", true);

// Temporary preference to fully disable the WhatsNew panel on any target.
// Should be removed in https://bugzilla.mozilla.org/show_bug.cgi?id=1596037
pref("devtools.whatsnew.feature-enabled", true);

// FirstStartup service time-out in ms
pref("first-startup.timeout", 30000);<|MERGE_RESOLUTION|>--- conflicted
+++ resolved
@@ -1266,12 +1266,6 @@
 // Activates preloading of the new tab url.
 pref("browser.newtab.preload", true);
 
-<<<<<<< HEAD
-// Indicates if about:newtab shows content (enabled) or just blank
-pref("browser.newtabpage.enabled", false);
-
-=======
->>>>>>> b4c7a4ee
 // Activity Stream prefs that control to which page to redirect
 #ifndef RELEASE_OR_BETA
   pref("browser.newtabpage.activity-stream.debug", false);
