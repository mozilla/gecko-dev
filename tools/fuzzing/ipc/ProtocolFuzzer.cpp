--- conflicted
+++ resolved
@@ -24,13 +24,8 @@
     const nsACString& aRemoteType) {
   auto* cp = new mozilla::dom::ContentParent(aRemoteType);
   // TODO: this duplicates MessageChannel::Open
-<<<<<<< HEAD
-  cp->GetIPCChannel()->mWorkerThread = PR_GetCurrentThread();
+  cp->GetIPCChannel()->mWorkerThread = GetCurrentSerialEventTarget();
   cp->GetIPCChannel()->mMonitor = new RefCountedMonitor(/* aOrdered */ true);
-=======
-  cp->GetIPCChannel()->mWorkerThread = GetCurrentSerialEventTarget();
-  cp->GetIPCChannel()->mMonitor = new RefCountedMonitor();
->>>>>>> 0aa061dd
   return cp;
 }
 
