/* This Source Code Form is subject to the terms of the Mozilla Public
 * License, v. 2.0. If a copy of the MPL was not distributed with this
 * file, You can obtain one at http://mozilla.org/MPL/2.0/. */

const { Services } = ChromeUtils.import("resource://gre/modules/Services.jsm");
const { FileUtils } = ChromeUtils.import(
  "resource://gre/modules/FileUtils.jsm"
);
const { XPCOMUtils } = ChromeUtils.import(
  "resource://gre/modules/XPCOMUtils.jsm"
);
const { AppConstants } = ChromeUtils.import(
  "resource://gre/modules/AppConstants.jsm"
);
XPCOMUtils.defineLazyGlobalGetters(this, [
  "File",
  "FormData",
  "XMLHttpRequest",
]);

ChromeUtils.defineModuleGetter(this, "OS", "resource://gre/modules/osfile.jsm");

var EXPORTED_SYMBOLS = ["CrashSubmit"];

const SUCCESS = "success";
const FAILED = "failed";
const SUBMITTING = "submitting";

const UUID_REGEX = /^[0-9a-f]{8}-[0-9a-f]{4}-[0-9a-f]{4}-[0-9a-f]{4}-[0-9a-f]{12}$/i;
const SUBMISSION_REGEX = /^bp-[0-9a-f]{8}-[0-9a-f]{4}-[0-9a-f]{4}-[0-9a-f]{4}-[0-9a-f]{12}$/i;

// TODO: this is still synchronous; need an async INI parser to make it async
function parseINIStrings(path) {
  let file = new FileUtils.File(path);
  let factory = Cc["@mozilla.org/xpcom/ini-parser-factory;1"].getService(
    Ci.nsIINIParserFactory
  );
  let parser = factory.createINIParser(file);
  let obj = {};
  for (let key of parser.getKeys("Strings")) {
    obj[key] = parser.getString("Strings", key);
  }
  return obj;
}

// Since we're basically re-implementing (with async) part of the crashreporter
// client here, we'll just steal the strings we need from crashreporter.ini
async function getL10nStrings() {
  let path = OS.Path.join(
    Services.dirsvc.get("GreD", Ci.nsIFile).path,
    "crashreporter.ini"
  );
  let pathExists = await OS.File.exists(path);

  if (!pathExists) {
    // we if we're on a mac
    let parentDir = OS.Path.dirname(path);
    path = OS.Path.join(
      parentDir,
      "MacOS",
      "crashreporter.app",
      "Contents",
      "Resources",
      "crashreporter.ini"
    );

    let pathExists = await OS.File.exists(path);

    if (!pathExists) {
      // This happens on Android where everything is in an APK.
      // Android users can't see the contents of the submitted files
      // anyway, so just hardcode some fallback strings.
      return {
        crashid: "Crash ID: %s",
        reporturl: "You can view details of this crash at %s",
      };
    }
  }

  let crstrings = parseINIStrings(path);
  let strings = {
    crashid: crstrings.CrashID,
    reporturl: crstrings.CrashDetailsURL,
  };

  path = OS.Path.join(
    Services.dirsvc.get("XCurProcD", Ci.nsIFile).path,
    "crashreporter-override.ini"
  );
  pathExists = await OS.File.exists(path);

  if (pathExists) {
    crstrings = parseINIStrings(path);

    if ("CrashID" in crstrings) {
      strings.crashid = crstrings.CrashID;
    }

    if ("CrashDetailsURL" in crstrings) {
      strings.reporturl = crstrings.CrashDetailsURL;
    }
  }

  return strings;
}

function getDir(name) {
  let uAppDataPath = Services.dirsvc.get("UAppData", Ci.nsIFile).path;
  return OS.Path.join(uAppDataPath, "Crash Reports", name);
}

async function writeFileAsync(dirName, fileName, data) {
  let dirPath = getDir(dirName);
  let filePath = OS.Path.join(dirPath, fileName);
  // succeeds even with existing path, permissions 700
  await OS.File.makeDir(dirPath, { unixFlags: OS.Constants.libc.S_IRWXU });
  await OS.File.writeAtomic(filePath, data, { encoding: "utf-8" });
}

function getPendingMinidump(id) {
  let pendingDir = getDir("pending");

  return [".dmp", ".extra", ".memory.json.gz"].map(suffix => {
    return OS.Path.join(pendingDir, `${id}${suffix}`);
  });
}

async function synthesizeExtraFile(extra) {
<<<<<<< HEAD
  let data =
    "ServerURL=https://crash-reports.webreplay.io:8002/submit?id=" +
    Services.appinfo.ID +
=======
  let url = "https://crash-reports.mozilla.com/submit?id=";
  Services.appinfo.ID +
>>>>>>> 28b45b0a
    "&version=" +
    Services.appinfo.version +
    "&buildid=" +
    Services.appinfo.appBuildID;
  let data = {
    ServerURL: url,
    Vendor: Services.appinfo.vendor,
    ProductName: Services.appinfo.name,
    ProductID: Services.appinfo.ID,
    Version: Services.appinfo.version,
    BuildID: Services.appinfo.appBuildID,
    ReleaseChannel: AppConstants.MOZ_UPDATE_CHANNEL,
  };

  await OS.File.writeAtomic(extra, JSON.stringify(data), { encoding: "utf-8" });
}

async function writeSubmittedReportAsync(crashID, viewURL) {
  let strings = await getL10nStrings();
  let data = strings.crashid.replace("%s", crashID);

  if (viewURL) {
    data += "\n" + strings.reporturl.replace("%s", viewURL);
  }

  await writeFileAsync("submitted", `${crashID}.txt`, data);
}

// the Submitter class represents an individual submission.
function Submitter(id, recordSubmission, noThrottle, extraExtraKeyVals) {
  this.id = id;
  this.recordSubmission = recordSubmission;
  this.noThrottle = noThrottle;
  this.additionalDumps = [];
  this.extraKeyVals = extraExtraKeyVals || {};
  // mimic deferred Promise behavior
  this.submitStatusPromise = new Promise((resolve, reject) => {
    this.resolveSubmitStatusPromise = resolve;
    this.rejectSubmitStatusPromise = reject;
  });
}

Submitter.prototype = {
  submitSuccess: async function Submitter_submitSuccess(ret) {
    // Write out the details file to submitted
    await writeSubmittedReportAsync(ret.CrashID, ret.ViewURL);

    try {
      let toDelete = [this.dump, this.extra];

      if (this.memory) {
        toDelete.push(this.memory);
      }

      for (let dump of this.additionalDumps) {
        toDelete.push(dump);
      }

      await Promise.all(
        toDelete.map(path => {
          return OS.File.remove(path, { ignoreAbsent: true });
        })
      );
    } catch (ex) {
      Cu.reportError(ex);
    }

    this.notifyStatus(SUCCESS, ret);
    this.cleanup();
  },

  cleanup: function Submitter_cleanup() {
    // drop some references just to be nice
    this.iframe = null;
    this.dump = null;
    this.extra = null;
    this.memory = null;
    this.additionalDumps = null;
    // remove this object from the list of active submissions
    let idx = CrashSubmit._activeSubmissions.indexOf(this);
    if (idx != -1) {
      CrashSubmit._activeSubmissions.splice(idx, 1);
    }
  },

  parseResponse: function Submitter_parseResponse(response) {
    let parsedResponse = {};

    for (let line of response.split("\n")) {
      let data = line.split("=");

      if (
        (data.length == 2 &&
          (data[0] == "CrashID" && SUBMISSION_REGEX.test(data[1]))) ||
        data[0] == "ViewURL"
      ) {
        parsedResponse[data[0]] = data[1];
      }
    }

    return parsedResponse;
  },

  submitForm: function Submitter_submitForm() {
    if (!("ServerURL" in this.extraKeyVals)) {
      return false;
    }
    let serverURL = this.extraKeyVals.ServerURL;

    // Override the submission URL from the environment

    let envOverride = Cc["@mozilla.org/process/environment;1"]
      .getService(Ci.nsIEnvironment)
      .get("MOZ_CRASHREPORTER_URL");
    if (envOverride != "") {
      serverURL = envOverride;
    }

    let xhr = new XMLHttpRequest();
    xhr.open("POST", serverURL, true);

    let formData = new FormData();

    // When submitting Web Replay crash reports, only include keys of particular
    // interest (none of which include personally identifiable information).
    const permittedKeys = [
      "RecordReplay",
      "MozCrashReason",
      "BuildID",
      "StackTraces",
    ];

    // add the data
<<<<<<< HEAD
    for (let [name, value] of Object.entries(this.extraKeyVals)) {
      if (permittedKeys.includes(name)) {
        formData.append(name, value);
      }
    }
=======
    delete this.extraKeyVals.ServerURL;
    delete this.extraKeyVals.StackTraces;

    let payload = Object.assign({}, this.extraKeyVals);
>>>>>>> 28b45b0a
    if (this.noThrottle) {
      // tell the server not to throttle this, since it was manually submitted
      payload.Throttleable = "0";
    }
<<<<<<< HEAD
=======
    let json = new Blob([JSON.stringify(payload)], {
      type: "application/json",
    });
    formData.append("extra", json);

    // add the minidumps
    let promises = [
      File.createFromFileName(this.dump).then(file => {
        formData.append("upload_file_minidump", file);
      }),
    ];

    if (this.memory) {
      promises.push(
        File.createFromFileName(this.memory).then(file => {
          formData.append("memory_report", file);
        })
      );
    }
>>>>>>> 28b45b0a

    const promises = [];

    let manager = Services.crashmanager;
    let submissionID = manager.generateSubmissionID();

    xhr.addEventListener("readystatechange", evt => {
      if (xhr.readyState == 4) {
        let ret =
          xhr.status === 200 ? this.parseResponse(xhr.responseText) : {};
        let submitted = !!ret.CrashID;
        let p = Promise.resolve();

        if (this.recordSubmission) {
          let result = submitted
            ? manager.SUBMISSION_RESULT_OK
            : manager.SUBMISSION_RESULT_FAILED;
          p = manager.addSubmissionResult(
            this.id,
            submissionID,
            new Date(),
            result
          );
          if (submitted) {
            manager.setRemoteCrashID(this.id, ret.CrashID);
          }
        }

        p.then(() => {
          if (submitted) {
            this.submitSuccess(ret);
          } else {
            this.notifyStatus(FAILED);
            this.cleanup();
          }
        });
      }
    });

    let p = Promise.all(promises);
    let id = this.id;

    if (this.recordSubmission) {
      p = p.then(() => {
        return manager.addSubmissionAttempt(id, submissionID, new Date());
      });
    }
    p.then(() => {
      xhr.send(formData);
    });
    return true;
  },

  notifyStatus: function Submitter_notify(status, ret) {
    let propBag = Cc["@mozilla.org/hash-property-bag;1"].createInstance(
      Ci.nsIWritablePropertyBag2
    );
    propBag.setPropertyAsAString("minidumpID", this.id);
    if (status == SUCCESS) {
      propBag.setPropertyAsAString("serverCrashID", ret.CrashID);
    }

    let extraKeyValsBag = Cc["@mozilla.org/hash-property-bag;1"].createInstance(
      Ci.nsIWritablePropertyBag2
    );
    for (let key in this.extraKeyVals) {
      extraKeyValsBag.setPropertyAsAString(key, this.extraKeyVals[key]);
    }
    propBag.setPropertyAsInterface("extra", extraKeyValsBag);

    Services.obs.notifyObservers(propBag, "crash-report-status", status);

    switch (status) {
      case SUCCESS:
        this.resolveSubmitStatusPromise(ret.CrashID);
        break;
      case FAILED:
        this.rejectSubmitStatusPromise(FAILED);
        break;
      default:
      // no callbacks invoked.
    }
  },

  submit: async function Submitter_submit() {
    if (this.recordSubmission) {
      await Services.crashmanager.ensureCrashIsPresent(this.id);
    }

    let [dump, extra, memory] = getPendingMinidump(this.id);
    let [dumpExists, extraExists, memoryExists] = await Promise.all([
      OS.File.exists(dump),
      OS.File.exists(extra),
      OS.File.exists(memory),
    ]);

    if (!dumpExists) {
      this.notifyStatus(FAILED);
      this.cleanup();
      return this.submitStatusPromise;
    }

    if (!extraExists) {
      await synthesizeExtraFile(extra);
    }

    this.dump = dump;
    this.extra = extra;
    this.memory = memoryExists ? memory : null;

    let decoder = new TextDecoder();
    let extraData = await OS.File.read(extra);
    let extraKeyVals = JSON.parse(decoder.decode(extraData));

    for (let key in extraKeyVals) {
      if (!(key in this.extraKeyVals)) {
        this.extraKeyVals[key] = extraKeyVals[key];
      }
    }

    let additionalDumps = [];

    if ("additional_minidumps" in this.extraKeyVals) {
      let dumpsExistsPromises = [];
      let names = this.extraKeyVals.additional_minidumps.split(",");

      for (let name of names) {
        let [dump /* , extra, memory */] = getPendingMinidump(
          this.id + "-" + name
        );

        dumpsExistsPromises.push(OS.File.exists(dump));
        additionalDumps.push({ name, dump });
      }

      let dumpsExist = await Promise.all(dumpsExistsPromises);
      let allDumpsExist = dumpsExist.every(exists => exists);

      if (!allDumpsExist) {
        this.notifyStatus(FAILED);
        this.cleanup();
        return this.submitStatusPromise;
      }
    }

    this.notifyStatus(SUBMITTING);
    this.additionalDumps = additionalDumps;

    if (!(await this.submitForm())) {
      this.notifyStatus(FAILED);
      this.cleanup();
    }

    return this.submitStatusPromise;
  },
};

// ===================================
// External API goes here
var CrashSubmit = {
  /**
   * Submit the crash report named id.dmp from the "pending" directory.
   *
   * @param id
   *        Filename (minus .dmp extension) of the minidump to submit.
   * @param params
   *        An object containing any of the following optional parameters:
   *        - recordSubmission
   *          If true, a submission event is recorded in CrashManager.
   *        - noThrottle
   *          If true, this crash report should be submitted with
   *          an extra parameter of "Throttleable=0" indicating that
   *          it should be processed right away. This should be set
   *          when the report is being submitted and the user expects
   *          to see the results immediately. Defaults to false.
   *        - extraExtraKeyVals
   *          An object whose key-value pairs will be merged with the data from
   *          the ".extra" file submitted with the report.  The properties of
   *          this object will override properties of the same name in the
   *          .extra file.
   *
   *  @return a Promise that is fulfilled with the server crash ID when the
   *          submission succeeds and rejected otherwise.
   */
  submit: function CrashSubmit_submit(id, params) {
    params = params || {};
    let recordSubmission = false;
    let noThrottle = false;
    let extraExtraKeyVals = null;

    if ("recordSubmission" in params) {
      recordSubmission = params.recordSubmission;
    }

    if ("noThrottle" in params) {
      noThrottle = params.noThrottle;
    }

    if ("extraExtraKeyVals" in params) {
      extraExtraKeyVals = params.extraExtraKeyVals;
    }

    let submitter = new Submitter(
      id,
      recordSubmission,
      noThrottle,
      extraExtraKeyVals
    );
    CrashSubmit._activeSubmissions.push(submitter);
    return submitter.submit();
  },

  /**
   * Delete the minidup from the "pending" directory.
   *
   * @param id
   *        Filename (minus .dmp extension) of the minidump to delete.
   *
   * @return a Promise that is fulfilled when the minidump is deleted and
   *         rejected otherwise
   */
  delete: async function CrashSubmit_delete(id) {
    await Promise.all(
      getPendingMinidump(id).map(path => {
        return OS.File.remove(path, { ignoreAbsent: true });
      })
    );
  },

  /**
   * Add a .dmg.ignore file along side the .dmp file to indicate that the user
   * shouldn't be prompted to submit this crash report again.
   *
   * @param id
   *        Filename (minus .dmp extension) of the report to ignore
   *
   * @return a Promise that is fulfilled when (if) the .dmg.ignore is created
   *         and rejected otherwise.
   */
  ignore: async function CrashSubmit_ignore(id) {
    let [dump /* , extra, memory */] = getPendingMinidump(id);
    let file = await OS.File.open(
      `${dump}.ignore`,
      { create: true },
      { unixFlags: OS.Constants.libc.O_CREAT }
    );
    await file.close();
  },

  /**
   * Get the list of pending crash IDs, excluding those marked to be ignored
   * @param minFileDate
   *     A Date object. Any files last modified before that date will be ignored
   *
   * @return a Promise that is fulfilled with an array of string, each
   *         being an ID as expected to be passed to submit() or ignore()
   */
  pendingIDs: async function CrashSubmit_pendingIDs(minFileDate) {
    let ids = [];
    let dirIter = null;
    let pendingDir = getDir("pending");

    try {
      dirIter = new OS.File.DirectoryIterator(pendingDir);
    } catch (ex) {
      Cu.reportError(ex);
      throw ex;
    }

    if (!(await dirIter.exists())) {
      return ids;
    }

    try {
      let entries = Object.create(null);
      let ignored = Object.create(null);

      // `await` in order to ensure all callbacks are called
      await dirIter.forEach(entry => {
        if (!entry.isDir /* is file */) {
          let matches = entry.name.match(/(.+)\.dmp$/);

          if (matches) {
            let id = matches[1];

            if (UUID_REGEX.test(id)) {
              entries[id] = OS.File.stat(entry.path);
            }
          } else {
            // maybe it's a .ignore file
            let matchesIgnore = entry.name.match(/(.+)\.dmp.ignore$/);

            if (matchesIgnore) {
              let id = matchesIgnore[1];

              if (UUID_REGEX.test(id)) {
                ignored[id] = true;
              }
            }
          }
        }
      });

      for (let entry in entries) {
        let entryInfo = await entries[entry];

        if (!(entry in ignored) && entryInfo.lastAccessDate > minFileDate) {
          ids.push(entry);
        }
      }
    } catch (ex) {
      Cu.reportError(ex);
      throw ex;
    } finally {
      dirIter.close();
    }

    return ids;
  },

  /**
   * Prune the saved dumps.
   *
   * @return a Promise that is fulfilled when the daved dumps are deleted and
   *         rejected otherwise
   */
  pruneSavedDumps: async function CrashSubmit_pruneSavedDumps() {
    const KEEP = 10;

    let dirIter = null;
    let dirEntries = [];
    let pendingDir = getDir("pending");

    try {
      dirIter = new OS.File.DirectoryIterator(pendingDir);
    } catch (ex) {
      if (ex instanceof OS.File.Error && ex.becauseNoSuchFile) {
        return [];
      }

      throw ex;
    }

    try {
      await dirIter.forEach(entry => {
        if (!entry.isDir /* is file */) {
          let matches = entry.name.match(/(.+)\.extra$/);

          if (matches) {
            dirEntries.push({
              name: entry.name,
              path: entry.path,
              // dispatch promise instead of blocking iteration on `await`
              infoPromise: OS.File.stat(entry.path),
            });
          }
        }
      });
    } catch (ex) {
      Cu.reportError(ex);
      throw ex;
    } finally {
      dirIter.close();
    }

    dirEntries.sort(async (a, b) => {
      let dateA = (await a.infoPromise).lastModificationDate;
      let dateB = (await b.infoPromise).lastModificationDate;

      if (dateA < dateB) {
        return -1;
      }

      if (dateB < dateA) {
        return 1;
      }

      return 0;
    });

    if (dirEntries.length > KEEP) {
      let toDelete = [];

      for (let i = 0; i < dirEntries.length - KEEP; ++i) {
        let extra = dirEntries[i];
        let matches = extra.leafName.match(/(.+)\.extra$/);

        if (matches) {
          let pathComponents = OS.Path.split(extra.path);
          pathComponents[pathComponents.length - 1] = matches[1];
          let path = OS.Path.join(...pathComponents);

          toDelete.push(extra.path, `${path}.dmp`, `${path}.memory.json.gz`);
        }
      }

      await Promise.all(
        toDelete.map(path => {
          return OS.File.remove(path, { ignoreAbsent: true });
        })
      );
    }
  },

  // List of currently active submit objects
  _activeSubmissions: [],
};<|MERGE_RESOLUTION|>--- conflicted
+++ resolved
@@ -126,14 +126,9 @@
 }
 
 async function synthesizeExtraFile(extra) {
-<<<<<<< HEAD
-  let data =
+  let url =
     "ServerURL=https://crash-reports.webreplay.io:8002/submit?id=" +
     Services.appinfo.ID +
-=======
-  let url = "https://crash-reports.mozilla.com/submit?id=";
-  Services.appinfo.ID +
->>>>>>> 28b45b0a
     "&version=" +
     Services.appinfo.version +
     "&buildid=" +
@@ -267,44 +262,11 @@
     ];
 
     // add the data
-<<<<<<< HEAD
     for (let [name, value] of Object.entries(this.extraKeyVals)) {
       if (permittedKeys.includes(name)) {
         formData.append(name, value);
       }
     }
-=======
-    delete this.extraKeyVals.ServerURL;
-    delete this.extraKeyVals.StackTraces;
-
-    let payload = Object.assign({}, this.extraKeyVals);
->>>>>>> 28b45b0a
-    if (this.noThrottle) {
-      // tell the server not to throttle this, since it was manually submitted
-      payload.Throttleable = "0";
-    }
-<<<<<<< HEAD
-=======
-    let json = new Blob([JSON.stringify(payload)], {
-      type: "application/json",
-    });
-    formData.append("extra", json);
-
-    // add the minidumps
-    let promises = [
-      File.createFromFileName(this.dump).then(file => {
-        formData.append("upload_file_minidump", file);
-      }),
-    ];
-
-    if (this.memory) {
-      promises.push(
-        File.createFromFileName(this.memory).then(file => {
-          formData.append("memory_report", file);
-        })
-      );
-    }
->>>>>>> 28b45b0a
 
     const promises = [];
 
