/* This Source Code Form is subject to the terms of the Mozilla Public
 * License, v. 2.0. If a copy of the MPL was not distributed with this
 * file, You can obtain one at http://mozilla.org/MPL/2.0/. */

"use strict";

var EXPORTED_SYMBOLS = ["AddonSettings"];

const { XPCOMUtils } = ChromeUtils.import(
  "resource://gre/modules/XPCOMUtils.jsm"
);
const { AppConstants } = ChromeUtils.import(
  "resource://gre/modules/AppConstants.jsm"
);
const { AddonManager } = ChromeUtils.import(
  "resource://gre/modules/AddonManager.jsm"
);

const PREF_SIGNATURES_REQUIRED = "xpinstall.signatures.required";
const PREF_LANGPACK_SIGNATURES = "extensions.langpacks.signatures.required";
const PREF_ALLOW_EXPERIMENTS = "extensions.experiments.enabled";
const PREF_EM_SIDELOAD_SCOPES = "extensions.sideloadScopes";
const PREF_IS_EMBEDDED = "extensions.isembedded";

var AddonSettings = {};

// Make a non-changable property that can't be manipulated from other
// code in the app.
function makeConstant(name, value) {
  Object.defineProperty(AddonSettings, name, {
    configurable: false,
    enumerable: false,
    writable: false,
    value,
  });
}

if (AppConstants.MOZ_REQUIRE_SIGNING && !Cu.isInAutomation) {
  makeConstant("REQUIRE_SIGNING", true);
  makeConstant("LANGPACKS_REQUIRE_SIGNING", true);
} else {
  XPCOMUtils.defineLazyPreferenceGetter(
    AddonSettings,
    "REQUIRE_SIGNING",
    PREF_SIGNATURES_REQUIRED,
    false
  );
  XPCOMUtils.defineLazyPreferenceGetter(
    AddonSettings,
    "LANGPACKS_REQUIRE_SIGNING",
    PREF_LANGPACK_SIGNATURES,
    false
  );
}

// Whether or not we're running in GeckoView embedded in an Android app
if (Cu.isInAutomation) {
  XPCOMUtils.defineLazyPreferenceGetter(
    AddonSettings,
    "IS_EMBEDDED",
    PREF_IS_EMBEDDED,
    false
  );
} else {
  makeConstant("IS_EMBEDDED", AppConstants.platform === "android");
}

/**
 * AddonSettings.EXPERIMENTS_ENABLED
 *
 * Experimental APIs are always available to privileged signed addons.
 * This constant makes an optional preference available to enable experimental
 * APIs for developement purposes.
 *
 * Two features are toggled with this preference:
 *
 *   1. The ability to load an extension that contains an experimental
 *      API but is not privileged.
 *   2. The ability to load an unsigned extension that gains privilege
 *      if it is temporarily loaded (e.g. via about:debugging).
 *
 * MOZ_REQUIRE_SIGNING is set to zero in unbranded builds, we also
 * ensure nightly, dev-ed and our test infrastructure have access to
 * the preference.
 *
 * Official releases ignore this preference.
 */
if (
  !AppConstants.MOZ_REQUIRE_SIGNING ||
  AppConstants.NIGHTLY_BUILD ||
  AppConstants.MOZ_DEV_EDITION ||
  Cu.isInAutomation
) {
  XPCOMUtils.defineLazyPreferenceGetter(
    AddonSettings,
    "EXPERIMENTS_ENABLED",
    PREF_ALLOW_EXPERIMENTS,
    true
  );
} else {
  makeConstant("EXPERIMENTS_ENABLED", false);
}

<<<<<<< HEAD
makeConstant("DEFAULT_THEME_ID", "default-theme@mozilla.org");
=======
if (AppConstants.MOZ_DEV_EDITION) {
  makeConstant("DEFAULT_THEME_ID", "firefox-compact-dark@mozilla.org");
} else {
  makeConstant("DEFAULT_THEME_ID", "default-theme@mozilla.org");
}

// SCOPES_SIDELOAD is a bitflag for what scopes we will load new extensions from when we scan the directories.
// If a build allows sideloading, or we're in automation, we'll also allow use of the preference.
if (AppConstants.MOZ_ALLOW_ADDON_SIDELOAD || Cu.isInAutomation) {
  XPCOMUtils.defineLazyPreferenceGetter(
    AddonSettings,
    "SCOPES_SIDELOAD",
    PREF_EM_SIDELOAD_SCOPES,
    AppConstants.MOZ_ALLOW_ADDON_SIDELOAD
      ? AddonManager.SCOPE_ALL
      : AddonManager.SCOPE_PROFILE
  );
} else {
  makeConstant("SCOPES_SIDELOAD", AddonManager.SCOPE_PROFILE);
}
>>>>>>> b4c7a4ee
<|MERGE_RESOLUTION|>--- conflicted
+++ resolved
@@ -101,14 +101,7 @@
   makeConstant("EXPERIMENTS_ENABLED", false);
 }
 
-<<<<<<< HEAD
 makeConstant("DEFAULT_THEME_ID", "default-theme@mozilla.org");
-=======
-if (AppConstants.MOZ_DEV_EDITION) {
-  makeConstant("DEFAULT_THEME_ID", "firefox-compact-dark@mozilla.org");
-} else {
-  makeConstant("DEFAULT_THEME_ID", "default-theme@mozilla.org");
-}
 
 // SCOPES_SIDELOAD is a bitflag for what scopes we will load new extensions from when we scan the directories.
 // If a build allows sideloading, or we're in automation, we'll also allow use of the preference.
@@ -123,5 +116,4 @@
   );
 } else {
   makeConstant("SCOPES_SIDELOAD", AddonManager.SCOPE_PROFILE);
-}
->>>>>>> b4c7a4ee
+}