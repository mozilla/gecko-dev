/* -*- Mode: C++; tab-width: 8; indent-tabs-mode: nil; c-basic-offset: 2 -*-
 * vim: set ts=8 sts=2 et sw=2 tw=80:
 * This Source Code Form is subject to the terms of the Mozilla Public
 * License, v. 2.0. If a copy of the MPL was not distributed with this
 * file, You can obtain one at http://mozilla.org/MPL/2.0/. */

#include "JSControl.h"
#include "ProcessRecordReplay.h"

#include "mozilla/Base64.h"
#include "mozilla/ClearOnShutdown.h"
#include "mozilla/StaticPtr.h"
#include "js/CharacterEncoding.h"
#include "js/Conversions.h"
#include "js/JSON.h"
#include "js/PropertySpec.h"
#include "nsImportModule.h"
#include "rrIConnection.h"
#include "rrIModule.h"
#include "xpcprivate.h"
#include "nsMediaFeatures.h"

#include <fcntl.h>
#include <sys/stat.h>
#include <unistd.h>

using namespace JS;

namespace mozilla {
namespace recordreplay {
namespace js {

static void (*gOnNewSource)(const char* aId, const char* aKind, const char* aUrl);
static char* (*gGetRecordingId)();
static void (*gSetDefaultCommandCallback)(char* (*aCallback)(const char*, const char*));
static void (*gSetClearPauseDataCallback)(void (*aCallback)());
static void (*gSetChangeInstrumentCallback)(void (*aCallback)(bool));
static void (*gInstrument)(const char* aKind, const char* aFunctionId, int aOffset);
static void (*gOnExceptionUnwind)();
static void (*gOnDebuggerStatement)();
static void (*gOnEvent)(const char* aEvent, bool aBefore);
static void (*gOnConsoleMessage)(int aTimeWarpTarget);
static size_t (*gNewTimeWarpTarget)();
static size_t (*gElapsedTimeMs)();
static void (*gAddAnnotation)(const char* aText);
static char* (*gGetUnusableRecordingReason)();

// Callback used when the recording driver is sending us a command to look up
// some state.
static char* CommandCallback(const char* aMethod, const char* aParams);

// Callback used to clear ObjectId associations.
static void ClearPauseDataCallback();

// Callback used to change whether execution is being scanned and we should
// call OnInstrument.
static void ChangeInstrumentCallback(bool aValue);

// Handle initialization at process startup.
void InitializeJS() {
  LoadSymbol("RecordReplayOnNewSource", gOnNewSource);
  LoadSymbol("RecordReplayGetRecordingId", gGetRecordingId);
  LoadSymbol("RecordReplaySetDefaultCommandCallback", gSetDefaultCommandCallback);
  LoadSymbol("RecordReplaySetClearPauseDataCallback", gSetClearPauseDataCallback);
  LoadSymbol("RecordReplaySetChangeInstrumentCallback", gSetChangeInstrumentCallback);
  LoadSymbol("RecordReplayOnInstrument", gInstrument);
  LoadSymbol("RecordReplayOnExceptionUnwind", gOnExceptionUnwind);
  LoadSymbol("RecordReplayOnDebuggerStatement", gOnDebuggerStatement);
  LoadSymbol("RecordReplayOnEvent", gOnEvent);
  LoadSymbol("RecordReplayOnConsoleMessage", gOnConsoleMessage);
  LoadSymbol("RecordReplayNewBookmark", gNewTimeWarpTarget);
  LoadSymbol("RecordReplayElapsedTimeMs", gElapsedTimeMs);
  LoadSymbol("RecordReplayAddAnnotation", gAddAnnotation);
  LoadSymbol("RecordReplayGetUnusableRecordingReason", gGetUnusableRecordingReason);

  gSetDefaultCommandCallback(CommandCallback);
  gSetClearPauseDataCallback(ClearPauseDataCallback);
  gSetChangeInstrumentCallback(ChangeInstrumentCallback);
}

// URL of the root module script.
#define ModuleURL "resource://devtools/server/actors/replay/module.js"

static StaticRefPtr<rrIModule> gModule;
static PersistentRootedObject* gModuleObject;

static bool IsModuleInitialized() {
  return !!gModule;
}

// Interned atoms for the various instrumented operations.
static JSString* gMainAtom;
static JSString* gEntryAtom;
static JSString* gBreakpointAtom;
static JSString* gExitAtom;
static JSString* gGeneratorAtom;

// Handle initialization at the first checkpoint, when we can create JS modules.
void EnsureModuleInitialized() {
  if (IsModuleInitialized()) {
    return;
  }

  // Initialization so we can repaint at the first checkpoint without having
  // an unhandled recording divergence.
  nsMediaFeatures::InitSystemMetrics();

  AutoSafeJSContext cx;
  JSAutoRealm ar(cx, xpc::PrivilegedJunkScope());

  nsCOMPtr<rrIModule> module = do_ImportModule(ModuleURL);
  gModule = module.forget();
  ClearOnShutdown(&gModule);

  RootedValue value(cx);
  if (NS_FAILED(gModule->Initialize(&value))) {
    MOZ_CRASH("EnsureModuleInitialized: Initialize failed");
  }
  MOZ_RELEASE_ASSERT(value.isObject());

  gModuleObject = new PersistentRootedObject(cx);
  *gModuleObject = &value.toObject();

  gMainAtom = JS_AtomizeAndPinString(cx, "main");
  gEntryAtom = JS_AtomizeAndPinString(cx, "entry");
  gBreakpointAtom = JS_AtomizeAndPinString(cx, "breakpoint");
  gExitAtom = JS_AtomizeAndPinString(cx, "exit");
  gGeneratorAtom = JS_AtomizeAndPinString(cx, "generator");

  MOZ_RELEASE_ASSERT(gMainAtom && gEntryAtom && gBreakpointAtom && gExitAtom && gGeneratorAtom);
}

void ConvertJSStringToCString(JSContext* aCx, JSString* aString,
                              nsAutoCString& aResult) {
  size_t len = JS_GetStringLength(aString);

  nsAutoString chars;
  chars.SetLength(len);
  if (!JS_CopyStringChars(aCx, Range<char16_t>(chars.BeginWriting(), len),
                          aString)) {
    MOZ_CRASH("ConvertJSStringToCString");
  }

  NS_ConvertUTF16toUTF8 utf8(chars);
  aResult = utf8;
}

extern "C" {

MOZ_EXPORT bool RecordReplayInterface_ShouldUpdateProgressCounter(
    const char* aURL) {
  // Progress counters are only updated for scripts which are exposed to the
  // debugger.
  return aURL && strncmp(aURL, "resource:", 9) && strncmp(aURL, "chrome:", 7);
}

}  // extern "C"

extern "C" {

MOZ_EXPORT ProgressCounter RecordReplayInterface_NewTimeWarpTarget() {
  if (AreThreadEventsDisallowed() || !IsModuleInitialized()) {
    return 0;
  }

  return gNewTimeWarpTarget();
}

}  // extern "C"

void OnTestCommand(const char* aString) {
  // Ignore commands to finish the current test if we aren't recording/replaying.
  if (!strcmp(aString, "RecReplaySendAsyncMessage Example__Finished") &&
      !IsRecordingOrReplaying()) {
    return;
  }

  EnsureModuleInitialized();

  AutoSafeJSContext cx;
  JSAutoRealm ar(cx, xpc::PrivilegedJunkScope());

  JSString* str = JS_NewStringCopyZ(cx, aString);
  MOZ_RELEASE_ASSERT(str);

  JS::RootedValueArray<1> args(cx);
  args[0].setString(str);

  RootedValue rv(cx);
  if (!JS_CallFunctionName(cx, *gModuleObject, "OnTestCommand", args, &rv)) {
    MOZ_CRASH("OnTestCommand");
  }
}

extern "C" {

MOZ_EXPORT void RecordReplayInterface_BeginContentParse(
    const void* aToken, const char* aURL, const char* aContentType) {
  MOZ_RELEASE_ASSERT(IsRecordingOrReplaying());
  MOZ_RELEASE_ASSERT(aToken);
}

MOZ_EXPORT void RecordReplayInterface_AddContentParseData8(
    const void* aToken, const Utf8Unit* aUtf8Buffer, size_t aLength) {
  MOZ_RELEASE_ASSERT(IsRecordingOrReplaying());
  MOZ_RELEASE_ASSERT(aToken);
}

MOZ_EXPORT void RecordReplayInterface_AddContentParseData16(
    const void* aToken, const char16_t* aBuffer, size_t aLength) {
  MOZ_RELEASE_ASSERT(IsRecordingOrReplaying());
  MOZ_RELEASE_ASSERT(aToken);
}

MOZ_EXPORT void RecordReplayInterface_EndContentParse(const void* aToken) {
  MOZ_RELEASE_ASSERT(IsRecordingOrReplaying());
  MOZ_RELEASE_ASSERT(aToken);
}

}  // extern "C"

static bool IsRecordingUnusable() {
  if (IsRecording()) {
    char* reason = gGetUnusableRecordingReason();
    if (reason) {
      free(reason);
      return true;
    }
  }
  return false;
}

// Recording IDs are UUIDs, and have a fixed length.
static char gRecordingId[40];

static const char* GetRecordingId() {
  if (IsRecordingUnusable()) {
    return nullptr;
  }
  if (!gRecordingId[0]) {
    // RecordReplayGetRecordingId() is not currently supported while replaying,
    // so we embed the recording ID in the recording itself.
    if (IsRecording()) {
      char* recordingId = gGetRecordingId();
      if (!recordingId) {
        MOZ_RELEASE_ASSERT(IsRecordingUnusable());
        return nullptr;
      }
      MOZ_RELEASE_ASSERT(*recordingId != 0);
      MOZ_RELEASE_ASSERT(strlen(recordingId) + 1 <= sizeof(gRecordingId));
      strcpy(gRecordingId, recordingId);
    }
    RecordReplayBytes("RecordingId", gRecordingId, sizeof(gRecordingId));
  }
  return gRecordingId;
}

// Report the recording as either finished or unusable.
void SendRecordingFinished() {
  MOZ_RELEASE_ASSERT(IsModuleInitialized());

  AutoSafeJSContext cx;
  JSAutoRealm ar(cx, xpc::PrivilegedJunkScope());

  const char* recordingId = GetRecordingId();
  if (!recordingId) {
    char* reason = gGetUnusableRecordingReason();
    MOZ_RELEASE_ASSERT(reason);

    JSString* str = JS_NewStringCopyZ(cx, reason);
    MOZ_RELEASE_ASSERT(str);

    JS::RootedValueArray<1> args(cx);
    args[0].setString(str);

    RootedValue rv(cx);
    if (!JS_CallFunctionName(cx, *gModuleObject, "SendRecordingUnusable", args, &rv)) {
      MOZ_CRASH("SendRecordingFinished");
    }
    return;
  }

  JSString* str = JS_NewStringCopyZ(cx, recordingId);
  MOZ_RELEASE_ASSERT(str);

  JS::RootedValueArray<1> args(cx);
  args[0].setString(str);

  RootedValue rv(cx);
  if (!JS_CallFunctionName(cx, *gModuleObject, "SendRecordingFinished", args, &rv)) {
    MOZ_CRASH("SendRecordingFinished");
  }
}

void MaybeSendRecordingUnusable() {
  MOZ_RELEASE_ASSERT(IsModuleInitialized());

  if (IsRecordingUnusable()) {
    // Finishing the recording after it is unusable will notify the UI process
    // appropriately, and will trigger shutdown of this process appropriately.
    FinishRecording();
  }
}

///////////////////////////////////////////////////////////////////////////////
// Module Interface
///////////////////////////////////////////////////////////////////////////////

// Define the methods which the module uses to interact with the recording driver.

static bool Method_Log(JSContext* aCx, unsigned aArgc, Value* aVp) {
  CallArgs args = CallArgsFromVp(aArgc, aVp);

  RootedString str(aCx, ToString(aCx, args.get(0)));
  if (!str) {
    return false;
  }

  JS::UniqueChars cstr = JS_EncodeStringToLatin1(aCx, str);
  if (!cstr) {
    return false;
  }

  PrintLog(cstr.get());

  args.rval().setUndefined();
  return true;
}

static bool Method_Annotate(JSContext* aCx, unsigned aArgc, Value* aVp) {
  CallArgs args = CallArgsFromVp(aArgc, aVp);

  RootedString str(aCx, ToString(aCx, args.get(0)));
  if (!str) {
    return false;
  }

  JS::UniqueChars cstr = JS_EncodeStringToLatin1(aCx, str);
  if (!cstr) {
    return false;
  }

  gAddAnnotation(cstr.get());

  args.rval().setUndefined();
  return true;
}

static bool Method_OnNewSource(JSContext* aCx, unsigned aArgc, Value* aVp) {
  CallArgs args = CallArgsFromVp(aArgc, aVp);

  if (!args.get(0).isString() ||
      !args.get(1).isString() ||
      !args.get(2).isString()) {
    JS_ReportErrorASCII(aCx, "Bad arguments");
    return false;
  }

  nsAutoCString id, kind, url;
  ConvertJSStringToCString(aCx, args.get(0).toString(), id);
  ConvertJSStringToCString(aCx, args.get(1).toString(), kind);
  ConvertJSStringToCString(aCx, args.get(2).toString(), url);
  gOnNewSource(id.get(), kind.get(), url.get());

  args.rval().setUndefined();
  return true;
}

static bool Method_AreThreadEventsDisallowed(JSContext* aCx,
                                             unsigned aArgc, Value* aVp) {
  CallArgs args = CallArgsFromVp(aArgc, aVp);
  args.rval().setBoolean(AreThreadEventsDisallowed());
  return true;
}

static bool Method_ShouldUpdateProgressCounter(JSContext* aCx,
                                               unsigned aArgc, Value* aVp) {
  CallArgs args = CallArgsFromVp(aArgc, aVp);

  if (args.get(0).isNull()) {
    args.rval().setBoolean(ShouldUpdateProgressCounter(nullptr));
  } else {
    if (!args.get(0).isString()) {
      JS_ReportErrorASCII(aCx, "Expected string or null as first argument");
      return false;
    }

    nsAutoCString str;
    ConvertJSStringToCString(aCx, args.get(0).toString(), str);
    args.rval().setBoolean(ShouldUpdateProgressCounter(str.get()));
  }

  return true;
}

static bool gScanningScripts;

// This is called by the recording driver to notify us when to start/stop scanning.
static void ChangeInstrumentCallback(bool aValue) {
  MOZ_RELEASE_ASSERT(IsModuleInitialized());

  if (gScanningScripts == aValue) {
    return;
  }
  gScanningScripts = aValue;

  AutoSafeJSContext cx;
  JSAutoRealm ar(cx, xpc::PrivilegedJunkScope());

  JS::RootedValueArray<1> args(cx);
  args[0].setBoolean(aValue);

  RootedValue rv(cx);
  if (!JS_CallFunctionName(cx, *js::gModuleObject, "SetScanningScripts", args, &rv)) {
    MOZ_CRASH("SetScanningScripts");
  }
}

static bool Method_InstrumentationCallback(JSContext* aCx, unsigned aArgc,
                                           Value* aVp) {
  MOZ_RELEASE_ASSERT(gScanningScripts);
  CallArgs args = CallArgsFromVp(aArgc, aVp);

  if (!args.get(0).isString() || !args.get(1).isNumber() || !args.get(2).isNumber()) {
    JS_ReportErrorASCII(aCx, "Bad parameters");
    return false;
  }

  // The kind string should be an atom which we have captured already.
  JSString* kindStr = args.get(0).toString();

  const char* kind;
  if (kindStr == gBreakpointAtom) {
    kind = "breakpoint";
  } else if (kindStr == gMainAtom) {
    kind = "main";
  } else if (kindStr == gGeneratorAtom) {
    kind = "generator";
  } else if (kindStr == gEntryAtom) {
    kind = "entry";
  } else if (kindStr == gExitAtom) {
    kind = "exit";
  }

  uint32_t script = args.get(1).toNumber();
  uint32_t offset = args.get(2).toNumber();

  if (script) {
    char functionId[32];
    snprintf(functionId, sizeof(functionId), "%u", script);
    gInstrument(kind, functionId, offset);
  }

  args.rval().setUndefined();
  return true;
}

static bool Method_IsScanningScripts(JSContext* aCx, unsigned aArgc,
                                     Value* aVp) {
  CallArgs args = CallArgsFromVp(aArgc, aVp);

  args.rval().setBoolean(gScanningScripts);
  return true;
}

static bool Method_OnExceptionUnwind(JSContext* aCx, unsigned aArgc,
                                     Value* aVp) {
  CallArgs args = CallArgsFromVp(aArgc, aVp);

  gOnExceptionUnwind();

  args.rval().setUndefined();
  return true;
}

static bool Method_OnDebuggerStatement(JSContext* aCx, unsigned aArgc,
                                       Value* aVp) {
  CallArgs args = CallArgsFromVp(aArgc, aVp);

  gOnDebuggerStatement();

  args.rval().setUndefined();
  return true;
}

static bool Method_OnEvent(JSContext* aCx, unsigned aArgc, Value* aVp) {
  CallArgs args = CallArgsFromVp(aArgc, aVp);

  if (!args.get(0).isString() || !args.get(1).isBoolean()) {
    JS_ReportErrorASCII(aCx, "Bad parameters");
    return false;
  }

  nsAutoCString event;
  ConvertJSStringToCString(aCx, args.get(0).toString(), event);
  bool before = args.get(1).toBoolean();

  gOnEvent(event.get(), before);

  args.rval().setUndefined();
  return true;
}

static bool Method_RecordingId(JSContext* aCx, unsigned aArgc,
                                     Value* aVp) {
  CallArgs args = CallArgsFromVp(aArgc, aVp);

  const char* recordingId = GetRecordingId();
  if (recordingId) {
    JSString* str = JS_NewStringCopyZ(aCx, recordingId);
    if (!str) {
      return false;
    }

    args.rval().setString(str);
  } else {
    args.rval().setNull();
  }
  return true;
}

static bool Method_OnConsoleMessage(JSContext* aCx, unsigned aArgc, Value* aVp) {
  CallArgs args = CallArgsFromVp(aArgc, aVp);

  if (!args.get(0).isNumber()) {
    JS_ReportErrorASCII(aCx, "Bad parameters");
    return false;
  }

  int target = args.get(0).toNumber();
  gOnConsoleMessage(target);

  args.rval().setUndefined();
  return true;
}

static const JSFunctionSpec gRecordReplayMethods[] = {
  JS_FN("log", Method_Log, 1, 0),
  JS_FN("annotate", Method_Annotate, 1, 0),
  JS_FN("onNewSource", Method_OnNewSource, 3, 0),
  JS_FN("areThreadEventsDisallowed", Method_AreThreadEventsDisallowed, 0, 0),
  JS_FN("shouldUpdateProgressCounter", Method_ShouldUpdateProgressCounter, 1, 0),
  JS_FN("instrumentationCallback", Method_InstrumentationCallback, 3, 0),
  JS_FN("isScanningScripts", Method_IsScanningScripts, 0, 0),
  JS_FN("onExceptionUnwind", Method_OnExceptionUnwind, 0, 0),
  JS_FN("onDebuggerStatement", Method_OnDebuggerStatement, 0, 0),
  JS_FN("onEvent", Method_OnEvent, 2, 0),
  JS_FN("onConsoleMessage", Method_OnConsoleMessage, 1, 0),
  JS_FN("recordingId", Method_RecordingId, 0, 0),
  JS_FS_END
};

static bool FillStringCallback(const char16_t* buf, uint32_t len, void* data) {
  nsCString* str = (nsCString*)data;
  MOZ_RELEASE_ASSERT(str->Length() == 0);
  *str = NS_ConvertUTF16toUTF8(buf, len);
  return true;
}

static char* CommandCallback(const char* aMethod, const char* aParams) {
  MOZ_RELEASE_ASSERT(js::IsModuleInitialized());

  AutoSafeJSContext cx;
  JSAutoRealm ar(cx, xpc::PrivilegedJunkScope());

  RootedString method(cx, JS_NewStringCopyZ(cx, aMethod));
  RootedString paramsStr(cx, JS_NewStringCopyZ(cx, aParams));
  MOZ_RELEASE_ASSERT(method && paramsStr);

  RootedValue params(cx);
  if (!JS_ParseJSON(cx, paramsStr, &params)) {
    PrintLog("Error: CommandCallback ParseJSON failed %s %s", aMethod, aParams);
    MOZ_CRASH("CommandCallback");
  }

  JS::RootedValueArray<2> args(cx);
  args[0].setString(method);
  args[1].set(params);

  RootedValue rv(cx);
  if (!JS_CallFunctionName(cx, *js::gModuleObject, "OnProtocolCommand", args, &rv)) {
    PrintLog("Error: CommandCallback failed %s", aMethod);
    MOZ_CRASH("CommandCallback");
  }

  if (!rv.isObject()) {
    return nullptr;
  }

  RootedObject obj(cx, &rv.toObject());

  nsCString str;
  if (!JS::ToJSONMaybeSafely(cx, obj, FillStringCallback, &str)) {
    PrintLog("Error: CommandCallback ToJSON failed");
    MOZ_CRASH("CommandCallback");
  }

  return strdup(str.get());
}

static void ClearPauseDataCallback() {
  MOZ_RELEASE_ASSERT(js::IsModuleInitialized());

  AutoSafeJSContext cx;
  JSAutoRealm ar(cx, xpc::PrivilegedJunkScope());

  JS::AutoValueArray<0> args(cx);

  RootedValue rv(cx);
  if (!JS_CallFunctionName(cx, *js::gModuleObject, "ClearPauseData", args, &rv)) {
    MOZ_CRASH("ClearPauseDataCallback");
  }
}

}  // namespace js

///////////////////////////////////////////////////////////////////////////////
// Plumbing
///////////////////////////////////////////////////////////////////////////////

bool DefineRecordReplayControlObject(JSContext* aCx, JS::HandleObject object) {
  MOZ_RELEASE_ASSERT(IsRecordingOrReplaying());

  RootedObject staticObject(aCx, JS_NewObject(aCx, nullptr));
  if (!staticObject ||
      !JS_DefineProperty(aCx, object, "RecordReplayControl", staticObject, 0)) {
    return false;
  }

  if (js::gModuleObject) {
    // RecordReplayControl objects created while setting up the module itself
    // don't get references to the module.
    RootedObject obj(aCx, *js::gModuleObject);
    if (!JS_WrapObject(aCx, &obj) ||
        !JS_DefineProperty(aCx, staticObject, "module", obj, 0)) {
      return false;
    }
  }

  if (!JS_DefineFunctions(aCx, staticObject, js::gRecordReplayMethods)) {
    return false;
  }

  return true;
}

<<<<<<< HEAD
static bool StatusCallback(JSContext* aCx, unsigned aArgc, JS::Value* aVp);

static const JSFunctionSpec gCallbacks[] = {
  JS_FN("updateStatus", StatusCallback, 1, 0),
  JS_FS_END
};

static bool gUIStateInitialized;
static StaticRefPtr<rrIConnection> gConnection;
static nsString gCloudReplayStatus;

void EnsureUIStateInitialized() {
  if (gUIStateInitialized) {
    return;
  }
  gUIStateInitialized = true;
  MOZ_RELEASE_ASSERT(!gConnection);

  nsCOMPtr<rrIConnection> connection =
    do_ImportModule("resource://devtools/server/actors/replay/connection.js");
  gConnection = connection.forget();
  ClearOnShutdown(&gConnection);

  AutoSafeJSContext cx;
  JSAutoRealm ar(cx, xpc::PrivilegedJunkScope());

  JS::RootedObject callbacks(cx, JS_NewObject(cx, nullptr));
  MOZ_RELEASE_ASSERT(callbacks);

  if (!JS_DefineFunctions(cx, callbacks, gCallbacks)) {
    MOZ_CRASH("EnsureUIStateInitialized");
  }

  JS::RootedValue callbacksValue(cx, JS::ObjectValue(*callbacks));
  if (NS_FAILED(gConnection->Initialize(callbacksValue))) {
    MOZ_CRASH("EnsureUIStateInitialized");
  }

  gCloudReplayStatus.AssignLiteral("cloudConnecting.label");
}

static JS::PersistentRootedObject* gStatusCallback;

void SetCloudReplayStatusCallback(JS::HandleValue aCallback) {
  AutoSafeJSContext cx;

  if (!gStatusCallback) {
    gStatusCallback = new JS::PersistentRootedObject(cx);
  }

  *gStatusCallback = aCallback.isObject() ? &aCallback.toObject() : nullptr;
}

static bool StatusCallback(JSContext* aCx, unsigned aArgc, JS::Value* aVp) {
  JS::CallArgs args = CallArgsFromVp(aArgc, aVp);

  if (!args.get(0).isString()) {
    JS_ReportErrorASCII(aCx, "Expected string");
    return false;
  }

  nsAutoCString status;
  js::ConvertJSStringToCString(aCx, args.get(0).toString(), status);
  gCloudReplayStatus = NS_ConvertUTF8toUTF16(status);

  if (gStatusCallback && *gStatusCallback) {
    JSAutoRealm ar(aCx, *gStatusCallback);

    JS::RootedValueArray<3> newArgs(aCx);
    newArgs[0].set(args.get(0));
    newArgs[1].set(args.get(1));
    newArgs[2].set(args.get(2));

    JS_WrapValue(aCx, newArgs[0]);
    JS_WrapValue(aCx, newArgs[1]);
    JS_WrapValue(aCx, newArgs[2]);

    JS::RootedObject thisv(aCx);
    JS::RootedValue fval(aCx, JS::ObjectValue(**gStatusCallback));
    JS::RootedValue rv(aCx);
    if (!JS_CallFunctionValue(aCx, thisv, fval, newArgs, &rv)) {
      return false;
    }
  }

  args.rval().setUndefined();
  return true;
}

void GetCloudReplayStatus(nsAString& aResult) {
  aResult = gCloudReplayStatus;
}

=======
>>>>>>> c3eed038
}  // namespace recordreplay
}  // namespace mozilla<|MERGE_RESOLUTION|>--- conflicted
+++ resolved
@@ -644,101 +644,5 @@
   return true;
 }
 
-<<<<<<< HEAD
-static bool StatusCallback(JSContext* aCx, unsigned aArgc, JS::Value* aVp);
-
-static const JSFunctionSpec gCallbacks[] = {
-  JS_FN("updateStatus", StatusCallback, 1, 0),
-  JS_FS_END
-};
-
-static bool gUIStateInitialized;
-static StaticRefPtr<rrIConnection> gConnection;
-static nsString gCloudReplayStatus;
-
-void EnsureUIStateInitialized() {
-  if (gUIStateInitialized) {
-    return;
-  }
-  gUIStateInitialized = true;
-  MOZ_RELEASE_ASSERT(!gConnection);
-
-  nsCOMPtr<rrIConnection> connection =
-    do_ImportModule("resource://devtools/server/actors/replay/connection.js");
-  gConnection = connection.forget();
-  ClearOnShutdown(&gConnection);
-
-  AutoSafeJSContext cx;
-  JSAutoRealm ar(cx, xpc::PrivilegedJunkScope());
-
-  JS::RootedObject callbacks(cx, JS_NewObject(cx, nullptr));
-  MOZ_RELEASE_ASSERT(callbacks);
-
-  if (!JS_DefineFunctions(cx, callbacks, gCallbacks)) {
-    MOZ_CRASH("EnsureUIStateInitialized");
-  }
-
-  JS::RootedValue callbacksValue(cx, JS::ObjectValue(*callbacks));
-  if (NS_FAILED(gConnection->Initialize(callbacksValue))) {
-    MOZ_CRASH("EnsureUIStateInitialized");
-  }
-
-  gCloudReplayStatus.AssignLiteral("cloudConnecting.label");
-}
-
-static JS::PersistentRootedObject* gStatusCallback;
-
-void SetCloudReplayStatusCallback(JS::HandleValue aCallback) {
-  AutoSafeJSContext cx;
-
-  if (!gStatusCallback) {
-    gStatusCallback = new JS::PersistentRootedObject(cx);
-  }
-
-  *gStatusCallback = aCallback.isObject() ? &aCallback.toObject() : nullptr;
-}
-
-static bool StatusCallback(JSContext* aCx, unsigned aArgc, JS::Value* aVp) {
-  JS::CallArgs args = CallArgsFromVp(aArgc, aVp);
-
-  if (!args.get(0).isString()) {
-    JS_ReportErrorASCII(aCx, "Expected string");
-    return false;
-  }
-
-  nsAutoCString status;
-  js::ConvertJSStringToCString(aCx, args.get(0).toString(), status);
-  gCloudReplayStatus = NS_ConvertUTF8toUTF16(status);
-
-  if (gStatusCallback && *gStatusCallback) {
-    JSAutoRealm ar(aCx, *gStatusCallback);
-
-    JS::RootedValueArray<3> newArgs(aCx);
-    newArgs[0].set(args.get(0));
-    newArgs[1].set(args.get(1));
-    newArgs[2].set(args.get(2));
-
-    JS_WrapValue(aCx, newArgs[0]);
-    JS_WrapValue(aCx, newArgs[1]);
-    JS_WrapValue(aCx, newArgs[2]);
-
-    JS::RootedObject thisv(aCx);
-    JS::RootedValue fval(aCx, JS::ObjectValue(**gStatusCallback));
-    JS::RootedValue rv(aCx);
-    if (!JS_CallFunctionValue(aCx, thisv, fval, newArgs, &rv)) {
-      return false;
-    }
-  }
-
-  args.rval().setUndefined();
-  return true;
-}
-
-void GetCloudReplayStatus(nsAString& aResult) {
-  aResult = gCloudReplayStatus;
-}
-
-=======
->>>>>>> c3eed038
 }  // namespace recordreplay
 }  // namespace mozilla