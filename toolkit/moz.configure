--- conflicted
+++ resolved
@@ -118,11 +118,7 @@
 # reason.
 option('--enable-default-toolkit', nargs=1,
        choices=('cairo-windows', 'cairo-gtk3', 'cairo-gtk3-wayland',
-<<<<<<< HEAD
-                'cairo-cocoa', 'cairo-uikit', 'cairo-android', 'cairo-gonk'),
-=======
                 'cairo-cocoa', 'cairo-uikit', 'cairo-android'),
->>>>>>> 2933592c
        help='Select default toolkit')
 
 @depends('--enable-default-toolkit', target, '--help')
@@ -144,11 +140,7 @@
         else:
             platform_choices = ('cairo-android',)
     else:
-<<<<<<< HEAD
-        platform_choices = ('cairo-gtk3', 'cairo-gtk3-wayland',)
-=======
         platform_choices = ('cairo-gtk3', 'cairo-gtk3-wayland')
->>>>>>> 2933592c
 
     if value:
         if value[0] not in platform_choices:
