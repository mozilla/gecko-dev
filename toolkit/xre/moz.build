--- conflicted
+++ resolved
@@ -38,11 +38,8 @@
     "AutoSQLiteLifetime.h",
     "Bootstrap.h",
     "CmdLineAndEnvUtils.h",
-<<<<<<< HEAD
     "MacLaunchHelper.h",
-=======
     "MultiInstanceLock.h",
->>>>>>> b7c85e09
     "SafeMode.h",
     "UntrustedModulesData.h",
 ]
