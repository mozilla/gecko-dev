# -*- Mode: python; indent-tabs-mode: nil; tab-width: 40 -*-
# vim: set filetype=python:
# This Source Code Form is subject to the terms of the Mozilla Public
# License, v. 2.0. If a copy of the MPL was not distributed with this
# file, You can obtain one at http://mozilla.org/MPL/2.0/.

include("../components/telemetry/telemetry-constants.mozbuild")

with Files("**"):
    BUG_COMPONENT = ("Toolkit", "Startup and Profile System")

if CONFIG["OS_ARCH"] == "WINNT":
    TEST_DIRS += ["test/win"]

MOCHITEST_MANIFESTS += ["test/mochitest.ini"]
BROWSER_CHROME_MANIFESTS += ["test/browser.ini"]
XPCSHELL_TESTS_MANIFESTS += ["test/xpcshell.ini"]
MARIONETTE_UNIT_MANIFESTS += ["test/marionette/marionette.ini"]

XPIDL_SOURCES += [
    "nsINativeAppSupport.idl",
    "nsIXREDirProvider.idl",
]

if CONFIG["OS_ARCH"] == "WINNT":
    XPIDL_SOURCES += [
        "nsIWinAppHelper.idl",
    ]

XPIDL_MODULE = "xulapp"

EXPORTS += [
    "nsAppRunner.h",
    "nsIAppStartupNotifier.h",
]

EXPORTS.mozilla += [
<<<<<<< HEAD
    'AutoSQLiteLifetime.h',
    'Bootstrap.h',
    'CmdLineAndEnvUtils.h',
    'MacLaunchHelper.h',
    'SafeMode.h',
    'UntrustedModulesData.h',
=======
    "AutoSQLiteLifetime.h",
    "Bootstrap.h",
    "CmdLineAndEnvUtils.h",
    "SafeMode.h",
    "UntrustedModulesData.h",
>>>>>>> 1f2dfab9
]

if CONFIG["MOZ_INSTRUMENT_EVENT_LOOP"]:
    EXPORTS += ["EventTracer.h"]

if CONFIG["MOZ_WIDGET_TOOLKIT"] == "windows":
    EXPORTS.mozilla += [
        "AssembleCmdLine.h",
        "DllPrefetchExperimentRegistryInfo.h",
        "ModuleVersionInfo.h",
        "PolicyChecks.h",
        "UntrustedModulesProcessor.h",
        "WinDllServices.h",
        "WinTokenUtils.h",
    ]
    UNIFIED_SOURCES += [
        "/toolkit/mozapps/update/common/updateutils_win.cpp",
        "DllPrefetchExperimentRegistryInfo.cpp",
        "ModuleEvaluator.cpp",
        "ModuleVersionInfo.cpp",
        "nsNativeAppSupportWin.cpp",
        "UntrustedModulesData.cpp",
        "UntrustedModulesProcessor.cpp",
        "WinDllServices.cpp",
        "WinTokenUtils.cpp",
    ]
    DEFINES["PROXY_PRINTING"] = 1
    LOCAL_INCLUDES += [
        "../components/printingui",
    ]
    if CONFIG["MOZ_LAUNCHER_PROCESS"]:
        EXPORTS.mozilla += [
            "LauncherRegistryInfo.h",
        ]
        UNIFIED_SOURCES += [
            "LauncherRegistryInfo.cpp",
        ]
elif CONFIG["MOZ_WIDGET_TOOLKIT"] == "cocoa":
    UNIFIED_SOURCES += [
        "MacApplicationDelegate.mm",
        "MacAutoreleasePool.mm",
        "MacLaunchHelper.mm",
        "nsCommandLineServiceMac.mm",
        "nsNativeAppSupportCocoa.mm",
        "updaterfileutils_osx.mm",
    ]
    DEFINES["PROXY_PRINTING"] = 1
    LOCAL_INCLUDES += [
        "../components/printingui",
    ]
elif CONFIG["MOZ_WIDGET_TOOLKIT"] == "uikit":
    UNIFIED_SOURCES += [
        "nsNativeAppSupportDefault.cpp",
        "UIKitDirProvider.mm",
    ]
elif CONFIG["MOZ_WIDGET_TOOLKIT"] == "gtk":
    UNIFIED_SOURCES += [
        "nsNativeAppSupportUnix.cpp",
    ]
else:
    UNIFIED_SOURCES += [
        "nsNativeAppSupportDefault.cpp",
    ]

if CONFIG["MOZ_HAS_REMOTE"]:
    LOCAL_INCLUDES += [
        "../components/remote",
    ]

if CONFIG["MOZ_WIDGET_TOOLKIT"] == "gtk":
    UNIFIED_SOURCES += [
        "nsGDKErrorHandler.cpp",
    ]

if CONFIG["MOZ_X11"]:
    EXPORTS += ["nsX11ErrorHandler.h"]
    UNIFIED_SOURCES += [
        "nsX11ErrorHandler.cpp",
    ]

if CONFIG["MOZ_WIDGET_TOOLKIT"] == "android":
    UNIFIED_SOURCES += [
        "nsAndroidStartup.cpp",
    ]

UNIFIED_SOURCES += [
    "/toolkit/mozapps/update/common/commonupdatedir.cpp",
    "AutoSQLiteLifetime.cpp",
    "Bootstrap.cpp",
    "CmdLineAndEnvUtils.cpp",
    "CreateAppData.cpp",
    "nsAppStartupNotifier.cpp",
    "nsConsoleWriter.cpp",
    "nsEmbeddingModule.cpp",
    "nsNativeAppSupportBase.cpp",
    "nsSigHandlers.cpp",
    "nsXREDirProvider.cpp",
]

# nsAppRunner.cpp and ProfileReset.cpp cannot be built in unified mode because
# they pull in OS X system headers.
# nsEmbedFunctions.cpp cannot be built in unified mode because it pulls in X11 headers.
SOURCES += [
    "../../other-licenses/nsis/Contrib/CityHash/cityhash/city.cpp",
    "nsAppRunner.cpp",
    "nsEmbedFunctions.cpp",
    "ProfileReset.cpp",
]

if CONFIG["MOZ_X11"]:
    UNIFIED_SOURCES += [
        "glxtest.cpp",
    ]

if CONFIG["MOZ_INSTRUMENT_EVENT_LOOP"]:
    UNIFIED_SOURCES += [
        "EventTracer.cpp",
    ]

if CONFIG["MOZ_UPDATER"]:
    if CONFIG["MOZ_WIDGET_TOOLKIT"] != "android":
        UNIFIED_SOURCES += [
            "nsUpdateDriver.cpp",
        ]

if CONFIG["MOZ_PDF_PRINTING"]:
    DEFINES["PROXY_PRINTING"] = 1
    LOCAL_INCLUDES += [
        "../components/printingui",
    ]

XPCOM_MANIFESTS += [
    "components.conf",
]

include("/ipc/chromium/chromium-config.mozbuild")

FINAL_LIBRARY = "xul"

if CONFIG["MOZ_X11"]:
    DEFINES["USE_GLX_TEST"] = True

for var in (
    "MOZ_APP_NAME",
    "MOZ_APP_BASENAME",
    "MOZ_APP_DISPLAYNAME",
    "MOZ_APP_VENDOR",
    "MOZ_APP_VERSION",
    "OS_TARGET",
    "MOZ_WIDGET_TOOLKIT",
):
    DEFINES[var] = '"%s"' % CONFIG[var]

if CONFIG["MOZ_DEFAULT_BROWSER_AGENT"] and CONFIG["OS_ARCH"] == "WINNT":
    DEFINES["MOZ_DEFAULT_BROWSER_AGENT"] = CONFIG["MOZ_DEFAULT_BROWSER_AGENT"]

if CONFIG["MOZ_UPDATER"] and CONFIG["MOZ_WIDGET_TOOLKIT"] != "android":
    DEFINES["MOZ_UPDATER"] = True

if CONFIG["MOZ_WIDGET_TOOLKIT"] == "windows":
    DEFINES["WIN32_LEAN_AND_MEAN"] = True
    DEFINES["UNICODE"] = True
    DEFINES["_UNICODE"] = True

if CONFIG["MOZ_WIDGET_TOOLKIT"] == "android":
    DEFINES["ANDROID_PACKAGE_NAME"] = '"%s"' % CONFIG["ANDROID_PACKAGE_NAME"]

if CONFIG["TARGET_XPCOM_ABI"]:
    DEFINES["TARGET_OS_ABI"] = '"%s_%s"' % (
        CONFIG["OS_TARGET"],
        CONFIG["TARGET_XPCOM_ABI"],
    )

if CONFIG["OS_ARCH"] == "Linux" and "lib64" in CONFIG["libdir"]:
    DEFINES["HAVE_USR_LIB64_DIR"] = True

DEFINES["GRE_MILESTONE"] = CONFIG["GRE_MILESTONE"]
DEFINES["MOZ_APP_VERSION_DISPLAY"] = CONFIG["MOZ_APP_VERSION_DISPLAY"]

for var in ("APP_VERSION", "APP_ID"):
    DEFINES[var] = CONFIG["MOZ_%s" % var]

if CONFIG["MOZ_BUILD_APP"] == "browser":
    DEFINES["MOZ_BUILD_APP_IS_BROWSER"] = True

LOCAL_INCLUDES += [
    "../../other-licenses/nsis/Contrib/CityHash/cityhash",
    "../components/find",
    "../components/printingui/ipc",
    "../components/windowwatcher",
    "../mozapps/update/common",
    "../profile",
    "/config",
    "/dom/base",
    "/dom/commandhandler",
    "/dom/ipc",
    "/dom/webbrowserpersist",
    "/testing/gtest/mozilla",
    "/toolkit/crashreporter",
    "/xpcom/build",
]

if CONFIG["MOZ_SANDBOX"] and CONFIG["OS_ARCH"] == "WINNT":
    LOCAL_INCLUDES += [
        "/security/sandbox/chromium",
        "/security/sandbox/chromium-shim",
    ]

if CONFIG["MOZ_SANDBOX"] and CONFIG["OS_ARCH"] == "Linux":
    USE_LIBS += [
        "mozsandbox",
    ]

if CONFIG["MOZ_WIDGET_TOOLKIT"] == "cocoa":
    LOCAL_INCLUDES += [
        "/widget",
        "/widget/cocoa",
        "/xpcom/base",
    ]

CXXFLAGS += CONFIG["TK_CFLAGS"]
CXXFLAGS += CONFIG["MOZ_DBUS_CFLAGS"]
CXXFLAGS += CONFIG["MOZ_DBUS_GLIB_CFLAGS"]

if CONFIG["MOZ_WIDGET_TOOLKIT"] == "gtk":
    CXXFLAGS += CONFIG["MOZ_PANGO_CFLAGS"]

DEFINES["TOPOBJDIR"] = TOPOBJDIR
FINAL_TARGET_PP_FILES += ["platform.ini"]

if CONFIG["CC_TYPE"] in ("clang", "gcc"):
    CXXFLAGS += ["-Wno-error=shadow"]

if CONFIG["MOZ_IPDL_TESTS"]:
    DEFINES["MOZ_IPDL_TESTS"] = True

if CONFIG["ENABLE_TESTS"]:
    DIRS += ["test/gtest"]<|MERGE_RESOLUTION|>--- conflicted
+++ resolved
@@ -35,20 +35,12 @@
 ]
 
 EXPORTS.mozilla += [
-<<<<<<< HEAD
-    'AutoSQLiteLifetime.h',
-    'Bootstrap.h',
-    'CmdLineAndEnvUtils.h',
-    'MacLaunchHelper.h',
-    'SafeMode.h',
-    'UntrustedModulesData.h',
-=======
     "AutoSQLiteLifetime.h",
     "Bootstrap.h",
     "CmdLineAndEnvUtils.h",
+    "MacLaunchHelper.h",
     "SafeMode.h",
     "UntrustedModulesData.h",
->>>>>>> 1f2dfab9
 ]
 
 if CONFIG["MOZ_INSTRUMENT_EVENT_LOOP"]:
