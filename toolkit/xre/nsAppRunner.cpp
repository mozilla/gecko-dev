/* -*- Mode: C++; tab-width: 2; indent-tabs-mode: nil; c-basic-offset: 2 -*- */
/* This Source Code Form is subject to the terms of the Mozilla Public
 * License, v. 2.0. If a copy of the MPL was not distributed with this
 * file, You can obtain one at http://mozilla.org/MPL/2.0/. */

#include "mozilla/dom/ContentParent.h"
#include "mozilla/dom/ContentChild.h"
#include "mozilla/ipc/GeckoChildProcessHost.h"

#include "mozilla/AppShutdown.h"
#include "mozilla/ArrayUtils.h"
#include "mozilla/Assertions.h"
#include "mozilla/Attributes.h"
#include "mozilla/Components.h"
#include "mozilla/FilePreferences.h"
#include "mozilla/ChaosMode.h"
#include "mozilla/CmdLineAndEnvUtils.h"
#include "mozilla/IOInterposer.h"
#include "mozilla/Likely.h"
#include "mozilla/MemoryChecking.h"
#include "mozilla/Poison.h"
#include "mozilla/Preferences.h"
#include "mozilla/Printf.h"
#include "mozilla/ResultExtensions.h"
#include "mozilla/ScopeExit.h"
#include "mozilla/Services.h"
#include "mozilla/Telemetry.h"
#include "mozilla/Utf8.h"
#include "mozilla/intl/LocaleService.h"
#include "mozilla/JSONWriter.h"
#include "BaseProfiler.h"

#include "nsAppRunner.h"
#include "mozilla/XREAppData.h"
#include "mozilla/Bootstrap.h"
#if defined(MOZ_UPDATER) && !defined(MOZ_WIDGET_ANDROID)
#  include "nsUpdateDriver.h"
#endif
#include "ProfileReset.h"

#ifdef MOZ_INSTRUMENT_EVENT_LOOP
#  include "EventTracer.h"
#endif

#ifdef XP_MACOSX
#  include "nsVersionComparator.h"
#  include "MacLaunchHelper.h"
#  include "MacApplicationDelegate.h"
#  include "MacAutoreleasePool.h"
// these are needed for sysctl
#  include <sys/types.h>
#  include <sys/sysctl.h>
#endif

#include "prnetdb.h"
#include "prprf.h"
#include "prproces.h"
#include "prenv.h"
#include "prtime.h"

#include "nsIAppStartup.h"
#include "nsAppStartupNotifier.h"
#include "nsIMutableArray.h"
#include "nsCommandLine.h"
#include "nsIComponentRegistrar.h"
#include "nsIDialogParamBlock.h"
#include "mozilla/ModuleUtils.h"
#include "nsIIOService.h"
#include "nsIObserverService.h"
#include "nsINativeAppSupport.h"
#include "nsIPlatformInfo.h"
#include "nsIProcess.h"
#include "nsIProfileUnlocker.h"
#include "nsIPromptService.h"
#include "nsIPropertyBag2.h"
#include "nsIServiceManager.h"
#include "nsIStringBundle.h"
#include "nsISupportsPrimitives.h"
#include "nsIToolkitProfile.h"
#include "nsIUUIDGenerator.h"
#include "nsToolkitProfileService.h"
#include "nsIURI.h"
#include "nsIURL.h"
#include "nsIWindowCreator.h"
#include "nsIWindowWatcher.h"
#include "nsIXULAppInfo.h"
#include "nsIXULRuntime.h"
#include "nsPIDOMWindow.h"
#include "nsIWidget.h"
#include "nsAppShellCID.h"
#include "mozilla/dom/quota/QuotaManager.h"
#include "mozilla/scache/StartupCache.h"
#include "gfxPlatform.h"

#include "mozilla/Unused.h"

#ifdef XP_WIN
#  include "nsIWinAppHelper.h"
#  include <windows.h>
#  include <intrin.h>
#  include <math.h>
#  include "cairo/cairo-features.h"
#  include "mozilla/WindowsDllBlocklist.h"
#  include "mozilla/WinHeaderOnlyUtils.h"
#  include "mozilla/mscom/ProcessRuntime.h"
#  include "mozilla/widget/AudioSession.h"
#  include "WinTokenUtils.h"

#  if defined(MOZ_LAUNCHER_PROCESS)
#    include "mozilla/LauncherRegistryInfo.h"
#  endif

#  if defined(MOZ_DEFAULT_BROWSER_AGENT)
#    include "nsIWindowsRegKey.h"
#  endif

#  ifndef PROCESS_DEP_ENABLE
#    define PROCESS_DEP_ENABLE 0x1
#  endif
#endif

#if defined(MOZ_SANDBOX)
#  include "mozilla/SandboxSettings.h"
#  if (defined(XP_WIN) || defined(XP_MACOSX))
#    include "nsIUUIDGenerator.h"
#  endif
#endif

#ifdef ACCESSIBILITY
#  include "nsAccessibilityService.h"
#  if defined(XP_WIN)
#    include "mozilla/a11y/Compatibility.h"
#    include "mozilla/a11y/Platform.h"
#  endif
#endif

#include "nsCRT.h"
#include "nsCOMPtr.h"
#include "nsDirectoryServiceDefs.h"
#include "nsDirectoryServiceUtils.h"
#include "nsEmbedCID.h"
#include "nsNetUtil.h"
#include "nsReadableUtils.h"
#include "nsXPCOM.h"
#include "nsXPCOMCIDInternal.h"
#include "nsString.h"
#include "nsPrintfCString.h"
#include "nsVersionComparator.h"

#include "nsAppDirectoryServiceDefs.h"
#include "nsXULAppAPI.h"
#include "nsXREDirProvider.h"

#include "nsINIParser.h"
#include "mozilla/Omnijar.h"
#include "mozilla/StartupTimeline.h"
#include "mozilla/LateWriteChecks.h"

#include <stdlib.h>
#include <locale.h>

#ifdef XP_UNIX
#  include <errno.h>
#  include <pwd.h>
#  include <string.h>
#  include <sys/resource.h>
#  include <sys/stat.h>
#  include <unistd.h>
#endif

#ifdef XP_WIN
#  include <process.h>
#  include <shlobj.h>
#  include "mozilla/WinDllServices.h"
#  include "nsThreadUtils.h"
#  include <comdef.h>
#  include <wbemidl.h>
#  include "WinUtils.h"
#endif

#ifdef XP_MACOSX
#  include "nsILocalFileMac.h"
#  include "nsCommandLineServiceMac.h"
#endif

// for X remote support
#if defined(MOZ_HAS_REMOTE)
#  include "nsRemoteService.h"
#endif

#if defined(DEBUG) && defined(XP_WIN)
#  include <malloc.h>
#endif

#if defined(XP_MACOSX)
#  include <Carbon/Carbon.h>
#endif

#ifdef DEBUG
#  include "mozilla/Logging.h"
#endif

#ifdef MOZ_JPROF
#  include "jprof.h"
#endif

#include "nsExceptionHandler.h"
#include "nsICrashReporter.h"
#define NS_CRASHREPORTER_CONTRACTID "@mozilla.org/toolkit/crash-reporter;1"
#include "nsIPrefService.h"
#include "nsIMemoryInfoDumper.h"
#if defined(XP_LINUX) && !defined(ANDROID)
#  include "mozilla/widget/LSBUtils.h"
#endif

#include "base/command_line.h"
#include "GTestRunner.h"

#ifdef MOZ_WIDGET_ANDROID
#  include "GeneratedJNIWrappers.h"
#endif

#if defined(MOZ_SANDBOX)
#  if defined(XP_LINUX) && !defined(ANDROID)
#    include "mozilla/SandboxInfo.h"
#  elif defined(XP_WIN)
#    include "sandboxBroker.h"
#    include "sandboxPermissions.h"
#  endif
#endif

#ifdef MOZ_CODE_COVERAGE
#  include "mozilla/CodeCoverageHandler.h"
#endif

#include "mozilla/mozalloc_oom.h"
#include "SafeMode.h"

#ifdef MOZ_THUNDERBIRD
#  include "nsIPK11TokenDB.h"
#  include "nsIPK11Token.h"
#endif

extern uint32_t gRestartMode;
extern void InstallSignalHandlers(const char* ProgramName);

#define FILE_COMPATIBILITY_INFO NS_LITERAL_CSTRING("compatibility.ini")
#define FILE_INVALIDATE_CACHES NS_LITERAL_CSTRING(".purgecaches")
#define FILE_STARTUP_INCOMPLETE NS_LITERAL_STRING(".startup-incomplete")

#if defined(MOZ_BLOCK_PROFILE_DOWNGRADE) || defined(MOZ_LAUNCHER_PROCESS) || \
    defined(MOZ_DEFAULT_BROWSER_AGENT)
static const char kPrefHealthReportUploadEnabled[] =
    "datareporting.healthreport.uploadEnabled";
#endif  // defined(MOZ_BLOCK_PROFILE_DOWNGRADE) || defined(MOZ_LAUNCHER_PROCESS)
        // || defined(MOZ_DEFAULT_BROWSER_AGENT)
#if defined(MOZ_DEFAULT_BROWSER_AGENT)
static const char kPrefDefaultAgentEnabled[] = "default-browser-agent.enabled";
#endif  // defined(MOZ_DEFAULT_BROWSER_AGENT)

int gArgc;
char** gArgv;

static const char gToolkitVersion[] = MOZ_STRINGIFY(GRE_MILESTONE);
// The gToolkitBuildID global is defined to MOZ_BUILDID via gen_buildid.py
// in toolkit/library. See related comment in toolkit/library/moz.build.
extern const char gToolkitBuildID[];

static nsIProfileLock* gProfileLock;

int gRestartArgc;
char** gRestartArgv;

// If gRestartedByOS is set, we were automatically restarted by the OS.
bool gRestartedByOS = false;

bool gIsGtest = false;

nsString gAbsoluteArgv0Path;

#if defined(MOZ_WIDGET_GTK)
#  include <glib.h>
#  if defined(DEBUG) || defined(NS_BUILD_REFCNT_LOGGING)
#    define CLEANUP_MEMORY 1
#    define PANGO_ENABLE_BACKEND
#    include <pango/pangofc-fontmap.h>
#  endif
#  include <gtk/gtk.h>
#  ifdef MOZ_WAYLAND
#    include <gdk/gdkwayland.h>
#  endif
#  ifdef MOZ_X11
#    include <gdk/gdkx.h>
#  endif /* MOZ_X11 */
#  include <fontconfig/fontconfig.h>
#endif
#include "BinaryPath.h"

#ifdef MOZ_LINKER
extern "C" MFBT_API bool IsSignalHandlingBroken();
#endif

#ifdef FUZZING
#  include "FuzzerRunner.h"

namespace mozilla {
FuzzerRunner* fuzzerRunner = 0;
}  // namespace mozilla

#  ifdef LIBFUZZER
void XRE_LibFuzzerSetDriver(LibFuzzerDriver aDriver) {
  mozilla::fuzzerRunner->setParams(aDriver);
}
#  endif
#endif  // FUZZING

// Undo X11/X.h's definition of None
#undef None

namespace mozilla {
int (*RunGTest)(int*, char**) = 0;
}  // namespace mozilla

using namespace mozilla;
using namespace mozilla::startup;
using mozilla::Unused;
using mozilla::dom::ContentChild;
using mozilla::dom::ContentParent;
using mozilla::dom::quota::QuotaManager;
using mozilla::intl::LocaleService;
using mozilla::scache::StartupCache;

// Save the given word to the specified environment variable.
static void MOZ_NEVER_INLINE SaveWordToEnv(const char* name,
                                           const nsACString& word) {
  char* expr =
      Smprintf("%s=%s", name, PromiseFlatCString(word).get()).release();
  if (expr) PR_SetEnv(expr);
  // We intentionally leak |expr| here since it is required by PR_SetEnv.
}

// Save the path of the given file to the specified environment variable.
static void SaveFileToEnv(const char* name, nsIFile* file) {
#ifdef XP_WIN
  nsAutoString path;
  file->GetPath(path);
  SetEnvironmentVariableW(NS_ConvertASCIItoUTF16(name).get(), path.get());
#else
  nsAutoCString path;
  file->GetNativePath(path);
  SaveWordToEnv(name, path);
#endif
}

static bool gIsExpectedExit = false;

void MozExpectedExit() { gIsExpectedExit = true; }

/**
 * Runs atexit() to catch unexpected exit from 3rd party libraries like the
 * Intel graphics driver calling exit in an error condition. When they
 * call exit() to report an error we won't shutdown correctly and wont catch
 * the issue with our crash reporter.
 */
static void UnexpectedExit() {
  if (!gIsExpectedExit) {
    gIsExpectedExit = true;  // Don't risk re-entrency issues when crashing.
    MOZ_CRASH("Exit called by third party code.");
  }
}

/**
 * Output a string to the user.  This method is really only meant to be used to
 * output last-ditch error messages designed for developers NOT END USERS.
 *
 * @param isError
 *        Pass true to indicate severe errors.
 * @param fmt
 *        printf-style format string followed by arguments.
 */
static MOZ_FORMAT_PRINTF(2, 3) void Output(bool isError, const char* fmt, ...) {
  va_list ap;
  va_start(ap, fmt);

#if defined(XP_WIN) && !MOZ_WINCONSOLE
  SmprintfPointer msg = mozilla::Vsmprintf(fmt, ap);
  if (msg) {
    UINT flags = MB_OK;
    if (isError)
      flags |= MB_ICONERROR;
    else
      flags |= MB_ICONINFORMATION;

    wchar_t wide_msg[1024];
    MultiByteToWideChar(CP_ACP, 0, msg.get(), -1, wide_msg,
                        sizeof(wide_msg) / sizeof(wchar_t));

    MessageBoxW(nullptr, wide_msg, L"XULRunner", flags);
  }
#else
  vfprintf(stderr, fmt, ap);
#endif

  va_end(ap);
}

/**
 * Check for a commandline flag. If the flag takes a parameter, the
 * parameter is returned in aParam. Flags may be in the form -arg or
 * --arg (or /arg on win32).
 *
 * @param aArg the parameter to check. Must be lowercase.
 * @param aParam if non-null, the -arg <data> will be stored in this pointer.
 *        This is *not* allocated, but rather a pointer to the argv data.
 * @param aFlags flags @see CheckArgFlag
 */
static ArgResult CheckArg(const char* aArg, const char** aParam = nullptr,
                          CheckArgFlag aFlags = CheckArgFlag::RemoveArg) {
  MOZ_ASSERT(gArgv, "gArgv must be initialized before CheckArg()");
  return CheckArg(gArgc, gArgv, aArg, aParam, aFlags);
}

/**
 * Check for a commandline flag. Ignore data that's passed in with the flag.
 * Flags may be in the form -arg or --arg (or /arg on win32).
 * Will not remove flag if found.
 *
 * @param aArg the parameter to check. Must be lowercase.
 */
static ArgResult CheckArgExists(const char* aArg) {
  return CheckArg(aArg, nullptr, CheckArgFlag::None);
}

bool gSafeMode = false;

/**
 * The nsXULAppInfo object implements nsIFactory so that it can be its own
 * singleton.
 */
class nsXULAppInfo : public nsIXULAppInfo,
                     public nsIObserver,
#ifdef XP_WIN
                     public nsIWinAppHelper,
#endif
                     public nsICrashReporter,
                     public nsIFinishDumpingCallback,
                     public nsIXULRuntime

{
 public:
  constexpr nsXULAppInfo() {}
  NS_DECL_ISUPPORTS_INHERITED
  NS_DECL_NSIPLATFORMINFO
  NS_DECL_NSIXULAPPINFO
  NS_DECL_NSIXULRUNTIME
  NS_DECL_NSIOBSERVER
  NS_DECL_NSICRASHREPORTER
  NS_DECL_NSIFINISHDUMPINGCALLBACK
#ifdef XP_WIN
  NS_DECL_NSIWINAPPHELPER
#endif
};

NS_INTERFACE_MAP_BEGIN(nsXULAppInfo)
  NS_INTERFACE_MAP_ENTRY_AMBIGUOUS(nsISupports, nsIXULRuntime)
  NS_INTERFACE_MAP_ENTRY(nsIXULRuntime)
  NS_INTERFACE_MAP_ENTRY(nsIObserver)
#ifdef XP_WIN
  NS_INTERFACE_MAP_ENTRY(nsIWinAppHelper)
#endif
  NS_INTERFACE_MAP_ENTRY(nsICrashReporter)
  NS_INTERFACE_MAP_ENTRY(nsIFinishDumpingCallback)
  NS_INTERFACE_MAP_ENTRY(nsIPlatformInfo)
  NS_INTERFACE_MAP_ENTRY_CONDITIONAL(nsIXULAppInfo,
                                     gAppData || XRE_IsContentProcess())
NS_INTERFACE_MAP_END

NS_IMETHODIMP_(MozExternalRefCountType)
nsXULAppInfo::AddRef() { return 1; }

NS_IMETHODIMP_(MozExternalRefCountType)
nsXULAppInfo::Release() { return 1; }

NS_IMETHODIMP
nsXULAppInfo::GetVendor(nsACString& aResult) {
  if (XRE_IsContentProcess()) {
    ContentChild* cc = ContentChild::GetSingleton();
    aResult = cc->GetAppInfo().vendor;
    return NS_OK;
  }
  aResult.Assign(gAppData->vendor);

  return NS_OK;
}

NS_IMETHODIMP
nsXULAppInfo::GetName(nsACString& aResult) {
  if (XRE_IsContentProcess()) {
    ContentChild* cc = ContentChild::GetSingleton();
    aResult = cc->GetAppInfo().name;
    return NS_OK;
  }

#ifdef MOZ_WIDGET_ANDROID
  nsCString name = java::GeckoAppShell::GetAppName()->ToCString();
  aResult.Assign(std::move(name));
#else
  aResult.Assign(gAppData->name);
#endif

  return NS_OK;
}

NS_IMETHODIMP
nsXULAppInfo::GetID(nsACString& aResult) {
  if (XRE_IsContentProcess()) {
    ContentChild* cc = ContentChild::GetSingleton();
    aResult = cc->GetAppInfo().ID;
    return NS_OK;
  }
  aResult.Assign(gAppData->ID);

  return NS_OK;
}

NS_IMETHODIMP
nsXULAppInfo::GetVersion(nsACString& aResult) {
  if (XRE_IsContentProcess()) {
    ContentChild* cc = ContentChild::GetSingleton();
    aResult = cc->GetAppInfo().version;
    return NS_OK;
  }
  aResult.Assign(gAppData->version);

  return NS_OK;
}

NS_IMETHODIMP
nsXULAppInfo::GetPlatformVersion(nsACString& aResult) {
  aResult.Assign(gToolkitVersion);

  return NS_OK;
}

NS_IMETHODIMP
nsXULAppInfo::GetAppBuildID(nsACString& aResult) {
  if (XRE_IsContentProcess()) {
    ContentChild* cc = ContentChild::GetSingleton();
    aResult = cc->GetAppInfo().buildID;
    return NS_OK;
  }
  aResult.Assign(gAppData->buildID);

  return NS_OK;
}

NS_IMETHODIMP
nsXULAppInfo::GetPlatformBuildID(nsACString& aResult) {
  aResult.Assign(gToolkitBuildID);

  return NS_OK;
}

NS_IMETHODIMP
nsXULAppInfo::GetUAName(nsACString& aResult) {
  if (XRE_IsContentProcess()) {
    ContentChild* cc = ContentChild::GetSingleton();
    aResult = cc->GetAppInfo().UAName;
    return NS_OK;
  }
  aResult.Assign(gAppData->UAName);

  return NS_OK;
}

NS_IMETHODIMP
nsXULAppInfo::GetSourceURL(nsACString& aResult) {
  if (XRE_IsContentProcess()) {
    ContentChild* cc = ContentChild::GetSingleton();
    aResult = cc->GetAppInfo().sourceURL;
    return NS_OK;
  }
  aResult.Assign(gAppData->sourceURL);

  return NS_OK;
}

NS_IMETHODIMP
nsXULAppInfo::GetLogConsoleErrors(bool* aResult) {
  *aResult = gLogConsoleErrors;
  return NS_OK;
}

NS_IMETHODIMP
nsXULAppInfo::SetLogConsoleErrors(bool aValue) {
  gLogConsoleErrors = aValue;
  return NS_OK;
}

NS_IMETHODIMP
nsXULAppInfo::GetInSafeMode(bool* aResult) {
  *aResult = gSafeMode;
  return NS_OK;
}

NS_IMETHODIMP
nsXULAppInfo::GetOS(nsACString& aResult) {
  aResult.AssignLiteral(OS_TARGET);
  return NS_OK;
}

NS_IMETHODIMP
nsXULAppInfo::GetXPCOMABI(nsACString& aResult) {
#ifdef TARGET_XPCOM_ABI
  aResult.AssignLiteral(TARGET_XPCOM_ABI);
  return NS_OK;
#else
  return NS_ERROR_NOT_AVAILABLE;
#endif
}

NS_IMETHODIMP
nsXULAppInfo::GetWidgetToolkit(nsACString& aResult) {
  aResult.AssignLiteral(MOZ_WIDGET_TOOLKIT);
  return NS_OK;
}

// Ensure that the GeckoProcessType enum, defined in xpcom/build/nsXULAppAPI.h,
// is synchronized with the const unsigned longs defined in
// xpcom/system/nsIXULRuntime.idl.
#define SYNC_ENUMS(a, b)                                                   \
  static_assert(nsIXULRuntime::PROCESS_TYPE_##a ==                         \
                    static_cast<int>(GeckoProcessType_##b),                \
                "GeckoProcessType in nsXULAppAPI.h not synchronized with " \
                "nsIXULRuntime.idl");

SYNC_ENUMS(DEFAULT, Default)
SYNC_ENUMS(PLUGIN, Plugin)
SYNC_ENUMS(CONTENT, Content)
SYNC_ENUMS(IPDLUNITTEST, IPDLUnitTest)
SYNC_ENUMS(GMPLUGIN, GMPlugin)
SYNC_ENUMS(GPU, GPU)
SYNC_ENUMS(VR, VR)
SYNC_ENUMS(RDD, RDD)
SYNC_ENUMS(SOCKET, Socket)
SYNC_ENUMS(SANDBOX_BROKER, RemoteSandboxBroker)
SYNC_ENUMS(FORKSERVER, ForkServer)

// .. and ensure that that is all of them:
static_assert(GeckoProcessType_ForkServer + 1 == GeckoProcessType_End,
              "Did not find the final GeckoProcessType");

NS_IMETHODIMP
nsXULAppInfo::GetProcessType(uint32_t* aResult) {
  NS_ENSURE_ARG_POINTER(aResult);
  *aResult = XRE_GetProcessType();
  return NS_OK;
}

NS_IMETHODIMP
nsXULAppInfo::GetProcessID(uint32_t* aResult) {
#ifdef XP_WIN
  *aResult = GetCurrentProcessId();
#else
  *aResult = getpid();
#endif
  return NS_OK;
}

NS_IMETHODIMP
nsXULAppInfo::GetUniqueProcessID(uint64_t* aResult) {
  if (XRE_IsContentProcess()) {
    ContentChild* cc = ContentChild::GetSingleton();
    *aResult = cc->GetID();
  } else {
    *aResult = 0;
  }
  return NS_OK;
}

NS_IMETHODIMP
nsXULAppInfo::GetRemoteType(nsAString& aRemoteType) {
  if (XRE_IsContentProcess()) {
    ContentChild* cc = ContentChild::GetSingleton();
    aRemoteType.Assign(cc->GetRemoteType());
  } else {
    SetDOMStringToNull(aRemoteType);
  }

  return NS_OK;
}

static bool gBrowserTabsRemoteAutostart = false;
static uint64_t gBrowserTabsRemoteStatus = 0;
static bool gBrowserTabsRemoteAutostartInitialized = false;

NS_IMETHODIMP
nsXULAppInfo::Observe(nsISupports* aSubject, const char* aTopic,
                      const char16_t* aData) {
  if (!nsCRT::strcmp(aTopic, "getE10SBlocked")) {
    nsCOMPtr<nsISupportsPRUint64> ret = do_QueryInterface(aSubject);
    if (!ret) return NS_ERROR_FAILURE;

    ret->SetData(gBrowserTabsRemoteStatus);

    return NS_OK;
  }
  return NS_ERROR_FAILURE;
}

NS_IMETHODIMP
nsXULAppInfo::GetBrowserTabsRemoteAutostart(bool* aResult) {
  *aResult = BrowserTabsRemoteAutostart();
  return NS_OK;
}

NS_IMETHODIMP
nsXULAppInfo::GetMaxWebProcessCount(uint32_t* aResult) {
  *aResult = mozilla::GetMaxWebProcessCount();
  return NS_OK;
}

NS_IMETHODIMP
nsXULAppInfo::GetAccessibilityEnabled(bool* aResult) {
#ifdef ACCESSIBILITY
  *aResult = GetAccService() != nullptr;
#else
  *aResult = false;
#endif
  return NS_OK;
}

NS_IMETHODIMP
nsXULAppInfo::GetAccessibleHandlerUsed(bool* aResult) {
#if defined(ACCESSIBILITY) && defined(XP_WIN)
  *aResult = Preferences::GetBool("accessibility.handler.enabled", false) &&
             a11y::IsHandlerRegistered();
#else
  *aResult = false;
#endif
  return NS_OK;
}

NS_IMETHODIMP
nsXULAppInfo::GetAccessibilityInstantiator(nsAString& aInstantiator) {
#if defined(ACCESSIBILITY) && defined(XP_WIN)
  if (!GetAccService()) {
    aInstantiator = NS_LITERAL_STRING("");
    return NS_OK;
  }
  nsAutoString ipClientInfo;
  a11y::Compatibility::GetHumanReadableConsumersStr(ipClientInfo);
  aInstantiator.Append(ipClientInfo);
  aInstantiator.AppendLiteral("|");

  nsCOMPtr<nsIFile> oopClientExe;
  if (a11y::GetInstantiator(getter_AddRefs(oopClientExe))) {
    nsAutoString oopClientInfo;
    if (NS_SUCCEEDED(oopClientExe->GetPath(oopClientInfo))) {
      aInstantiator.Append(oopClientInfo);
    }
  }
#else
  aInstantiator = NS_LITERAL_STRING("");
#endif
  return NS_OK;
}

NS_IMETHODIMP
nsXULAppInfo::GetShouldBlockIncompatJaws(bool* aResult) {
  *aResult = false;
#if defined(ACCESSIBILITY) && defined(XP_WIN)
  *aResult = mozilla::a11y::Compatibility::IsOldJAWS();
#endif
  return NS_OK;
}

NS_IMETHODIMP
nsXULAppInfo::GetIs64Bit(bool* aResult) {
#ifdef HAVE_64BIT_BUILD
  *aResult = true;
#else
  *aResult = false;
#endif
  return NS_OK;
}

NS_IMETHODIMP
nsXULAppInfo::EnsureContentProcess() {
  if (!XRE_IsParentProcess()) return NS_ERROR_NOT_AVAILABLE;

  RefPtr<ContentParent> unused = ContentParent::GetNewOrUsedBrowserProcess(
      nullptr, NS_LITERAL_STRING(DEFAULT_REMOTE_TYPE));
  return NS_OK;
}

NS_IMETHODIMP
nsXULAppInfo::InvalidateCachesOnRestart() {
  nsCOMPtr<nsIFile> file;
  nsresult rv =
      NS_GetSpecialDirectory(NS_APP_PROFILE_DIR_STARTUP, getter_AddRefs(file));
  if (NS_FAILED(rv)) return rv;
  if (!file) return NS_ERROR_NOT_AVAILABLE;

  file->AppendNative(FILE_COMPATIBILITY_INFO);

  nsINIParser parser;
  rv = parser.Init(file);
  if (NS_FAILED(rv)) {
    // This fails if compatibility.ini is not there, so we'll
    // flush the caches on the next restart anyways.
    return NS_OK;
  }

  nsAutoCString buf;
  rv = parser.GetString("Compatibility", "InvalidateCaches", buf);

  if (NS_FAILED(rv)) {
    PRFileDesc* fd;
    rv = file->OpenNSPRFileDesc(PR_RDWR | PR_APPEND, 0600, &fd);
    if (NS_FAILED(rv)) {
      NS_ERROR("could not create output stream");
      return NS_ERROR_NOT_AVAILABLE;
    }
    static const char kInvalidationHeader[] =
        NS_LINEBREAK "InvalidateCaches=1" NS_LINEBREAK;
    PR_Write(fd, kInvalidationHeader, sizeof(kInvalidationHeader) - 1);
    PR_Close(fd);
  }
  return NS_OK;
}

NS_IMETHODIMP
nsXULAppInfo::GetReplacedLockTime(PRTime* aReplacedLockTime) {
  if (!gProfileLock) return NS_ERROR_NOT_AVAILABLE;
  gProfileLock->GetReplacedLockTime(aReplacedLockTime);
  return NS_OK;
}

NS_IMETHODIMP
nsXULAppInfo::GetIsReleaseOrBeta(bool* aResult) {
#ifdef RELEASE_OR_BETA
  *aResult = true;
#else
  *aResult = false;
#endif
  return NS_OK;
}

NS_IMETHODIMP
nsXULAppInfo::GetIsOfficialBranding(bool* aResult) {
#ifdef MOZ_OFFICIAL_BRANDING
  *aResult = true;
#else
  *aResult = false;
#endif
  return NS_OK;
}

NS_IMETHODIMP
nsXULAppInfo::GetDefaultUpdateChannel(nsACString& aResult) {
  aResult.AssignLiteral(MOZ_STRINGIFY(MOZ_UPDATE_CHANNEL));
  return NS_OK;
}

NS_IMETHODIMP
nsXULAppInfo::GetDistributionID(nsACString& aResult) {
  aResult.AssignLiteral(MOZ_DISTRIBUTION_ID);
  return NS_OK;
}

NS_IMETHODIMP
nsXULAppInfo::GetWindowsDLLBlocklistStatus(bool* aResult) {
#if defined(HAS_DLL_BLOCKLIST)
  *aResult = DllBlocklist_CheckStatus();
#else
  *aResult = false;
#endif
  return NS_OK;
}

NS_IMETHODIMP
nsXULAppInfo::GetRestartedByOS(bool* aResult) {
  *aResult = gRestartedByOS;
  return NS_OK;
}

#if defined(XP_WIN) && defined(MOZ_LAUNCHER_PROCESS)
// Forward declaration
void SetupLauncherProcessPref();

static Maybe<LauncherRegistryInfo::EnabledState> gLauncherProcessState;
#endif  // defined(XP_WIN) && defined(MOZ_LAUNCHER_PROCESS)

NS_IMETHODIMP
nsXULAppInfo::GetLauncherProcessState(uint32_t* aResult) {
#if defined(XP_WIN) && defined(MOZ_LAUNCHER_PROCESS)
  SetupLauncherProcessPref();

  if (!gLauncherProcessState) {
    return NS_ERROR_UNEXPECTED;
  }

  *aResult = static_cast<uint32_t>(gLauncherProcessState.value());
  return NS_OK;
#else
  return NS_ERROR_NOT_AVAILABLE;
#endif
}

#ifdef XP_WIN
NS_IMETHODIMP
nsXULAppInfo::GetUserCanElevate(bool* aUserCanElevate) {
  HANDLE rawToken;
  if (!::OpenProcessToken(::GetCurrentProcess(), TOKEN_QUERY, &rawToken)) {
    *aUserCanElevate = false;
    return NS_OK;
  }

  nsAutoHandle token(rawToken);
  LauncherResult<TOKEN_ELEVATION_TYPE> elevationType = GetElevationType(token);
  if (elevationType.isErr()) {
    *aUserCanElevate = false;
    return NS_OK;
  }

  // The possible values returned for elevationType and their meanings are:
  //   TokenElevationTypeDefault: The token does not have a linked token
  //     (e.g. UAC disabled or a standard user, so they can't be elevated)
  //   TokenElevationTypeFull: The token is linked to an elevated token
  //     (e.g. UAC is enabled and the user is already elevated so they can't
  //      be elevated again)
  //   TokenElevationTypeLimited: The token is linked to a limited token
  //     (e.g. UAC is enabled and the user is not elevated, so they can be
  //      elevated)
  *aUserCanElevate = (elevationType.inspect() == TokenElevationTypeLimited);
  return NS_OK;
}
#endif

NS_IMETHODIMP
nsXULAppInfo::GetEnabled(bool* aEnabled) {
  *aEnabled = CrashReporter::GetEnabled();
  return NS_OK;
}

NS_IMETHODIMP
nsXULAppInfo::SetEnabled(bool aEnabled) {
  if (aEnabled) {
    if (CrashReporter::GetEnabled()) {
      // no point in erroring for double-enabling
      return NS_OK;
    }

    nsCOMPtr<nsIFile> greBinDir;
    NS_GetSpecialDirectory(NS_GRE_BIN_DIR, getter_AddRefs(greBinDir));
    if (!greBinDir) {
      return NS_ERROR_FAILURE;
    }

    nsCOMPtr<nsIFile> xreBinDirectory = greBinDir;
    if (!xreBinDirectory) {
      return NS_ERROR_FAILURE;
    }

    return CrashReporter::SetExceptionHandler(xreBinDirectory, true);
  }

  if (!CrashReporter::GetEnabled()) {
    // no point in erroring for double-disabling
    return NS_OK;
  }

  return CrashReporter::UnsetExceptionHandler();
}

NS_IMETHODIMP
nsXULAppInfo::GetServerURL(nsIURL** aServerURL) {
  NS_ENSURE_ARG_POINTER(aServerURL);
  if (!CrashReporter::GetEnabled()) return NS_ERROR_NOT_INITIALIZED;

  nsAutoCString data;
  if (!CrashReporter::GetServerURL(data)) {
    return NS_ERROR_FAILURE;
  }
  nsCOMPtr<nsIURI> uri;
  NS_NewURI(getter_AddRefs(uri), data);
  if (!uri) return NS_ERROR_FAILURE;

  nsCOMPtr<nsIURL> url;
  url = do_QueryInterface(uri);
  NS_ADDREF(*aServerURL = url);

  return NS_OK;
}

NS_IMETHODIMP
nsXULAppInfo::SetServerURL(nsIURL* aServerURL) {
  // Only allow https or http URLs
  if (!aServerURL->SchemeIs("http") && !aServerURL->SchemeIs("https")) {
    return NS_ERROR_INVALID_ARG;
  }

  nsAutoCString spec;
  nsresult rv = aServerURL->GetSpec(spec);
  NS_ENSURE_SUCCESS(rv, rv);

  return CrashReporter::SetServerURL(spec);
}

NS_IMETHODIMP
nsXULAppInfo::GetMinidumpPath(nsIFile** aMinidumpPath) {
  if (!CrashReporter::GetEnabled()) return NS_ERROR_NOT_INITIALIZED;

  nsAutoString path;
  if (!CrashReporter::GetMinidumpPath(path)) return NS_ERROR_FAILURE;

  nsresult rv = NS_NewLocalFile(path, false, aMinidumpPath);
  NS_ENSURE_SUCCESS(rv, rv);
  return NS_OK;
}

NS_IMETHODIMP
nsXULAppInfo::SetMinidumpPath(nsIFile* aMinidumpPath) {
  nsAutoString path;
  nsresult rv = aMinidumpPath->GetPath(path);
  NS_ENSURE_SUCCESS(rv, rv);
  return CrashReporter::SetMinidumpPath(path);
}

NS_IMETHODIMP
nsXULAppInfo::GetMinidumpForID(const nsAString& aId, nsIFile** aMinidump) {
  if (!CrashReporter::GetMinidumpForID(aId, aMinidump)) {
    return NS_ERROR_FILE_NOT_FOUND;
  }

  return NS_OK;
}

NS_IMETHODIMP
nsXULAppInfo::GetExtraFileForID(const nsAString& aId, nsIFile** aExtraFile) {
  if (!CrashReporter::GetExtraFileForID(aId, aExtraFile)) {
    return NS_ERROR_FILE_NOT_FOUND;
  }

  return NS_OK;
}

NS_IMETHODIMP
nsXULAppInfo::AnnotateCrashReport(const nsACString& key,
                                  const nsACString& data) {
  CrashReporter::Annotation annotation;

  if (!AnnotationFromString(annotation, PromiseFlatCString(key).get())) {
    return NS_ERROR_INVALID_ARG;
  }

  return CrashReporter::AnnotateCrashReport(annotation, data);
}

NS_IMETHODIMP
nsXULAppInfo::RemoveCrashReportAnnotation(const nsACString& key) {
  CrashReporter::Annotation annotation;

  if (!AnnotationFromString(annotation, PromiseFlatCString(key).get())) {
    return NS_ERROR_INVALID_ARG;
  }

  return CrashReporter::RemoveCrashReportAnnotation(annotation);
}

NS_IMETHODIMP
nsXULAppInfo::IsAnnotationWhitelistedForPing(const nsACString& aValue,
                                             bool* aIsWhitelisted) {
  CrashReporter::Annotation annotation;

  if (!AnnotationFromString(annotation, PromiseFlatCString(aValue).get())) {
    return NS_ERROR_INVALID_ARG;
  }

  *aIsWhitelisted = CrashReporter::IsAnnotationWhitelistedForPing(annotation);

  return NS_OK;
}

NS_IMETHODIMP
nsXULAppInfo::AppendAppNotesToCrashReport(const nsACString& data) {
  return CrashReporter::AppendAppNotesToCrashReport(data);
}

NS_IMETHODIMP
nsXULAppInfo::RegisterAppMemory(uint64_t pointer, uint64_t len) {
  return CrashReporter::RegisterAppMemory((void*)pointer, len);
}

NS_IMETHODIMP
nsXULAppInfo::WriteMinidumpForException(void* aExceptionInfo) {
#ifdef XP_WIN
  return CrashReporter::WriteMinidumpForException(
      static_cast<EXCEPTION_POINTERS*>(aExceptionInfo));
#else
  return NS_ERROR_NOT_IMPLEMENTED;
#endif
}

NS_IMETHODIMP
nsXULAppInfo::AppendObjCExceptionInfoToAppNotes(void* aException) {
#ifdef XP_MACOSX
  return CrashReporter::AppendObjCExceptionInfoToAppNotes(aException);
#else
  return NS_ERROR_NOT_IMPLEMENTED;
#endif
}

NS_IMETHODIMP
nsXULAppInfo::GetSubmitReports(bool* aEnabled) {
  return CrashReporter::GetSubmitReports(aEnabled);
}

NS_IMETHODIMP
nsXULAppInfo::SetSubmitReports(bool aEnabled) {
  return CrashReporter::SetSubmitReports(aEnabled);
}

NS_IMETHODIMP
nsXULAppInfo::UpdateCrashEventsDir() {
  CrashReporter::UpdateCrashEventsDir();
  return NS_OK;
}

NS_IMETHODIMP
nsXULAppInfo::SaveMemoryReport() {
  if (!CrashReporter::GetEnabled()) {
    return NS_ERROR_NOT_INITIALIZED;
  }
  nsCOMPtr<nsIFile> file;
  nsresult rv = CrashReporter::GetDefaultMemoryReportFile(getter_AddRefs(file));
  if (NS_WARN_IF(NS_FAILED(rv))) {
    return rv;
  }

  nsString path;
  file->GetPath(path);

  nsCOMPtr<nsIMemoryInfoDumper> dumper =
      do_GetService("@mozilla.org/memory-info-dumper;1");
  if (NS_WARN_IF(!dumper)) {
    return NS_ERROR_UNEXPECTED;
  }

  rv = dumper->DumpMemoryReportsToNamedFile(path, this, file,
                                            true /* anonymize */);
  if (NS_WARN_IF(NS_FAILED(rv))) {
    return rv;
  }
  return NS_OK;
}

// This method is from nsIFInishDumpingCallback.
NS_IMETHODIMP
nsXULAppInfo::Callback(nsISupports* aData) {
  nsCOMPtr<nsIFile> file = do_QueryInterface(aData);
  MOZ_ASSERT(file);

  CrashReporter::SetMemoryReportFile(file);
  return NS_OK;
}

static const nsXULAppInfo kAppInfo;
namespace mozilla {
nsresult AppInfoConstructor(nsISupports* aOuter, REFNSIID aIID,
                            void** aResult) {
  NS_ENSURE_NO_AGGREGATION(aOuter);

  return const_cast<nsXULAppInfo*>(&kAppInfo)->QueryInterface(aIID, aResult);
}
}  // namespace mozilla

bool gLogConsoleErrors = false;

#define NS_ENSURE_TRUE_LOG(x, ret)               \
  PR_BEGIN_MACRO                                 \
  if (MOZ_UNLIKELY(!(x))) {                      \
    NS_WARNING("NS_ENSURE_TRUE(" #x ") failed"); \
    gLogConsoleErrors = true;                    \
    return ret;                                  \
  }                                              \
  PR_END_MACRO

#define NS_ENSURE_SUCCESS_LOG(res, ret) \
  NS_ENSURE_TRUE_LOG(NS_SUCCEEDED(res), ret)

/**
 * Because we're starting/stopping XPCOM several times in different scenarios,
 * this class is a stack-based critter that makes sure that XPCOM is shut down
 * during early returns.
 */

class ScopedXPCOMStartup {
 public:
  ScopedXPCOMStartup() : mServiceManager(nullptr) {}
  ~ScopedXPCOMStartup();

  nsresult Initialize(bool aInitJSContext = true);
  nsresult SetWindowCreator(nsINativeAppSupport* native);

 private:
  nsIServiceManager* mServiceManager;
  static nsINativeAppSupport* gNativeAppSupport;

  friend already_AddRefed<nsINativeAppSupport> NS_GetNativeAppSupport();
};

ScopedXPCOMStartup::~ScopedXPCOMStartup() {
  NS_IF_RELEASE(gNativeAppSupport);

  if (mServiceManager) {
#ifdef XP_MACOSX
    // On OS X, we need a pool to catch cocoa objects that are autoreleased
    // during teardown.
    mozilla::MacAutoreleasePool pool;
#endif

    nsCOMPtr<nsIAppStartup> appStartup(components::AppStartup::Service());
    if (appStartup) appStartup->DestroyHiddenWindow();

    gDirServiceProvider->DoShutdown();
    PROFILER_ADD_MARKER("Shutdown early", OTHER);

    WriteConsoleLog();

    NS_ShutdownXPCOM(mServiceManager);
    mServiceManager = nullptr;
  }
}

// {5F5E59CE-27BC-47eb-9D1F-B09CA9049836}
static const nsCID kProfileServiceCID = {
    0x5f5e59ce,
    0x27bc,
    0x47eb,
    {0x9d, 0x1f, 0xb0, 0x9c, 0xa9, 0x4, 0x98, 0x36}};

static already_AddRefed<nsIFactory> ProfileServiceFactoryConstructor(
    const mozilla::Module& module, const mozilla::Module::CIDEntry& entry) {
  nsCOMPtr<nsIFactory> factory;
  NS_NewToolkitProfileFactory(getter_AddRefs(factory));
  return factory.forget();
}

static const mozilla::Module::CIDEntry kXRECIDs[] = {
    {&kProfileServiceCID, false, ProfileServiceFactoryConstructor, nullptr},
    {nullptr}};

static const mozilla::Module::ContractIDEntry kXREContracts[] = {
    {NS_PROFILESERVICE_CONTRACTID, &kProfileServiceCID}, {nullptr}};

extern const mozilla::Module kXREModule = {mozilla::Module::kVersion, kXRECIDs,
                                           kXREContracts};

nsresult ScopedXPCOMStartup::Initialize(bool aInitJSContext) {
  NS_ASSERTION(gDirServiceProvider, "Should not get here!");

  nsresult rv;

  rv = NS_InitXPCOM(&mServiceManager, gDirServiceProvider->GetAppDir(),
                    gDirServiceProvider, aInitJSContext);
  if (NS_FAILED(rv)) {
    NS_ERROR("Couldn't start xpcom!");
    mServiceManager = nullptr;
  } else {
#ifdef DEBUG
    nsCOMPtr<nsIComponentRegistrar> reg = do_QueryInterface(mServiceManager);
    NS_ASSERTION(reg, "Service Manager doesn't QI to Registrar.");
#endif
  }

  return rv;
}

/**
 * This is a little factory class that serves as a singleton-service-factory
 * for the nativeappsupport object.
 */
class nsSingletonFactory final : public nsIFactory {
 public:
  NS_DECL_ISUPPORTS
  NS_DECL_NSIFACTORY

  explicit nsSingletonFactory(nsISupports* aSingleton);

 private:
  ~nsSingletonFactory() {}
  nsCOMPtr<nsISupports> mSingleton;
};

nsSingletonFactory::nsSingletonFactory(nsISupports* aSingleton)
    : mSingleton(aSingleton) {
  NS_ASSERTION(mSingleton, "Singleton was null!");
}

NS_IMPL_ISUPPORTS(nsSingletonFactory, nsIFactory)

NS_IMETHODIMP
nsSingletonFactory::CreateInstance(nsISupports* aOuter, const nsIID& aIID,
                                   void** aResult) {
  NS_ENSURE_NO_AGGREGATION(aOuter);

  return mSingleton->QueryInterface(aIID, aResult);
}

NS_IMETHODIMP
nsSingletonFactory::LockFactory(bool) { return NS_OK; }

/**
 * Set our windowcreator on the WindowWatcher service.
 */
nsresult ScopedXPCOMStartup::SetWindowCreator(nsINativeAppSupport* native) {
  nsresult rv;

  NS_IF_ADDREF(gNativeAppSupport = native);

  nsCOMPtr<nsIWindowCreator> creator(components::AppStartup::Service());
  if (!creator) return NS_ERROR_UNEXPECTED;

  nsCOMPtr<nsIWindowWatcher> wwatch(
      do_GetService(NS_WINDOWWATCHER_CONTRACTID, &rv));
  NS_ENSURE_SUCCESS(rv, rv);

  return wwatch->SetWindowCreator(creator);
}

/* static */ already_AddRefed<nsINativeAppSupport> NS_GetNativeAppSupport() {
  if (!ScopedXPCOMStartup::gNativeAppSupport) {
    return nullptr;
  }

  return do_AddRef(ScopedXPCOMStartup::gNativeAppSupport);
}

nsINativeAppSupport* ScopedXPCOMStartup::gNativeAppSupport;

static void DumpArbitraryHelp() {
  nsresult rv;

  ScopedLogging log;

  {
    ScopedXPCOMStartup xpcom;
    xpcom.Initialize();

    nsCOMPtr<nsICommandLineRunner> cmdline(new nsCommandLine());

    nsCString text;
    rv = cmdline->GetHelpText(text);
    if (NS_SUCCEEDED(rv)) printf("%s", text.get());
  }
}

// English text needs to go into a dtd file.
// But when this is called we have no components etc. These strings must either
// be here, or in a native resource file.
static void DumpHelp() {
  printf(
      "Usage: %s [ options ... ] [URL]\n"
      "       where options include:\n\n",
      gArgv[0]);

#ifdef MOZ_X11
  printf(
      "X11 options\n"
      "  --display=DISPLAY  X display to use\n"
      "  --sync             Make X calls synchronous\n");
#endif
#ifdef XP_UNIX
  printf(
      "  --g-fatal-warnings Make all warnings fatal\n"
      "\n%s options\n",
      (const char*)gAppData->name);
#endif

  printf(
      "  -h or --help       Print this message.\n"
      "  -v or --version    Print %s version.\n"
      "  -P <profile>       Start with <profile>.\n"
      "  --profile <path>   Start with profile at <path>.\n"
      "  --migration        Start with migration wizard.\n"
      "  --ProfileManager   Start with ProfileManager.\n"
#ifdef MOZ_HAS_REMOTE
      "  --no-remote        Do not accept or send remote commands; implies\n"
      "                     --new-instance.\n"
      "  --new-instance     Open new instance, not a new window in running "
      "instance.\n"
#endif
      "  --UILocale <locale> Start with <locale> resources as UI Locale.\n"
      "  --safe-mode        Disables extensions and themes for this session.\n"
#ifdef MOZ_BLOCK_PROFILE_DOWNGRADE
      "  --allow-downgrade  Allows downgrading a profile.\n"
#endif
      "  --MOZ_LOG=<modules> Treated as MOZ_LOG=<modules> environment "
      "variable,\n"
      "                     overrides it.\n"
      "  --MOZ_LOG_FILE=<file> Treated as MOZ_LOG_FILE=<file> environment "
      "variable,\n"
      "                     overrides it. If MOZ_LOG_FILE is not specified as "
      "an\n"
      "                     argument or as an environment variable, logging "
      "will be\n"
      "                     written to stdout.\n",
      (const char*)gAppData->name);

#if defined(XP_WIN)
  printf("  --console          Start %s with a debugging console.\n",
         (const char*)gAppData->name);
#endif

#if defined(XP_WIN) || defined(MOZ_WIDGET_GTK) || defined(XP_MACOSX)
  printf("  --headless         Run without a GUI.\n");
#endif

  // this works, but only after the components have registered.  so if you drop
  // in a new command line handler, --help won't not until the second run. out
  // of the bug, because we ship a component.reg file, it works correctly.
  DumpArbitraryHelp();
}

static inline void DumpVersion() {
  if (gAppData->vendor) {
    printf("%s ", (const char*)gAppData->vendor);
  }
  printf("%s ", (const char*)gAppData->name);

  // Use the displayed version
  // For example, for beta, we would display 42.0b2 instead of 42.0
  printf("%s", MOZ_STRINGIFY(MOZ_APP_VERSION_DISPLAY));

  if (gAppData->copyright) {
    printf(", %s", (const char*)gAppData->copyright);
  }
  printf("\n");
}

void XRE_InitOmnijar(nsIFile* greOmni, nsIFile* appOmni) {
  mozilla::Omnijar::Init(greOmni, appOmni);
}

nsresult XRE_GetBinaryPath(nsIFile** aResult) {
  return mozilla::BinaryPath::GetFile(aResult);
}

#ifdef XP_WIN
#  include "nsWindowsRestart.cpp"
#  include <shellapi.h>

typedef BOOL(WINAPI* SetProcessDEPPolicyFunc)(DWORD dwFlags);

static void RegisterApplicationRestartChanged(const char* aPref, void* aData) {
  DWORD cchCmdLine = 0;
  HRESULT rc = ::GetApplicationRestartSettings(::GetCurrentProcess(), nullptr,
                                               &cchCmdLine, nullptr);
  bool wasRegistered = false;
  if (rc == S_OK) {
    wasRegistered = true;
  }

  if (Preferences::GetBool(PREF_WIN_REGISTER_APPLICATION_RESTART, false) &&
      !wasRegistered) {
    // Make the command line to use when restarting.
    // Excludes argv[0] because RegisterApplicationRestart adds the
    // executable name, replace that temporarily with -os-restarted
    char* exeName = gRestartArgv[0];
    gRestartArgv[0] = const_cast<char*>("-os-restarted");
    wchar_t** restartArgvConverted =
        AllocConvertUTF8toUTF16Strings(gRestartArgc, gRestartArgv);
    gRestartArgv[0] = exeName;

    mozilla::UniquePtr<wchar_t[]> restartCommandLine;
    if (restartArgvConverted) {
      restartCommandLine =
          mozilla::MakeCommandLine(gRestartArgc, restartArgvConverted);
      FreeAllocStrings(gRestartArgc, restartArgvConverted);
    }

    if (restartCommandLine) {
      // Flags RESTART_NO_PATCH and RESTART_NO_REBOOT are not set, so we
      // should be restarted if terminated by an update or restart.
      ::RegisterApplicationRestart(restartCommandLine.get(),
                                   RESTART_NO_CRASH | RESTART_NO_HANG);
    }
  } else if (wasRegistered) {
    ::UnregisterApplicationRestart();
  }
}

#  if defined(MOZ_LAUNCHER_PROCESS)

static void OnLauncherPrefChanged(const char* aPref, void* aData) {
  bool prefVal = Preferences::GetBool(PREF_WIN_LAUNCHER_PROCESS_ENABLED, true);

  mozilla::LauncherRegistryInfo launcherRegInfo;
  mozilla::LauncherVoidResult reflectResult =
      launcherRegInfo.ReflectPrefToRegistry(prefVal);
  MOZ_ASSERT(reflectResult.isOk());
}

static void OnLauncherTelemetryPrefChanged(const char* aPref, void* aData) {
  bool prefVal = Preferences::GetBool(kPrefHealthReportUploadEnabled, true);

  mozilla::LauncherRegistryInfo launcherRegInfo;
  mozilla::LauncherVoidResult reflectResult =
      launcherRegInfo.ReflectTelemetryPrefToRegistry(prefVal);
  MOZ_ASSERT(reflectResult.isOk());
}

static void SetupLauncherProcessPref() {
  if (gLauncherProcessState) {
    // We've already successfully run
    return;
  }

  mozilla::LauncherRegistryInfo launcherRegInfo;

  mozilla::LauncherResult<mozilla::LauncherRegistryInfo::EnabledState>
      enabledState = launcherRegInfo.IsEnabled();

  if (enabledState.isOk()) {
    gLauncherProcessState = Some(enabledState.unwrap());

    CrashReporter::AnnotateCrashReport(
        CrashReporter::Annotation::LauncherProcessState,
        static_cast<uint32_t>(enabledState.unwrap()));

    // Reflect the launcher process registry state into user prefs
    Preferences::SetBool(
        PREF_WIN_LAUNCHER_PROCESS_ENABLED,
        enabledState.unwrap() !=
            mozilla::LauncherRegistryInfo::EnabledState::ForceDisabled);
  }

  mozilla::LauncherVoidResult reflectResult =
      launcherRegInfo.ReflectTelemetryPrefToRegistry(
          Preferences::GetBool(kPrefHealthReportUploadEnabled, true));
  MOZ_ASSERT(reflectResult.isOk());

  Preferences::RegisterCallback(&OnLauncherPrefChanged,
                                PREF_WIN_LAUNCHER_PROCESS_ENABLED);
  Preferences::RegisterCallback(&OnLauncherTelemetryPrefChanged,
                                kPrefHealthReportUploadEnabled);
}

#  endif  // defined(MOZ_LAUNCHER_PROCESS)

#  if defined(MOZ_DEFAULT_BROWSER_AGENT)
static void OnDefaultAgentTelemetryPrefChanged(const char* aPref, void* aData) {
  bool prefVal = Preferences::GetBool(aPref, true);

  nsresult rv;
  nsCOMPtr<nsIWindowsRegKey> regKey =
      do_CreateInstance("@mozilla.org/windows-registry-key;1", &rv);
  NS_ENSURE_SUCCESS_VOID(rv);

  nsAutoString keyName;
  keyName.AppendLiteral("SOFTWARE\\" MOZ_APP_VENDOR "\\" MOZ_APP_NAME
                        "\\Default Browser Agent");

  nsCOMPtr<nsIFile> binaryPath;
  rv = XRE_GetBinaryPath(getter_AddRefs(binaryPath));
  NS_ENSURE_SUCCESS_VOID(rv);

  nsCOMPtr<nsIFile> binaryDir;
  rv = binaryPath->GetParent(getter_AddRefs(binaryDir));
  NS_ENSURE_SUCCESS_VOID(rv);

  nsAutoString valueName;
  rv = binaryDir->GetPath(valueName);
  NS_ENSURE_SUCCESS_VOID(rv);

  if (strcmp(aPref, kPrefHealthReportUploadEnabled) == 0) {
    valueName.AppendLiteral("|DisableTelemetry");
  } else if (strcmp(aPref, kPrefDefaultAgentEnabled) == 0) {
    valueName.AppendLiteral("|DisableDefaultBrowserAgent");
  } else {
    return;
  }

  rv = regKey->Create(nsIWindowsRegKey::ROOT_KEY_CURRENT_USER, keyName,
                      nsIWindowsRegKey::ACCESS_WRITE);
  NS_ENSURE_SUCCESS_VOID(rv);

  // We're recording whether the pref is *disabled*, so invert the value.
  rv = regKey->WriteIntValue(valueName, prefVal ? 0 : 1);
  NS_ENSURE_SUCCESS_VOID(rv);
}

#  endif  // defined(MOZ_DEFAULT_BROWSER_AGENT)

#endif  // XP_WIN

void UnlockProfile() {
  if (gProfileLock) {
    gProfileLock->Unlock();
  }
}

// If aBlankCommandLine is true, then the application will be launched with a
// blank command line instead of being launched with the same command line that
// it was initially started with.
nsresult LaunchChild(bool aBlankCommandLine) {
  // Restart this process by exec'ing it into the current process
  // if supported by the platform.  Otherwise, use NSPR.

#ifdef MOZ_JPROF
  // make sure JPROF doesn't think we're E10s
  unsetenv("JPROF_SLAVE");
#endif

  if (aBlankCommandLine) {
    gRestartArgc = 1;
    gRestartArgv[gRestartArgc] = nullptr;
  }

  SaveToEnv("MOZ_LAUNCHED_CHILD=1");
#if defined(MOZ_LAUNCHER_PROCESS)
  SaveToEnv("MOZ_LAUNCHER_PROCESS=1");
#endif  // defined(MOZ_LAUNCHER_PROCESS)

#if !defined(MOZ_WIDGET_ANDROID)  // Android has separate restart code.
#  if defined(XP_MACOSX)
  CommandLineServiceMac::SetupMacCommandLine(gRestartArgc, gRestartArgv, true);
  LaunchChildMac(gRestartArgc, gRestartArgv);
#  else
  nsCOMPtr<nsIFile> lf;
  nsresult rv = XRE_GetBinaryPath(getter_AddRefs(lf));
  if (NS_FAILED(rv)) return rv;

#    if defined(XP_WIN)
  nsAutoString exePath;
  rv = lf->GetPath(exePath);
  if (NS_FAILED(rv)) return rv;

  HANDLE hProcess;
  if (!WinLaunchChild(exePath.get(), gRestartArgc, gRestartArgv, nullptr,
                      &hProcess))
    return NS_ERROR_FAILURE;
  // Keep the current process around until the restarted process has created
  // its message queue, to avoid the launched process's windows being forced
  // into the background.
  mozilla::WaitForInputIdle(hProcess);
  ::CloseHandle(hProcess);

#    else
  nsAutoCString exePath;
  rv = lf->GetNativePath(exePath);
  if (NS_FAILED(rv)) return rv;

#      if defined(XP_UNIX)
  if (execv(exePath.get(), gRestartArgv) == -1) return NS_ERROR_FAILURE;
#      else
  PRProcess* process =
      PR_CreateProcess(exePath.get(), gRestartArgv, nullptr, nullptr);
  if (!process) return NS_ERROR_FAILURE;

  int32_t exitCode;
  PRStatus failed = PR_WaitProcess(process, &exitCode);
  if (failed || exitCode) return NS_ERROR_FAILURE;
#      endif  // XP_UNIX
#    endif    // WP_WIN
#  endif      // WP_MACOSX
#endif        // MOZ_WIDGET_ANDROID

  return NS_ERROR_LAUNCHED_CHILD_PROCESS;
}

static const char kProfileProperties[] =
    "chrome://mozapps/locale/profile/profileSelection.properties";

namespace {

/**
 * This class, instead of a raw nsresult, should be the return type of any
 * function called by SelectProfile that initializes XPCOM.
 */
class ReturnAbortOnError {
 public:
  MOZ_IMPLICIT ReturnAbortOnError(nsresult aRv) { mRv = ConvertRv(aRv); }

  operator nsresult() { return mRv; }

 private:
  inline nsresult ConvertRv(nsresult aRv) {
    if (NS_SUCCEEDED(aRv) || aRv == NS_ERROR_LAUNCHED_CHILD_PROCESS) {
      return aRv;
    }
    return NS_ERROR_ABORT;
  }

  nsresult mRv;
};

}  // namespace

static nsresult ProfileMissingDialog(nsINativeAppSupport* aNative) {
  nsresult rv;

  ScopedXPCOMStartup xpcom;
  rv = xpcom.Initialize();
  NS_ENSURE_SUCCESS(rv, rv);

  rv = xpcom.SetWindowCreator(aNative);
  NS_ENSURE_SUCCESS(rv, NS_ERROR_FAILURE);

  {  // extra scoping is needed so we release these components before xpcom
     // shutdown
    nsCOMPtr<nsIStringBundleService> sbs =
        mozilla::services::GetStringBundleService();
    NS_ENSURE_TRUE(sbs, NS_ERROR_FAILURE);

    nsCOMPtr<nsIStringBundle> sb;
    sbs->CreateBundle(kProfileProperties, getter_AddRefs(sb));
    NS_ENSURE_TRUE_LOG(sbs, NS_ERROR_FAILURE);

    NS_ConvertUTF8toUTF16 appName(gAppData->name);
    AutoTArray<nsString, 2> params = {appName, appName};

    // profileMissing
    nsAutoString missingMessage;
    rv = sb->FormatStringFromName("profileMissing", params, missingMessage);
    NS_ENSURE_SUCCESS(rv, NS_ERROR_ABORT);

    nsAutoString missingTitle;
    params.SetLength(1);
    rv = sb->FormatStringFromName("profileMissingTitle", params, missingTitle);
    NS_ENSURE_SUCCESS(rv, NS_ERROR_ABORT);

    nsCOMPtr<nsIPromptService> ps(do_GetService(NS_PROMPTSERVICE_CONTRACTID));
    NS_ENSURE_TRUE(ps, NS_ERROR_FAILURE);

    ps->Alert(nullptr, missingTitle.get(), missingMessage.get());

    return NS_ERROR_ABORT;
  }
}

static ReturnAbortOnError ProfileLockedDialog(nsIFile* aProfileDir,
                                              nsIFile* aProfileLocalDir,
                                              nsIProfileUnlocker* aUnlocker,
                                              nsINativeAppSupport* aNative,
                                              nsIProfileLock** aResult) {
  nsresult rv;

  bool exists;
  aProfileDir->Exists(&exists);
  if (!exists) {
    return ProfileMissingDialog(aNative);
  }

  ScopedXPCOMStartup xpcom;
  rv = xpcom.Initialize();
  NS_ENSURE_SUCCESS(rv, rv);

  mozilla::Telemetry::WriteFailedProfileLock(aProfileDir);

  rv = xpcom.SetWindowCreator(aNative);
  NS_ENSURE_SUCCESS(rv, NS_ERROR_FAILURE);

  {  // extra scoping is needed so we release these components before xpcom
     // shutdown
    nsCOMPtr<nsIStringBundleService> sbs =
        mozilla::services::GetStringBundleService();
    NS_ENSURE_TRUE(sbs, NS_ERROR_FAILURE);

    nsCOMPtr<nsIStringBundle> sb;
    sbs->CreateBundle(kProfileProperties, getter_AddRefs(sb));
    NS_ENSURE_TRUE_LOG(sbs, NS_ERROR_FAILURE);

    NS_ConvertUTF8toUTF16 appName(gAppData->name);
    AutoTArray<nsString, 2> params = {appName, appName};

    nsAutoString killMessage;
#ifndef XP_MACOSX
    rv = sb->FormatStringFromName(
        aUnlocker ? "restartMessageUnlocker" : "restartMessageNoUnlocker",
        params, killMessage);
#else
    rv = sb->FormatStringFromName(
        aUnlocker ? "restartMessageUnlockerMac" : "restartMessageNoUnlockerMac",
        params, killMessage);
#endif
    NS_ENSURE_SUCCESS(rv, NS_ERROR_FAILURE);

    params.SetLength(1);
    nsAutoString killTitle;
    rv = sb->FormatStringFromName("restartTitle", params, killTitle);
    NS_ENSURE_SUCCESS(rv, NS_ERROR_FAILURE);

    if (gfxPlatform::IsHeadless()) {
      // TODO: make a way to turn off all dialogs when headless.
      Output(true, "%s\n", NS_LossyConvertUTF16toASCII(killMessage).get());
      return NS_ERROR_FAILURE;
    }

    nsCOMPtr<nsIPromptService> ps(do_GetService(NS_PROMPTSERVICE_CONTRACTID));
    NS_ENSURE_TRUE(ps, NS_ERROR_FAILURE);

    if (aUnlocker) {
      int32_t button;
#ifdef MOZ_WIDGET_ANDROID
      java::GeckoAppShell::KillAnyZombies();
      button = 0;
#else
      const uint32_t flags = (nsIPromptService::BUTTON_TITLE_IS_STRING *
                              nsIPromptService::BUTTON_POS_0) +
                             (nsIPromptService::BUTTON_TITLE_CANCEL *
                              nsIPromptService::BUTTON_POS_1);

      bool checkState = false;
      rv = ps->ConfirmEx(nullptr, killTitle.get(), killMessage.get(), flags,
                         killTitle.get(), nullptr, nullptr, nullptr,
                         &checkState, &button);
      NS_ENSURE_SUCCESS_LOG(rv, rv);
#endif

      if (button == 0) {
        rv = aUnlocker->Unlock(nsIProfileUnlocker::FORCE_QUIT);
        if (NS_FAILED(rv)) {
          return rv;
        }

        SaveFileToEnv("XRE_PROFILE_PATH", aProfileDir);
        SaveFileToEnv("XRE_PROFILE_LOCAL_PATH", aProfileLocalDir);

        return LaunchChild(false);
      }
    } else {
#ifdef MOZ_WIDGET_ANDROID
      if (java::GeckoAppShell::UnlockProfile()) {
        return NS_LockProfilePath(aProfileDir, aProfileLocalDir, nullptr,
                                  aResult);
      }
#else
      rv = ps->Alert(nullptr, killTitle.get(), killMessage.get());
      NS_ENSURE_SUCCESS_LOG(rv, rv);
#endif
    }

    return NS_ERROR_ABORT;
  }
}

static const char kProfileManagerURL[] =
    "chrome://mozapps/content/profile/profileSelection.xhtml";

static ReturnAbortOnError ShowProfileManager(
    nsIToolkitProfileService* aProfileSvc, nsINativeAppSupport* aNative) {
  nsresult rv;

  nsCOMPtr<nsIFile> profD, profLD;
  bool offline = false;
  int32_t dialogReturn;

  {
    ScopedXPCOMStartup xpcom;
    rv = xpcom.Initialize();
    NS_ENSURE_SUCCESS(rv, rv);

    rv = xpcom.SetWindowCreator(aNative);
    NS_ENSURE_SUCCESS(rv, NS_ERROR_FAILURE);

#ifdef XP_MACOSX
    CommandLineServiceMac::SetupMacCommandLine(gRestartArgc, gRestartArgv,
                                               true);
#endif

    {  // extra scoping is needed so we release these components before xpcom
       // shutdown
      nsCOMPtr<nsIWindowWatcher> windowWatcher(
          do_GetService(NS_WINDOWWATCHER_CONTRACTID));
      nsCOMPtr<nsIDialogParamBlock> ioParamBlock(
          do_CreateInstance(NS_DIALOGPARAMBLOCK_CONTRACTID));
      nsCOMPtr<nsIMutableArray> dlgArray(
          do_CreateInstance(NS_ARRAY_CONTRACTID));
      NS_ENSURE_TRUE(windowWatcher && ioParamBlock && dlgArray,
                     NS_ERROR_FAILURE);

      ioParamBlock->SetObjects(dlgArray);

      nsCOMPtr<nsIAppStartup> appStartup(components::AppStartup::Service());
      NS_ENSURE_TRUE(appStartup, NS_ERROR_FAILURE);

      nsCOMPtr<mozIDOMWindowProxy> newWindow;
      rv = windowWatcher->OpenWindow(nullptr, kProfileManagerURL, "_blank",
                                     "centerscreen,chrome,modal,titlebar",
                                     ioParamBlock, getter_AddRefs(newWindow));

      NS_ENSURE_SUCCESS_LOG(rv, rv);

      rv = ioParamBlock->GetInt(0, &dialogReturn);
      if (NS_FAILED(rv) || dialogReturn == nsIToolkitProfileService::exit) {
        return NS_ERROR_ABORT;
      }

      int32_t startOffline;
      rv = ioParamBlock->GetInt(1, &startOffline);
      offline = NS_SUCCEEDED(rv) && startOffline == 1;

      rv = dlgArray->QueryElementAt(0, NS_GET_IID(nsIFile),
                                    getter_AddRefs(profD));
      NS_ENSURE_SUCCESS_LOG(rv, rv);

      rv = dlgArray->QueryElementAt(1, NS_GET_IID(nsIFile),
                                    getter_AddRefs(profLD));
      NS_ENSURE_SUCCESS_LOG(rv, rv);
    }
  }

  if (offline) {
    SaveToEnv("XRE_START_OFFLINE=1");
  }

  // User requested that we restart back into the profile manager.
  if (dialogReturn == nsIToolkitProfileService::restart) {
    SaveToEnv("XRE_RESTART_TO_PROFILE_MANAGER=1");
    SaveToEnv("XRE_RESTARTED_BY_PROFILE_MANAGER=1");
  } else {
    MOZ_ASSERT(dialogReturn == nsIToolkitProfileService::launchWithProfile);
    SaveFileToEnv("XRE_PROFILE_PATH", profD);
    SaveFileToEnv("XRE_PROFILE_LOCAL_PATH", profLD);
    SaveToEnv("XRE_RESTARTED_BY_PROFILE_MANAGER=1");
  }

  if (gRestartedByOS) {
    // Re-add this argument when actually starting the application.
    char** newArgv =
        (char**)realloc(gRestartArgv, sizeof(char*) * (gRestartArgc + 2));
    NS_ENSURE_TRUE(newArgv, NS_ERROR_OUT_OF_MEMORY);
    gRestartArgv = newArgv;
    gRestartArgv[gRestartArgc++] = const_cast<char*>("-os-restarted");
    gRestartArgv[gRestartArgc] = nullptr;
  }

  return LaunchChild(false);
}

static bool gDoMigration = false;
static bool gDoProfileReset = false;
static nsCOMPtr<nsIToolkitProfile> gResetOldProfile;

static nsresult LockProfile(nsINativeAppSupport* aNative, nsIFile* aRootDir,
                            nsIFile* aLocalDir, nsIToolkitProfile* aProfile,
                            nsIProfileLock** aResult) {
  // If you close Firefox and very quickly reopen it, the old Firefox may
  // still be closing down. Rather than immediately showing the
  // "Firefox is running but is not responding" message, we spend a few
  // seconds retrying first.

  static const int kLockRetrySeconds = 5;
  static const int kLockRetrySleepMS = 100;

  nsresult rv;
  nsCOMPtr<nsIProfileUnlocker> unlocker;
  const TimeStamp start = TimeStamp::Now();
  do {
    if (aProfile) {
      rv = aProfile->Lock(getter_AddRefs(unlocker), aResult);
    } else {
      rv = NS_LockProfilePath(aRootDir, aLocalDir, getter_AddRefs(unlocker),
                              aResult);
    }
    if (NS_SUCCEEDED(rv)) {
      StartupTimeline::Record(StartupTimeline::AFTER_PROFILE_LOCKED);
      return NS_OK;
    }
    PR_Sleep(kLockRetrySleepMS);
  } while (TimeStamp::Now() - start <
           TimeDuration::FromSeconds(kLockRetrySeconds));

  return ProfileLockedDialog(aRootDir, aLocalDir, unlocker, aNative, aResult);
}

// Pick a profile. We need to end up with a profile root dir, local dir and
// potentially an nsIToolkitProfile instance.
//
// 1) check for --profile <path>
// 2) check for -P <name>
// 3) check for --ProfileManager
// 4) use the default profile, if there is one
// 5) if there are *no* profiles, set up profile-migration
// 6) display the profile-manager UI
static nsresult SelectProfile(nsToolkitProfileService* aProfileSvc,
                              nsINativeAppSupport* aNative, nsIFile** aRootDir,
                              nsIFile** aLocalDir, nsIToolkitProfile** aProfile,
                              bool* aWasDefaultSelection) {
  StartupTimeline::Record(StartupTimeline::SELECT_PROFILE);

  nsresult rv;

  if (EnvHasValue("MOZ_RESET_PROFILE_RESTART")) {
    gDoProfileReset = true;
    gDoMigration = true;
    SaveToEnv("MOZ_RESET_PROFILE_RESTART=");
    // We only want to restore the previous session if the profile refresh was
    // triggered by user. And if it was a user-triggered profile refresh
    // through, say, the safeMode dialog or the troubleshooting page, the
    // MOZ_RESET_PROFILE_RESTART env variable would be set. Hence we set
    // MOZ_RESET_PROFILE_MIGRATE_SESSION here so that Firefox profile migrator
    // would migrate old session data later.
    SaveToEnv("MOZ_RESET_PROFILE_MIGRATE_SESSION=1");
  }

  // reset-profile and migration args need to be checked before any profiles are
  // chosen below.
  ArgResult ar = CheckArg("reset-profile");
  if (ar == ARG_FOUND) {
    gDoProfileReset = true;
  }

  ar = CheckArg("migration");
  if (ar == ARG_FOUND) {
    gDoMigration = true;
  }

  if (EnvHasValue("XRE_RESTART_TO_PROFILE_MANAGER")) {
    return ShowProfileManager(aProfileSvc, aNative);
  }

  // Ask the profile manager to select the profile directories to use.
  bool didCreate = false;
  rv = aProfileSvc->SelectStartupProfile(&gArgc, gArgv, gDoProfileReset,
                                         aRootDir, aLocalDir, aProfile,
                                         &didCreate, aWasDefaultSelection);

  if (rv == NS_ERROR_SHOW_PROFILE_MANAGER) {
    return ShowProfileManager(aProfileSvc, aNative);
  }

  NS_ENSURE_SUCCESS(rv, rv);

  if (didCreate) {
    // For a fresh install, we would like to let users decide
    // to do profile migration on their own later after using.
    gDoProfileReset = false;
    gDoMigration = false;
  }

  if (gDoProfileReset && !*aProfile) {
    NS_WARNING("Profile reset is only supported for named profiles.");
    return NS_ERROR_ABORT;
  }

  // No profile could be found. This generally shouldn't happen, a new profile
  // should be created in all cases except for profile reset which is covered
  // above, but just in case...
  if (!*aRootDir) {
    NS_WARNING("Failed to select or create profile.");
    return NS_ERROR_ABORT;
  }

  return NS_OK;
}

#ifdef MOZ_BLOCK_PROFILE_DOWNGRADE
struct FileWriteFunc : public JSONWriteFunc {
  FILE* mFile;
  explicit FileWriteFunc(FILE* aFile) : mFile(aFile) {}

  void Write(const char* aStr) override { fprintf(mFile, "%s", aStr); }
};

static void SubmitDowngradeTelemetry(const nsCString& aLastVersion,
                                     bool aHasSync, int32_t aButton) {
  nsCOMPtr<nsIPrefService> prefSvc =
      do_GetService("@mozilla.org/preferences-service;1");
  NS_ENSURE_TRUE_VOID(prefSvc);

  nsCOMPtr<nsIPrefBranch> prefBranch = do_QueryInterface(prefSvc);
  NS_ENSURE_TRUE_VOID(prefBranch);

  bool enabled;
  nsresult rv =
      prefBranch->GetBoolPref(kPrefHealthReportUploadEnabled, &enabled);
  NS_ENSURE_SUCCESS_VOID(rv);
  if (!enabled) {
    return;
  }

  nsCString server;
  rv = prefBranch->GetCharPref("toolkit.telemetry.server", server);
  NS_ENSURE_SUCCESS_VOID(rv);

  nsCString clientId;
  rv = prefBranch->GetCharPref("toolkit.telemetry.cachedClientID", clientId);
  NS_ENSURE_SUCCESS_VOID(rv);

  rv = prefSvc->GetDefaultBranch(nullptr, getter_AddRefs(prefBranch));
  NS_ENSURE_SUCCESS_VOID(rv);

  nsCString channel("default");
  rv = prefBranch->GetCharPref("app.update.channel", channel);
  NS_ENSURE_SUCCESS_VOID(rv);

  nsID uuid;
  nsCOMPtr<nsIUUIDGenerator> uuidGen =
      do_GetService("@mozilla.org/uuid-generator;1");
  NS_ENSURE_TRUE_VOID(uuidGen);
  rv = uuidGen->GenerateUUIDInPlace(&uuid);
  NS_ENSURE_SUCCESS_VOID(rv);

  char strid[NSID_LENGTH];
  uuid.ToProvidedString(strid);

  nsCString arch("null");
  nsCOMPtr<nsIPropertyBag2> sysInfo =
      do_GetService("@mozilla.org/system-info;1");
  NS_ENSURE_TRUE_VOID(sysInfo);
  sysInfo->GetPropertyAsACString(NS_LITERAL_STRING("arch"), arch);

  time_t now;
  time(&now);
  char date[sizeof "YYYY-MM-DDThh:mm:ss.000Z"];
  strftime(date, sizeof date, "%FT%T.000Z", gmtime(&now));

  // NSID_LENGTH includes the trailing \0 and we also want to strip off the
  // surrounding braces so the length becomes NSID_LENGTH - 3.
  nsDependentCSubstring pingId(strid + 1, NSID_LENGTH - 3);
  NS_NAMED_LITERAL_CSTRING(pingType, "downgrade");

  int32_t pos = aLastVersion.Find("_");
  if (pos == kNotFound) {
    return;
  }

  const nsDependentCSubstring lastVersion = Substring(aLastVersion, 0, pos);
  const nsDependentCSubstring lastBuildId =
      Substring(aLastVersion, pos + 1, 14);

  nsPrintfCString url("%s/submit/telemetry/%s/%s/%s/%s/%s/%s?v=%d",
                      server.get(), PromiseFlatCString(pingId).get(),
                      pingType.get(), (const char*)gAppData->name,
                      (const char*)gAppData->version, channel.get(),
                      (const char*)gAppData->buildID,
                      TELEMETRY_PING_FORMAT_VERSION);

  nsCOMPtr<nsIFile> pingFile;
  rv = NS_GetSpecialDirectory(XRE_USER_APP_DATA_DIR, getter_AddRefs(pingFile));
  NS_ENSURE_SUCCESS_VOID(rv);
  rv = pingFile->Append(NS_LITERAL_STRING("Pending Pings"));
  NS_ENSURE_SUCCESS_VOID(rv);
  rv = pingFile->Create(nsIFile::DIRECTORY_TYPE, 0755);
  if (NS_FAILED(rv) && rv != NS_ERROR_FILE_ALREADY_EXISTS) {
    return;
  }
  rv = pingFile->Append(NS_ConvertUTF8toUTF16(pingId));
  NS_ENSURE_SUCCESS_VOID(rv);

  nsCOMPtr<nsIFile> pingSender;
  rv = NS_GetSpecialDirectory(NS_GRE_BIN_DIR, getter_AddRefs(pingSender));
  NS_ENSURE_SUCCESS_VOID(rv);
#  ifdef XP_WIN
  pingSender->Append(NS_LITERAL_STRING("pingsender.exe"));
#  else
  pingSender->Append(NS_LITERAL_STRING("pingsender"));
#  endif

  bool exists;
  rv = pingSender->Exists(&exists);
  NS_ENSURE_SUCCESS_VOID(rv);
  if (!exists) {
    return;
  }

  FILE* file;
  rv = pingFile->OpenANSIFileDesc("w", &file);
  NS_ENSURE_SUCCESS_VOID(rv);

  JSONWriter w(MakeUnique<FileWriteFunc>(file));
  w.Start();
  {
    w.StringProperty("type", pingType.get());
    w.StringProperty("id", PromiseFlatCString(pingId).get());
    w.StringProperty("creationDate", date);
    w.IntProperty("version", TELEMETRY_PING_FORMAT_VERSION);
    w.StringProperty("clientId", clientId.get());
    w.StartObjectProperty("application");
    {
      w.StringProperty("architecture", arch.get());
      w.StringProperty("buildId", gAppData->buildID);
      w.StringProperty("name", gAppData->name);
      w.StringProperty("version", gAppData->version);
      w.StringProperty("displayVersion",
                       MOZ_STRINGIFY(MOZ_APP_VERSION_DISPLAY));
      w.StringProperty("vendor", gAppData->vendor);
      w.StringProperty("platformVersion", gToolkitVersion);
#  ifdef TARGET_XPCOM_ABI
      w.StringProperty("xpcomAbi", TARGET_XPCOM_ABI);
#  else
      w.StringProperty("xpcomAbi", "unknown");
#  endif
      w.StringProperty("channel", channel.get());
    }
    w.EndObject();
    w.StartObjectProperty("payload");
    {
      w.StringProperty("lastVersion", PromiseFlatCString(lastVersion).get());
      w.StringProperty("lastBuildId", PromiseFlatCString(lastBuildId).get());
      w.BoolProperty("hasSync", aHasSync);
      w.IntProperty("button", aButton);
    }
    w.EndObject();
  }
  w.End();

  fclose(file);

  PathString filePath = pingFile->NativePath();
  const filesystem::Path::value_type* args[2];
#  ifdef XP_WIN
  nsString urlw = NS_ConvertUTF8toUTF16(url);
  args[0] = urlw.get();
#  else
  args[0] = url.get();
#  endif
  args[1] = filePath.get();

  nsCOMPtr<nsIProcess> process =
      do_CreateInstance("@mozilla.org/process/util;1");
  NS_ENSURE_TRUE_VOID(process);
  process->Init(pingSender);
  process->SetStartHidden(true);
  process->SetNoShell(true);

#  ifdef XP_WIN
  process->Runw(false, args, 2);
#  else
  process->Run(false, args, 2);
#  endif
}

static const char kProfileDowngradeURL[] =
    "chrome://mozapps/content/profile/profileDowngrade.xhtml";

static ReturnAbortOnError CheckDowngrade(nsIFile* aProfileDir,
                                         nsINativeAppSupport* aNative,
                                         nsIToolkitProfileService* aProfileSvc,
                                         const nsCString& aLastVersion) {
  int32_t result = 0;
  nsresult rv;

  {
    if (gfxPlatform::IsHeadless()) {
      // TODO: make a way to turn off all dialogs when headless.
      Output(true,
             "This profile was last used with a newer version of this "
             "application. Please create a new profile.\n");
      return NS_ERROR_ABORT;
    }

    ScopedXPCOMStartup xpcom;
    rv = xpcom.Initialize();
    NS_ENSURE_SUCCESS(rv, rv);

    rv = xpcom.SetWindowCreator(aNative);
    NS_ENSURE_SUCCESS(rv, rv);

    {  // extra scoping is needed so we release these components before xpcom
       // shutdown
      bool hasSync = false;
      nsCOMPtr<nsIPrefService> prefSvc =
          do_GetService("@mozilla.org/preferences-service;1");
      NS_ENSURE_TRUE(prefSvc, rv);

      nsCOMPtr<nsIFile> prefsFile;
      rv = aProfileDir->Clone(getter_AddRefs(prefsFile));
      NS_ENSURE_SUCCESS(rv, rv);

      rv = prefsFile->Append(NS_LITERAL_STRING("prefs.js"));
      NS_ENSURE_SUCCESS(rv, rv);

      rv = prefSvc->ReadUserPrefsFromFile(prefsFile);
      if (NS_SUCCEEDED(rv)) {
        nsCOMPtr<nsIPrefBranch> prefBranch = do_QueryInterface(prefSvc);

        rv = prefBranch->PrefHasUserValue("services.sync.username", &hasSync);
        NS_ENSURE_SUCCESS(rv, rv);
      }

      nsCOMPtr<nsIWindowWatcher> windowWatcher =
          do_GetService(NS_WINDOWWATCHER_CONTRACTID);
      NS_ENSURE_TRUE(windowWatcher, NS_ERROR_ABORT);

      nsCOMPtr<nsIAppStartup> appStartup(components::AppStartup::Service());
      NS_ENSURE_TRUE(appStartup, NS_ERROR_FAILURE);

      nsCOMPtr<nsIDialogParamBlock> paramBlock =
          do_CreateInstance(NS_DIALOGPARAMBLOCK_CONTRACTID);
      NS_ENSURE_TRUE(paramBlock, NS_ERROR_ABORT);

      uint8_t flags = 0;
      if (hasSync) {
        flags |= nsIToolkitProfileService::hasSync;
      }

      paramBlock->SetInt(0, flags);

      nsCOMPtr<mozIDOMWindowProxy> newWindow;
      rv = windowWatcher->OpenWindow(nullptr, kProfileDowngradeURL, "_blank",
                                     "centerscreen,chrome,modal,titlebar",
                                     paramBlock, getter_AddRefs(newWindow));
      NS_ENSURE_SUCCESS(rv, rv);

      paramBlock->GetInt(1, &result);

      SubmitDowngradeTelemetry(aLastVersion, hasSync, result);
    }
  }

  if (result == nsIToolkitProfileService::createNewProfile) {
    // Create a new profile and start it.
    nsCString profileName;
    profileName.AssignLiteral("default");
#  ifdef MOZ_DEDICATED_PROFILES
    profileName.Append("-" MOZ_STRINGIFY(MOZ_UPDATE_CHANNEL));
#  endif
    nsCOMPtr<nsIToolkitProfile> newProfile;
    rv = aProfileSvc->CreateUniqueProfile(nullptr, profileName,
                                          getter_AddRefs(newProfile));
    NS_ENSURE_SUCCESS(rv, rv);
    rv = aProfileSvc->SetDefaultProfile(newProfile);
    NS_ENSURE_SUCCESS(rv, rv);
    rv = aProfileSvc->Flush();
    NS_ENSURE_SUCCESS(rv, rv);

    nsCOMPtr<nsIFile> profD, profLD;
    rv = newProfile->GetRootDir(getter_AddRefs(profD));
    NS_ENSURE_SUCCESS(rv, rv);
    rv = newProfile->GetLocalDir(getter_AddRefs(profLD));
    NS_ENSURE_SUCCESS(rv, rv);

    SaveFileToEnv("XRE_PROFILE_PATH", profD);
    SaveFileToEnv("XRE_PROFILE_LOCAL_PATH", profLD);

    return LaunchChild(false);
  }

  // Cancel
  return NS_ERROR_ABORT;
}
#endif

/**
 * Extracts the various parts of a compatibility version string.
 *
 * Compatibility versions are of the form
 * "<appversion>_<appbuildid>/<platformbuildid>". The toolkit version comparator
 * can only handle 32-bit numbers and in the normal case build IDs are larger
 * than this. So if the build ID is numeric we split it into two version parts.
 */
static void ExtractCompatVersionInfo(const nsACString& aCompatVersion,
                                     nsACString& aAppVersion,
                                     nsACString& aAppBuildID,
                                     nsACString& aPlatformBuildID) {
  int32_t underscorePos = aCompatVersion.FindChar('_');
  int32_t slashPos = aCompatVersion.FindChar('/');

  if (underscorePos == kNotFound || slashPos == kNotFound ||
      slashPos < underscorePos) {
    NS_WARNING(
        "compatibility.ini Version string does not match the expected format.");

    // Fall back to just using the entire string as the version.
    aAppVersion = aCompatVersion;
    aAppBuildID.Truncate(0);
    aPlatformBuildID.Truncate(0);
    return;
  }

  aAppVersion = Substring(aCompatVersion, 0, underscorePos);
  aAppBuildID = Substring(aCompatVersion, underscorePos + 1,
                          slashPos - (underscorePos + 1));
  aPlatformBuildID = Substring(aCompatVersion, slashPos + 1);
}

/**
 * Compares two build IDs. Returns 0 if they match, < 0 if newID is considered
 * newer than oldID and > 0 if the oldID is considered newer than newID.
 */
static int32_t CompareBuildIDs(nsACString& oldID, nsACString& newID) {
  // For Mozilla builds the build ID is a numeric date string. But it is too
  // large a number for the version comparator to handle so try to just compare
  // them as integer values first.

  // ToInteger64 succeeds if the strings contain trailing non-digits so first
  // check that all the characters are digits.
  bool isNumeric = true;
  const char* pos = oldID.BeginReading();
  const char* end = oldID.EndReading();
  while (pos != end) {
    if (!IsAsciiDigit(*pos)) {
      isNumeric = false;
      break;
    }
    pos++;
  }

  if (isNumeric) {
    pos = newID.BeginReading();
    end = newID.EndReading();
    while (pos != end) {
      if (!IsAsciiDigit(*pos)) {
        isNumeric = false;
        break;
      }
      pos++;
    }
  }

  if (isNumeric) {
    nsresult rv;
    CheckedInt<uint64_t> oldVal = oldID.ToInteger64(&rv);

    if (NS_SUCCEEDED(rv) && oldVal.isValid()) {
      CheckedInt<uint64_t> newVal = newID.ToInteger64(&rv);

      if (NS_SUCCEEDED(rv) && newVal.isValid()) {
        // We have simple numbers for both IDs.
        if (oldVal.value() == newVal.value()) {
          return 0;
        }

        if (oldVal.value() > newVal.value()) {
          return 1;
        }

        return -1;
      }
    }
  }

  // If either could not be parsed as a number then something (likely a Linux
  // distribution could have modified the build ID in some way. We don't know
  // what format this may be so let's just fall back to assuming that it's a
  // valid toolkit version.
  return CompareVersions(PromiseFlatCString(oldID).get(),
                         PromiseFlatCString(newID).get());
}

/**
 * Compares the provided compatibility versions. Returns 0 if they match,
 * < 0 if the new version is considered an upgrade from the old version and
 * > 0 if the new version is considered a downgrade from the old version.
 */
int32_t CompareCompatVersions(const nsACString& aOldCompatVersion,
                              const nsACString& aNewCompatVersion) {
  // Quick path for the common case.
  if (aOldCompatVersion.Equals(aNewCompatVersion)) {
    return 0;
  }

  // The versions differ for some reason so we will only ever return false from
  // here onwards. We just have to figure out if this is a downgrade or not.

  // Hardcode the case where the last run was in safe mode (Bug 1556612). We
  // cannot tell if this is a downgrade or not so just assume it isn't and let
  // the user proceed.
  if (aOldCompatVersion.EqualsLiteral("Safe Mode")) {
    return -1;
  }

  nsCString oldVersion;
  nsCString oldAppBuildID;
  nsCString oldPlatformBuildID;
  ExtractCompatVersionInfo(aOldCompatVersion, oldVersion, oldAppBuildID,
                           oldPlatformBuildID);

  nsCString newVersion;
  nsCString newAppBuildID;
  nsCString newPlatformBuildID;
  ExtractCompatVersionInfo(aNewCompatVersion, newVersion, newAppBuildID,
                           newPlatformBuildID);

  // In most cases the app version will differ and this is an easy check.
  int32_t result = CompareVersions(oldVersion.get(), newVersion.get());
  if (result != 0) {
    return result;
  }

  // Fall back to build ID comparison.
  result = CompareBuildIDs(oldAppBuildID, newAppBuildID);
  if (result != 0) {
    return result;
  }

  return CompareBuildIDs(oldPlatformBuildID, newPlatformBuildID);
}

/**
 * Checks the compatibility.ini file to see if we have updated our application
 * or otherwise invalidated our caches. If the application has been updated,
 * we return false; otherwise, we return true. We also write the status
 * of the caches (valid/invalid) into the return param aCachesOK. The aCachesOK
 * is always invalid if the application has been updated. aIsDowngrade is set to
 * true if the current application is older than that previously used by the
 * profile.
 */
static bool CheckCompatibility(nsIFile* aProfileDir, const nsCString& aVersion,
                               const nsCString& aOSABI, nsIFile* aXULRunnerDir,
                               nsIFile* aAppDir, nsIFile* aFlagFile,
                               bool* aCachesOK, bool* aIsDowngrade,
                               nsCString& aLastVersion) {
  *aCachesOK = false;
  *aIsDowngrade = false;

  nsCOMPtr<nsIFile> file;
  aProfileDir->Clone(getter_AddRefs(file));
  if (!file) return false;
  file->AppendNative(FILE_COMPATIBILITY_INFO);

  nsINIParser parser;
  nsresult rv = parser.Init(file);
  if (NS_FAILED(rv)) return false;

  rv = parser.GetString("Compatibility", "LastVersion", aLastVersion);
  if (NS_FAILED(rv)) {
    return false;
  }

  int32_t result = CompareCompatVersions(aLastVersion, aVersion);
  if (result != 0) {
    *aIsDowngrade = result > 0;
    return false;
  }

  nsAutoCString buf;
  rv = parser.GetString("Compatibility", "LastOSABI", buf);
  if (NS_FAILED(rv) || !aOSABI.Equals(buf)) return false;

  rv = parser.GetString("Compatibility", "LastPlatformDir", buf);
  if (NS_FAILED(rv)) return false;

  nsCOMPtr<nsIFile> lf;
  rv = NS_NewNativeLocalFile(EmptyCString(), false, getter_AddRefs(lf));
  if (NS_FAILED(rv)) return false;

  rv = lf->SetPersistentDescriptor(buf);
  if (NS_FAILED(rv)) return false;

  bool eq;
  rv = lf->Equals(aXULRunnerDir, &eq);
  if (NS_FAILED(rv) || !eq) return false;

  if (aAppDir) {
    rv = parser.GetString("Compatibility", "LastAppDir", buf);
    if (NS_FAILED(rv)) return false;

    rv = NS_NewNativeLocalFile(EmptyCString(), false, getter_AddRefs(lf));
    if (NS_FAILED(rv)) return false;

    rv = lf->SetPersistentDescriptor(buf);
    if (NS_FAILED(rv)) return false;

    rv = lf->Equals(aAppDir, &eq);
    if (NS_FAILED(rv) || !eq) return false;
  }

  // If we see this flag, caches are invalid.
  rv = parser.GetString("Compatibility", "InvalidateCaches", buf);
  *aCachesOK = (NS_FAILED(rv) || !buf.EqualsLiteral("1"));

  bool purgeCaches = false;
  if (aFlagFile && NS_SUCCEEDED(aFlagFile->Exists(&purgeCaches)) &&
      purgeCaches) {
    *aCachesOK = false;
  }

  return true;
}

void BuildCompatVersion(const char* aAppVersion, const char* aAppBuildID,
                        const char* aToolkitBuildID, nsACString& aBuf) {
  aBuf.Assign(aAppVersion);
  aBuf.Append('_');
  aBuf.Append(aAppBuildID);
  aBuf.Append('/');
  aBuf.Append(aToolkitBuildID);
}

static void BuildVersion(nsCString& aBuf) {
  BuildCompatVersion(gAppData->version, gAppData->buildID, gToolkitBuildID,
                     aBuf);
}

static void WriteVersion(nsIFile* aProfileDir, const nsCString& aVersion,
                         const nsCString& aOSABI, nsIFile* aXULRunnerDir,
                         nsIFile* aAppDir, bool invalidateCache) {
  nsCOMPtr<nsIFile> file;
  aProfileDir->Clone(getter_AddRefs(file));
  if (!file) return;
  file->AppendNative(FILE_COMPATIBILITY_INFO);

  nsAutoCString platformDir;
  Unused << aXULRunnerDir->GetPersistentDescriptor(platformDir);

  nsAutoCString appDir;
  if (aAppDir) Unused << aAppDir->GetPersistentDescriptor(appDir);

  PRFileDesc* fd;
  nsresult rv = file->OpenNSPRFileDesc(PR_WRONLY | PR_CREATE_FILE | PR_TRUNCATE,
                                       0600, &fd);
  if (NS_FAILED(rv)) {
    NS_ERROR("could not create output stream");
    return;
  }

  static const char kHeader[] = "[Compatibility]" NS_LINEBREAK "LastVersion=";

  PR_Write(fd, kHeader, sizeof(kHeader) - 1);
  PR_Write(fd, aVersion.get(), aVersion.Length());

  static const char kOSABIHeader[] = NS_LINEBREAK "LastOSABI=";
  PR_Write(fd, kOSABIHeader, sizeof(kOSABIHeader) - 1);
  PR_Write(fd, aOSABI.get(), aOSABI.Length());

  static const char kPlatformDirHeader[] = NS_LINEBREAK "LastPlatformDir=";

  PR_Write(fd, kPlatformDirHeader, sizeof(kPlatformDirHeader) - 1);
  PR_Write(fd, platformDir.get(), platformDir.Length());

  static const char kAppDirHeader[] = NS_LINEBREAK "LastAppDir=";
  if (aAppDir) {
    PR_Write(fd, kAppDirHeader, sizeof(kAppDirHeader) - 1);
    PR_Write(fd, appDir.get(), appDir.Length());
  }

  static const char kInvalidationHeader[] = NS_LINEBREAK "InvalidateCaches=1";
  if (invalidateCache)
    PR_Write(fd, kInvalidationHeader, sizeof(kInvalidationHeader) - 1);

  static const char kNL[] = NS_LINEBREAK;
  PR_Write(fd, kNL, sizeof(kNL) - 1);

  PR_Close(fd);
}

/**
 * Returns true if the startup cache file was successfully removed.
 * Returns false if file->Clone fails at any point (OOM) or if unable
 * to remove the startup cache file. Note in particular the return value
 * is unaffected by a failure to remove extensions.ini
 */
static bool RemoveComponentRegistries(nsIFile* aProfileDir,
                                      nsIFile* aLocalProfileDir,
                                      bool aRemoveEMFiles) {
  nsCOMPtr<nsIFile> file;
  aProfileDir->Clone(getter_AddRefs(file));
  if (!file) return false;

  if (aRemoveEMFiles) {
    file->SetNativeLeafName(NS_LITERAL_CSTRING("extensions.ini"));
    file->Remove(false);
  }

  aLocalProfileDir->Clone(getter_AddRefs(file));
  if (!file) return false;

#if defined(XP_UNIX) || defined(XP_BEOS)
#  define PLATFORM_FASL_SUFFIX ".mfasl"
#elif defined(XP_WIN)
#  define PLATFORM_FASL_SUFFIX ".mfl"
#endif

  file->AppendNative(NS_LITERAL_CSTRING("XUL" PLATFORM_FASL_SUFFIX));
  file->Remove(false);

  file->SetNativeLeafName(NS_LITERAL_CSTRING("XPC" PLATFORM_FASL_SUFFIX));
  file->Remove(false);

  file->SetNativeLeafName(NS_LITERAL_CSTRING("startupCache"));
  nsresult rv = file->Remove(true);
  return NS_SUCCEEDED(rv) || rv == NS_ERROR_FILE_TARGET_DOES_NOT_EXIST ||
         rv == NS_ERROR_FILE_NOT_FOUND;
}

// When we first initialize the crash reporter we don't have a profile,
// so we set the minidump path to $TEMP.  Once we have a profile,
// we set it to $PROFILE/minidumps, creating the directory
// if needed.
static void MakeOrSetMinidumpPath(nsIFile* profD) {
  nsCOMPtr<nsIFile> dumpD;
  profD->Clone(getter_AddRefs(dumpD));

  if (dumpD) {
    bool fileExists;
    // XXX: do some more error checking here
    dumpD->Append(NS_LITERAL_STRING("minidumps"));
    dumpD->Exists(&fileExists);
    if (!fileExists) {
      nsresult rv = dumpD->Create(nsIFile::DIRECTORY_TYPE, 0700);
      NS_ENSURE_SUCCESS_VOID(rv);
    }

    nsAutoString pathStr;
    if (NS_SUCCEEDED(dumpD->GetPath(pathStr)))
      CrashReporter::SetMinidumpPath(pathStr);
  }
}

const XREAppData* gAppData = nullptr;

#ifdef MOZ_WIDGET_GTK
static void MOZ_gdk_display_close(GdkDisplay* display) {
#  if CLEANUP_MEMORY
  // XXX wallpaper for bug 417163: don't close the Display if we're using the
  // Qt theme because we crash (in Qt code) when using jemalloc.
  bool skip_display_close = false;
  GtkSettings* settings =
      gtk_settings_get_for_screen(gdk_display_get_default_screen(display));
  gchar* theme_name;
  g_object_get(settings, "gtk-theme-name", &theme_name, nullptr);
  if (theme_name) {
    skip_display_close = strcmp(theme_name, "Qt") == 0;
    if (skip_display_close) NS_WARNING("wallpaper bug 417163 for Qt theme");
    g_free(theme_name);
  }

  // A workaround for https://bugzilla.gnome.org/show_bug.cgi?id=703257
  if (gtk_check_version(3, 9, 8) != NULL) skip_display_close = true;

  bool buggyCairoShutdown = cairo_version() < CAIRO_VERSION_ENCODE(1, 4, 0);

  if (!buggyCairoShutdown) {
    // We should shut down GDK before we shut down libraries it depends on
    // like Pango and cairo. But if cairo shutdown is buggy, we should
    // shut down cairo first otherwise it may crash because of dangling
    // references to Display objects (see bug 469831).
    if (!skip_display_close) gdk_display_close(display);
  }

  // Tell PangoCairo to release its default fontmap.
  pango_cairo_font_map_set_default(nullptr);

  // cairo_debug_reset_static_data() is prototyped through cairo.h included
  // by gtk.h.
#    ifdef cairo_debug_reset_static_data
#      error \
          "Looks like we're including Mozilla's cairo instead of system cairo"
#    endif
  cairo_debug_reset_static_data();
  // FIXME: Do we need to call this in non-GTK2 cases as well?
  FcFini();

  if (buggyCairoShutdown) {
    if (!skip_display_close) gdk_display_close(display);
  }
#  else  // not CLEANUP_MEMORY
  // Don't do anything to avoid running into driver bugs under XCloseDisplay().
  // See bug 973192.
  (void)display;
#  endif
}
#endif

/**
 * NSPR will search for the "nspr_use_zone_allocator" symbol throughout
 * the process and use it to determine whether the application defines its own
 * memory allocator or not.
 *
 * Since most applications (e.g. Firefox and Thunderbird) don't use any special
 * allocators and therefore don't define this symbol, NSPR must search the
 * entire process, which reduces startup performance.
 *
 * By defining the symbol here, we can avoid the wasted lookup and hopefully
 * improve startup performance.
 */
NS_VISIBILITY_DEFAULT PRBool nspr_use_zone_allocator = PR_FALSE;

#ifdef CAIRO_HAS_DWRITE_FONT

#  include <dwrite.h>

#  ifdef DEBUG_DWRITE_STARTUP

#    define LOGREGISTRY(msg) LogRegistryEvent(msg)

// for use when monitoring process
static void LogRegistryEvent(const wchar_t* msg) {
  HKEY dummyKey;
  HRESULT hr;
  wchar_t buf[512];

  wsprintf(buf, L" log %s", msg);
  hr = RegOpenKeyEx(HKEY_LOCAL_MACHINE, buf, 0, KEY_READ, &dummyKey);
  if (SUCCEEDED(hr)) {
    RegCloseKey(dummyKey);
  }
}
#  else

#    define LOGREGISTRY(msg)

#  endif

static DWORD WINAPI InitDwriteBG(LPVOID lpdwThreadParam) {
  SetThreadPriority(GetCurrentThread(), THREAD_MODE_BACKGROUND_BEGIN);
  LOGREGISTRY(L"loading dwrite.dll");
  HMODULE dwdll = LoadLibraryW(L"dwrite.dll");
  if (dwdll) {
    decltype(DWriteCreateFactory)* createDWriteFactory =
        (decltype(DWriteCreateFactory)*)GetProcAddress(dwdll,
                                                       "DWriteCreateFactory");
    if (createDWriteFactory) {
      LOGREGISTRY(L"creating dwrite factory");
      IDWriteFactory* factory;
      HRESULT hr = createDWriteFactory(DWRITE_FACTORY_TYPE_SHARED,
                                       __uuidof(IDWriteFactory),
                                       reinterpret_cast<IUnknown**>(&factory));
      if (SUCCEEDED(hr)) {
        LOGREGISTRY(L"dwrite factory done");
        factory->Release();
        LOGREGISTRY(L"freed factory");
      } else {
        LOGREGISTRY(L"failed to create factory");
      }
    }
  }
  SetThreadPriority(GetCurrentThread(), THREAD_MODE_BACKGROUND_END);
  return 0;
}
#endif

#ifdef USE_GLX_TEST
bool fire_glxtest_process();
#endif

#include "GeckoProfiler.h"

// Encapsulates startup and shutdown state for XRE_main
class XREMain {
 public:
  XREMain()
      : mStartOffline(false),
        mShuttingDown(false)
#ifdef MOZ_HAS_REMOTE
        ,
        mDisableRemoteClient(false),
        mDisableRemoteServer(false)
#endif
#if defined(MOZ_WIDGET_GTK)
        ,
        mGdkDisplay(nullptr)
#endif
            {};

  ~XREMain() {
    mScopedXPCOM = nullptr;
    mAppData = nullptr;
  }

  int XRE_main(int argc, char* argv[], const BootstrapConfig& aConfig);
  int XRE_mainInit(bool* aExitFlag);
  int XRE_mainStartup(bool* aExitFlag);
  nsresult XRE_mainRun();

  Result<bool, nsresult> CheckLastStartupWasCrash();

  nsCOMPtr<nsINativeAppSupport> mNativeApp;
  RefPtr<nsToolkitProfileService> mProfileSvc;
  nsCOMPtr<nsIFile> mProfD;
  nsCOMPtr<nsIFile> mProfLD;
  nsCOMPtr<nsIProfileLock> mProfileLock;
#if defined(MOZ_HAS_REMOTE)
  RefPtr<nsRemoteService> mRemoteService;
#endif

  UniquePtr<ScopedXPCOMStartup> mScopedXPCOM;
  UniquePtr<XREAppData> mAppData;

  nsXREDirProvider mDirProvider;
  nsAutoCString mDesktopStartupID;

  bool mStartOffline;
  bool mShuttingDown;
#if defined(MOZ_HAS_REMOTE)
  bool mDisableRemoteClient;
  bool mDisableRemoteServer;
#endif

#if defined(MOZ_WIDGET_GTK)
  GdkDisplay* mGdkDisplay;
#endif
};

#if defined(XP_UNIX) && !defined(ANDROID)
static SmprintfPointer FormatUid(uid_t aId) {
  if (const auto pw = getpwuid(aId)) {
    return mozilla::Smprintf("%s", pw->pw_name);
  }
  return mozilla::Smprintf("uid %d", static_cast<int>(aId));
}

// Bug 1323302: refuse to run under sudo or similar.
static bool CheckForUserMismatch() {
  static char const* const kVars[] = {
      "HOME",
#  ifdef MOZ_WIDGET_GTK
      "XDG_RUNTIME_DIR",
#  endif
#  ifdef MOZ_X11
      "XAUTHORITY",
#  endif
  };

  const uid_t euid = geteuid();
  if (euid != 0) {
    // On Linux it's possible to have superuser capabilities with a
    // nonzero uid, but anyone who knows enough to make that happen
    // probably knows enough to debug the resulting problems.
    // Otherwise, a non-root user can't cause the problems we're
    // concerned about.
    return false;
  }

  for (const auto var : kVars) {
    if (const auto path = PR_GetEnv(var)) {
      struct stat st;
      if (stat(path, &st) == 0) {
        if (st.st_uid != euid) {
          const auto owner = FormatUid(st.st_uid);
          Output(true,
                 "Running " MOZ_APP_DISPLAYNAME
                 " as root in a regular"
                 " user's session is not supported.  ($%s is %s which is"
                 " owned by %s.)\n",
                 var, path, owner.get());
          return true;
        }
      }
    }
  }
  return false;
}
#else  // !XP_UNIX || ANDROID
static bool CheckForUserMismatch() { return false; }
#endif

static void IncreaseDescriptorLimits() {
#ifdef XP_UNIX
  // Increase the fd limit to accomodate IPC resources like shared memory.
  // See also the Darwin case in config/external/nspr/pr/moz.build
  static const rlim_t kFDs = 4096;
  struct rlimit rlim;

  if (getrlimit(RLIMIT_NOFILE, &rlim) != 0) {
    Output(false, "getrlimit: %s\n", strerror(errno));
    return;
  }
  // Don't decrease the limit if it's already high enough, but don't
  // try to go over the hard limit.  (RLIM_INFINITY isn't required to
  // be the numerically largest rlim_t, so don't assume that.)
  if (rlim.rlim_cur != RLIM_INFINITY && rlim.rlim_cur < kFDs &&
      rlim.rlim_cur < rlim.rlim_max) {
    if (rlim.rlim_max != RLIM_INFINITY && rlim.rlim_max < kFDs) {
      rlim.rlim_cur = rlim.rlim_max;
    } else {
      rlim.rlim_cur = kFDs;
    }
    if (setrlimit(RLIMIT_NOFILE, &rlim) != 0) {
      Output(false, "setrlimit: %s\n", strerror(errno));
    }
  }
#endif
}

/*
 * XRE_mainInit - Initial setup and command line parameter processing.
 * Main() will exit early if either return value != 0 or if aExitFlag is
 * true.
 */
int XREMain::XRE_mainInit(bool* aExitFlag) {
  if (!aExitFlag) return 1;
  *aExitFlag = false;

  atexit(UnexpectedExit);
  auto expectedShutdown = mozilla::MakeScopeExit([&] { MozExpectedExit(); });

  StartupTimeline::Record(StartupTimeline::MAIN);

  if (CheckForUserMismatch()) {
    return 1;
  }

#ifdef XP_MACOSX
  DisableAppNap();
#endif

#ifndef ANDROID
  if (PR_GetEnv("MOZ_RUN_GTEST")
#  ifdef FUZZING
      || PR_GetEnv("FUZZER")
#  endif
  ) {
    // Enable headless mode and assert that it worked, since gfxPlatform
    // uses a static bool set after the first call to `IsHeadless`.
    // Note: Android gtests seem to require an Activity and fail to start
    // with headless mode enabled.
    PR_SetEnv("MOZ_HEADLESS=1");
    MOZ_ASSERT(gfxPlatform::IsHeadless());
  }
#endif  // ANDROID

  if (PR_GetEnv("MOZ_CHAOSMODE")) {
    ChaosFeature feature = ChaosFeature::Any;
    long featureInt = strtol(PR_GetEnv("MOZ_CHAOSMODE"), nullptr, 16);
    if (featureInt) {
      // NOTE: MOZ_CHAOSMODE=0 or a non-hex value maps to Any feature.
      feature = static_cast<ChaosFeature>(featureInt);
    }
    ChaosMode::SetChaosFeature(feature);
  }

#ifdef MOZ_ASAN_REPORTER
  // In ASan Reporter builds, we enable certain chaos features by default unless
  // the user explicitly requests a particular set of features.
  if (!PR_GetEnv("MOZ_CHAOSMODE")) {
    ChaosMode::SetChaosFeature(static_cast<ChaosFeature>(
        ChaosFeature::ThreadScheduling | ChaosFeature::NetworkScheduling |
        ChaosFeature::TimerScheduling));
  }
#endif

  if (ChaosMode::isActive(ChaosFeature::Any)) {
    printf_stderr(
        "*** You are running in chaos test mode. See ChaosMode.h. ***\n");
  }

  if (CheckArg("headless") || CheckArgExists("screenshot")) {
    PR_SetEnv("MOZ_HEADLESS=1");
  }

  if (gfxPlatform::IsHeadless()) {
#if defined(XP_WIN) || defined(MOZ_WIDGET_GTK) || defined(XP_MACOSX)
    printf_stderr("*** You are running in headless mode.\n");
#else
    Output(
        true,
        "Error: headless mode is not currently supported on this platform.\n");
    return 1;
#endif

#ifdef XP_MACOSX
    // To avoid taking focus when running in headless mode immediately
    // transition Firefox to a background application.
    ProcessSerialNumber psn = {0, kCurrentProcess};
    OSStatus transformStatus =
        TransformProcessType(&psn, kProcessTransformToBackgroundApplication);
    if (transformStatus != noErr) {
      NS_ERROR("Failed to make process a background application.");
      return 1;
    }
#endif
  }

  nsresult rv;
  ArgResult ar;

#ifdef DEBUG
  if (PR_GetEnv("XRE_MAIN_BREAK")) NS_BREAK();
#endif

  IncreaseDescriptorLimits();

#ifdef USE_GLX_TEST
  // bug 639842 - it's very important to fire this process BEFORE we set up
  // error handling. indeed, this process is expected to be crashy, and we
  // don't want the user to see its crashes. That's the whole reason for
  // doing this in a separate process.
  //
  // This call will cause a fork and the fork will terminate itself separately
  // from the usual shutdown sequence
  fire_glxtest_process();
#endif

  SetupErrorHandling(gArgv[0]);

#ifdef CAIRO_HAS_DWRITE_FONT
  {
    // Bug 602792 - when DWriteCreateFactory is called the dwrite client dll
    // starts the FntCache service if it isn't already running (it's set
    // to manual startup by default in Windows 7 RTM).  Subsequent DirectWrite
    // calls cause the IDWriteFactory object to communicate with the FntCache
    // service with a timeout; if there's no response after the timeout, the
    // DirectWrite client library will assume the service isn't around and do
    // manual font file I/O on _all_ system fonts.  To avoid this, load the
    // dwrite library and create a factory as early as possible so that the
    // FntCache service is ready by the time it's needed.

    CreateThread(nullptr, 0, &InitDwriteBG, nullptr, 0, nullptr);
  }
#endif

#ifdef XP_UNIX
  const char* home = PR_GetEnv("HOME");
  if (!home || !*home) {
    struct passwd* pw = getpwuid(geteuid());
    if (!pw || !pw->pw_dir) {
      Output(true, "Could not determine HOME directory");
      return 1;
    }
    SaveWordToEnv("HOME", nsDependentCString(pw->pw_dir));
  }
#endif

#ifdef MOZ_ACCESSIBILITY_ATK
  // Suppress atk-bridge init at startup, until mozilla accessibility is
  // initialized.  This works after gnome 2.24.2.
  SaveToEnv("NO_AT_BRIDGE=1");
#endif

  // Check for application.ini overrides
  const char* override = nullptr;
  ar = CheckArg("override", &override);
  if (ar == ARG_BAD) {
    Output(true, "Incorrect number of arguments passed to --override");
    return 1;
  }
  if (ar == ARG_FOUND) {
    nsCOMPtr<nsIFile> overrideLF;
    rv = XRE_GetFileFromPath(override, getter_AddRefs(overrideLF));
    if (NS_FAILED(rv)) {
      Output(true, "Error: unrecognized override.ini path.\n");
      return 1;
    }

    rv = XRE_ParseAppData(overrideLF, *mAppData);
    if (NS_FAILED(rv)) {
      Output(true, "Couldn't read override.ini");
      return 1;
    }
  }

  // Check sanity and correctness of app data.

  if (!mAppData->name) {
    Output(true, "Error: App:Name not specified in application.ini\n");
    return 1;
  }
  if (!mAppData->buildID) {
    Output(true, "Error: App:BuildID not specified in application.ini\n");
    return 1;
  }

  // XXX Originally ScopedLogging was here? Now it's in XRE_main above
  // XRE_mainInit.

  if (!mAppData->minVersion) {
    Output(true, "Error: Gecko:MinVersion not specified in application.ini\n");
    return 1;
  }

  if (!mAppData->maxVersion) {
    // If no maxVersion is specified, we assume the app is only compatible
    // with the initial preview release. Do not increment this number ever!
    mAppData->maxVersion = "1.*";
  }

  if (mozilla::Version(mAppData->minVersion) > gToolkitVersion ||
      mozilla::Version(mAppData->maxVersion) < gToolkitVersion) {
    Output(true,
           "Error: Platform version '%s' is not compatible with\n"
           "minVersion >= %s\nmaxVersion <= %s\n",
           (const char*)gToolkitVersion, (const char*)mAppData->minVersion,
           (const char*)mAppData->maxVersion);
    return 1;
  }

  rv = mDirProvider.Initialize(mAppData->directory, mAppData->xreDirectory);
  if (NS_FAILED(rv)) return 1;

  if (EnvHasValue("MOZ_CRASHREPORTER")) {
    mAppData->flags |= NS_XRE_ENABLE_CRASH_REPORTER;
  }

  nsCOMPtr<nsIFile> xreBinDirectory;
  xreBinDirectory = mDirProvider.GetGREBinDir();

  if ((mAppData->flags & NS_XRE_ENABLE_CRASH_REPORTER) &&
      NS_SUCCEEDED(CrashReporter::SetExceptionHandler(xreBinDirectory))) {
    nsCOMPtr<nsIFile> file;
    rv = nsXREDirProvider::GetUserAppDataDirectory(getter_AddRefs(file));
    if (NS_SUCCEEDED(rv)) {
      CrashReporter::SetUserAppDataDirectory(file);
    }
    if (mAppData->crashReporterURL)
      CrashReporter::SetServerURL(
          nsDependentCString(mAppData->crashReporterURL));

    // We overwrite this once we finish starting up.
    CrashReporter::AnnotateCrashReport(CrashReporter::Annotation::StartupCrash,
                                       true);

    // pass some basic info from the app data
    if (mAppData->vendor)
      CrashReporter::AnnotateCrashReport(CrashReporter::Annotation::Vendor,
                                         nsDependentCString(mAppData->vendor));
    if (mAppData->name)
      CrashReporter::AnnotateCrashReport(CrashReporter::Annotation::ProductName,
                                         nsDependentCString(mAppData->name));
    if (mAppData->ID)
      CrashReporter::AnnotateCrashReport(CrashReporter::Annotation::ProductID,
                                         nsDependentCString(mAppData->ID));
    if (mAppData->version)
      CrashReporter::AnnotateCrashReport(CrashReporter::Annotation::Version,
                                         nsDependentCString(mAppData->version));
    if (mAppData->buildID)
      CrashReporter::AnnotateCrashReport(CrashReporter::Annotation::BuildID,
                                         nsDependentCString(mAppData->buildID));

    nsDependentCString releaseChannel(MOZ_STRINGIFY(MOZ_UPDATE_CHANNEL));
    CrashReporter::AnnotateCrashReport(
        CrashReporter::Annotation::ReleaseChannel, releaseChannel);
#ifdef MOZ_LINKER
    CrashReporter::AnnotateCrashReport(
        CrashReporter::Annotation::CrashAddressLikelyWrong,
        IsSignalHandlingBroken());
#endif

#ifdef XP_WIN
    nsAutoString appInitDLLs;
    if (widget::WinUtils::GetAppInitDLLs(appInitDLLs)) {
      CrashReporter::AnnotateCrashReport(CrashReporter::Annotation::AppInitDLLs,
                                         NS_ConvertUTF16toUTF8(appInitDLLs));
    }
#endif

    CrashReporter::SetRestartArgs(gArgc, gArgv);

    // annotate other data (user id etc)
    nsCOMPtr<nsIFile> userAppDataDir;
    if (NS_SUCCEEDED(mDirProvider.GetUserAppDataDirectory(
            getter_AddRefs(userAppDataDir)))) {
      CrashReporter::SetupExtraData(userAppDataDir,
                                    nsDependentCString(mAppData->buildID));

      // see if we have a crashreporter-override.ini in the application
      // directory
      nsCOMPtr<nsIFile> overrideini;
      if (NS_SUCCEEDED(
              mDirProvider.GetAppDir()->Clone(getter_AddRefs(overrideini))) &&
          NS_SUCCEEDED(overrideini->AppendNative(
              NS_LITERAL_CSTRING("crashreporter-override.ini")))) {
#ifdef XP_WIN
        nsAutoString overridePathW;
        overrideini->GetPath(overridePathW);
        NS_ConvertUTF16toUTF8 overridePath(overridePathW);
#else
        nsAutoCString overridePath;
        overrideini->GetNativePath(overridePath);
#endif

        SaveWordToEnv("MOZ_CRASHREPORTER_STRINGS_OVERRIDE", overridePath);
      }
    }
  }

#if defined(MOZ_SANDBOX) && defined(XP_WIN)
  if (mAppData->sandboxBrokerServices) {
    SandboxBroker::Initialize(mAppData->sandboxBrokerServices);
  } else {
#  if defined(MOZ_SANDBOX)
    // If we're sandboxing content and we fail to initialize, then crashing here
    // seems like the sensible option.
    if (BrowserTabsRemoteAutostart()) {
      MOZ_CRASH("Failed to initialize broker services, can't continue.");
    }
#  endif
    // Otherwise just warn for the moment, as most things will work.
    NS_WARNING(
        "Failed to initialize broker services, sandboxed processes will "
        "fail to start.");
  }
  if (mAppData->sandboxPermissionsService) {
    SandboxPermissions::Initialize(mAppData->sandboxPermissionsService,
                                   nullptr);
  }
#endif

#ifdef XP_MACOSX
  // Set up ability to respond to system (Apple) events. This must occur before
  // ProcessUpdates to ensure that links clicked in external applications aren't
  // lost when updates are pending.
  SetupMacApplicationDelegate();

  if (EnvHasValue("MOZ_LAUNCHED_CHILD")) {
    // This is needed, on relaunch, to force the OS to use the "Cocoa Dock
    // API".  Otherwise the call to ReceiveNextEvent() below will make it
    // use the "Carbon Dock API".  For more info see bmo bug 377166.
    EnsureUseCocoaDockAPI();

    // When the app relaunches, the original process exits.  This causes
    // the dock tile to stop bouncing, lose the "running" triangle, and
    // if the tile does not permanently reside in the Dock, even disappear.
    // This can be confusing to the user, who is expecting the app to launch.
    // Calling ReceiveNextEvent without requesting any event is enough to
    // cause a dock tile for the child process to appear.
    const EventTypeSpec kFakeEventList[] = {{INT_MAX, INT_MAX}};
    EventRef event;
    ::ReceiveNextEvent(GetEventTypeCount(kFakeEventList), kFakeEventList,
                       kEventDurationNoWait, false, &event);
  }

  if (CheckArg("foreground")) {
    // The original process communicates that it was in the foreground by
    // adding this argument.  This new process, which is taking over for
    // the old one, should make itself the active application.
    ProcessSerialNumber psn;
    if (::GetCurrentProcess(&psn) == noErr) ::SetFrontProcess(&psn);
  }
#endif

  SaveToEnv("MOZ_LAUNCHED_CHILD=");

  // On Windows, the -os-restarted command line switch lets us know when we are
  // restarted via RegisterApplicationRestart. May be used for other OSes later.
  if (CheckArg("os-restarted", nullptr, CheckArgFlag::RemoveArg) == ARG_FOUND) {
    gRestartedByOS = true;
  }

  gRestartArgc = gArgc;
  gRestartArgv =
      (char**)malloc(sizeof(char*) * (gArgc + 1 + (override ? 2 : 0)));
  if (!gRestartArgv) {
    return 1;
  }

  int i;
  for (i = 0; i < gArgc; ++i) {
    gRestartArgv[i] = gArgv[i];
  }

  // Add the -override argument back (it is removed automatically be CheckArg)
  // if there is one
  if (override) {
    gRestartArgv[gRestartArgc++] = const_cast<char*>("-override");
    gRestartArgv[gRestartArgc++] = const_cast<char*>(override);
  }

  gRestartArgv[gRestartArgc] = nullptr;

  Maybe<bool> safeModeRequested = IsSafeModeRequested(gArgc, gArgv);
  if (!safeModeRequested) {
    return 1;
  }

  gSafeMode = safeModeRequested.value();

#ifdef XP_WIN
  {
    // Add CPU microcode version to the crash report as "CPUMicrocodeVersion".
    // It feels like this code may belong in nsSystemInfo instead.
    int cpuUpdateRevision = -1;
    HKEY key;
    static const WCHAR keyName[] =
        L"HARDWARE\\DESCRIPTION\\System\\CentralProcessor\\0";

    if (RegOpenKeyEx(HKEY_LOCAL_MACHINE, keyName, 0, KEY_QUERY_VALUE, &key) ==
        ERROR_SUCCESS) {
      DWORD updateRevision[2];
      DWORD len = sizeof(updateRevision);
      DWORD vtype;

      // Windows 7 uses "Update Signature", 8 uses "Update Revision".
      // For AMD CPUs, "CurrentPatchLevel" is sometimes used.
      // Take the first one we find.
      LPCWSTR choices[] = {L"Update Signature", L"Update Revision",
                           L"CurrentPatchLevel"};
      for (size_t oneChoice = 0; oneChoice < ArrayLength(choices);
           oneChoice++) {
        if (RegQueryValueExW(key, choices[oneChoice], 0, &vtype,
                             reinterpret_cast<LPBYTE>(updateRevision),
                             &len) == ERROR_SUCCESS) {
          if (vtype == REG_BINARY && len == sizeof(updateRevision)) {
            // The first word is unused
            cpuUpdateRevision = static_cast<int>(updateRevision[1]);
            break;
          } else if (vtype == REG_DWORD && len == sizeof(updateRevision[0])) {
            cpuUpdateRevision = static_cast<int>(updateRevision[0]);
            break;
          }
        }
      }
    }

    if (cpuUpdateRevision > 0) {
      CrashReporter::AnnotateCrashReport(
          CrashReporter::Annotation::CPUMicrocodeVersion,
          nsPrintfCString("0x%x", cpuUpdateRevision));
    }
  }
#endif

  CrashReporter::AnnotateCrashReport(CrashReporter::Annotation::SafeMode,
                                     gSafeMode);

#if defined(MOZ_HAS_REMOTE)
  // Handle --no-remote and --new-instance command line arguments. Setup
  // the environment to better accommodate other components and various
  // restart scenarios.
  ar = CheckArg("no-remote");
  if (ar == ARG_FOUND || EnvHasValue("MOZ_NO_REMOTE")) {
    mDisableRemoteClient = true;
    mDisableRemoteServer = true;
    if (!EnvHasValue("MOZ_NO_REMOTE")) {
      SaveToEnv("MOZ_NO_REMOTE=1");
    }
  }

  ar = CheckArg("new-instance");
  if (ar == ARG_FOUND || EnvHasValue("MOZ_NEW_INSTANCE")) {
    mDisableRemoteClient = true;
  }
#else
  // These arguments do nothing in platforms with no remoting support but we
  // should remove them from the command line anyway.
  CheckArg("no-remote");
  CheckArg("new-instance");
#endif

  ar = CheckArg("offline");
  if (ar || EnvHasValue("XRE_START_OFFLINE")) {
    mStartOffline = true;
  }

  // Handle --help and --version command line arguments.
  // They should return quickly, so we deal with them here.
  if (CheckArg("h") || CheckArg("help") || CheckArg("?")) {
    DumpHelp();
    *aExitFlag = true;
    return 0;
  }

  if (CheckArg("v") || CheckArg("version")) {
    DumpVersion();
    *aExitFlag = true;
    return 0;
  }

  rv = XRE_InitCommandLine(gArgc, gArgv);
  NS_ENSURE_SUCCESS(rv, 1);

  return 0;
}

#ifdef XP_WIN
static bool QueryOneWMIProperty(IWbemServices* aServices,
                                const wchar_t* aWMIClass,
                                const wchar_t* aProperty, VARIANT* aResult) {
  RefPtr<IEnumWbemClassObject> enumerator;

  _bstr_t query(L"SELECT * FROM ");
  query += _bstr_t(aWMIClass);

  HRESULT hr = aServices->ExecQuery(
      _bstr_t(L"WQL"), query,
      WBEM_FLAG_FORWARD_ONLY | WBEM_FLAG_RETURN_IMMEDIATELY, nullptr,
      getter_AddRefs(enumerator));

  if (FAILED(hr) || !enumerator) {
    return false;
  }

  RefPtr<IWbemClassObject> classObject;
  ULONG results;

  hr =
      enumerator->Next(WBEM_INFINITE, 1, getter_AddRefs(classObject), &results);

  if (FAILED(hr) || results == 0) {
    return false;
  }

  hr = classObject->Get(aProperty, 0, aResult, 0, 0);

  return SUCCEEDED(hr);
}

/**
 * Uses WMI to read some information that may be useful for diagnosing
 * crashes. This function is best-effort; failures shouldn't burden the
 * caller. COM must be initialized before calling.
 */

static const char kMemoryErrorCorrectionValues[][15] = {
    "Reserved",        // 0
    "Other",           // 1
    "Unknown",         // 2
    "None",            // 3
    "Parity",          // 4
    "Single-bit ECC",  // 5
    "Multi-bit ECC",   // 6
    "CRC"              // 7
};

static void AnnotateWMIData() {
  RefPtr<IWbemLocator> locator;

  HRESULT hr =
      CoCreateInstance(CLSID_WbemLocator, nullptr, CLSCTX_INPROC_SERVER,
                       IID_IWbemLocator, getter_AddRefs(locator));

  if (FAILED(hr)) {
    return;
  }

  RefPtr<IWbemServices> services;

  hr =
      locator->ConnectServer(_bstr_t(L"ROOT\\CIMV2"), nullptr, nullptr, nullptr,
                             0, nullptr, nullptr, getter_AddRefs(services));

  if (FAILED(hr)) {
    return;
  }

  hr = CoSetProxyBlanket(services, RPC_C_AUTHN_WINNT, RPC_C_AUTHZ_NONE, nullptr,
                         RPC_C_AUTHN_LEVEL_CALL, RPC_C_IMP_LEVEL_IMPERSONATE,
                         nullptr, EOAC_NONE);

  if (FAILED(hr)) {
    return;
  }

  VARIANT value;
  VariantInit(&value);

  // Annotate information about the system manufacturer.
  if (QueryOneWMIProperty(services, L"Win32_BIOS", L"Manufacturer", &value) &&
      V_VT(&value) == VT_BSTR) {
    CrashReporter::AnnotateCrashReport(
        CrashReporter::Annotation::BIOS_Manufacturer,
        NS_ConvertUTF16toUTF8(V_BSTR(&value)));
  }

  VariantClear(&value);

  // Annotate information about type of memory error correction.
  if (QueryOneWMIProperty(services, L"Win32_PhysicalMemoryArray",
                          L"MemoryErrorCorrection", &value) &&
      V_VT(&value) == VT_I4) {
    long valueInt = V_I4(&value);
    nsCString valueString;
    if (valueInt < 0 ||
        valueInt >= long(ArrayLength(kMemoryErrorCorrectionValues))) {
      valueString.AssignLiteral("Unexpected value");
    } else {
      valueString.AssignASCII(kMemoryErrorCorrectionValues[valueInt]);
    }
    CrashReporter::AnnotateCrashReport(
        CrashReporter::Annotation::MemoryErrorCorrection, valueString);
  }

  VariantClear(&value);
}

static void PR_CALLBACK AnnotateWMIData_ThreadStart(void*) {
  mscom::MTARegion mta;
  if (!mta.IsValid()) {
    return;
  }

  AnnotateWMIData();
}
#endif  // XP_WIN

#if defined(XP_LINUX) && !defined(ANDROID)

static void AnnotateLSBRelease(void*) {
  nsCString dist, desc, release, codename;
  if (widget::lsb::GetLSBRelease(dist, desc, release, codename)) {
    CrashReporter::AppendAppNotesToCrashReport(desc);
  }
}

#endif  // defined(XP_LINUX) && !defined(ANDROID)

#ifdef XP_WIN
static void ReadAheadDll(const wchar_t* dllName) {
  wchar_t dllPath[MAX_PATH];
  if (ConstructSystem32Path(dllName, dllPath, MAX_PATH)) {
    ReadAheadLib(dllPath);
  }
}

static void PR_CALLBACK ReadAheadDlls_ThreadStart(void*) {
  // Load DataExchange.dll and twinapi.appcore.dll for nsWindow::EnableDragDrop
  ReadAheadDll(L"DataExchange.dll");
  ReadAheadDll(L"twinapi.appcore.dll");

  // Load twinapi.dll for WindowsUIUtils::UpdateTabletModeState
  ReadAheadDll(L"twinapi.dll");

  // Load explorerframe.dll for WinTaskbar::Initialize
  ReadAheadDll(L"ExplorerFrame.dll");

  // Load WinTypes.dll for nsOSHelperAppService::GetApplicationDescription
  ReadAheadDll(L"WinTypes.dll");
}
#endif

#if defined(MOZ_WAYLAND)
bool IsWaylandDisabled() {
  // Enable Wayland on Gtk+ >= 3.22 where we can expect recent enough
  // compositor & libwayland interface.
  bool disableWayland = (gtk_check_version(3, 22, 0) != nullptr);
  if (!disableWayland) {
    // Make X11 backend the default one unless MOZ_ENABLE_WAYLAND or
    // GDK_BACKEND are specified.
    disableWayland = (PR_GetEnv("GDK_BACKEND") == nullptr) &&
                     (PR_GetEnv("MOZ_ENABLE_WAYLAND") == nullptr);
  }
  return disableWayland;
}
#endif

namespace mozilla::startup {
Result<nsCOMPtr<nsIFile>, nsresult> GetIncompleteStartupFile(nsIFile* aProfLD) {
  nsCOMPtr<nsIFile> crashFile;
  MOZ_TRY(aProfLD->Clone(getter_AddRefs(crashFile)));
  MOZ_TRY(crashFile->Append(FILE_STARTUP_INCOMPLETE));
  return std::move(crashFile);
}
}  // namespace mozilla::startup

// Check whether the last startup attempt resulted in a crash within the
// last 6 hours.
// Note that this duplicates the logic in nsAppStartup::TrackStartupCrashBegin,
// which runs too late for our purposes.
Result<bool, nsresult> XREMain::CheckLastStartupWasCrash() {
  constexpr int32_t MAX_TIME_SINCE_STARTUP = 6 * 60 * 60 * 1000;

  nsCOMPtr<nsIFile> crashFile;
  MOZ_TRY_VAR(crashFile, GetIncompleteStartupFile(mProfLD));

  // Attempt to create the incomplete startup canary file. If the file already
  // exists, this fails, and we know the last startup was a success. If it
  // doesn't already exist, it is created, and will be removed at the end of
  // the startup crash detection window.
  AutoFDClose fd;
  Unused << crashFile->OpenNSPRFileDesc(PR_WRONLY | PR_CREATE_FILE | PR_EXCL,
                                        0666, &fd.rwget());
  if (fd) {
    return false;
  }

  PRTime lastModifiedTime;
  MOZ_TRY(crashFile->GetLastModifiedTime(&lastModifiedTime));

  // If the file exists, and was created within the appropriate time window,
  // the last startup was recent and resulted in a crash.
  PRTime now = PR_Now() / PR_USEC_PER_MSEC;
  return now - lastModifiedTime <= MAX_TIME_SINCE_STARTUP;
}

/*
 * XRE_mainStartup - Initializes the profile and various other services.
 * Main() will exit early if either return value != 0 or if aExitFlag is
 * true.
 */
int XREMain::XRE_mainStartup(bool* aExitFlag) {
  nsresult rv;

  if (!aExitFlag) return 1;
  *aExitFlag = false;

  // Enable Telemetry IO Reporting on DEBUG, nightly and local builds,
  // but disable it on FUZZING builds.
#ifndef FUZZING
#  ifdef DEBUG
  mozilla::Telemetry::InitIOReporting(gAppData->xreDirectory);
#  else
  {
    const char* releaseChannel = MOZ_STRINGIFY(MOZ_UPDATE_CHANNEL);
    if (strcmp(releaseChannel, "nightly") == 0 ||
        strcmp(releaseChannel, "default") == 0) {
      mozilla::Telemetry::InitIOReporting(gAppData->xreDirectory);
    }
  }
#  endif /* DEBUG */
#endif   /* FUZZING */

#if defined(XP_WIN)
  // Enable the HeapEnableTerminationOnCorruption exploit mitigation. We ignore
  // the return code because it always returns success, although it has no
  // effect on Windows older than XP SP3.
  HeapSetInformation(NULL, HeapEnableTerminationOnCorruption, NULL, 0);
#endif /* XP_WIN */

#if defined(MOZ_WIDGET_GTK)
  // Stash DESKTOP_STARTUP_ID in malloc'ed memory because gtk_init will clear
  // it.
#  define HAVE_DESKTOP_STARTUP_ID
  const char* desktopStartupIDEnv = PR_GetEnv("DESKTOP_STARTUP_ID");
  if (desktopStartupIDEnv) {
    mDesktopStartupID.Assign(desktopStartupIDEnv);
  }
#endif

#if defined(MOZ_WIDGET_GTK)
  // setup for private colormap.  Ideally we'd like to do this
  // in nsAppShell::Create, but we need to get in before gtk
  // has been initialized to make sure everything is running
  // consistently.

  // Set program name to the one defined in application.ini.
  {
    nsAutoCString program(gAppData->name);
    ToLowerCase(program);
    g_set_prgname(program.get());
  }

  // Initialize GTK here for splash.

#  if defined(MOZ_WIDGET_GTK) && defined(MOZ_X11)
  // Disable XInput2 multidevice support due to focus bugginess.
  // See bugs 1182700, 1170342.
  // gdk_disable_multidevice() affects Gdk X11 backend only,
  // the multidevice support is always enabled on Wayland backend.
  const char* useXI2 = PR_GetEnv("MOZ_USE_XINPUT2");
  if (!useXI2 || (*useXI2 == '0')) gdk_disable_multidevice();
#  endif

  // Open the display ourselves instead of using gtk_init, so that we can
  // close it without fear that one day gtk might clean up the display it
  // opens.
  if (!gtk_parse_args(&gArgc, &gArgv)) return 1;
#endif /* MOZ_WIDGET_GTK */

#ifdef FUZZING
  if (PR_GetEnv("FUZZER")) {
    *aExitFlag = true;
    return mozilla::fuzzerRunner->Run(&gArgc, &gArgv);
  }
#endif

  if (PR_GetEnv("MOZ_RUN_GTEST")) {
    int result;
#ifdef XP_WIN
    UseParentConsole();
#endif
    // RunGTest will only be set if we're in xul-unit
    if (mozilla::RunGTest) {
      gIsGtest = true;
      result = mozilla::RunGTest(&gArgc, gArgv);
      gIsGtest = false;
    } else {
      result = 1;
      printf("TEST-UNEXPECTED-FAIL | gtest | Not compiled with enable-tests\n");
    }
    *aExitFlag = true;
    return result;
  }

#ifdef MOZ_HAS_REMOTE
  if (gfxPlatform::IsHeadless()) {
    mDisableRemoteClient = true;
    mDisableRemoteServer = true;
  }
#endif

#ifdef MOZ_X11
  // Init X11 in thread-safe mode. Must be called prior to the first call to
  // XOpenDisplay (called inside gdk_display_open). This is a requirement for
  // off main tread compositing.
  if (!gfxPlatform::IsHeadless()) {
    XInitThreads();
  }
#endif
#if defined(MOZ_WIDGET_GTK)
  if (!gfxPlatform::IsHeadless()) {
    const char* display_name = nullptr;
    bool saveDisplayArg = false;

    // display_name is owned by gdk.
    display_name = gdk_get_display_arg_name();
    // if --display argument is given make sure it's
    // also passed to ContentChild::Init() by MOZ_GDK_DISPLAY.
    if (display_name) {
      SaveWordToEnv("MOZ_GDK_DISPLAY", nsDependentCString(display_name));
      saveDisplayArg = true;
    }

    bool disableWayland = true;
#  if defined(MOZ_WAYLAND)
    disableWayland = IsWaylandDisabled();
#  endif
    // On Wayland disabled builds read X11 DISPLAY env exclusively
    // and don't care about different displays.
    if (disableWayland && !display_name) {
      display_name = PR_GetEnv("DISPLAY");
      if (!display_name) {
        PR_fprintf(PR_STDERR,
                   "Error: no DISPLAY environment variable specified\n");
        return 1;
      }
    }

    if (display_name) {
      mGdkDisplay = gdk_display_open(display_name);
      if (!mGdkDisplay) {
        PR_fprintf(PR_STDERR, "Error: cannot open display: %s\n", display_name);
        return 1;
      }
      gdk_display_manager_set_default_display(gdk_display_manager_get(),
                                              mGdkDisplay);
      if (saveDisplayArg) {
        if (GDK_IS_X11_DISPLAY(mGdkDisplay)) {
          SaveWordToEnv("DISPLAY", nsDependentCString(display_name));
        }
#  ifdef MOZ_WAYLAND
        else if (!GDK_IS_X11_DISPLAY(mGdkDisplay)) {
          SaveWordToEnv("WAYLAND_DISPLAY", nsDependentCString(display_name));
        }
#  endif
      }
    }
#  ifdef MOZ_WIDGET_GTK
    else {
      mGdkDisplay =
          gdk_display_manager_open_display(gdk_display_manager_get(), nullptr);
    }
#  endif
  }
#endif
#if defined(MOZ_HAS_REMOTE)
  // handle --remote now that xpcom is fired up
  mRemoteService = new nsRemoteService(gAppData->remotingName);
  if (mRemoteService && !mDisableRemoteServer) {
    mRemoteService->LockStartup();
  }
#endif
#if defined(MOZ_WIDGET_GTK)
  g_set_application_name(mAppData->name);

#endif /* defined(MOZ_WIDGET_GTK) */
#ifdef MOZ_X11
  // Do this after initializing GDK, or GDK will install its own handler.
  XRE_InstallX11ErrorHandler();
#endif

  // Call the code to install our handler
#ifdef MOZ_JPROF
  setupProfilingStuff();
#endif

  rv = NS_CreateNativeAppSupport(getter_AddRefs(mNativeApp));
  if (NS_FAILED(rv)) return 1;

  bool canRun = false;
  rv = mNativeApp->Start(&canRun);
  if (NS_FAILED(rv) || !canRun) {
    return 1;
  }

#if defined(HAVE_DESKTOP_STARTUP_ID) && defined(MOZ_WIDGET_GTK)
  // DESKTOP_STARTUP_ID is cleared now,
  // we recover it in case we need a restart.
  if (!mDesktopStartupID.IsEmpty()) {
    nsAutoCString desktopStartupEnv;
    desktopStartupEnv.AssignLiteral("DESKTOP_STARTUP_ID=");
    desktopStartupEnv.Append(mDesktopStartupID);
    // Leak it with extreme prejudice!
    PR_SetEnv(ToNewCString(desktopStartupEnv));
  }
#endif

  // Support exiting early for testing startup sequence. Bug 1360493
  if (CheckArg("test-launch-without-hang")) {
    *aExitFlag = true;
    return 0;
  }

  rv = NS_NewToolkitProfileService(getter_AddRefs(mProfileSvc));
  if (rv == NS_ERROR_FILE_ACCESS_DENIED) {
    PR_fprintf(PR_STDERR,
               "Error: Access was denied while trying to open files in "
               "your profile directory.\n");
  }
  if (NS_FAILED(rv)) {
    // We failed to choose or create profile - notify user and quit
    ProfileMissingDialog(mNativeApp);
    return 1;
  }

  bool wasDefaultSelection;
  nsCOMPtr<nsIToolkitProfile> profile;
  rv = SelectProfile(mProfileSvc, mNativeApp, getter_AddRefs(mProfD),
                     getter_AddRefs(mProfLD), getter_AddRefs(profile),
                     &wasDefaultSelection);
  if (rv == NS_ERROR_LAUNCHED_CHILD_PROCESS || rv == NS_ERROR_ABORT) {
    *aExitFlag = true;
    return 0;
  }

  if (NS_FAILED(rv)) {
    // We failed to choose or create profile - notify user and quit
    ProfileMissingDialog(mNativeApp);
    return 1;
  }

#if defined(MOZ_HAS_REMOTE)
  if (mRemoteService) {
    // We want a unique profile name to identify the remote instance.
    nsCString profileName;
    if (profile) {
      rv = profile->GetName(profileName);
    }
    if (!profile || NS_FAILED(rv) || profileName.IsEmpty()) {
      // Couldn't get a name from the profile. Use the directory name?
      nsString leafName;
      rv = mProfD->GetLeafName(leafName);
      if (NS_SUCCEEDED(rv)) {
        profileName = NS_ConvertUTF16toUTF8(leafName);
      }
    }

    mRemoteService->SetProfile(profileName);

    if (!mDisableRemoteClient) {
      // Try to remote the entire command line. If this fails, start up
      // normally.
      const char* desktopStartupIDPtr =
          mDesktopStartupID.IsEmpty() ? nullptr : mDesktopStartupID.get();

      RemoteResult rr = mRemoteService->StartClient(desktopStartupIDPtr);
      if (rr == REMOTE_FOUND) {
        *aExitFlag = true;
        mRemoteService->UnlockStartup();
        return 0;
      }
      if (rr == REMOTE_ARG_BAD) {
        mRemoteService->UnlockStartup();
        return 1;
      }
    }
  }
#endif

#if defined(MOZ_UPDATER) && !defined(MOZ_WIDGET_ANDROID)
  // Check for and process any available updates
  nsCOMPtr<nsIFile> updRoot;
  bool persistent;
  rv = mDirProvider.GetFile(XRE_UPDATE_ROOT_DIR, &persistent,
                            getter_AddRefs(updRoot));
  // XRE_UPDATE_ROOT_DIR may fail. Fallback to appDir if failed
  if (NS_FAILED(rv)) {
    updRoot = mDirProvider.GetAppDir();
  }

  // If the MOZ_TEST_PROCESS_UPDATES environment variable already exists, then
  // we are being called from the callback application.
  if (EnvHasValue("MOZ_TEST_PROCESS_UPDATES")) {
    // If the caller has asked us to log our arguments, do so.  This is used
    // to make sure that the maintenance service successfully launches the
    // callback application.
    const char* logFile = nullptr;
    if (ARG_FOUND == CheckArg("dump-args", &logFile)) {
      FILE* logFP = fopen(logFile, "wb");
      if (logFP) {
        for (int i = 1; i < gRestartArgc; ++i) {
          fprintf(logFP, "%s\n", gRestartArgv[i]);
        }
        fclose(logFP);
      }
    }
    *aExitFlag = true;
    return 0;
  }

  // Support for processing an update and exiting. The MOZ_TEST_PROCESS_UPDATES
  // environment variable will be part of the updater's environment and the
  // application that is relaunched by the updater. When the application is
  // relaunched by the updater it will be removed below and the application
  // will exit.
  if (CheckArg("test-process-updates")) {
    SaveToEnv("MOZ_TEST_PROCESS_UPDATES=1");
  }
  nsCOMPtr<nsIFile> exeFile, exeDir;
  rv = mDirProvider.GetFile(XRE_EXECUTABLE_FILE, &persistent,
                            getter_AddRefs(exeFile));
  NS_ENSURE_SUCCESS(rv, 1);
  rv = exeFile->GetParent(getter_AddRefs(exeDir));
  NS_ENSURE_SUCCESS(rv, 1);
  ProcessUpdates(mDirProvider.GetGREDir(), exeDir, updRoot, gRestartArgc,
                 gRestartArgv, mAppData->version);
  if (EnvHasValue("MOZ_TEST_PROCESS_UPDATES")) {
    SaveToEnv("MOZ_TEST_PROCESS_UPDATES=");
    *aExitFlag = true;
    return 0;
  }
#endif

  // We now know there is no existing instance using the selected profile. If
  // the profile wasn't selected by specific command line arguments and the
  // user has chosen to show the profile manager on startup then do that.
  if (wasDefaultSelection) {
    bool useSelectedProfile;
    rv = mProfileSvc->GetStartWithLastProfile(&useSelectedProfile);
    NS_ENSURE_SUCCESS(rv, 1);

    if (!useSelectedProfile) {
      rv = ShowProfileManager(mProfileSvc, mNativeApp);
      if (rv == NS_ERROR_LAUNCHED_CHILD_PROCESS || rv == NS_ERROR_ABORT) {
        *aExitFlag = true;
        return 0;
      }
      if (NS_FAILED(rv)) {
        return 1;
      }
    }
  }

  // We always want to lock the profile even if we're actually going to reset
  // it later.
  rv = LockProfile(mNativeApp, mProfD, mProfLD, profile,
                   getter_AddRefs(mProfileLock));
  if (rv == NS_ERROR_LAUNCHED_CHILD_PROCESS || rv == NS_ERROR_ABORT) {
    *aExitFlag = true;
    return 0;
  } else if (NS_FAILED(rv)) {
    return 1;
  }

  if (gDoProfileReset) {
    // Unlock the source profile.
    mProfileLock->Unlock();

    // If we're resetting a profile, create a new one and use it to startup.
    gResetOldProfile = profile;
    rv = mProfileSvc->CreateResetProfile(getter_AddRefs(profile));
    if (NS_SUCCEEDED(rv)) {
      rv = profile->GetRootDir(getter_AddRefs(mProfD));
      NS_ENSURE_SUCCESS(rv, 1);
      SaveFileToEnv("XRE_PROFILE_PATH", mProfD);

      rv = profile->GetLocalDir(getter_AddRefs(mProfLD));
      NS_ENSURE_SUCCESS(rv, 1);
      SaveFileToEnv("XRE_PROFILE_LOCAL_PATH", mProfLD);

      // Lock the new profile
      rv = LockProfile(mNativeApp, mProfD, mProfLD, profile,
                       getter_AddRefs(mProfileLock));
      if (rv == NS_ERROR_LAUNCHED_CHILD_PROCESS || rv == NS_ERROR_ABORT) {
        *aExitFlag = true;
        return 0;
      } else if (NS_FAILED(rv)) {
        return 1;
      }
    } else {
      NS_WARNING("Profile reset failed.");
      return 1;
    }
  }

  gProfileLock = mProfileLock;

  nsAutoCString version;
  BuildVersion(version);

#ifdef TARGET_OS_ABI
  NS_NAMED_LITERAL_CSTRING(osABI, TARGET_OS_ABI);
#else
  // No TARGET_XPCOM_ABI, but at least the OS is known
  NS_NAMED_LITERAL_CSTRING(osABI, OS_TARGET "_UNKNOWN");
#endif

  // Check for version compatibility with the last version of the app this
  // profile was started with.  The format of the version stamp is defined
  // by the BuildVersion function.
  // Also check to see if something has happened to invalidate our
  // fastload caches, like an extension upgrade or installation.

  // If we see .purgecaches, that means someone did a make.
  // Re-register components to catch potential changes.
  nsCOMPtr<nsIFile> flagFile;
  if (mAppData->directory) {
    Unused << mAppData->directory->Clone(getter_AddRefs(flagFile));
  }
  if (flagFile) {
    flagFile->AppendNative(FILE_INVALIDATE_CACHES);
  }

  bool cachesOK;
  bool isDowngrade;
  nsCString lastVersion;
  bool versionOK = CheckCompatibility(
      mProfD, version, osABI, mDirProvider.GetGREDir(), mAppData->directory,
      flagFile, &cachesOK, &isDowngrade, lastVersion);

  MOZ_RELEASE_ASSERT(!cachesOK || versionOK,
                     "Caches cannot be good if the version has changed.");

#ifdef MOZ_BLOCK_PROFILE_DOWNGRADE
  // The argument check must come first so the argument is always removed from
  // the command line regardless of whether this is a downgrade or not.
  if (!CheckArg("allow-downgrade") && isDowngrade &&
      !EnvHasValue("MOZ_ALLOW_DOWNGRADE")) {
    rv = CheckDowngrade(mProfD, mNativeApp, mProfileSvc, lastVersion);
    if (rv == NS_ERROR_LAUNCHED_CHILD_PROCESS || rv == NS_ERROR_ABORT) {
      *aExitFlag = true;
      return 0;
    }
  }
#endif

  rv = mDirProvider.SetProfile(mProfD, mProfLD);
  NS_ENSURE_SUCCESS(rv, 1);

  //////////////////////// NOW WE HAVE A PROFILE ////////////////////////

  mozilla::Telemetry::SetProfileDir(mProfD);

  if (mAppData->flags & NS_XRE_ENABLE_CRASH_REPORTER) {
    MakeOrSetMinidumpPath(mProfD);
  }

  CrashReporter::SetProfileDirectory(mProfD);

#ifdef MOZ_ASAN_REPORTER
  // In ASan reporter builds, we need to set ASan's log_path as early as
  // possible, so it dumps its errors into files there instead of using
  // the default stderr location. Since this is crucial for ASan reporter
  // to work at all (and we don't want people to use a non-functional
  // ASan reporter build), all failures while setting log_path are fatal.
  setASanReporterPath(mProfD);

  // Export to env for child processes
  SaveFileToEnv("ASAN_REPORTER_PATH", mProfD);
#endif

  bool lastStartupWasCrash = CheckLastStartupWasCrash().unwrapOr(false);

  if (CheckArg("purgecaches") || PR_GetEnv("MOZ_PURGE_CACHES") ||
      lastStartupWasCrash || gSafeMode) {
    cachesOK = false;
  }

  // Every time a profile is loaded by a build with a different version,
  // it updates the compatibility.ini file saying what version last wrote
  // the fastload caches.  On subsequent launches if the version matches,
  // there is no need for re-registration.  If the user loads the same
  // profile in different builds the component registry must be
  // re-generated to prevent mysterious component loading failures.
  //
  bool startupCacheValid = true;

  if (!cachesOK || !versionOK) {
    QuotaManager::InvalidateQuotaCache();

    startupCacheValid = RemoveComponentRegistries(mProfD, mProfLD, false);

    // Rewrite compatibility.ini to match the current build. The next run
    // should attempt to invalidate the caches if either this run is safe mode
    // or the attempt to invalidate the caches this time failed.
    WriteVersion(mProfD, version, osABI, mDirProvider.GetGREDir(),
                 mAppData->directory, gSafeMode || !startupCacheValid);
  }

  if (!startupCacheValid) StartupCache::IgnoreDiskCache();

  if (flagFile) {
    flagFile->Remove(true);
  }

  return 0;
}

#if defined(MOZ_SANDBOX)
void AddSandboxAnnotations() {
  // Include the sandbox content level, regardless of platform
  int level = GetEffectiveContentSandboxLevel();

  nsAutoCString levelString;
  levelString.AppendInt(level);

  CrashReporter::AnnotateCrashReport(
      CrashReporter::Annotation::ContentSandboxLevel, levelString);

  // Include whether or not this instance is capable of content sandboxing
  bool sandboxCapable = false;

#  if defined(XP_WIN)
  // All supported Windows versions support some level of content sandboxing
  sandboxCapable = true;
#  elif defined(XP_MACOSX)
  // All supported OS X versions are capable
  sandboxCapable = true;
#  elif defined(XP_LINUX)
  sandboxCapable = SandboxInfo::Get().CanSandboxContent();
#  elif defined(__OpenBSD__)
  sandboxCapable = true;
  StartOpenBSDSandbox(GeckoProcessType_Default);
#  endif

  CrashReporter::AnnotateCrashReport(
      CrashReporter::Annotation::ContentSandboxCapable, sandboxCapable);
}
#endif /* MOZ_SANDBOX */

/*
 * XRE_mainRun - Command line startup, profile migration, and
 * the calling of appStartup->Run().
 */
nsresult XREMain::XRE_mainRun() {
  nsresult rv = NS_OK;
  NS_ASSERTION(mScopedXPCOM, "Scoped xpcom not initialized.");

#if defined(XP_WIN)
  RefPtr<mozilla::DllServices> dllServices(mozilla::DllServices::Get());
  dllServices->StartUntrustedModulesProcessor();
  auto dllServicesDisable =
      MakeScopeExit([&dllServices]() { dllServices->DisableFull(); });
#endif  // defined(XP_WIN)

#ifdef NS_FUNCTION_TIMER
  // initialize some common services, so we don't pay the cost for these at odd
  // times later on; SetWindowCreator -> ChromeRegistry -> IOService ->
  // SocketTransportService -> (nspr wspm init), Prefs
  {
    nsCOMPtr<nsISupports> comp;

    comp = do_GetService("@mozilla.org/preferences-service;1");

    comp = do_GetService("@mozilla.org/network/socket-transport-service;1");

    comp = do_GetService("@mozilla.org/network/dns-service;1");

    comp = do_GetService("@mozilla.org/network/io-service;1");

    comp = do_GetService("@mozilla.org/chrome/chrome-registry;1");

    comp = do_GetService("@mozilla.org/focus-event-suppressor-service;1");
  }
#endif

  rv = mScopedXPCOM->SetWindowCreator(mNativeApp);
  NS_ENSURE_SUCCESS(rv, NS_ERROR_FAILURE);

  // tell the crash reporter to also send the release channel
  nsCOMPtr<nsIPrefService> prefs =
      do_GetService("@mozilla.org/preferences-service;1", &rv);
  if (NS_SUCCEEDED(rv)) {
    nsCOMPtr<nsIPrefBranch> defaultPrefBranch;
    rv = prefs->GetDefaultBranch(nullptr, getter_AddRefs(defaultPrefBranch));

    if (NS_SUCCEEDED(rv)) {
      nsAutoCString sval;
      rv = defaultPrefBranch->GetCharPref("app.update.channel", sval);
      if (NS_SUCCEEDED(rv)) {
        CrashReporter::AnnotateCrashReport(
            CrashReporter::Annotation::ReleaseChannel, sval);
      }
    }
  }
  // Needs to be set after xpcom initialization.
  CrashReporter::AnnotateCrashReport(
      CrashReporter::Annotation::FramePoisonBase,
      nsPrintfCString("%.16" PRIu64, uint64_t(gMozillaPoisonBase)));
  CrashReporter::AnnotateCrashReport(CrashReporter::Annotation::FramePoisonSize,
                                     uint32_t(gMozillaPoisonSize));

  bool includeContextHeap =
      Preferences::GetBool("toolkit.crashreporter.include_context_heap", false);
  CrashReporter::SetIncludeContextHeap(includeContextHeap);

#ifdef XP_WIN
  PR_CreateThread(PR_USER_THREAD, AnnotateWMIData_ThreadStart, 0,
                  PR_PRIORITY_LOW, PR_GLOBAL_THREAD, PR_UNJOINABLE_THREAD, 0);
#endif

#if defined(XP_LINUX) && !defined(ANDROID)
  PR_CreateThread(PR_USER_THREAD, AnnotateLSBRelease, 0, PR_PRIORITY_LOW,
                  PR_GLOBAL_THREAD, PR_UNJOINABLE_THREAD, 0);
#endif

  if (mStartOffline) {
    nsCOMPtr<nsIIOService> io(
        do_GetService("@mozilla.org/network/io-service;1"));
    NS_ENSURE_TRUE(io, NS_ERROR_FAILURE);
    io->SetManageOfflineStatus(false);
    io->SetOffline(true);
  }

#ifdef XP_WIN
  if (!PR_GetEnv("XRE_NO_DLL_READAHEAD")) {
    PR_CreateThread(PR_USER_THREAD, ReadAheadDlls_ThreadStart, 0,
                    PR_PRIORITY_NORMAL, PR_GLOBAL_THREAD, PR_UNJOINABLE_THREAD,
                    0);
  }
#endif

  if (gDoMigration) {
    nsCOMPtr<nsIFile> file;
    mDirProvider.GetAppDir()->Clone(getter_AddRefs(file));
    file->AppendNative(NS_LITERAL_CSTRING("override.ini"));
    nsINIParser parser;
    nsresult rv = parser.Init(file);
    // if override.ini doesn't exist, also check for distribution.ini
    if (NS_FAILED(rv)) {
      bool persistent;
      mDirProvider.GetFile(XRE_APP_DISTRIBUTION_DIR, &persistent,
                           getter_AddRefs(file));
      file->AppendNative(NS_LITERAL_CSTRING("distribution.ini"));
      rv = parser.Init(file);
    }
    if (NS_SUCCEEDED(rv)) {
      nsAutoCString buf;
      rv = parser.GetString("XRE", "EnableProfileMigrator", buf);
      if (NS_SUCCEEDED(rv)) {
        if (buf[0] == '0' || buf[0] == 'f' || buf[0] == 'F') {
          gDoMigration = false;
        }
      }
    }
  }

  // We'd like to initialize the JSContext *after* reading the user prefs.
  // Unfortunately that's not possible if we have to do profile migration
  // because that requires us to execute JS before reading user prefs.
  // Restarting the browser after profile migration would fix this. See
  // bug 1592523.
  bool initializedJSContext = false;

  {
    // Profile Migration
    if (mAppData->flags & NS_XRE_ENABLE_PROFILE_MIGRATOR && gDoMigration) {
      gDoMigration = false;

      xpc::InitializeJSContext();
      initializedJSContext = true;

      nsCOMPtr<nsIProfileMigrator> pm(
          do_CreateInstance(NS_PROFILEMIGRATOR_CONTRACTID));
      if (pm) {
        nsAutoCString aKey;
        nsAutoCString aName;
        if (gDoProfileReset) {
          // Automatically migrate from the current application if we just
          // reset the profile.
          aKey = MOZ_APP_NAME;
          gResetOldProfile->GetName(aName);
        }
        pm->Migrate(&mDirProvider, aKey, aName);
      }
    }

    if (gDoProfileReset) {
      if (!initializedJSContext) {
        xpc::InitializeJSContext();
        initializedJSContext = true;
      }

      nsresult backupCreated =
          ProfileResetCleanup(mProfileSvc, gResetOldProfile);
      if (NS_FAILED(backupCreated)) {
        NS_WARNING("Could not cleanup the profile that was reset");
      }
    }
  }

#ifndef XP_WIN
  nsCOMPtr<nsIFile> profileDir;
  nsAutoCString path;
  rv = mDirProvider.GetProfileStartupDir(getter_AddRefs(profileDir));
  if (NS_SUCCEEDED(rv) && NS_SUCCEEDED(profileDir->GetNativePath(path)) &&
      !IsUtf8(path)) {
    PR_fprintf(
        PR_STDERR,
        "Error: The profile path is not valid UTF-8. Unable to continue.\n");
    return NS_ERROR_FAILURE;
  }
#endif

  // Initialize user preferences before notifying startup observers so they're
  // ready in time for early consumers, such as the component loader.
  mDirProvider.InitializeUserPrefs();

  // Now that all (user) prefs have been loaded we can initialize the main
  // thread's JSContext.
  if (!initializedJSContext) {
    xpc::InitializeJSContext();
  }

  // Finally, now that JS has been initialized, we can finish pref loading. This
  // needs to happen after JS and XPConnect initialization because AutoConfig
  // files require JS execution. Note that this means AutoConfig files can't
  // override JS engine start-up prefs.
  mDirProvider.FinishInitializingUserPrefs();

  nsAppStartupNotifier::NotifyObservers(APPSTARTUP_CATEGORY);

  nsCOMPtr<nsIAppStartup> appStartup(components::AppStartup::Service());
  NS_ENSURE_TRUE(appStartup, NS_ERROR_FAILURE);

  mDirProvider.DoStartup();

#ifdef MOZ_THUNDERBIRD
  if (Preferences::GetBool("security.prompt_for_master_password_on_startup",
                           false)) {
    // Prompt for the master password prior to opening application windows,
    // to avoid the race that triggers multiple prompts (see bug 177175).
    // We use this code until we have a better solution, possibly as
    // described in bug 177175 comment 384.
    nsCOMPtr<nsIPK11TokenDB> db =
        do_GetService("@mozilla.org/security/pk11tokendb;1");
    nsCOMPtr<nsIPK11Token> token;
    if (NS_SUCCEEDED(db->GetInternalKeyToken(getter_AddRefs(token)))) {
      Unused << token->Login(false);
    }
  }
#endif

  // As FilePreferences need the profile directory, we must initialize right
  // here.
  mozilla::FilePreferences::InitDirectoriesWhitelist();
  mozilla::FilePreferences::InitPrefs();

  OverrideDefaultLocaleIfNeeded();

  nsCString userAgentLocale;
  LocaleService::GetInstance()->GetAppLocaleAsBCP47(userAgentLocale);
  CrashReporter::AnnotateCrashReport(
      CrashReporter::Annotation::useragent_locale, userAgentLocale);

  appStartup->GetShuttingDown(&mShuttingDown);

  nsCOMPtr<nsICommandLineRunner> cmdLine;

  nsCOMPtr<nsIFile> workingDir;
  rv = NS_GetSpecialDirectory(NS_OS_CURRENT_WORKING_DIR,
                              getter_AddRefs(workingDir));
  NS_ENSURE_SUCCESS(rv, NS_ERROR_FAILURE);

  if (!mShuttingDown) {
    cmdLine = new nsCommandLine();

    rv = cmdLine->Init(gArgc, gArgv, workingDir,
                       nsICommandLine::STATE_INITIAL_LAUNCH);
    NS_ENSURE_SUCCESS(rv, NS_ERROR_FAILURE);

    /* Special-case services that need early access to the command
        line. */
    nsCOMPtr<nsIObserverService> obsService =
        mozilla::services::GetObserverService();
    if (obsService) {
      obsService->NotifyObservers(cmdLine, "command-line-startup", nullptr);
    }
  }

#ifdef XP_WIN
  // Hack to sync up the various environment storages. XUL_APP_FILE is special
  // in that it comes from a different CRT (firefox.exe's static-linked copy).
  // Ugly details in http://bugzil.la/1175039#c27
  char appFile[MAX_PATH];
  if (GetEnvironmentVariableA("XUL_APP_FILE", appFile, sizeof(appFile))) {
    SmprintfPointer saved = mozilla::Smprintf("XUL_APP_FILE=%s", appFile);
    // We intentionally leak the string here since it is required by PR_SetEnv.
    PR_SetEnv(saved.release());
  }
#endif

  mozilla::AppShutdown::SaveEnvVarsForPotentialRestart();

  // clear out any environment variables which may have been set
  // during the relaunch process now that we know we won't be relaunching.
  SaveToEnv("XRE_PROFILE_PATH=");
  SaveToEnv("XRE_PROFILE_LOCAL_PATH=");
  SaveToEnv("XRE_START_OFFLINE=");
  SaveToEnv("XUL_APP_FILE=");
  SaveToEnv("XRE_BINARY_PATH=");
  SaveToEnv("XRE_RESTARTED_BY_PROFILE_MANAGER=");

  if (!mShuttingDown) {
#ifdef XP_MACOSX
    bool lazyHiddenWindow = false;
#else
    bool lazyHiddenWindow =
        Preferences::GetBool("toolkit.lazyHiddenWindow", false);
#endif

    if (!lazyHiddenWindow) {
      rv = appStartup->CreateHiddenWindow();
      NS_ENSURE_SUCCESS(rv, NS_ERROR_FAILURE);
    }

#ifdef XP_WIN
    Preferences::RegisterCallbackAndCall(RegisterApplicationRestartChanged,
                                         PREF_WIN_REGISTER_APPLICATION_RESTART);
#  if defined(MOZ_LAUNCHER_PROCESS)
    SetupLauncherProcessPref();
#  endif  // defined(MOZ_LAUNCHER_PROCESS)
#  if defined(MOZ_DEFAULT_BROWSER_AGENT)
    Preferences::RegisterCallbackAndCall(&OnDefaultAgentTelemetryPrefChanged,
                                         kPrefHealthReportUploadEnabled);
    Preferences::RegisterCallbackAndCall(&OnDefaultAgentTelemetryPrefChanged,
                                         kPrefDefaultAgentEnabled);
#  endif  // defined(MOZ_DEFAULT_BROWSER_AGENT)
#endif

#if defined(HAVE_DESKTOP_STARTUP_ID) && defined(MOZ_WIDGET_GTK)
    // Clear the environment variable so it won't be inherited by
    // child processes and confuse things.
    g_unsetenv("DESKTOP_STARTUP_ID");
#endif

#ifdef XP_MACOSX
    // we re-initialize the command-line service and do appleevents munging
    // after we are sure that we're not restarting
    cmdLine = new nsCommandLine();

    char** tempArgv = static_cast<char**>(malloc(gArgc * sizeof(char*)));
    for (int i = 0; i < gArgc; i++) {
      tempArgv[i] = strdup(gArgv[i]);
    }
    CommandLineServiceMac::SetupMacCommandLine(gArgc, tempArgv, false);
    rv = cmdLine->Init(gArgc, tempArgv, workingDir,
                       nsICommandLine::STATE_INITIAL_LAUNCH);
    free(tempArgv);
    NS_ENSURE_SUCCESS(rv, NS_ERROR_FAILURE);
#endif

    nsCOMPtr<nsIObserverService> obsService =
        mozilla::services::GetObserverService();
    if (obsService)
      obsService->NotifyObservers(nullptr, "final-ui-startup", nullptr);

    (void)appStartup->DoneStartingUp();

    CrashReporter::AnnotateCrashReport(CrashReporter::Annotation::StartupCrash,
                                       false);

    appStartup->GetShuttingDown(&mShuttingDown);
  }

  if (!mShuttingDown) {
    rv = cmdLine->Run();
    NS_ENSURE_SUCCESS_LOG(rv, NS_ERROR_FAILURE);

    appStartup->GetShuttingDown(&mShuttingDown);
  }

  if (!mShuttingDown) {
#if defined(MOZ_HAS_REMOTE)
    // if we have X remote support, start listening for requests on the
    // proxy window.
    if (mRemoteService && !mDisableRemoteServer) {
      mRemoteService->StartupServer();
      mRemoteService->UnlockStartup();
    }
#endif /* MOZ_WIDGET_GTK */

    mNativeApp->Enable();
  }

#ifdef MOZ_INSTRUMENT_EVENT_LOOP
  if (PR_GetEnv("MOZ_INSTRUMENT_EVENT_LOOP")) {
    bool logToConsole = true;
    mozilla::InitEventTracing(logToConsole);
  }
#endif /* MOZ_INSTRUMENT_EVENT_LOOP */

  // Send Telemetry about Gecko version and buildid
  Telemetry::ScalarSet(Telemetry::ScalarID::GECKO_VERSION,
                       NS_ConvertASCIItoUTF16(gAppData->version));
  Telemetry::ScalarSet(Telemetry::ScalarID::GECKO_BUILD_ID,
                       NS_ConvertASCIItoUTF16(gAppData->buildID));

#if defined(MOZ_SANDBOX) && defined(XP_LINUX)
  // If we're on Linux, we now have information about the OS capabilities
  // available to us.
  SandboxInfo sandboxInfo = SandboxInfo::Get();
  Telemetry::Accumulate(Telemetry::SANDBOX_HAS_SECCOMP_BPF,
                        sandboxInfo.Test(SandboxInfo::kHasSeccompBPF));
  Telemetry::Accumulate(Telemetry::SANDBOX_HAS_SECCOMP_TSYNC,
                        sandboxInfo.Test(SandboxInfo::kHasSeccompTSync));
  Telemetry::Accumulate(
      Telemetry::SANDBOX_HAS_USER_NAMESPACES_PRIVILEGED,
      sandboxInfo.Test(SandboxInfo::kHasPrivilegedUserNamespaces));
  Telemetry::Accumulate(Telemetry::SANDBOX_HAS_USER_NAMESPACES,
                        sandboxInfo.Test(SandboxInfo::kHasUserNamespaces));
  Telemetry::Accumulate(Telemetry::SANDBOX_CONTENT_ENABLED,
                        sandboxInfo.Test(SandboxInfo::kEnabledForContent));
  Telemetry::Accumulate(Telemetry::SANDBOX_MEDIA_ENABLED,
                        sandboxInfo.Test(SandboxInfo::kEnabledForMedia));
  nsAutoCString flagsString;
  flagsString.AppendInt(sandboxInfo.AsInteger());

  CrashReporter::AnnotateCrashReport(
      CrashReporter::Annotation::ContentSandboxCapabilities, flagsString);
#endif /* MOZ_SANDBOX && XP_LINUX */

#if defined(XP_WIN)
  LauncherResult<bool> isAdminWithoutUac = IsAdminWithoutUac();
  if (isAdminWithoutUac.isOk()) {
    Telemetry::ScalarSet(
        Telemetry::ScalarID::OS_ENVIRONMENT_IS_ADMIN_WITHOUT_UAC,
        isAdminWithoutUac.unwrap());
  }
#endif /* XP_WIN */

#if defined(MOZ_SANDBOX)
  AddSandboxAnnotations();
#endif /* MOZ_SANDBOX */

  mProfileSvc->CompleteStartup();

  {
    rv = appStartup->Run();
    if (NS_FAILED(rv)) {
      NS_ERROR("failed to run appstartup");
      gLogConsoleErrors = true;
    }
  }

  return rv;
}

/*
 * XRE_main - A class based main entry point used by most platforms.
 *            Note that on OSX, aAppData->xreDirectory will point to
 *            .app/Contents/Resources.
 */
int XREMain::XRE_main(int argc, char* argv[], const BootstrapConfig& aConfig) {
  gArgc = argc;
  gArgv = argv;

  ScopedLogging log;

  mozilla::LogModule::Init(gArgc, gArgv);

#ifdef MOZ_CODE_COVERAGE
  CodeCoverageHandler::Init();
#endif

  AUTO_BASE_PROFILER_LABEL("XREMain::XRE_main (around Gecko Profiler)", OTHER);
  AUTO_PROFILER_INIT;
  AUTO_PROFILER_LABEL("XREMain::XRE_main", OTHER);

  nsresult rv = NS_OK;

  if (aConfig.appData) {
    mAppData = MakeUnique<XREAppData>(*aConfig.appData);
  } else {
    MOZ_RELEASE_ASSERT(aConfig.appDataPath);
    nsCOMPtr<nsIFile> appini;
    rv = XRE_GetFileFromPath(aConfig.appDataPath, getter_AddRefs(appini));
    if (NS_FAILED(rv)) {
      Output(true, "Error: unrecognized path: %s\n", aConfig.appDataPath);
      return 1;
    }

    mAppData = MakeUnique<XREAppData>();
    rv = XRE_ParseAppData(appini, *mAppData);
    if (NS_FAILED(rv)) {
      Output(true, "Couldn't read application.ini");
      return 1;
    }

    appini->GetParent(getter_AddRefs(mAppData->directory));
  }

  if (!mAppData->remotingName) {
    mAppData->remotingName = mAppData->name;
  }
  // used throughout this file
  gAppData = mAppData.get();

  nsCOMPtr<nsIFile> binFile;
  rv = XRE_GetBinaryPath(getter_AddRefs(binFile));
  NS_ENSURE_SUCCESS(rv, 1);

  rv = binFile->GetPath(gAbsoluteArgv0Path);
  NS_ENSURE_SUCCESS(rv, 1);

  if (!mAppData->xreDirectory) {
    nsCOMPtr<nsIFile> greDir;
    rv = binFile->GetParent(getter_AddRefs(greDir));
    if (NS_FAILED(rv)) return 2;

#ifdef XP_MACOSX
    nsCOMPtr<nsIFile> parent;
    greDir->GetParent(getter_AddRefs(parent));
    greDir = parent.forget();
    greDir->AppendNative(NS_LITERAL_CSTRING("Resources"));
#endif

    mAppData->xreDirectory = greDir;
  }

  if (aConfig.appData && aConfig.appDataPath) {
    mAppData->xreDirectory->Clone(getter_AddRefs(mAppData->directory));
    mAppData->directory->AppendNative(nsDependentCString(aConfig.appDataPath));
  }

  if (!mAppData->directory) {
    mAppData->directory = mAppData->xreDirectory;
  }

#if defined(XP_WIN) && defined(MOZ_SANDBOX)
  mAppData->sandboxBrokerServices = aConfig.sandboxBrokerServices;
  mAppData->sandboxPermissionsService = aConfig.sandboxPermissionsService;
#endif

  mozilla::IOInterposerInit ioInterposerGuard;

#if defined(XP_WIN)
  // Some COM settings are global to the process and must be set before any non-
  // trivial COM is run in the application. Since these settings may affect
  // stability, we should instantiate COM ASAP so that we can ensure that these
  // global settings are configured before anything can interfere.
  mozilla::mscom::ProcessRuntime msCOMRuntime;
#endif

  // init
  bool exit = false;
  int result = XRE_mainInit(&exit);
  if (result != 0 || exit) return result;

  // If we exit gracefully, remove the startup crash canary file.
  auto cleanup = MakeScopeExit([&]() -> nsresult {
    if (mProfLD) {
      nsCOMPtr<nsIFile> crashFile;
      MOZ_TRY_VAR(crashFile, GetIncompleteStartupFile(mProfLD));
      crashFile->Remove(false);
    }
    return NS_OK;
  });

  // startup
  result = XRE_mainStartup(&exit);
  if (result != 0 || exit) return result;

  // Start the real application. We use |aInitJSContext = false| because
  // XRE_mainRun wants to initialize the JSContext after reading user prefs.

  mScopedXPCOM = MakeUnique<ScopedXPCOMStartup>();
  if (!mScopedXPCOM) return 1;

  rv = mScopedXPCOM->Initialize(/* aInitJSContext = */ false);
  NS_ENSURE_SUCCESS(rv, 1);

  // run!
  rv = XRE_mainRun();

#ifdef MOZ_INSTRUMENT_EVENT_LOOP
  mozilla::ShutdownEventTracing();
#endif

  gAbsoluteArgv0Path.Truncate();

#if defined(MOZ_HAS_REMOTE)
  // Shut down the remote service. We must do this before calling LaunchChild
  // if we're restarting because otherwise the new instance will attempt to
  // remote to this instance.
  if (mRemoteService && !mDisableRemoteServer) {
    mRemoteService->ShutdownServer();
  }
#endif /* MOZ_WIDGET_GTK */

  mScopedXPCOM = nullptr;

#if defined(XP_WIN)
  mozilla::widget::StopAudioSession();
#endif

  // unlock the profile after ScopedXPCOMStartup object (xpcom)
  // has gone out of scope.  see bug #386739 for more details
  mProfileLock->Unlock();
  gProfileLock = nullptr;

  mozilla::AppShutdown::MaybeDoRestart();

#ifdef MOZ_WIDGET_GTK
  // gdk_display_close also calls gdk_display_manager_set_default_display
  // appropriately when necessary.
  if (!gfxPlatform::IsHeadless()) {
    MOZ_gdk_display_close(mGdkDisplay);
  }
#endif

  if (mAppData->flags & NS_XRE_ENABLE_CRASH_REPORTER)
    CrashReporter::UnsetExceptionHandler();

  XRE_DeinitCommandLine();

  return NS_FAILED(rv) ? 1 : 0;
}

void XRE_StopLateWriteChecks(void) { mozilla::StopLateWriteChecks(); }

int XRE_main(int argc, char* argv[], const BootstrapConfig& aConfig) {
  XREMain main;

  int result = main.XRE_main(argc, argv, aConfig);
  mozilla::RecordShutdownEndTimeStamp();
  return result;
}

nsresult XRE_InitCommandLine(int aArgc, char* aArgv[]) {
  nsresult rv = NS_OK;

  // These assertions are used to catch issues around app initialization.
  // The arguments we're using are the actual ones passed in to the replaying
  // process, and the paths we take must follow along with what occurred while
  // recording.
  recordreplay::RecordReplayAssert("XRE_InitCommandLine START");

#if defined(OS_WIN)
  CommandLine::Init(aArgc, aArgv);
#else

  // these leak on error, but that's OK: we'll just exit()
  char** canonArgs = new char*[aArgc];

  // get the canonical version of the binary's path
  nsCOMPtr<nsIFile> binFile;
  rv = XRE_GetBinaryPath(getter_AddRefs(binFile));
  if (NS_FAILED(rv)) return NS_ERROR_FAILURE;

  nsAutoCString canonBinPath;
  rv = binFile->GetNativePath(canonBinPath);
  if (NS_FAILED(rv)) return NS_ERROR_FAILURE;

  canonArgs[0] = strdup(canonBinPath.get());

  recordreplay::RecordReplayAssert("XRE_InitCommandLine #0");

  for (int i = 1; i < aArgc; ++i) {
    if (aArgv[i]) {
      canonArgs[i] = strdup(aArgv[i]);
    }
  }

  NS_ASSERTION(!CommandLine::IsInitialized(), "Bad news!");
  CommandLine::Init(aArgc, canonArgs);

  for (int i = 0; i < aArgc; ++i) free(canonArgs[i]);
  delete[] canonArgs;
#endif

<<<<<<< HEAD
  recordreplay::RecordReplayAssert("XRE_InitCommandLine #0.1");

  recordreplay::parent::InitializeUIProcess(gArgc, gArgv);

  recordreplay::RecordReplayAssert("XRE_InitCommandLine #1");

=======
#if defined(MOZ_WIDGET_ANDROID)
>>>>>>> b4ee1346
  const char* path = nullptr;
  ArgResult ar = CheckArg("greomni", &path);
  if (ar == ARG_BAD) {
    PR_fprintf(PR_STDERR,
               "Error: argument --greomni requires a path argument\n");
    return NS_ERROR_FAILURE;
  }

  recordreplay::RecordReplayAssert("XRE_InitCommandLine #2 %d", !!path);

  if (!path) return rv;

  nsCOMPtr<nsIFile> greOmni;
  rv = XRE_GetFileFromPath(path, getter_AddRefs(greOmni));
  if (NS_FAILED(rv)) {
    PR_fprintf(PR_STDERR, "Error: argument --greomni requires a valid path\n");
    return rv;
  }

  ar = CheckArg("appomni", &path);
  if (ar == ARG_BAD) {
    PR_fprintf(PR_STDERR,
               "Error: argument --appomni requires a path argument\n");
    return NS_ERROR_FAILURE;
  }

  recordreplay::RecordReplayAssert("XRE_InitCommandLine #3 %d", !!path);

  nsCOMPtr<nsIFile> appOmni;
  if (path) {
    rv = XRE_GetFileFromPath(path, getter_AddRefs(appOmni));
    if (NS_FAILED(rv)) {
      PR_fprintf(PR_STDERR,
                 "Error: argument --appomni requires a valid path\n");
      return rv;
    }
  }

  recordreplay::RecordReplayAssert("XRE_InitCommandLine #4");

  mozilla::Omnijar::Init(greOmni, appOmni);
#endif

  return rv;
}

nsresult XRE_DeinitCommandLine() {
  nsresult rv = NS_OK;

  CommandLine::Terminate();

  return rv;
}

GeckoProcessType XRE_GetProcessType() {
  return mozilla::startup::sChildProcessType;
}

const char* XRE_GetProcessTypeString() {
  return XRE_GeckoProcessTypeToString(XRE_GetProcessType());
}

bool XRE_IsE10sParentProcess() {
#ifdef MOZ_WIDGET_ANDROID
  return XRE_IsParentProcess() && BrowserTabsRemoteAutostart() &&
         mozilla::jni::IsAvailable();
#else
  return XRE_IsParentProcess() && BrowserTabsRemoteAutostart();
#endif
}

#define GECKO_PROCESS_TYPE(enum_name, string_name, xre_name, bin_type) \
  bool XRE_Is##xre_name##Process() {                                   \
    return XRE_GetProcessType() == GeckoProcessType_##enum_name;       \
  }
#include "mozilla/GeckoProcessTypes.h"
#undef GECKO_PROCESS_TYPE

bool XRE_UseNativeEventProcessing() {
#if defined(XP_MACOSX) || defined(XP_WIN)
  if (XRE_IsRDDProcess() || XRE_IsSocketProcess()) {
    return false;
  }
#endif
  if (XRE_IsContentProcess()) {
    return StaticPrefs::dom_ipc_useNativeEventProcessing_content();
  }

  return true;
}

#if defined(XP_WIN)
bool XRE_Win32kCallsAllowed() {
  switch (XRE_GetProcessType()) {
    case GeckoProcessType_GMPlugin:
    case GeckoProcessType_RDD:
      return false;
    default:
      return true;
  }
}
#endif

// If you add anything to this enum, please update about:support to reflect it
enum {
  // kE10sEnabledByUser = 0, removed when ending non-e10s support
  kE10sEnabledByDefault = 1,
  kE10sDisabledByUser = 2,
  // kE10sDisabledInSafeMode = 3, was removed in bug 1172491.
  // kE10sDisabledForAccessibility = 4,
  // kE10sDisabledForMacGfx = 5, was removed in bug 1068674.
  // kE10sDisabledForBidi = 6, removed in bug 1309599
  // kE10sDisabledForAddons = 7, removed in bug 1406212
  kE10sForceDisabled = 8,
  // kE10sDisabledForXPAcceleration = 9, removed in bug 1296353
  // kE10sDisabledForOperatingSystem = 10, removed due to xp-eol
};

namespace mozilla {

bool BrowserTabsRemoteAutostart() {
  if (gBrowserTabsRemoteAutostartInitialized) {
    return gBrowserTabsRemoteAutostart;
  }
  gBrowserTabsRemoteAutostartInitialized = true;

  // If we're in the content process, we are running E10S.
  if (XRE_IsContentProcess()) {
    gBrowserTabsRemoteAutostart = true;
    return gBrowserTabsRemoteAutostart;
  }

#if defined(MOZILLA_OFFICIAL) && MOZ_BUILD_APP_IS_BROWSER
  bool allowSingleProcessOutsideAutomation = false;
#else
  bool allowSingleProcessOutsideAutomation = true;
#endif

  int status = kE10sEnabledByDefault;
  // We use "are non-local connections disabled" as a proxy for
  // "are we running some kind of automated test". It would be nicer to use
  // xpc::IsInAutomation(), but that depends on some prefs being set, which
  // they are not in (at least) gtests (where we can't) and xpcshell.
  // Long-term, hopefully we can make tests switch to environment variables
  // to disable e10s and then we can get rid of this.
  if (allowSingleProcessOutsideAutomation ||
      xpc::AreNonLocalConnectionsDisabled()) {
    bool optInPref =
        Preferences::GetBool("browser.tabs.remote.autostart", true);

    if (optInPref) {
      gBrowserTabsRemoteAutostart = true;
    } else {
      status = kE10sDisabledByUser;
    }
  } else {
    gBrowserTabsRemoteAutostart = true;
  }

  // Uber override pref for emergency blocking
  if (gBrowserTabsRemoteAutostart && EnvHasValue("MOZ_FORCE_DISABLE_E10S")) {
    gBrowserTabsRemoteAutostart = false;
    status = kE10sForceDisabled;
  }

  gBrowserTabsRemoteStatus = status;

  return gBrowserTabsRemoteAutostart;
}

uint32_t GetMaxWebProcessCount() {
  // multiOptOut is in int to allow us to run multiple experiments without
  // introducing multiple prefs a la the autostart.N prefs.
  if (Preferences::GetInt("dom.ipc.multiOptOut", 0) >=
      nsIXULRuntime::E10S_MULTI_EXPERIMENT) {
    return 1;
  }

  const char* optInPref = "dom.ipc.processCount";
  uint32_t optInPrefValue = Preferences::GetInt(optInPref, 1);
  return std::max(1u, optInPrefValue);
}

const char* PlatformBuildID() { return gToolkitBuildID; }

}  // namespace mozilla

void SetupErrorHandling(const char* progname) {
#ifdef XP_WIN
  /* On Windows XPSP3 and Windows Vista if DEP is configured off-by-default
     we still want DEP protection: enable it explicitly and programmatically.

     This function is not available on WinXPSP2 so we dynamically load it.
  */

  HMODULE kernel32 = GetModuleHandleW(L"kernel32.dll");
  SetProcessDEPPolicyFunc _SetProcessDEPPolicy =
      (SetProcessDEPPolicyFunc)GetProcAddress(kernel32, "SetProcessDEPPolicy");
  if (_SetProcessDEPPolicy) _SetProcessDEPPolicy(PROCESS_DEP_ENABLE);
#endif

#ifdef XP_WIN
  // Suppress the "DLL Foo could not be found" dialog, such that if dependent
  // libraries (such as GDI+) are not preset, we gracefully fail to load those
  // XPCOM components, instead of being ungraceful.
  UINT realMode = SetErrorMode(0);
  realMode |= SEM_FAILCRITICALERRORS;
  // If XRE_NO_WINDOWS_CRASH_DIALOG is set, suppress displaying the "This
  // application has crashed" dialog box.  This is mainly useful for
  // automated testing environments, e.g. tinderbox, where there's no need
  // for a dozen of the dialog boxes to litter the console
  if (getenv("XRE_NO_WINDOWS_CRASH_DIALOG"))
    realMode |= SEM_NOGPFAULTERRORBOX | SEM_NOOPENFILEERRORBOX;

  SetErrorMode(realMode);

#endif

  InstallSignalHandlers(progname);

  // Unbuffer stdout, needed for tinderbox tests.
  setbuf(stdout, 0);
}

// Note: This function should not be needed anymore. See Bug 818634 for details.
void OverrideDefaultLocaleIfNeeded() {
  // Read pref to decide whether to override default locale with US English.
  if (mozilla::Preferences::GetBool("javascript.use_us_english_locale",
                                    false)) {
    // Set the application-wide C-locale. Needed to resist fingerprinting
    // of Date.toLocaleFormat(). We use the locale to "C.UTF-8" if possible,
    // to avoid interfering with non-ASCII keyboard input on some Linux
    // desktops. Otherwise fall back to the "C" locale, which is available on
    // all platforms.
    setlocale(LC_ALL, "C.UTF-8") || setlocale(LC_ALL, "C");
  }
}

static bool gRunSelfAsContentProc = false;

void XRE_EnableSameExecutableForContentProc() {
  if (!PR_GetEnv("MOZ_SEPARATE_CHILD_PROCESS")) {
    gRunSelfAsContentProc = true;
  }
}

mozilla::BinPathType XRE_GetChildProcBinPathType(
    GeckoProcessType aProcessType) {
  MOZ_ASSERT(aProcessType != GeckoProcessType_Default);

  if (!gRunSelfAsContentProc) {
    return BinPathType::PluginContainer;
  }

  switch (aProcessType) {
#define GECKO_PROCESS_TYPE(enum_name, string_name, xre_name, bin_type) \
  case GeckoProcessType_##enum_name:                                   \
    return BinPathType::bin_type;
#include "mozilla/GeckoProcessTypes.h"
#undef GECKO_PROCESS_TYPE
    default:
      return BinPathType::PluginContainer;
  }
}

// Because rust doesn't handle weak symbols, this function wraps the weak
// malloc_handle_oom for it.
extern "C" void GeckoHandleOOM(size_t size) { mozalloc_handle_oom(size); }

// From toolkit/library/rust/shared/lib.rs
extern "C" void install_rust_panic_hook();
extern "C" void install_rust_oom_hook();

struct InstallRustHooks {
  InstallRustHooks() {
    install_rust_panic_hook();
    install_rust_oom_hook();
  }
};

InstallRustHooks sInstallRustHooks;

#ifdef MOZ_ASAN_REPORTER
void setASanReporterPath(nsIFile* aDir) {
  nsCOMPtr<nsIFile> dir;
  aDir->Clone(getter_AddRefs(dir));

  dir->Append(NS_LITERAL_STRING("asan"));
  nsresult rv = dir->Create(nsIFile::DIRECTORY_TYPE, 0700);
  if (NS_WARN_IF(NS_FAILED(rv) && rv != NS_ERROR_FILE_ALREADY_EXISTS)) {
    MOZ_CRASH("[ASan Reporter] Unable to create crash directory.");
  }

  dir->Append(NS_LITERAL_STRING("ff_asan_log"));

#  ifdef XP_WIN
  nsAutoString nspathW;
  rv = dir->GetPath(nspathW);
  NS_ConvertUTF16toUTF8 nspath(nspathW);
#  else
  nsAutoCString nspath;
  rv = dir->GetNativePath(nspath);
#  endif
  if (NS_FAILED(rv)) {
    MOZ_CRASH("[ASan Reporter] Unable to get native path for crash directory.");
  }

  __sanitizer_set_report_path(nspath.get());
}
#endif<|MERGE_RESOLUTION|>--- conflicted
+++ resolved
@@ -4844,16 +4844,13 @@
   delete[] canonArgs;
 #endif
 
-<<<<<<< HEAD
   recordreplay::RecordReplayAssert("XRE_InitCommandLine #0.1");
 
   recordreplay::parent::InitializeUIProcess(gArgc, gArgv);
 
   recordreplay::RecordReplayAssert("XRE_InitCommandLine #1");
 
-=======
 #if defined(MOZ_WIDGET_ANDROID)
->>>>>>> b4ee1346
   const char* path = nullptr;
   ArgResult ar = CheckArg("greomni", &path);
   if (ar == ARG_BAD) {
