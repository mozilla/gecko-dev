# This Source Code Form is subject to the terms of the Mozilla Public
# License, v. 2.0. If a copy of the MPL was not distributed with this file,
# You can obtain one at http://mozilla.org/MPL/2.0/.

from __future__ import absolute_import, print_function

from optparse import OptionParser
import os
import plistlib
import shutil
import subprocess
import sys
import tarfile
import tempfile
import time
import zipfile

import requests

from six import PY3, reraise

import mozfile
import mozinfo

try:
    import pefile

    has_pefile = True
except ImportError:
    has_pefile = False


TIMEOUT_UNINSTALL = 60


class InstallError(Exception):
    """Thrown when installation fails. Includes traceback if available."""


class InvalidBinary(Exception):
    """Thrown when the binary cannot be found after the installation."""


class InvalidSource(Exception):
    """Thrown when the specified source is not a recognized file type.

    Supported types:
    Linux:   tar.gz, tar.bz2
    Mac:     dmg
    Windows: zip, exe

    """


class UninstallError(Exception):
    """Thrown when uninstallation fails. Includes traceback if available."""


def _readPlist(path):
    if PY3:
        with open(path, "rb") as fp:
            return plistlib.load(fp)
    return plistlib.readPlist(path)


def get_binary(path, app_name):
    """Find the binary in the specified path, and return its path. If binary is
    not found throw an InvalidBinary exception.

    :param path: Path within to search for the binary
    :param app_name: Application binary without file extension to look for
    """
    binary = None

    # On OS X we can get the real binary from the app bundle
    if mozinfo.isMac:
        plist = "%s/Contents/Info.plist" % path
        if not os.path.isfile(plist):
            raise InvalidBinary("%s/Contents/Info.plist not found" % path)

<<<<<<< HEAD
        with open(plist, "rb") as fp:
            binary = os.path.join(
                path, "Contents/MacOS/", plistlib.load(fp)["CFBundleExecutable"]
            )
=======
        binary = os.path.join(
            path, "Contents/MacOS/", _readPlist(plist)["CFBundleExecutable"]
        )
>>>>>>> 1f2dfab9

    else:
        app_name = app_name.lower()

        if mozinfo.isWin:
            app_name = app_name + ".exe"

        for root, dirs, files in os.walk(path):
            for filename in files:
                # os.access evaluates to False for some reason, so not using it
                if filename.lower() == app_name:
                    binary = os.path.realpath(os.path.join(root, filename))
                    break

    if not binary:
        # The expected binary has not been found.
        raise InvalidBinary('"%s" does not contain a valid binary.' % path)

    return binary


def install(src, dest):
    """Install a zip, exe, tar.gz, tar.bz2 or dmg file, and return the path of
    the installation folder.

    :param src: Path to the install file
    :param dest: Path to install to (to ensure we do not overwrite any existent
                 files the folder should not exist yet)
    """
    if not is_installer(src):
        msg = "{} is not a valid installer file".format(src)
        if "://" in src:
            try:
                return _install_url(src, dest)
            except Exception:
                exc, val, tb = sys.exc_info()
                error = InvalidSource("{} ({})".format(msg, val))
                reraise(InvalidSource, error, tb)
        raise InvalidSource(msg)

    src = os.path.realpath(src)
    dest = os.path.realpath(dest)

    did_we_create = False
    if not os.path.exists(dest):
        did_we_create = True
        os.makedirs(dest)

    trbk = None
    try:
        install_dir = None
        if src.lower().endswith(".dmg"):
            install_dir = _install_dmg(src, dest)
        elif src.lower().endswith(".exe"):
            install_dir = _install_exe(src, dest)
        elif zipfile.is_zipfile(src) or tarfile.is_tarfile(src):
            install_dir = mozfile.extract(src, dest)[0]

        return install_dir

    except BaseException:
        cls, exc, trbk = sys.exc_info()
        if did_we_create:
            try:
                # try to uninstall this properly
                uninstall(dest)
            except Exception:
                # uninstall may fail, let's just try to clean the folder
                # in this case
                try:
                    mozfile.remove(dest)
                except Exception:
                    pass
        if issubclass(cls, Exception):
            error = InstallError('Failed to install "%s (%s)"' % (src, str(exc)))
            reraise(InstallError, error, trbk)
        # any other kind of exception like KeyboardInterrupt is just re-raised.
        reraise(cls, exc, trbk)

    finally:
        # trbk won't get GC'ed due to circular reference
        # http://docs.python.org/library/sys.html#sys.exc_info
        del trbk


def is_installer(src):
    """Tests if the given file is a valid installer package.

    Supported types:
    Linux:   tar.gz, tar.bz2
    Mac:     dmg
    Windows: zip, exe

    On Windows pefile will be used to determine if the executable is the
    right type, if it is installed on the system.

    :param src: Path to the install file.
    """
    src = os.path.realpath(src)

    if not os.path.isfile(src):
        return False

    if mozinfo.isLinux:
        return tarfile.is_tarfile(src)
    elif mozinfo.isMac:
        return src.lower().endswith(".dmg")
    elif mozinfo.isWin:
        if zipfile.is_zipfile(src):
            return True

        if os.access(src, os.X_OK) and src.lower().endswith(".exe"):
            if has_pefile:
                # try to determine if binary is actually a gecko installer
                pe_data = pefile.PE(src)
                data = {}
                for info in getattr(pe_data, "FileInfo", []):
                    if info.Key == "StringFileInfo":
                        for string in info.StringTable:
                            data.update(string.entries)
                return "BuildID" not in data
            else:
                # pefile not available, just assume a proper binary was passed in
                return True

        return False


def uninstall(install_folder):
    """Uninstalls the application in the specified path. If it has been
    installed via an installer on Windows, use the uninstaller first.

    :param install_folder: Path of the installation folder

    """
    install_folder = os.path.realpath(install_folder)
    assert os.path.isdir(install_folder), (
        'installation folder "%s" exists.' % install_folder
    )

    # On Windows we have to use the uninstaller. If it's not available fallback
    # to the directory removal code
    if mozinfo.isWin:
        uninstall_folder = "%s\\uninstall" % install_folder
        log_file = "%s\\uninstall.log" % uninstall_folder

        if os.path.isfile(log_file):
            trbk = None
            try:
                cmdArgs = ["%s\\uninstall\helper.exe" % install_folder, "/S"]
                result = subprocess.call(cmdArgs)
                if result != 0:
                    raise Exception("Execution of uninstaller failed.")

                # The uninstaller spawns another process so the subprocess call
                # returns immediately. We have to wait until the uninstall
                # folder has been removed or until we run into a timeout.
                end_time = time.time() + TIMEOUT_UNINSTALL
                while os.path.exists(uninstall_folder):
                    time.sleep(1)

                    if time.time() > end_time:
                        raise Exception("Failure removing uninstall folder.")

            except Exception as ex:
                cls, exc, trbk = sys.exc_info()
                error = UninstallError(
                    "Failed to uninstall %s (%s)" % (install_folder, str(ex))
                )
                reraise(UninstallError, error, trbk)

            finally:
                # trbk won't get GC'ed due to circular reference
                # http://docs.python.org/library/sys.html#sys.exc_info
                del trbk

    # Ensure that we remove any trace of the installation. Even the uninstaller
    # on Windows leaves files behind we have to explicitely remove.
    mozfile.remove(install_folder)


def _install_url(url, dest):
    """Saves a url to a temporary file, and passes that through to the
    install function.

    :param url: Url to the install file
    :param dest: Path to install to (to ensure we do not overwrite any existent
                 files the folder should not exist yet)
    """
    r = requests.get(url, stream=True)
    name = tempfile.mkstemp()[1]
    try:
        with open(name, "w+b") as fh:
            for chunk in r.iter_content(chunk_size=16 * 1024):
                fh.write(chunk)
        result = install(name, dest)
    finally:
        mozfile.remove(name)
    return result


def _install_dmg(src, dest):
    """Extract a dmg file into the destination folder and return the
    application folder.

    src -- DMG image which has to be extracted
    dest -- the path to extract to

    """
    appDir = None
    try:
        # According to the Apple doc, the hdiutil output is stable and is based on the tab
        # separators
        # Therefor, $3 should give us the mounted path
        appDir = (
            subprocess.check_output(
                'hdiutil attach -nobrowse -noautoopen "%s"'
                "|grep /Volumes/"
                "|awk 'BEGIN{FS=\"\t\"} {print $3}'" % str(src),
                shell=True,
            )
            .strip()
            .decode("ascii")
        )

        for appFile in os.listdir(appDir):
            if appFile.endswith(".app"):
                appName = appFile
                break

        mounted_path = os.path.join(appDir, appName)

        dest = os.path.join(dest, appName)

        # copytree() would fail if dest already exists.
        if os.path.exists(dest):
            raise InstallError('App bundle "%s" already exists.' % dest)

        shutil.copytree(mounted_path, dest, False)

    finally:
        if appDir:
            subprocess.check_call('hdiutil detach "%s" -quiet' % appDir, shell=True)

    return dest


def _install_exe(src, dest):
    """Run the MSI installer to silently install the application into the
    destination folder. Return the folder path.

    Arguments:
    src -- MSI installer to be executed
    dest -- the path to install to

    """
    # The installer doesn't automatically create a sub folder. Lets guess the
    # best name from the src file name
    filename = os.path.basename(src)
    dest = os.path.join(dest, filename.split(".")[0])

    # possibly gets around UAC in vista (still need to run as administrator)
    os.environ["__compat_layer"] = "RunAsInvoker"
    cmd = '"%s" /extractdir=%s' % (src, os.path.realpath(dest))

    subprocess.check_call(cmd)

    return dest


def install_cli(argv=sys.argv[1:]):
    parser = OptionParser(usage="usage: %prog [options] installer")
    parser.add_option(
        "-d",
        "--destination",
        dest="dest",
        default=os.getcwd(),
        help="Directory to install application into. " '[default: "%default"]',
    )
    parser.add_option(
        "--app",
        dest="app",
        default="firefox",
        help="Application being installed. [default: %default]",
    )

    (options, args) = parser.parse_args(argv)
    if not len(args) == 1:
        parser.error("An installer file has to be specified.")

    src = args[0]

    # Run it
    if os.path.isdir(src):
        binary = get_binary(src, app_name=options.app)
    else:
        install_path = install(src, options.dest)
        binary = get_binary(install_path, app_name=options.app)

    print(binary)


def uninstall_cli(argv=sys.argv[1:]):
    parser = OptionParser(usage="usage: %prog install_path")

    (options, args) = parser.parse_args(argv)
    if not len(args) == 1:
        parser.error("An installation path has to be specified.")

    # Run it
    uninstall(argv[0])<|MERGE_RESOLUTION|>--- conflicted
+++ resolved
@@ -78,16 +78,9 @@
         if not os.path.isfile(plist):
             raise InvalidBinary("%s/Contents/Info.plist not found" % path)
 
-<<<<<<< HEAD
-        with open(plist, "rb") as fp:
-            binary = os.path.join(
-                path, "Contents/MacOS/", plistlib.load(fp)["CFBundleExecutable"]
-            )
-=======
         binary = os.path.join(
             path, "Contents/MacOS/", _readPlist(plist)["CFBundleExecutable"]
         )
->>>>>>> 1f2dfab9
 
     else:
         app_name = app_name.lower()
