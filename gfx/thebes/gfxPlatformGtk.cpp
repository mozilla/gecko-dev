--- conflicted
+++ resolved
@@ -118,27 +118,10 @@
 
 gfxPlatformGtk::~gfxPlatformGtk()
 {
-<<<<<<< HEAD
-    if (!sUseFcFontList) {
-        gfxFontconfigUtils::Shutdown();
-        sFontconfigUtils = nullptr;
-        gfxPangoFontGroup::Shutdown();
-    }
-
-#if defined(MOZ_X11)
-    if (mIsX11Display) {
-       XCloseDisplay(mXCompositorDisplay);
-    }
-#if defined(GDK_WINDOWING_WAYLAND)
-    else {
-       wl_display_disconnect(mWaylandCompositorDisplay);
-=======
 #ifdef MOZ_X11
-    if (mCompositorDisplay) {
+    if (mIsX11Display && mCompositorDisplay) {
       XCloseDisplay(mCompositorDisplay);
->>>>>>> 7419b368
-    }
-#endif
+    }
 #endif
 }
 
