/* -*- Mode: C++; tab-width: 8; indent-tabs-mode: nil; c-basic-offset: 2 -*- */
/* vim: set ts=8 sts=2 et sw=2 tw=80: */
/* This Source Code Form is subject to the terms of the Mozilla Public
 * License, v. 2.0. If a copy of the MPL was not distributed with this
 * file, You can obtain one at http://mozilla.org/MPL/2.0/. */

#include "mozilla/layers/WebRenderBridgeChild.h"

#include "gfxPlatform.h"
#include "mozilla/StaticPrefs_gfx.h"
#include "mozilla/layers/CompositableClient.h"
#include "mozilla/layers/CompositorBridgeChild.h"
#include "mozilla/layers/ImageDataSerializer.h"
#include "mozilla/layers/IpcResourceUpdateQueue.h"
#include "mozilla/layers/StackingContextHelper.h"
#include "mozilla/layers/PTextureChild.h"
#include "mozilla/layers/WebRenderLayerManager.h"
#include "mozilla/webrender/WebRenderAPI.h"

namespace mozilla {
namespace layers {

using namespace mozilla::gfx;

WebRenderBridgeChild::WebRenderBridgeChild(const wr::PipelineId& aPipelineId)
    : mIsInTransaction(false),
      mIsInClearCachedResources(false),
      mIdNamespace{0},
      mResourceId(0),
      mPipelineId(aPipelineId),
      mManager(nullptr),
      mIPCOpen(false),
      mDestroyed(false),
      mSentDisplayList(false),
<<<<<<< HEAD
      mFontKeysDeleted(0),
      mFontInstanceKeysDeleted(0) {}
=======
      mFontKeysDeleted(),
      mFontInstanceKeysDeleted() {
  recordreplay::RecordReplayAssert("WebRenderBridgeChild::WebRenderBridgeChild");
}
>>>>>>> c3eed038

WebRenderBridgeChild::~WebRenderBridgeChild() {
  MOZ_ASSERT(NS_IsMainThread());
  MOZ_ASSERT(mDestroyed);
}

void WebRenderBridgeChild::Destroy(bool aIsSync) {
  if (!IPCOpen()) {
    return;
  }

  DoDestroy();

  if (aIsSync) {
    SendShutdownSync();
  } else {
    SendShutdown();
  }
}

void WebRenderBridgeChild::ActorDestroy(ActorDestroyReason why) { DoDestroy(); }

void WebRenderBridgeChild::DoDestroy() {
  if (RefCountedShm::IsValid(mResourceShm) &&
      RefCountedShm::Release(mResourceShm) == 0) {
    RefCountedShm::Dealloc(this, mResourceShm);
    mResourceShm = RefCountedShmem();
  }

  // mDestroyed is used to prevent calling Send__delete__() twice.
  // When this function is called from CompositorBridgeChild::Destroy().
  // mActiveResourceTracker is not cleared here, since it is
  // used by PersistentBufferProviderShared.
  mDestroyed = true;
  mManager = nullptr;
}

void WebRenderBridgeChild::AddWebRenderParentCommand(
    const WebRenderParentCommand& aCmd) {
  mParentCommands.AppendElement(aCmd);
}

void WebRenderBridgeChild::BeginTransaction() {
  MOZ_ASSERT(!mDestroyed);

  UpdateFwdTransactionId();
  mIsInTransaction = true;
}

void WebRenderBridgeChild::UpdateResources(
    wr::IpcResourceUpdateQueue& aResources) {
  if (!IPCOpen()) {
    aResources.Clear();
    return;
  }

  if (aResources.IsEmpty()) {
    return;
  }

  nsTArray<OpUpdateResource> resourceUpdates;
  nsTArray<RefCountedShmem> smallShmems;
  nsTArray<ipc::Shmem> largeShmems;
  aResources.Flush(resourceUpdates, smallShmems, largeShmems);

  this->SendUpdateResources(resourceUpdates, smallShmems,
                            std::move(largeShmems));
}

bool WebRenderBridgeChild::EndTransaction(
    DisplayListData&& aDisplayListData, TransactionId aTransactionId,
    bool aContainsSVGGroup, const mozilla::VsyncId& aVsyncId,
    const mozilla::TimeStamp& aVsyncStartTime,
    const mozilla::TimeStamp& aRefreshStartTime,
    const mozilla::TimeStamp& aTxnStartTime, const nsCString& aTxnURL) {
  MOZ_ASSERT(!mDestroyed);
  MOZ_ASSERT(mIsInTransaction);

  TimeStamp fwdTime = TimeStamp::Now();

  aDisplayListData.mCommands = std::move(mParentCommands);
  aDisplayListData.mIdNamespace = mIdNamespace;

  nsTArray<CompositionPayload> payloads;
  if (mManager) {
    mManager->TakeCompositionPayloads(payloads);
  }

  mSentDisplayList = true;
  bool ret = this->SendSetDisplayList(
      std::move(aDisplayListData), mDestroyedActors, GetFwdTransactionId(),
      aTransactionId, aContainsSVGGroup, aVsyncId, aVsyncStartTime,
      aRefreshStartTime, aTxnStartTime, aTxnURL, fwdTime, payloads);

  // With multiple render roots, we may not have sent all of our
  // mParentCommands, so go ahead and go through our mParentCommands and ensure
  // they get sent.
  ProcessWebRenderParentCommands();
  mDestroyedActors.Clear();
  mIsInTransaction = false;

  return ret;
}

void WebRenderBridgeChild::EndEmptyTransaction(
    const FocusTarget& aFocusTarget, Maybe<TransactionData>&& aTransactionData,
    TransactionId aTransactionId, const mozilla::VsyncId& aVsyncId,
    const mozilla::TimeStamp& aVsyncStartTime,
    const mozilla::TimeStamp& aRefreshStartTime,
    const mozilla::TimeStamp& aTxnStartTime, const nsCString& aTxnURL) {
  MOZ_ASSERT(!mDestroyed);
  MOZ_ASSERT(mIsInTransaction);

  TimeStamp fwdTime = TimeStamp::Now();

  if (aTransactionData) {
    aTransactionData->mCommands = std::move(mParentCommands);
  }

  nsTArray<CompositionPayload> payloads;
  if (mManager) {
    mManager->TakeCompositionPayloads(payloads);
  }

  this->SendEmptyTransaction(
      aFocusTarget, std::move(aTransactionData), mDestroyedActors,
      GetFwdTransactionId(), aTransactionId, aVsyncId, aVsyncStartTime,
      aRefreshStartTime, aTxnStartTime, aTxnURL, fwdTime, payloads);

  // With multiple render roots, we may not have sent all of our
  // mParentCommands, so go ahead and go through our mParentCommands and ensure
  // they get sent.
  ProcessWebRenderParentCommands();
  mDestroyedActors.Clear();
  mIsInTransaction = false;
}

void WebRenderBridgeChild::ProcessWebRenderParentCommands() {
  MOZ_ASSERT(!mDestroyed);

  if (!mParentCommands.IsEmpty()) {
    this->SendParentCommands(mParentCommands);
    mParentCommands.Clear();
  }
}

void WebRenderBridgeChild::AddPipelineIdForAsyncCompositable(
    const wr::PipelineId& aPipelineId, const CompositableHandle& aHandle) {
  AddWebRenderParentCommand(
      OpAddPipelineIdForCompositable(aPipelineId, aHandle, /* isAsync */ true));
}

void WebRenderBridgeChild::AddPipelineIdForCompositable(
    const wr::PipelineId& aPipelineId, const CompositableHandle& aHandle) {
  AddWebRenderParentCommand(OpAddPipelineIdForCompositable(
      aPipelineId, aHandle, /* isAsync */ false));
}

void WebRenderBridgeChild::RemovePipelineIdForCompositable(
    const wr::PipelineId& aPipelineId) {
  AddWebRenderParentCommand(OpRemovePipelineIdForCompositable(aPipelineId));
}

wr::ExternalImageId WebRenderBridgeChild::GetNextExternalImageId() {
  wr::MaybeExternalImageId id =
      GetCompositorBridgeChild()->GetNextExternalImageId();
  MOZ_RELEASE_ASSERT(id.isSome());
  return id.value();
}

void WebRenderBridgeChild::ReleaseTextureOfImage(const wr::ImageKey& aKey) {
  AddWebRenderParentCommand(OpReleaseTextureOfImage(aKey));
}

struct FontFileDataSink {
  wr::FontKey* mFontKey;
  WebRenderBridgeChild* mWrBridge;
  wr::IpcResourceUpdateQueue* mResources;
};

static void WriteFontFileData(const uint8_t* aData, uint32_t aLength,
                              uint32_t aIndex, void* aBaton) {
  FontFileDataSink* sink = static_cast<FontFileDataSink*>(aBaton);

  *sink->mFontKey = sink->mWrBridge->GetNextFontKey();

  sink->mResources->AddRawFont(
      *sink->mFontKey, Range<uint8_t>(const_cast<uint8_t*>(aData), aLength),
      aIndex);
}

static void WriteFontDescriptor(const uint8_t* aData, uint32_t aLength,
                                uint32_t aIndex, void* aBaton) {
  FontFileDataSink* sink = static_cast<FontFileDataSink*>(aBaton);

  *sink->mFontKey = sink->mWrBridge->GetNextFontKey();

  sink->mResources->AddFontDescriptor(
      *sink->mFontKey, Range<uint8_t>(const_cast<uint8_t*>(aData), aLength),
      aIndex);
}

void WebRenderBridgeChild::PushGlyphs(
    wr::DisplayListBuilder& aBuilder, Range<const wr::GlyphInstance> aGlyphs,
    gfx::ScaledFont* aFont, const wr::ColorF& aColor,
    const StackingContextHelper& aSc, const wr::LayoutRect& aBounds,
    const wr::LayoutRect& aClip, bool aBackfaceVisible,
    const wr::GlyphOptions* aGlyphOptions) {
  MOZ_ASSERT(aFont);

  Maybe<wr::WrFontInstanceKey> key = GetFontKeyForScaledFont(aFont);
  MOZ_ASSERT(key.isSome());

  if (key.isSome()) {
    aBuilder.PushText(aBounds, aClip, aBackfaceVisible, aColor, key.value(),
                      aGlyphs, aGlyphOptions);
  }
}

Maybe<wr::FontInstanceKey> WebRenderBridgeChild::GetFontKeyForScaledFont(
    gfx::ScaledFont* aScaledFont, wr::IpcResourceUpdateQueue* aResources) {
  MOZ_ASSERT(!mDestroyed);
  MOZ_ASSERT(aScaledFont);
  MOZ_ASSERT(aScaledFont->CanSerialize());

  wr::FontInstanceKey instanceKey = {wr::IdNamespace{0}, 0};
  if (mFontInstanceKeys.Get(aScaledFont, &instanceKey)) {
    return Some(instanceKey);
  }

  Maybe<wr::IpcResourceUpdateQueue> resources =
      aResources ? Nothing() : Some(wr::IpcResourceUpdateQueue(this));
  aResources = resources.ptrOr(aResources);

  Maybe<wr::FontKey> fontKey =
      GetFontKeyForUnscaledFont(aScaledFont->GetUnscaledFont(), aResources);
  if (fontKey.isNothing()) {
    return Nothing();
  }

  instanceKey = GetNextFontInstanceKey();

  Maybe<wr::FontInstanceOptions> options;
  Maybe<wr::FontInstancePlatformOptions> platformOptions;
  std::vector<FontVariation> variations;
  aScaledFont->GetWRFontInstanceOptions(&options, &platformOptions,
                                        &variations);

  aResources->AddFontInstance(
      instanceKey, fontKey.value(), aScaledFont->GetSize(),
      options.ptrOr(nullptr), platformOptions.ptrOr(nullptr),
      Range<const FontVariation>(variations.data(), variations.size()));
  if (resources.isSome()) {
    UpdateResources(resources.ref());
  }

  mFontInstanceKeys.Put(aScaledFont, instanceKey);

  return Some(instanceKey);
}

Maybe<wr::FontKey> WebRenderBridgeChild::GetFontKeyForUnscaledFont(
    gfx::UnscaledFont* aUnscaled, wr::IpcResourceUpdateQueue* aResources) {
  MOZ_ASSERT(!mDestroyed);

  wr::FontKey fontKey = {wr::IdNamespace{0}, 0};
  if (!mFontKeys.Get(aUnscaled, &fontKey)) {
    Maybe<wr::IpcResourceUpdateQueue> resources =
        aResources ? Nothing() : Some(wr::IpcResourceUpdateQueue(this));

    FontFileDataSink sink = {&fontKey, this, resources.ptrOr(aResources)};
    // First try to retrieve a descriptor for the font, as this is much cheaper
    // to send over IPC than the full raw font data. If this is not possible,
    // then and only then fall back to getting the raw font file data. If that
    // fails, then the only thing left to do is signal failure by returning a
    // null font key.
    if (!aUnscaled->GetFontDescriptor(WriteFontDescriptor, &sink) &&
        !aUnscaled->GetFontFileData(WriteFontFileData, &sink)) {
      return Nothing();
    }

    if (resources.isSome()) {
      UpdateResources(resources.ref());
    }

    mFontKeys.Put(aUnscaled, fontKey);
  }

  return Some(fontKey);
}

void WebRenderBridgeChild::RemoveExpiredFontKeys(
    wr::IpcResourceUpdateQueue& aResourceUpdates) {
  uint32_t counter = gfx::ScaledFont::DeletionCounter();
  if (mFontInstanceKeysDeleted != counter) {
    mFontInstanceKeysDeleted = counter;
    for (auto iter = mFontInstanceKeys.Iter(); !iter.Done(); iter.Next()) {
      if (!iter.Key()) {
        aResourceUpdates.DeleteFontInstance(iter.Data());
        iter.Remove();
      }
    }
  }
  counter = gfx::UnscaledFont::DeletionCounter();
  if (mFontKeysDeleted != counter) {
    mFontKeysDeleted = counter;
    for (auto iter = mFontKeys.Iter(); !iter.Done(); iter.Next()) {
      if (!iter.Key()) {
        aResourceUpdates.DeleteFont(iter.Data());
        iter.Remove();
      }
    }
  }
}

CompositorBridgeChild* WebRenderBridgeChild::GetCompositorBridgeChild() {
  if (!IPCOpen()) {
    return nullptr;
  }
  return static_cast<CompositorBridgeChild*>(Manager());
}

TextureForwarder* WebRenderBridgeChild::GetTextureForwarder() {
  return static_cast<TextureForwarder*>(GetCompositorBridgeChild());
}

LayersIPCActor* WebRenderBridgeChild::GetLayersIPCActor() {
  return static_cast<LayersIPCActor*>(GetCompositorBridgeChild());
}

void WebRenderBridgeChild::SyncWithCompositor() {
  if (!IPCOpen()) {
    return;
  }
  SendSyncWithCompositor();
}

void WebRenderBridgeChild::Connect(CompositableClient* aCompositable,
                                   ImageContainer* aImageContainer) {
  MOZ_ASSERT(!mDestroyed);
  MOZ_ASSERT(aCompositable);

  static uint64_t sNextID = 1;
  uint64_t id = sNextID++;

  mCompositables.Put(id, aCompositable);

  CompositableHandle handle(id);
  aCompositable->InitIPDL(handle);
  SendNewCompositable(handle, aCompositable->GetTextureInfo());
}

void WebRenderBridgeChild::UseTiledLayerBuffer(
    CompositableClient* aCompositable,
    const SurfaceDescriptorTiles& aTiledDescriptor) {}

void WebRenderBridgeChild::UpdateTextureRegion(
    CompositableClient* aCompositable,
    const ThebesBufferData& aThebesBufferData,
    const nsIntRegion& aUpdatedRegion) {}

bool WebRenderBridgeChild::AddOpDestroy(const OpDestroy& aOp) {
  if (!mIsInTransaction) {
    return false;
  }

  mDestroyedActors.AppendElement(aOp);
  return true;
}

void WebRenderBridgeChild::ReleaseCompositable(
    const CompositableHandle& aHandle) {
  if (!IPCOpen()) {
    // This can happen if the IPC connection was torn down, because, e.g.
    // the GPU process died.
    return;
  }
  if (!DestroyInTransaction(aHandle)) {
    SendReleaseCompositable(aHandle);
  }
  mCompositables.Remove(aHandle.Value());
}

bool WebRenderBridgeChild::DestroyInTransaction(PTextureChild* aTexture) {
  return AddOpDestroy(OpDestroy(aTexture));
}

bool WebRenderBridgeChild::DestroyInTransaction(
    const CompositableHandle& aHandle) {
  return AddOpDestroy(OpDestroy(aHandle));
}

void WebRenderBridgeChild::RemoveTextureFromCompositable(
    CompositableClient* aCompositable, TextureClient* aTexture) {
  MOZ_ASSERT(aCompositable);
  MOZ_ASSERT(aTexture);
  MOZ_ASSERT(aTexture->GetIPDLActor());
  MOZ_RELEASE_ASSERT(aTexture->GetIPDLActor()->GetIPCChannel() ==
                     GetIPCChannel());
  if (!aCompositable->IsConnected() || !aTexture->GetIPDLActor()) {
    // We don't have an actor anymore, don't try to use it!
    return;
  }

  AddWebRenderParentCommand(CompositableOperation(
      aCompositable->GetIPCHandle(),
      OpRemoveTexture(nullptr, aTexture->GetIPDLActor())));
}

void WebRenderBridgeChild::UseTextures(
    CompositableClient* aCompositable,
    const nsTArray<TimedTextureClient>& aTextures) {
  MOZ_ASSERT(aCompositable);

  if (!aCompositable->IsConnected()) {
    return;
  }

  AutoTArray<TimedTexture, 4> textures;

  for (auto& t : aTextures) {
    MOZ_ASSERT(t.mTextureClient);
    MOZ_ASSERT(t.mTextureClient->GetIPDLActor());
    MOZ_RELEASE_ASSERT(t.mTextureClient->GetIPDLActor()->GetIPCChannel() ==
                       GetIPCChannel());
    bool readLocked = t.mTextureClient->OnForwardedToHost();

    textures.AppendElement(
        TimedTexture(nullptr, t.mTextureClient->GetIPDLActor(), t.mTimeStamp,
                     t.mPictureRect, t.mFrameID, t.mProducerID, readLocked));
    GetCompositorBridgeChild()->HoldUntilCompositableRefReleasedIfNecessary(
        t.mTextureClient);

    auto fenceFd = t.mTextureClient->GetInternalData()->GetAcquireFence();
    if (fenceFd.IsValid()) {
      AddWebRenderParentCommand(CompositableOperation(
          aCompositable->GetIPCHandle(),
          OpDeliverAcquireFence(nullptr, t.mTextureClient->GetIPDLActor(),
                                fenceFd)));
    }
  }
  AddWebRenderParentCommand(CompositableOperation(aCompositable->GetIPCHandle(),
                                                  OpUseTexture(textures)));
}

void WebRenderBridgeChild::UseComponentAlphaTextures(
    CompositableClient* aCompositable, TextureClient* aClientOnBlack,
    TextureClient* aClientOnWhite) {}

void WebRenderBridgeChild::UpdateFwdTransactionId() {
  GetCompositorBridgeChild()->UpdateFwdTransactionId();
}

uint64_t WebRenderBridgeChild::GetFwdTransactionId() {
  return GetCompositorBridgeChild()->GetFwdTransactionId();
}

bool WebRenderBridgeChild::InForwarderThread() { return NS_IsMainThread(); }

mozilla::ipc::IPCResult WebRenderBridgeChild::RecvWrUpdated(
    const wr::IdNamespace& aNewIdNamespace,
    const TextureFactoryIdentifier& textureFactoryIdentifier) {
  if (mManager) {
    mManager->WrUpdated();
  }
  IdentifyTextureHost(textureFactoryIdentifier);
  // Update mIdNamespace to identify obsolete keys and messages by
  // WebRenderBridgeParent. Since usage of invalid keys could cause crash in
  // webrender.
  mIdNamespace = aNewIdNamespace;
  // Just clear FontInstaceKeys/FontKeys, they are removed during WebRenderAPI
  // destruction.
  mFontInstanceKeys.Clear();
  mFontKeys.Clear();
  return IPC_OK();
}

mozilla::ipc::IPCResult WebRenderBridgeChild::RecvWrReleasedImages(
    nsTArray<wr::ExternalImageKeyPair>&& aPairs) {
  if (mManager) {
    mManager->WrReleasedImages(aPairs);
  }
  return IPC_OK();
}

void WebRenderBridgeChild::BeginClearCachedResources() {
  mSentDisplayList = false;
  mIsInClearCachedResources = true;
  // Clear display list and animtaions at parent side before clearing cached
  // resources on client side. It prevents to clear resources before clearing
  // display list at parent side.
  SendClearCachedResources();
}

void WebRenderBridgeChild::EndClearCachedResources() {
  if (!IPCOpen()) {
    mIsInClearCachedResources = false;
    return;
  }
  ProcessWebRenderParentCommands();
  mIsInClearCachedResources = false;
}

void WebRenderBridgeChild::SetWebRenderLayerManager(
    WebRenderLayerManager* aManager) {
  MOZ_ASSERT(aManager && !mManager);
  mManager = aManager;

  MOZ_ASSERT(NS_IsMainThread() || !XRE_IsContentProcess());
  mActiveResourceTracker =
      MakeUnique<ActiveResourceTracker>(1000, "CompositableForwarder", nullptr);
}

ipc::IShmemAllocator* WebRenderBridgeChild::GetShmemAllocator() {
  if (!IPCOpen()) {
    return nullptr;
  }
  return static_cast<CompositorBridgeChild*>(Manager());
}

RefPtr<KnowsCompositor> WebRenderBridgeChild::GetForMedia() {
  MOZ_ASSERT(NS_IsMainThread());

  // Ensure devices initialization for video playback. The devices are lazily
  // initialized with WebRender to reduce memory usage.
  gfxPlatform::GetPlatform()->EnsureDevicesInitialized();

  return MakeAndAddRef<KnowsCompositorMediaProxy>(
      GetTextureFactoryIdentifier());
}

bool WebRenderBridgeChild::AllocResourceShmem(size_t aSize,
                                              RefCountedShmem& aShm) {
  // We keep a single shmem around to reuse later if it is reference count has
  // dropped back to 1 (the reference held by the WebRenderBridgeChild).

  // If the cached shmem exists, has the correct size and isn't held by anything
  // other than us, recycle it.
  bool alreadyAllocated = RefCountedShm::IsValid(mResourceShm);
  if (alreadyAllocated) {
    if (RefCountedShm::GetSize(mResourceShm) == aSize &&
        RefCountedShm::GetReferenceCount(mResourceShm) <= 1) {
      MOZ_ASSERT(RefCountedShm::GetReferenceCount(mResourceShm) == 1);
      aShm = mResourceShm;
      return true;
    }
  }

  // If there was no cached shmem or we couldn't recycle it, alloc a new one.
  if (!RefCountedShm::Alloc(this, aSize, aShm)) {
    return false;
  }

  // Now that we have a valid shmem, put it in the cache if we don't have one
  // yet.
  if (!alreadyAllocated) {
    mResourceShm = aShm;
    RefCountedShm::AddRef(aShm);
  }

  return true;
}

void WebRenderBridgeChild::DeallocResourceShmem(RefCountedShmem& aShm) {
  if (!RefCountedShm::IsValid(aShm)) {
    return;
  }
  MOZ_ASSERT(RefCountedShm::GetReferenceCount(aShm) == 0);

  RefCountedShm::Dealloc(this, aShm);
}

void WebRenderBridgeChild::Capture() { this->SendCapture(); }
void WebRenderBridgeChild::ToggleCaptureSequence() {
  this->SendToggleCaptureSequence();
}

}  // namespace layers
}  // namespace mozilla<|MERGE_RESOLUTION|>--- conflicted
+++ resolved
@@ -32,15 +32,10 @@
       mIPCOpen(false),
       mDestroyed(false),
       mSentDisplayList(false),
-<<<<<<< HEAD
       mFontKeysDeleted(0),
-      mFontInstanceKeysDeleted(0) {}
-=======
-      mFontKeysDeleted(),
-      mFontInstanceKeysDeleted() {
+      mFontInstanceKeysDeleted(0) {
   recordreplay::RecordReplayAssert("WebRenderBridgeChild::WebRenderBridgeChild");
 }
->>>>>>> c3eed038
 
 WebRenderBridgeChild::~WebRenderBridgeChild() {
   MOZ_ASSERT(NS_IsMainThread());
