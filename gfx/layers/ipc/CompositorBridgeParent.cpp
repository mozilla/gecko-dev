/* -*- Mode: C++; tab-width: 8; indent-tabs-mode: nil; c-basic-offset: 2 -*- */
/* vim: set ts=8 sts=2 et sw=2 tw=80: */
/* This Source Code Form is subject to the terms of the Mozilla Public
 * License, v. 2.0. If a copy of the MPL was not distributed with this
 * file, You can obtain one at http://mozilla.org/MPL/2.0/. */

#include "mozilla/layers/CompositorBridgeParent.h"

#include <stdio.h>   // for fprintf, stdout
#include <stdint.h>  // for uint64_t
#include <map>       // for _Rb_tree_iterator, etc
#include <utility>   // for pair

#include "apz/src/APZCTreeManager.h"  // for APZCTreeManager
#include "LayerTransactionParent.h"   // for LayerTransactionParent
#include "RenderTrace.h"              // for RenderTraceLayers
#include "base/process.h"             // for ProcessId
#include "gfxContext.h"               // for gfxContext
#include "gfxPlatform.h"              // for gfxPlatform
#include "TreeTraversal.h"            // for ForEachNode
#ifdef MOZ_WIDGET_GTK
#  include "gfxPlatformGtk.h"  // for gfxPlatform
#endif
#include "mozilla/AutoRestore.h"      // for AutoRestore
#include "mozilla/ClearOnShutdown.h"  // for ClearOnShutdown
#include "mozilla/DebugOnly.h"        // for DebugOnly
#include "mozilla/StaticPrefs_gfx.h"
#include "mozilla/StaticPrefs_layers.h"
#include "mozilla/StaticPrefs_layout.h"
#include "mozilla/dom/BrowserParent.h"
#include "mozilla/gfx/2D.h"         // for DrawTarget
#include "mozilla/gfx/Point.h"      // for IntSize
#include "mozilla/gfx/Rect.h"       // for IntSize
#include "mozilla/gfx/gfxVars.h"    // for gfxVars
#include "mozilla/ipc/Transport.h"  // for Transport
#include "mozilla/gfx/gfxVars.h"
#include "mozilla/gfx/GPUParent.h"
#include "mozilla/layers/APZCTreeManagerParent.h"  // for APZCTreeManagerParent
#include "mozilla/layers/APZSampler.h"             // for APZSampler
#include "mozilla/layers/APZThreadUtils.h"         // for APZThreadUtils
#include "mozilla/layers/APZUpdater.h"             // for APZUpdater
#include "mozilla/layers/AsyncCompositionManager.h"
#include "mozilla/layers/BasicCompositor.h"      // for BasicCompositor
#include "mozilla/layers/CompositionRecorder.h"  // for CompositionRecorder
#include "mozilla/layers/Compositor.h"           // for Compositor
#include "mozilla/layers/CompositorAnimationStorage.h"  // for CompositorAnimationStorage
#include "mozilla/layers/CompositorManagerParent.h"  // for CompositorManagerParent
#include "mozilla/layers/CompositorOGL.h"            // for CompositorOGL
#include "mozilla/layers/CompositorThread.h"
#include "mozilla/layers/CompositorTypes.h"
#include "mozilla/layers/CompositorVsyncScheduler.h"
#include "mozilla/layers/ContentCompositorBridgeParent.h"
#include "mozilla/layers/FrameUniformityData.h"
#include "mozilla/layers/GeckoContentController.h"
#include "mozilla/layers/ImageBridgeParent.h"
#include "mozilla/layers/LayerManagerComposite.h"
#include "mozilla/layers/LayerManagerMLGPU.h"
#include "mozilla/layers/LayerTreeOwnerTracker.h"
#include "mozilla/layers/LayersTypes.h"
#include "mozilla/layers/OMTASampler.h"
#include "mozilla/layers/PLayerTransactionParent.h"
#include "mozilla/layers/RemoteContentController.h"
#include "mozilla/layers/WebRenderBridgeParent.h"
#include "mozilla/layers/AsyncImagePipelineManager.h"
#include "mozilla/webrender/WebRenderAPI.h"
#include "mozilla/webgpu/WebGPUParent.h"
#include "mozilla/media/MediaSystemResourceService.h"  // for MediaSystemResourceService
#include "mozilla/mozalloc.h"                          // for operator new, etc
#include "mozilla/PerfStats.h"
#include "mozilla/PodOperations.h"
#include "mozilla/Telemetry.h"
#ifdef MOZ_WIDGET_GTK
#  include "basic/X11BasicCompositor.h"  // for X11BasicCompositor
#endif
#include "nsCOMPtr.h"         // for already_AddRefed
#include "nsDebug.h"          // for NS_ASSERTION, etc
#include "nsISupportsImpl.h"  // for MOZ_COUNT_CTOR, etc
#include "nsIWidget.h"        // for nsIWidget
#include "nsTArray.h"         // for nsTArray
#include "nsThreadUtils.h"    // for NS_IsMainThread
#ifdef XP_WIN
#  include "mozilla/layers/CompositorD3D11.h"
#  include "mozilla/widget/WinCompositorWidget.h"
#  include "mozilla/WindowsVersion.h"
#endif
#include "GeckoProfiler.h"
#include "mozilla/ipc/ProtocolTypes.h"
#include "mozilla/Unused.h"
#include "mozilla/Hal.h"
#include "mozilla/HalTypes.h"
#include "mozilla/StaticPtr.h"
#include "mozilla/Telemetry.h"
#ifdef MOZ_GECKO_PROFILER
#  include "ProfilerMarkerPayload.h"
#endif
#include "mozilla/VsyncDispatcher.h"
#if defined(XP_WIN) || defined(MOZ_WIDGET_GTK)
#  include "VsyncSource.h"
#endif
#include "mozilla/widget/CompositorWidget.h"
#ifdef MOZ_WIDGET_SUPPORTS_OOP_COMPOSITING
#  include "mozilla/widget/CompositorWidgetParent.h"
#endif
#ifdef XP_WIN
#  include "mozilla/gfx/DeviceManagerDx.h"
#endif

#include "LayerScope.h"

namespace mozilla {

namespace recordreplay { TimeStamp CompositeTime(); }

namespace layers {

using namespace mozilla::ipc;
using namespace mozilla::gfx;

using base::ProcessId;
using base::Thread;

using mozilla::Telemetry::LABELS_CONTENT_FRAME_TIME_REASON;

/// Equivalent to asserting CompositorThreadHolder::IsInCompositorThread with
/// the addition that it doesn't assert if the compositor thread holder is
/// already gone during late shutdown.
static void AssertIsInCompositorThread() {
  MOZ_RELEASE_ASSERT(!CompositorThread() ||
                     CompositorThreadHolder::IsInCompositorThread());
}

CompositorBridgeParentBase::CompositorBridgeParentBase(
    CompositorManagerParent* aManager)
    : mCanSend(true), mCompositorManager(aManager) {}

CompositorBridgeParentBase::~CompositorBridgeParentBase() = default;

ProcessId CompositorBridgeParentBase::GetChildProcessId() { return OtherPid(); }

void CompositorBridgeParentBase::NotifyNotUsed(PTextureParent* aTexture,
                                               uint64_t aTransactionId) {
  RefPtr<TextureHost> texture = TextureHost::AsTextureHost(aTexture);
  if (!texture) {
    return;
  }

#ifdef MOZ_WIDGET_ANDROID
  if (texture->GetAndroidHardwareBuffer()) {
    MOZ_ASSERT(texture->GetFlags() & TextureFlags::RECYCLE);
    ImageBridgeParent::NotifyBufferNotUsedOfCompositorBridge(
        GetChildProcessId(), texture, aTransactionId);
  }
#endif

  if (!(texture->GetFlags() & TextureFlags::RECYCLE) &&
      !(texture->GetFlags() & TextureFlags::WAIT_HOST_USAGE_END)) {
    return;
  }

  uint64_t textureId = TextureHost::GetTextureSerial(aTexture);
  mPendingAsyncMessage.push_back(OpNotifyNotUsed(textureId, aTransactionId));
}

void CompositorBridgeParentBase::SendAsyncMessage(
    const nsTArray<AsyncParentMessageData>& aMessage) {
  Unused << SendParentAsyncMessages(aMessage);
}

bool CompositorBridgeParentBase::AllocShmem(
    size_t aSize, ipc::SharedMemory::SharedMemoryType aType,
    ipc::Shmem* aShmem) {
  return PCompositorBridgeParent::AllocShmem(aSize, aType, aShmem);
}

bool CompositorBridgeParentBase::AllocUnsafeShmem(
    size_t aSize, ipc::SharedMemory::SharedMemoryType aType,
    ipc::Shmem* aShmem) {
  return PCompositorBridgeParent::AllocUnsafeShmem(aSize, aType, aShmem);
}

bool CompositorBridgeParentBase::DeallocShmem(ipc::Shmem& aShmem) {
  return PCompositorBridgeParent::DeallocShmem(aShmem);
}

base::ProcessId CompositorBridgeParentBase::RemotePid() { return OtherPid(); }

bool CompositorBridgeParentBase::StartSharingMetrics(
    ipc::SharedMemoryBasic::Handle aHandle,
    CrossProcessMutexHandle aMutexHandle, LayersId aLayersId,
    uint32_t aApzcId) {
  if (!CompositorThreadHolder::IsInCompositorThread()) {
    MOZ_ASSERT(CompositorThread());
    CompositorThread()->Dispatch(
        NewRunnableMethod<ipc::SharedMemoryBasic::Handle,
                          CrossProcessMutexHandle, LayersId, uint32_t>(
            "layers::CompositorBridgeParent::StartSharingMetrics", this,
            &CompositorBridgeParentBase::StartSharingMetrics, aHandle,
            aMutexHandle, aLayersId, aApzcId));
    return true;
  }

  MOZ_ASSERT(CompositorThreadHolder::IsInCompositorThread());
  if (!mCanSend) {
    return false;
  }
  return PCompositorBridgeParent::SendSharedCompositorFrameMetrics(
      aHandle, aMutexHandle, aLayersId, aApzcId);
}

bool CompositorBridgeParentBase::StopSharingMetrics(
    ScrollableLayerGuid::ViewID aScrollId, uint32_t aApzcId) {
  if (!CompositorThreadHolder::IsInCompositorThread()) {
    MOZ_ASSERT(CompositorThread());
    CompositorThread()->Dispatch(
        NewRunnableMethod<ScrollableLayerGuid::ViewID, uint32_t>(
            "layers::CompositorBridgeParent::StopSharingMetrics", this,
            &CompositorBridgeParentBase::StopSharingMetrics, aScrollId,
            aApzcId));
    return true;
  }

  MOZ_ASSERT(CompositorThreadHolder::IsInCompositorThread());
  if (!mCanSend) {
    return false;
  }
  return PCompositorBridgeParent::SendReleaseSharedCompositorFrameMetrics(
      aScrollId, aApzcId);
}

CompositorBridgeParent::LayerTreeState::LayerTreeState()
    : mApzcTreeManagerParent(nullptr),
      mParent(nullptr),
      mLayerManager(nullptr),
      mContentCompositorBridgeParent(nullptr),
      mLayerTree(nullptr),
      mUpdatedPluginDataAvailable(false) {}

CompositorBridgeParent::LayerTreeState::~LayerTreeState() {
  if (mController) {
    mController->Destroy();
  }
}

typedef std::map<LayersId, CompositorBridgeParent::LayerTreeState> LayerTreeMap;
LayerTreeMap sIndirectLayerTrees;
StaticAutoPtr<mozilla::Monitor> sIndirectLayerTreesLock;

static void EnsureLayerTreeMapReady() {
  MOZ_ASSERT(NS_IsMainThread());
  if (!sIndirectLayerTreesLock) {
    sIndirectLayerTreesLock = new Monitor("IndirectLayerTree");
    mozilla::ClearOnShutdown(&sIndirectLayerTreesLock);
  }
}

template <typename Lambda>
inline void CompositorBridgeParent::ForEachIndirectLayerTree(
    const Lambda& aCallback) {
  sIndirectLayerTreesLock->AssertCurrentThreadOwns();
  for (auto it = sIndirectLayerTrees.begin(); it != sIndirectLayerTrees.end();
       it++) {
    LayerTreeState* state = &it->second;
    if (state->mParent == this) {
      aCallback(state, it->first);
    }
  }
}

/*static*/ template <typename Lambda>
inline void CompositorBridgeParent::ForEachWebRenderBridgeParent(
    const Lambda& aCallback) {
  sIndirectLayerTreesLock->AssertCurrentThreadOwns();
  for (auto& it : sIndirectLayerTrees) {
    LayerTreeState* state = &it.second;
    if (state->mWrBridge) {
      aCallback(state->mWrBridge);
    }
  }
}

/**
 * A global map referencing each compositor by ID.
 *
 * This map is used by the ImageBridge protocol to trigger
 * compositions without having to keep references to the
 * compositor
 */
typedef std::map<uint64_t, CompositorBridgeParent*> CompositorMap;
static StaticAutoPtr<CompositorMap> sCompositorMap;

void CompositorBridgeParent::Setup() {
  EnsureLayerTreeMapReady();

  MOZ_ASSERT(!sCompositorMap);
  sCompositorMap = new CompositorMap;
}

void CompositorBridgeParent::FinishShutdown() {
  MOZ_ASSERT(NS_IsMainThread());

  if (sCompositorMap) {
    MOZ_ASSERT(sCompositorMap->empty());
    sCompositorMap = nullptr;
  }

  // TODO: this should be empty by now...
  sIndirectLayerTrees.clear();
}

#ifdef COMPOSITOR_PERFORMANCE_WARNING
static int32_t CalculateCompositionFrameRate() {
  // Used when layout.frame_rate is -1. Needs to be kept in sync with
  // DEFAULT_FRAME_RATE in nsRefreshDriver.cpp.
  // TODO: This should actually return the vsync rate.
  const int32_t defaultFrameRate = 60;
  int32_t compositionFrameRatePref =
      StaticPrefs::layers_offmainthreadcomposition_frame_rate();
  if (compositionFrameRatePref < 0) {
    // Use the same frame rate for composition as for layout.
    int32_t layoutFrameRatePref = StaticPrefs::layout_frame_rate();
    if (layoutFrameRatePref < 0) {
      // TODO: The main thread frame scheduling code consults the actual
      // monitor refresh rate in this case. We should do the same.
      return defaultFrameRate;
    }
    return layoutFrameRatePref;
  }
  return compositionFrameRatePref;
}
#endif

CompositorBridgeParent::CompositorBridgeParent(
    CompositorManagerParent* aManager, CSSToLayoutDeviceScale aScale,
    const TimeDuration& aVsyncRate, const CompositorOptions& aOptions,
    bool aUseExternalSurfaceSize, const gfx::IntSize& aSurfaceSize)
    : CompositorBridgeParentBase(aManager),
      mWidget(nullptr),
      mScale(aScale),
      mVsyncRate(aVsyncRate),
      mPendingTransaction{0},
      mPaused(false),
      mHaveCompositionRecorder(false),
      mIsForcedFirstPaint(false),
      mUseExternalSurfaceSize(aUseExternalSurfaceSize),
      mEGLSurfaceSize(aSurfaceSize),
      mOptions(aOptions),
      mPauseCompositionMonitor("PauseCompositionMonitor"),
      mResumeCompositionMonitor("ResumeCompositionMonitor"),
      mCompositorBridgeID(0),
      mRootLayerTreeID{0},
      mOverrideComposeReadiness(false),
      mForceCompositionTask(nullptr),
      mCompositorScheduler(nullptr),
      mAnimationStorage(nullptr),
      mPaintTime(TimeDuration::Forever())
#if defined(XP_WIN) || defined(MOZ_WIDGET_GTK)
      ,
      mLastPluginUpdateLayerTreeId{0},
      mDeferPluginWindows(false),
      mPluginWindowsHidden(false)
#endif
{
}

void CompositorBridgeParent::InitSameProcess(widget::CompositorWidget* aWidget,
                                             const LayersId& aLayerTreeId) {
  MOZ_ASSERT(XRE_IsParentProcess());
  MOZ_ASSERT(NS_IsMainThread());

  mWidget = aWidget;
  mRootLayerTreeID = aLayerTreeId;

  Initialize();
}

mozilla::ipc::IPCResult CompositorBridgeParent::RecvInitialize(
    const LayersId& aRootLayerTreeId) {
  MOZ_ASSERT(XRE_IsGPUProcess());

  mRootLayerTreeID = aRootLayerTreeId;
#ifdef XP_WIN
  if (XRE_IsGPUProcess()) {
    mWidget->AsWindows()->SetRootLayerTreeID(mRootLayerTreeID);
  }
#endif

  Initialize();
  return IPC_OK();
}

void CompositorBridgeParent::Initialize() {
  MOZ_ASSERT(CompositorThread(),
             "The compositor thread must be Initialized before instanciating a "
             "CompositorBridgeParent.");

  if (mOptions.UseAPZ()) {
    MOZ_ASSERT(!mApzcTreeManager);
    MOZ_ASSERT(!mApzSampler);
    MOZ_ASSERT(!mApzUpdater);
    mApzcTreeManager = new APZCTreeManager(mRootLayerTreeID);
    mApzSampler = new APZSampler(mApzcTreeManager, mOptions.UseWebRender());
    mApzUpdater = new APZUpdater(mApzcTreeManager, mOptions.UseWebRender());
  }

  if (mOptions.UseWebRender()) {
    CompositorAnimationStorage* animationStorage = GetAnimationStorage();
    mOMTASampler = new OMTASampler(animationStorage, mRootLayerTreeID);
  }

  mPaused = mOptions.InitiallyPaused();

  mCompositorBridgeID = 0;
  // FIXME: This holds on the the fact that right now the only thing that
  // can destroy this instance is initialized on the compositor thread after
  // this task has been processed.
  MOZ_ASSERT(CompositorThread());
  CompositorThread()->Dispatch(NewRunnableFunction(
      "AddCompositorRunnable", &AddCompositor, this, &mCompositorBridgeID));

  {  // scope lock
    MonitorAutoLock lock(*sIndirectLayerTreesLock);
    sIndirectLayerTrees[mRootLayerTreeID].mParent = this;
  }

  LayerScope::SetPixelScale(mScale.scale);

  if (!mOptions.UseWebRender()) {
    mCompositorScheduler = new CompositorVsyncScheduler(this, mWidget);
  }
}

LayersId CompositorBridgeParent::RootLayerTreeId() {
  MOZ_ASSERT(mRootLayerTreeID.IsValid());
  return mRootLayerTreeID;
}

CompositorBridgeParent::~CompositorBridgeParent() {
  nsTArray<PTextureParent*> textures;
  ManagedPTextureParent(textures);
  // We expect all textures to be destroyed by now.
  MOZ_DIAGNOSTIC_ASSERT(textures.Length() == 0);
  for (unsigned int i = 0; i < textures.Length(); ++i) {
    RefPtr<TextureHost> tex = TextureHost::AsTextureHost(textures[i]);
    tex->DeallocateDeviceData();
  }
}

void CompositorBridgeParent::ForceIsFirstPaint() {
  if (mWrBridge) {
    mIsForcedFirstPaint = true;
  } else {
    mCompositionManager->ForceIsFirstPaint();
  }
}

void CompositorBridgeParent::StopAndClearResources() {
  if (mForceCompositionTask) {
    mForceCompositionTask->Cancel();
    mForceCompositionTask = nullptr;
  }

  mPaused = true;

  // We need to clear the APZ tree before we destroy the WebRender API below,
  // because in the case of async scene building that will shut down the updater
  // thread and we need to run the task before that happens.
  MOZ_ASSERT((mApzSampler != nullptr) == (mApzcTreeManager != nullptr));
  MOZ_ASSERT((mApzUpdater != nullptr) == (mApzcTreeManager != nullptr));
  if (mApzUpdater) {
    mApzSampler->Destroy();
    mApzSampler = nullptr;
    mApzUpdater->ClearTree(mRootLayerTreeID);
    mApzUpdater = nullptr;
    mApzcTreeManager = nullptr;
  }

  // Ensure that the layer manager is destroyed before CompositorBridgeChild.
  if (mLayerManager) {
    MonitorAutoLock lock(*sIndirectLayerTreesLock);
    ForEachIndirectLayerTree([this](LayerTreeState* lts, LayersId) -> void {
      mLayerManager->ClearCachedResources(lts->mRoot);
      lts->mLayerManager = nullptr;
      lts->mParent = nullptr;
    });
    mLayerManager->Destroy();
    mLayerManager = nullptr;
    mCompositionManager = nullptr;
  }

  if (mWrBridge) {
    // Ensure we are not holding the sIndirectLayerTreesLock when destroying
    // the WebRenderBridgeParent instances because it may block on WR.
    std::vector<RefPtr<WebRenderBridgeParent>> indirectBridgeParents;
    {  // scope lock
      MonitorAutoLock lock(*sIndirectLayerTreesLock);
      ForEachIndirectLayerTree([&](LayerTreeState* lts, LayersId) -> void {
        if (lts->mWrBridge) {
          indirectBridgeParents.emplace_back(lts->mWrBridge.forget());
        }
        lts->mParent = nullptr;
      });
    }
    for (const RefPtr<WebRenderBridgeParent>& bridge : indirectBridgeParents) {
      bridge->Destroy();
    }
    indirectBridgeParents.clear();

    RefPtr<wr::WebRenderAPI> api = mWrBridge->GetWebRenderAPI();
    // Ensure we are not holding the sIndirectLayerTreesLock here because we
    // are going to block on WR threads in order to shut it down properly.
    mWrBridge->Destroy();
    mWrBridge = nullptr;

    if (api) {
      // Make extra sure we are done cleaning WebRender up before continuing.
      // After that we wont have a way to talk to a lot of the webrender parts.
      api->FlushSceneBuilder();
      api = nullptr;
    }

    if (mAsyncImageManager) {
      mAsyncImageManager->Destroy();
      // WebRenderAPI should be already destructed
      mAsyncImageManager = nullptr;
    }
  }

  if (mCompositor) {
    mCompositor->Destroy();
    mCompositor = nullptr;
  }

  // This must be destroyed now since it accesses the widget.
  if (mCompositorScheduler) {
    mCompositorScheduler->Destroy();
    mCompositorScheduler = nullptr;
  }

  if (mOMTASampler) {
    mOMTASampler->Destroy();
    mOMTASampler = nullptr;
  }

  // After this point, it is no longer legal to access the widget.
  mWidget = nullptr;

  // Clear mAnimationStorage here to ensure that the compositor thread
  // still exists when we destroy it.
  mAnimationStorage = nullptr;
}

mozilla::ipc::IPCResult CompositorBridgeParent::RecvWillClose() {
  StopAndClearResources();
  // Once we get the WillClose message, the client side is going to go away
  // soon and we can't be guaranteed that sending messages will work.
  mCanSend = false;
  return IPC_OK();
}

void CompositorBridgeParent::DeferredDestroy() {
  MOZ_ASSERT(!NS_IsMainThread());
  mSelfRef = nullptr;
}

mozilla::ipc::IPCResult CompositorBridgeParent::RecvPause() {
  PauseComposition();
  return IPC_OK();
}

mozilla::ipc::IPCResult CompositorBridgeParent::RecvRequestFxrOutput() {
#ifdef XP_WIN
  // Continue forwarding the request to the Widget + SwapChain
  mWidget->AsWindows()->RequestFxrOutput();
#endif

  return IPC_OK();
}

mozilla::ipc::IPCResult CompositorBridgeParent::RecvResume() {
  ResumeComposition();
  return IPC_OK();
}

mozilla::ipc::IPCResult CompositorBridgeParent::RecvResumeAsync() {
  ResumeComposition();
  return IPC_OK();
}

mozilla::ipc::IPCResult CompositorBridgeParent::RecvMakeSnapshot(
    const SurfaceDescriptor& aInSnapshot, const gfx::IntRect& aRect) {
  RefPtr<DrawTarget> target =
      GetDrawTargetForDescriptor(aInSnapshot, gfx::BackendType::CAIRO);
  MOZ_ASSERT(target);
  if (!target) {
    // We kill the content process rather than have it continue with an invalid
    // snapshot, that may be too harsh and we could decide to return some sort
    // of error to the child process and let it deal with it...
    return IPC_FAIL_NO_REASON(this);
  }
  ForceComposeToTarget(target, &aRect);
  return IPC_OK();
}

mozilla::ipc::IPCResult
CompositorBridgeParent::RecvWaitOnTransactionProcessed() {
  return IPC_OK();
}

mozilla::ipc::IPCResult CompositorBridgeParent::RecvFlushRendering() {
  if (mWrBridge) {
    mWrBridge->FlushRendering();
    return IPC_OK();
  }

  if (mCompositorScheduler->NeedsComposite()) {
    CancelCurrentCompositeTask();
    ForceComposeToTarget(nullptr);
  }
  return IPC_OK();
}

mozilla::ipc::IPCResult CompositorBridgeParent::RecvFlushRenderingAsync() {
  if (mWrBridge) {
    mWrBridge->FlushRendering(false);
    return IPC_OK();
  }

  return RecvFlushRendering();
}

mozilla::ipc::IPCResult CompositorBridgeParent::RecvForcePresent() {
  if (mWrBridge) {
    mWrBridge->ScheduleForcedGenerateFrame();
  }
  // During the shutdown sequence mLayerManager may be null
  if (mLayerManager) {
    mLayerManager->ForcePresent();
  }
  return IPC_OK();
}

mozilla::ipc::IPCResult CompositorBridgeParent::RecvNotifyRegionInvalidated(
    const nsIntRegion& aRegion) {
  if (mLayerManager) {
    mLayerManager->AddInvalidRegion(aRegion);
  }
  return IPC_OK();
}

void CompositorBridgeParent::Invalidate() {
  if (mLayerManager) {
    mLayerManager->InvalidateAll();
  }
}

mozilla::ipc::IPCResult CompositorBridgeParent::RecvStartFrameTimeRecording(
    const int32_t& aBufferSize, uint32_t* aOutStartIndex) {
  if (mLayerManager) {
    *aOutStartIndex = mLayerManager->StartFrameTimeRecording(aBufferSize);
  } else if (mWrBridge) {
    *aOutStartIndex = mWrBridge->StartFrameTimeRecording(aBufferSize);
  } else {
    *aOutStartIndex = 0;
  }
  return IPC_OK();
}

mozilla::ipc::IPCResult CompositorBridgeParent::RecvStopFrameTimeRecording(
    const uint32_t& aStartIndex, nsTArray<float>* intervals) {
  if (mLayerManager) {
    mLayerManager->StopFrameTimeRecording(aStartIndex, *intervals);
  } else if (mWrBridge) {
    mWrBridge->StopFrameTimeRecording(aStartIndex, *intervals);
  }
  return IPC_OK();
}

void CompositorBridgeParent::ActorDestroy(ActorDestroyReason why) {
  mCanSend = false;

  StopAndClearResources();

  RemoveCompositor(mCompositorBridgeID);

  mCompositionManager = nullptr;

  {  // scope lock
    MonitorAutoLock lock(*sIndirectLayerTreesLock);
    sIndirectLayerTrees.erase(mRootLayerTreeID);
  }

  // There are chances that the ref count reaches zero on the main thread
  // shortly after this function returns while some ipdl code still needs to run
  // on this thread. We must keep the compositor parent alive untill the code
  // handling message reception is finished on this thread.
  mSelfRef = this;
  NS_GetCurrentThread()->Dispatch(
      NewRunnableMethod("layers::CompositorBridgeParent::DeferredDestroy", this,
                        &CompositorBridgeParent::DeferredDestroy));
}

void CompositorBridgeParent::ScheduleRenderOnCompositorThread() {
  MOZ_ASSERT(CompositorThread());
  CompositorThread()->Dispatch(
      NewRunnableMethod("layers::CompositorBridgeParent::ScheduleComposition",
                        this, &CompositorBridgeParent::ScheduleComposition));
}

void CompositorBridgeParent::InvalidateOnCompositorThread() {
  MOZ_ASSERT(CompositorThread());
  CompositorThread()->Dispatch(
      NewRunnableMethod("layers::CompositorBridgeParent::Invalidate", this,
                        &CompositorBridgeParent::Invalidate));
}

void CompositorBridgeParent::PauseComposition() {
  MOZ_ASSERT(CompositorThreadHolder::IsInCompositorThread(),
             "PauseComposition() can only be called on the compositor thread");

  MonitorAutoLock lock(mPauseCompositionMonitor);

  if (!mPaused) {
    mPaused = true;

    TimeStamp now = TimeStamp::Now();
    if (mCompositor) {
      mCompositor->Pause();
      DidComposite(VsyncId(), now, now);
    } else if (mWrBridge) {
      mWrBridge->Pause();
      NotifyPipelineRendered(mWrBridge->PipelineId(),
                             mWrBridge->GetCurrentEpoch(), VsyncId(), now, now,
                             now);
    }
  }

  // if anyone's waiting to make sure that composition really got paused, tell
  // them
  lock.NotifyAll();
}

void CompositorBridgeParent::ResumeComposition() {
  MOZ_ASSERT(CompositorThreadHolder::IsInCompositorThread(),
             "ResumeComposition() can only be called on the compositor thread");

  MonitorAutoLock lock(mResumeCompositionMonitor);

  bool resumed =
      mOptions.UseWebRender() ? mWrBridge->Resume() : mCompositor->Resume();
  if (!resumed) {
#ifdef MOZ_WIDGET_ANDROID
    // We can't get a surface. This could be because the activity changed
    // between the time resume was scheduled and now.
    __android_log_print(
        ANDROID_LOG_INFO, "CompositorBridgeParent",
        "Unable to renew compositor surface; remaining in paused state");
#endif
    lock.NotifyAll();
    return;
  }

  mPaused = false;

  Invalidate();
  mCompositorScheduler->ForceComposeToTarget(nullptr, nullptr);

  // if anyone's waiting to make sure that composition really got resumed, tell
  // them
  lock.NotifyAll();
}

void CompositorBridgeParent::ForceComposition() {
  // Cancel the orientation changed state to force composition
  mForceCompositionTask = nullptr;
  ScheduleRenderOnCompositorThread();
}

void CompositorBridgeParent::CancelCurrentCompositeTask() {
  mCompositorScheduler->CancelCurrentCompositeTask();
}

void CompositorBridgeParent::SetEGLSurfaceRect(int x, int y, int width,
                                               int height) {
  NS_ASSERTION(mUseExternalSurfaceSize,
               "Compositor created without UseExternalSurfaceSize provided");
  mEGLSurfaceSize.SizeTo(width, height);
  if (mCompositor) {
    mCompositor->SetDestinationSurfaceSize(
        gfx::IntSize(mEGLSurfaceSize.width, mEGLSurfaceSize.height));
    if (mCompositor->AsCompositorOGL()) {
      mCompositor->AsCompositorOGL()->SetSurfaceOrigin(ScreenIntPoint(x, y));
    }
  }
}

void CompositorBridgeParent::ResumeCompositionAndResize(int x, int y, int width,
                                                        int height) {
  SetEGLSurfaceRect(x, y, width, height);
  ResumeComposition();
}

/*
 * This will execute a pause synchronously, waiting to make sure that the
 * compositor really is paused.
 */
void CompositorBridgeParent::SchedulePauseOnCompositorThread() {
  MonitorAutoLock lock(mPauseCompositionMonitor);

  MOZ_ASSERT(CompositorThread());
  CompositorThread()->Dispatch(
      NewRunnableMethod("layers::CompositorBridgeParent::PauseComposition",
                        this, &CompositorBridgeParent::PauseComposition));

  // Wait until the pause has actually been processed by the compositor thread
  lock.Wait();
}

bool CompositorBridgeParent::ScheduleResumeOnCompositorThread() {
  MonitorAutoLock lock(mResumeCompositionMonitor);

  MOZ_ASSERT(CompositorThread());
  CompositorThread()->Dispatch(
      NewRunnableMethod("layers::CompositorBridgeParent::ResumeComposition",
                        this, &CompositorBridgeParent::ResumeComposition));

  // Wait until the resume has actually been processed by the compositor thread
  lock.Wait();

  return !mPaused;
}

bool CompositorBridgeParent::ScheduleResumeOnCompositorThread(int x, int y,
                                                              int width,
                                                              int height) {
  MonitorAutoLock lock(mResumeCompositionMonitor);

  MOZ_ASSERT(CompositorThread());
  CompositorThread()->Dispatch(NewRunnableMethod<int, int, int, int>(
      "layers::CompositorBridgeParent::ResumeCompositionAndResize", this,
      &CompositorBridgeParent::ResumeCompositionAndResize, x, y, width,
      height));

  // Wait until the resume has actually been processed by the compositor thread
  lock.Wait();

  return !mPaused;
}

void CompositorBridgeParent::UpdatePaintTime(LayerTransactionParent* aLayerTree,
                                             const TimeDuration& aPaintTime) {
  // We get a lot of paint timings for things with empty transactions.
  if (!mLayerManager || aPaintTime.ToMilliseconds() < 1.0) {
    return;
  }

  mLayerManager->SetPaintTime(aPaintTime);
}

void CompositorBridgeParent::RegisterPayloads(
    LayerTransactionParent* aLayerTree,
    const nsTArray<CompositionPayload>& aPayload) {
  // We get a lot of paint timings for things with empty transactions.
  if (!mLayerManager) {
    return;
  }

  mLayerManager->RegisterPayloads(aPayload);
}

void CompositorBridgeParent::NotifyShadowTreeTransaction(
    LayersId aId, bool aIsFirstPaint, const FocusTarget& aFocusTarget,
    bool aScheduleComposite, uint32_t aPaintSequenceNumber,
    bool aIsRepeatTransaction, bool aHitTestUpdate) {
  if (!aIsRepeatTransaction && mLayerManager && mLayerManager->GetRoot()) {
    // Process plugin data here to give time for them to update before the next
    // composition.
    bool pluginsUpdatedFlag = true;
    AutoResolveRefLayers resolve(mCompositionManager, this, nullptr,
                                 &pluginsUpdatedFlag);

#if defined(XP_WIN) || defined(MOZ_WIDGET_GTK)
    // If plugins haven't been updated, stop waiting.
    if (!pluginsUpdatedFlag) {
      mWaitForPluginsUntil = TimeStamp();
      mHaveBlockedForPlugins = false;
    }
#endif

    if (mApzUpdater) {
      mApzUpdater->UpdateFocusState(mRootLayerTreeID, aId, aFocusTarget);
      if (aHitTestUpdate) {
        mApzUpdater->UpdateHitTestingTree(
            mLayerManager->GetRoot(), aIsFirstPaint, aId, aPaintSequenceNumber);
      }
    }

    mLayerManager->NotifyShadowTreeTransaction();
  }
  if (aScheduleComposite) {
    ScheduleComposition();
  }
}

void CompositorBridgeParent::ScheduleComposition() {
  MOZ_ASSERT(CompositorThreadHolder::IsInCompositorThread());
  if (mPaused) {
    return;
  }

  if (mWrBridge) {
<<<<<<< HEAD
    mWrBridge->ScheduleGenerateFrame(aRenderRoots);
  } else if (mCompositorScheduler) {
=======
    mWrBridge->ScheduleGenerateFrame();
  } else {
>>>>>>> 0aa061dd
    mCompositorScheduler->ScheduleComposition();
  }
}

// Go down the composite layer tree, setting properties to match their
// content-side counterparts.
/* static */
void CompositorBridgeParent::SetShadowProperties(Layer* aLayer) {
  ForEachNode<ForwardIterator>(aLayer, [](Layer* layer) {
    if (Layer* maskLayer = layer->GetMaskLayer()) {
      SetShadowProperties(maskLayer);
    }
    for (size_t i = 0; i < layer->GetAncestorMaskLayerCount(); i++) {
      SetShadowProperties(layer->GetAncestorMaskLayerAt(i));
    }

    // FIXME: Bug 717688 -- Do these updates in
    // LayerTransactionParent::RecvUpdate.
    HostLayer* layerCompositor = layer->AsHostLayer();
    // Set the layerComposite's base transform to the layer's base transform.
    const auto& animations = layer->GetPropertyAnimationGroups();
    // If there is any animation, the animation value will override
    // non-animated value later, so we don't need to set the non-animated
    // value here.
    if (animations.IsEmpty()) {
      layerCompositor->SetShadowBaseTransform(layer->GetBaseTransform());
      layerCompositor->SetShadowTransformSetByAnimation(false);
      layerCompositor->SetShadowOpacity(layer->GetOpacity());
      layerCompositor->SetShadowOpacitySetByAnimation(false);
    }
    layerCompositor->SetShadowVisibleRegion(layer->GetVisibleRegion());
    layerCompositor->SetShadowClipRect(layer->GetClipRect());
  });
}

void CompositorBridgeParent::CompositeToTarget(VsyncId aId, DrawTarget* aTarget,
                                               const gfx::IntRect* aRect) {
  AUTO_PROFILER_TRACING_MARKER("Paint", "Composite", GRAPHICS);
  AUTO_PROFILER_LABEL("CompositorBridgeParent::CompositeToTarget", GRAPHICS);
  PerfStats::AutoMetricRecording<PerfStats::Metric::Compositing> autoRecording;

  MOZ_ASSERT(CompositorThreadHolder::IsInCompositorThread(),
             "Composite can only be called on the compositor thread");
  TimeStamp start = TimeStamp::Now();

  if (!CanComposite()) {
    TimeStamp end = TimeStamp::Now();
    DidComposite(aId, start, end);
    return;
  }

#if defined(XP_WIN) || defined(MOZ_WIDGET_GTK)
  if (!mWaitForPluginsUntil.IsNull() && mWaitForPluginsUntil > start) {
    mHaveBlockedForPlugins = true;
    ScheduleComposition();
    return;
  }
#endif

  /*
   * AutoResolveRefLayers handles two tasks related to Windows and Linux
   * plugin window management:
   * 1) calculating if we have remote content in the view. If we do not have
   * remote content, all plugin windows for this CompositorBridgeParent (window)
   * can be hidden since we do not support plugins in chrome when running
   * under e10s.
   * 2) Updating plugin position, size, and clip. We do this here while the
   * remote layer tree is hooked up to to chrome layer tree. This is needed
   * since plugin clipping can depend on chrome (for example, due to tab modal
   * prompts). Updates in step 2 are applied via an async ipc message sent
   * to the main thread.
   */
  bool hasRemoteContent = false;
  bool updatePluginsFlag = true;
  AutoResolveRefLayers resolve(mCompositionManager, this, &hasRemoteContent,
                               &updatePluginsFlag);

#if defined(XP_WIN) || defined(MOZ_WIDGET_GTK)
  // We do not support plugins in local content. When switching tabs
  // to local pages, hide every plugin associated with the window.
  if (!hasRemoteContent && gfxVars::BrowserTabsRemoteAutostart() &&
      mCachedPluginData.Length()) {
    Unused << SendHideAllPlugins(GetWidget()->GetWidgetKey());
    mCachedPluginData.Clear();
  }
#endif

  nsCString none;
  if (aTarget) {
    mLayerManager->BeginTransactionWithDrawTarget(aTarget, *aRect);
  } else {
    mLayerManager->BeginTransaction(none);
  }

  SetShadowProperties(mLayerManager->GetRoot());

  if (mForceCompositionTask && !mOverrideComposeReadiness) {
    if (mCompositionManager->ReadyForCompose()) {
      mForceCompositionTask->Cancel();
      mForceCompositionTask = nullptr;
    } else {
      return;
    }
  }

  mCompositionManager->ComputeRotation();

<<<<<<< HEAD
  TimeStamp time = recordreplay::IsRecordingOrReplaying()
    ? recordreplay::CompositeTime()
    : mTestTime.valueOr(mCompositorScheduler->GetLastComposeTime());
=======
  SampleTime time = mTestTime ? SampleTime::FromTest(*mTestTime)
                              : mCompositorScheduler->GetLastComposeTime();
>>>>>>> 0aa061dd
  bool requestNextFrame =
      mCompositionManager->TransformShadowTree(time, mVsyncRate);

  if (requestNextFrame && !recordreplay::IsRecordingOrReplaying()) {
    ScheduleComposition();
#if defined(XP_WIN) || defined(MOZ_WIDGET_GTK)
  // If we have visible windowed plugins then we need to wait for content (and
  // then the plugins) to have been updated by the active animation.
    if (!mPluginWindowsHidden && mCachedPluginData.Length()) {
      mWaitForPluginsUntil =
          mCompositorScheduler->GetLastComposeTime().Time() + (mVsyncRate * 2);
    }
#endif
  }

  RenderTraceLayers(mLayerManager->GetRoot(), "0000");

  if (StaticPrefs::layers_dump_host_layers() || StaticPrefs::layers_dump()) {
    printf_stderr("Painting --- compositing layer tree:\n");
    mLayerManager->Dump(/* aSorted = */ true);
  }
  mLayerManager->SetDebugOverlayWantsNextFrame(false);
  mLayerManager->EndTransaction(time.Time());

  if (!aTarget) {
    TimeStamp end = TimeStamp::Now();
    DidComposite(aId, start, end);
  }

  // We're not really taking advantage of the stored composite-again-time here.
  // We might be able to skip the next few composites altogether. However,
  // that's a bit complex to implement and we'll get most of the advantage
  // by skipping compositing when we detect there's nothing invalid. This is why
  // we do "composite until" rather than "composite again at".
  //
  // TODO(bug 1328602) Figure out what we should do here with the render thread.
  if (!mLayerManager->GetCompositeUntilTime().IsNull() ||
      mLayerManager->DebugOverlayWantsNextFrame()) {
    ScheduleComposition();
  }

#ifdef COMPOSITOR_PERFORMANCE_WARNING
  TimeDuration executionTime =
      TimeStamp::Now() - mCompositorScheduler->GetLastComposeTime().Time();
  TimeDuration frameBudget = TimeDuration::FromMilliseconds(15);
  int32_t frameRate = CalculateCompositionFrameRate();
  if (frameRate > 0) {
    frameBudget = TimeDuration::FromSeconds(1.0 / frameRate);
  }
  if (executionTime > frameBudget) {
    printf_stderr("Compositor: Composite execution took %4.1f ms\n",
                  executionTime.ToMilliseconds());
  }
#endif

  // 0 -> Full-tilt composite
  if (StaticPrefs::layers_offmainthreadcomposition_frame_rate() == 0 ||
      mLayerManager->AlwaysScheduleComposite()) {
    // Special full-tilt composite mode for performance testing
    ScheduleComposition();
  }

  // TODO(bug 1328602) Need an equivalent that works with the rende thread.
  mLayerManager->SetCompositionTime(TimeStamp());

  mozilla::Telemetry::AccumulateTimeDelta(mozilla::Telemetry::COMPOSITE_TIME,
                                          start);
}

mozilla::ipc::IPCResult CompositorBridgeParent::RecvRemotePluginsReady() {
#if defined(XP_WIN) || defined(MOZ_WIDGET_GTK)
  mWaitForPluginsUntil = TimeStamp();
  if (mHaveBlockedForPlugins) {
    mHaveBlockedForPlugins = false;
    ForceComposeToTarget(nullptr);
  } else {
    ScheduleComposition();
  }
  return IPC_OK();
#else
  MOZ_ASSERT_UNREACHABLE(
      "CompositorBridgeParent::RecvRemotePluginsReady calls "
      "unexpected on this platform.");
  return IPC_FAIL_NO_REASON(this);
#endif
}

void CompositorBridgeParent::ForceComposeToTarget(DrawTarget* aTarget,
                                                  const gfx::IntRect* aRect) {
  AUTO_PROFILER_LABEL("CompositorBridgeParent::ForceComposeToTarget", GRAPHICS);

  AutoRestore<bool> override(mOverrideComposeReadiness);
  mOverrideComposeReadiness = true;
  mCompositorScheduler->ForceComposeToTarget(aTarget, aRect);
}

PAPZCTreeManagerParent* CompositorBridgeParent::AllocPAPZCTreeManagerParent(
    const LayersId& aLayersId) {
  // This should only ever get called in the GPU process.
  MOZ_ASSERT(XRE_IsGPUProcess());
  // We should only ever get this if APZ is enabled in this compositor.
  MOZ_ASSERT(mOptions.UseAPZ());
  // The mApzcTreeManager and mApzUpdater should have been created via
  // RecvInitialize()
  MOZ_ASSERT(mApzcTreeManager);
  MOZ_ASSERT(mApzUpdater);
  // The main process should pass in 0 because we assume mRootLayerTreeID
  MOZ_ASSERT(!aLayersId.IsValid());

  MonitorAutoLock lock(*sIndirectLayerTreesLock);
  CompositorBridgeParent::LayerTreeState& state =
      sIndirectLayerTrees[mRootLayerTreeID];
  MOZ_ASSERT(state.mParent.get() == this);
  MOZ_ASSERT(!state.mApzcTreeManagerParent);
  state.mApzcTreeManagerParent = new APZCTreeManagerParent(
      mRootLayerTreeID, mApzcTreeManager, mApzUpdater);

  return state.mApzcTreeManagerParent;
}

bool CompositorBridgeParent::DeallocPAPZCTreeManagerParent(
    PAPZCTreeManagerParent* aActor) {
  delete aActor;
  return true;
}

void CompositorBridgeParent::AllocateAPZCTreeManagerParent(
    const MonitorAutoLock& aProofOfLayerTreeStateLock,
    const LayersId& aLayersId, LayerTreeState& aState) {
  MOZ_ASSERT(aState.mParent == this);
  MOZ_ASSERT(mApzcTreeManager);
  MOZ_ASSERT(mApzUpdater);
  MOZ_ASSERT(!aState.mApzcTreeManagerParent);
  aState.mApzcTreeManagerParent =
      new APZCTreeManagerParent(aLayersId, mApzcTreeManager, mApzUpdater);
}

PAPZParent* CompositorBridgeParent::AllocPAPZParent(const LayersId& aLayersId) {
  // This is the CompositorBridgeParent for a window, and so should only be
  // creating a PAPZ instance if it lives in the GPU process. Instances that
  // live in the UI process should going through SetControllerForLayerTree.
  MOZ_RELEASE_ASSERT(XRE_IsGPUProcess());

  // We should only ever get this if APZ is enabled on this compositor.
  MOZ_RELEASE_ASSERT(mOptions.UseAPZ());

  // The main process should pass in 0 because we assume mRootLayerTreeID
  MOZ_RELEASE_ASSERT(!aLayersId.IsValid());

  RemoteContentController* controller = new RemoteContentController();

  // Increment the controller's refcount before we return it. This will keep the
  // controller alive until it is released by IPDL in DeallocPAPZParent.
  controller->AddRef();

  MonitorAutoLock lock(*sIndirectLayerTreesLock);
  CompositorBridgeParent::LayerTreeState& state =
      sIndirectLayerTrees[mRootLayerTreeID];
  MOZ_RELEASE_ASSERT(!state.mController);
  state.mController = controller;

  return controller;
}

bool CompositorBridgeParent::DeallocPAPZParent(PAPZParent* aActor) {
  RemoteContentController* controller =
      static_cast<RemoteContentController*>(aActor);
  controller->Release();
  return true;
}

RefPtr<APZSampler> CompositorBridgeParent::GetAPZSampler() const {
  return mApzSampler;
}

RefPtr<APZUpdater> CompositorBridgeParent::GetAPZUpdater() const {
  return mApzUpdater;
}

RefPtr<OMTASampler> CompositorBridgeParent::GetOMTASampler() const {
  return mOMTASampler;
}

CompositorBridgeParent*
CompositorBridgeParent::GetCompositorBridgeParentFromLayersId(
    const LayersId& aLayersId) {
  MonitorAutoLock lock(*sIndirectLayerTreesLock);
  return sIndirectLayerTrees[aLayersId].mParent;
}

/*static*/
RefPtr<CompositorBridgeParent>
CompositorBridgeParent::GetCompositorBridgeParentFromWindowId(
    const wr::WindowId& aWindowId) {
  MonitorAutoLock lock(*sIndirectLayerTreesLock);
  for (auto it = sIndirectLayerTrees.begin(); it != sIndirectLayerTrees.end();
       it++) {
    LayerTreeState* state = &it->second;
    if (!state->mWrBridge) {
      continue;
    }
    // state->mWrBridge might be a root WebRenderBridgeParent or one of a
    // content process, but in either case the state->mParent will be the same.
    // So we don't need to distinguish between the two.
    if (RefPtr<wr::WebRenderAPI> api = state->mWrBridge->GetWebRenderAPI()) {
      if (api->GetId() == aWindowId) {
        return state->mParent;
      }
    }
  }
  return nullptr;
}

bool CompositorBridgeParent::CanComposite() {
  return mLayerManager && mLayerManager->GetRoot() && !mPaused;
}

void CompositorBridgeParent::ScheduleRotationOnCompositorThread(
    const TargetConfig& aTargetConfig, bool aIsFirstPaint) {
  MOZ_ASSERT(CompositorThreadHolder::IsInCompositorThread());

  if (!aIsFirstPaint && mCompositionManager && !mCompositionManager->IsFirstPaint() &&
      mCompositionManager->RequiresReorientation(aTargetConfig.orientation())) {
    if (mForceCompositionTask != nullptr) {
      mForceCompositionTask->Cancel();
    }
    RefPtr<CancelableRunnable> task = NewCancelableRunnableMethod(
        "layers::CompositorBridgeParent::ForceComposition", this,
        &CompositorBridgeParent::ForceComposition);
    mForceCompositionTask = task;
    if (StaticPrefs::layers_orientation_sync_timeout() == 0) {
      CompositorThread()->Dispatch(task.forget());
    } else {
      CompositorThread()->DelayedDispatch(
          task.forget(), StaticPrefs::layers_orientation_sync_timeout());
    }
  }
}

void CompositorBridgeParent::ShadowLayersUpdated(
    LayerTransactionParent* aLayerTree, const TransactionInfo& aInfo,
    bool aHitTestUpdate) {
  const TargetConfig& targetConfig = aInfo.targetConfig();

  ScheduleRotationOnCompositorThread(targetConfig, aInfo.isFirstPaint());

  // Instruct the LayerManager to update its render bounds now. Since all the
  // orientation change, dimension change would be done at the stage, update the
  // size here is free of race condition.
  mLayerManager->UpdateRenderBounds(targetConfig.naturalBounds());
  mLayerManager->SetRegionToClear(targetConfig.clearRegion());
  if (mLayerManager->GetCompositor()) {
    mLayerManager->GetCompositor()->SetScreenRotation(targetConfig.rotation());
  }

  if (mCompositionManager) {
    mCompositionManager->Updated(aInfo.isFirstPaint(), targetConfig);
  }
  Layer* root = aLayerTree->GetRoot();
  mLayerManager->SetRoot(root);

  if (mApzUpdater && !aInfo.isRepeatTransaction()) {
    mApzUpdater->UpdateFocusState(mRootLayerTreeID, mRootLayerTreeID,
                                  aInfo.focusTarget());

    if (aHitTestUpdate) {
      AutoResolveRefLayers resolve(mCompositionManager);

      mApzUpdater->UpdateHitTestingTree(root, aInfo.isFirstPaint(),
                                        mRootLayerTreeID,
                                        aInfo.paintSequenceNumber());
    }
  }

  // The transaction ID might get reset to 1 if the page gets reloaded, see
  // https://bugzilla.mozilla.org/show_bug.cgi?id=1145295#c41
  // Otherwise, it should be continually increasing.
  MOZ_ASSERT(aInfo.id() == TransactionId{1} ||
             aInfo.id() > mPendingTransaction);
  mPendingTransaction = aInfo.id();
  mRefreshStartTime = aInfo.refreshStart();
  mTxnStartTime = aInfo.transactionStart();
  mFwdTime = aInfo.fwdTime();
  RegisterPayloads(aLayerTree, aInfo.payload());

  if (root) {
    SetShadowProperties(root);
  }
  if (aInfo.scheduleComposite()) {
    ScheduleComposition();
    if (mPaused) {
      TimeStamp now = TimeStamp::Now();
      DidComposite(VsyncId(), now, now);
    }
  }
  mLayerManager->NotifyShadowTreeTransaction();
}

void CompositorBridgeParent::ScheduleComposite(
    LayerTransactionParent* aLayerTree) {
  ScheduleComposition();
}

bool CompositorBridgeParent::SetTestSampleTime(const LayersId& aId,
                                               const TimeStamp& aTime) {
  MOZ_ASSERT(CompositorThreadHolder::IsInCompositorThread());

  if (aTime.IsNull()) {
    return false;
  }

  mTestTime = Some(aTime);
  if (mApzcTreeManager) {
    mApzcTreeManager->SetTestSampleTime(mTestTime);
  }

  if (mWrBridge) {
    mWrBridge->FlushRendering();
    return true;
  }

  bool testComposite =
      mCompositionManager && mCompositorScheduler->NeedsComposite();

  // Update but only if we were already scheduled to animate
  if (testComposite) {
    AutoResolveRefLayers resolve(mCompositionManager);
    bool requestNextFrame = mCompositionManager->TransformShadowTree(
        SampleTime::FromTest(aTime), mVsyncRate);
    if (!requestNextFrame) {
      CancelCurrentCompositeTask();
      // Pretend we composited in case someone is wating for this event.
      TimeStamp now = TimeStamp::Now();
      DidComposite(VsyncId(), now, now);
    }
  }

  return true;
}

void CompositorBridgeParent::LeaveTestMode(const LayersId& aId) {
  mTestTime = Nothing();
  if (mApzcTreeManager) {
    mApzcTreeManager->SetTestSampleTime(mTestTime);
  }
}

void CompositorBridgeParent::ApplyAsyncProperties(
    LayerTransactionParent* aLayerTree, TransformsToSkip aSkip) {
  // NOTE: This should only be used for testing. For example, when mTestTime is
  // non-empty, or when called from test-only methods like
  // LayerTransactionParent::RecvGetAnimationTransform.

  // Synchronously update the layer tree
  if (aLayerTree->GetRoot()) {
    AutoResolveRefLayers resolve(mCompositionManager);
    SetShadowProperties(mLayerManager->GetRoot());

    SampleTime time;
    if (mTestTime) {
      time = SampleTime::FromTest(*mTestTime);
    } else {
      time = mCompositorScheduler->GetLastComposeTime();
    }
    bool requestNextFrame =
        mCompositionManager->TransformShadowTree(time, mVsyncRate, aSkip);
    if (!requestNextFrame) {
      CancelCurrentCompositeTask();
      // Pretend we composited in case someone is waiting for this event.
      TimeStamp now = TimeStamp::Now();
      DidComposite(VsyncId(), now, now);
    }
  }
}

CompositorAnimationStorage* CompositorBridgeParent::GetAnimationStorage() {
  if (!mAnimationStorage) {
    mAnimationStorage = new CompositorAnimationStorage(this);
  }
  return mAnimationStorage;
}

void CompositorBridgeParent::NotifyJankedAnimations(
    const JankedAnimations& aJankedAnimations) {
  MOZ_ASSERT(!aJankedAnimations.empty());

  if (StaticPrefs::layout_animation_prerender_partial_jank()) {
    return;
  }

  for (const auto& entry : aJankedAnimations) {
    const LayersId& layersId = entry.first;
    const nsTArray<uint64_t>& animations = entry.second;
    if (layersId == mRootLayerTreeID) {
      if (mLayerManager) {
        Unused << SendNotifyJankedAnimations(LayersId{0}, animations);
      }
      // It unlikely happens multiple processes have janked animations at same
      // time, so it should be fine with enumerating sIndirectLayerTrees every
      // time.
    } else if (const LayerTreeState* state = GetIndirectShadowTree(layersId)) {
      if (ContentCompositorBridgeParent* cpcp =
              state->mContentCompositorBridgeParent) {
        Unused << cpcp->SendNotifyJankedAnimations(layersId, animations);
      }
    }
  }
}

void CompositorBridgeParent::SetTestAsyncScrollOffset(
    const LayersId& aLayersId, const ScrollableLayerGuid::ViewID& aScrollId,
    const CSSPoint& aPoint) {
  if (mApzUpdater) {
    MOZ_ASSERT(aLayersId.IsValid());
    mApzUpdater->SetTestAsyncScrollOffset(aLayersId, aScrollId, aPoint);
  }
}

void CompositorBridgeParent::SetTestAsyncZoom(
    const LayersId& aLayersId, const ScrollableLayerGuid::ViewID& aScrollId,
    const LayerToParentLayerScale& aZoom) {
  if (mApzUpdater) {
    MOZ_ASSERT(aLayersId.IsValid());
    mApzUpdater->SetTestAsyncZoom(aLayersId, aScrollId, aZoom);
  }
}

void CompositorBridgeParent::FlushApzRepaints(const LayersId& aLayersId) {
  MOZ_ASSERT(mApzUpdater);
  MOZ_ASSERT(aLayersId.IsValid());
  mApzUpdater->RunOnControllerThread(
      aLayersId, NS_NewRunnableFunction(
                     "layers::CompositorBridgeParent::FlushApzRepaints",
                     [=]() { APZCTreeManager::FlushApzRepaints(aLayersId); }));
}

void CompositorBridgeParent::GetAPZTestData(const LayersId& aLayersId,
                                            APZTestData* aOutData) {
  if (mApzUpdater) {
    MOZ_ASSERT(aLayersId.IsValid());
    mApzUpdater->GetAPZTestData(aLayersId, aOutData);
  }
}

void CompositorBridgeParent::GetFrameUniformity(const LayersId& aLayersId,
                                                FrameUniformityData* aOutData) {
  if (mCompositionManager) {
    mCompositionManager->GetFrameUniformity(aOutData);
  }
}

void CompositorBridgeParent::SetConfirmedTargetAPZC(
    const LayersId& aLayersId, const uint64_t& aInputBlockId,
    nsTArray<ScrollableLayerGuid>&& aTargets) {
  if (!mApzcTreeManager || !mApzUpdater) {
    return;
  }
  // Need to specifically bind this since it's overloaded.
  void (APZCTreeManager::*setTargetApzcFunc)(
      uint64_t, const nsTArray<ScrollableLayerGuid>&) =
      &APZCTreeManager::SetTargetAPZC;
  RefPtr<Runnable> task =
      NewRunnableMethod<uint64_t,
                        StoreCopyPassByRRef<nsTArray<ScrollableLayerGuid>>>(
          "layers::CompositorBridgeParent::SetConfirmedTargetAPZC",
          mApzcTreeManager.get(), setTargetApzcFunc, aInputBlockId,
          std::move(aTargets));
  mApzUpdater->RunOnControllerThread(aLayersId, task.forget());
}

void CompositorBridgeParent::SetFixedLayerMargins(ScreenIntCoord aTop,
                                                  ScreenIntCoord aBottom) {
  if (AsyncCompositionManager* manager = GetCompositionManager(nullptr)) {
    manager->SetFixedLayerMargins(aTop, aBottom);
  }

  if (mApzcTreeManager) {
    mApzcTreeManager->SetFixedLayerMargins(aTop, aBottom);
  }

  Invalidate();
  ScheduleComposition();
}

void CompositorBridgeParent::InitializeLayerManager(
    const nsTArray<LayersBackend>& aBackendHints) {
  NS_ASSERTION(!mLayerManager, "Already initialised mLayerManager");
  NS_ASSERTION(!mCompositor, "Already initialised mCompositor");

  if (!InitializeAdvancedLayers(aBackendHints, nullptr)) {
    mCompositor = NewCompositor(aBackendHints);
    if (!mCompositor) {
      return;
    }
#ifdef XP_WIN
    if (mCompositor->AsBasicCompositor() && XRE_IsGPUProcess()) {
      // BasicCompositor does not use CompositorWindow,
      // then if CompositorWindow exists, it needs to be destroyed.
      mWidget->AsWindows()->DestroyCompositorWindow();
    }
#endif
    mLayerManager = new LayerManagerComposite(mCompositor);
  }
  mLayerManager->SetCompositorBridgeID(mCompositorBridgeID);

  MonitorAutoLock lock(*sIndirectLayerTreesLock);
  sIndirectLayerTrees[mRootLayerTreeID].mLayerManager = mLayerManager;
}

void CompositorBridgeParent::SetLayerManager(HostLayerManager* aLayerManager) {
  mLayerManager = aLayerManager;

  if (recordreplay::IsRecordingOrReplaying()) {
    mCompositionManager = new AsyncCompositionManager(this, mLayerManager);
  }
}

bool CompositorBridgeParent::InitializeAdvancedLayers(
    const nsTArray<LayersBackend>& aBackendHints,
    TextureFactoryIdentifier* aOutIdentifier) {
#ifdef XP_WIN
  if (!mOptions.UseAdvancedLayers()) {
    return false;
  }

  // Currently LayerManagerMLGPU hardcodes a D3D11 device, so we reject using
  // AL if LAYERS_D3D11 isn't in the backend hints.
  if (!aBackendHints.Contains(LayersBackend::LAYERS_D3D11)) {
    return false;
  }

  RefPtr<LayerManagerMLGPU> manager = new LayerManagerMLGPU(mWidget);
  if (!manager->Initialize()) {
    return false;
  }

  if (aOutIdentifier) {
    *aOutIdentifier = manager->GetTextureFactoryIdentifier();
  }
  mLayerManager = manager;
  return true;
#else
  return false;
#endif
}

RefPtr<Compositor> CompositorBridgeParent::NewCompositor(
    const nsTArray<LayersBackend>& aBackendHints) {
  for (size_t i = 0; i < aBackendHints.Length(); ++i) {
    RefPtr<Compositor> compositor;
    if (aBackendHints[i] == LayersBackend::LAYERS_OPENGL) {
      compositor =
          new CompositorOGL(this, mWidget, mEGLSurfaceSize.width,
                            mEGLSurfaceSize.height, mUseExternalSurfaceSize);
    } else if (aBackendHints[i] == LayersBackend::LAYERS_BASIC) {
#ifdef MOZ_WIDGET_GTK
      if (gfxVars::UseXRender()) {
        compositor = new X11BasicCompositor(this, mWidget);
      } else
#endif
      {
        compositor = new BasicCompositor(this, mWidget);
      }
#ifdef XP_WIN
    } else if (aBackendHints[i] == LayersBackend::LAYERS_D3D11) {
      compositor = new CompositorD3D11(this, mWidget);
#endif
    }
    nsCString failureReason;

    // Some software GPU emulation implementations will happily try to create
    // unreasonably big surfaces and then fail in awful ways.
    // Let's at least limit this to the default max texture size we use for
    // content, anything larger than that will fail to render on the content
    // side anyway. We can revisit this value and make it even tighter if need
    // be.
    const int max_fb_size = 32767;
    const LayoutDeviceIntSize size = mWidget->GetClientSize();
    if (size.width > max_fb_size || size.height > max_fb_size) {
      failureReason = "FEATURE_FAILURE_MAX_FRAMEBUFFER_SIZE";
      return nullptr;
    }

    MOZ_ASSERT(!gfxVars::UseWebRender() ||
               aBackendHints[i] == LayersBackend::LAYERS_BASIC);
    if (compositor && compositor->Initialize(&failureReason)) {
      if (failureReason.IsEmpty()) {
        failureReason = "SUCCESS";
      }

      // should only report success here
      if (aBackendHints[i] == LayersBackend::LAYERS_OPENGL) {
        Telemetry::Accumulate(Telemetry::OPENGL_COMPOSITING_FAILURE_ID,
                              failureReason);
      }
#ifdef XP_WIN
      else if (aBackendHints[i] == LayersBackend::LAYERS_D3D11) {
        Telemetry::Accumulate(Telemetry::D3D11_COMPOSITING_FAILURE_ID,
                              failureReason);
      }
#endif

      return compositor;
    }

    // report any failure reasons here
    if (aBackendHints[i] == LayersBackend::LAYERS_OPENGL) {
      gfxCriticalNote << "[OPENGL] Failed to init compositor with reason: "
                      << failureReason.get();
      Telemetry::Accumulate(Telemetry::OPENGL_COMPOSITING_FAILURE_ID,
                            failureReason);
    }
#ifdef XP_WIN
    else if (aBackendHints[i] == LayersBackend::LAYERS_D3D11) {
      gfxCriticalNote << "[D3D11] Failed to init compositor with reason: "
                      << failureReason.get();
      Telemetry::Accumulate(Telemetry::D3D11_COMPOSITING_FAILURE_ID,
                            failureReason);
    }
#endif
  }

  return nullptr;
}

PLayerTransactionParent* CompositorBridgeParent::AllocPLayerTransactionParent(
    const nsTArray<LayersBackend>& aBackendHints, const LayersId& aId) {
  MOZ_ASSERT(!aId.IsValid());

#ifdef XP_WIN
  // This is needed to avoid freezing the window on a device crash on double
  // buffering, see bug 1549674.
  if (gfxVars::UseDoubleBufferingWithCompositor() && XRE_IsGPUProcess() &&
      aBackendHints.Contains(LayersBackend::LAYERS_D3D11)) {
    mWidget->AsWindows()->EnsureCompositorWindow();
  }
#endif

  InitializeLayerManager(aBackendHints);

  if (!mLayerManager) {
    NS_WARNING("Failed to initialise Compositor");
    LayerTransactionParent* p = new LayerTransactionParent(
        /* aManager */ nullptr, this, /* aAnimStorage */ nullptr,
        mRootLayerTreeID, mVsyncRate);
    p->AddIPDLReference();
    return p;
  }

  mCompositionManager = new AsyncCompositionManager(this, mLayerManager);

  LayerTransactionParent* p = new LayerTransactionParent(
      mLayerManager, this, GetAnimationStorage(), mRootLayerTreeID, mVsyncRate);
  p->AddIPDLReference();
  return p;
}

bool CompositorBridgeParent::DeallocPLayerTransactionParent(
    PLayerTransactionParent* actor) {
  static_cast<LayerTransactionParent*>(actor)->ReleaseIPDLReference();
  return true;
}

CompositorBridgeParent* CompositorBridgeParent::GetCompositorBridgeParent(
    uint64_t id) {
  AssertIsInCompositorThread();
  CompositorMap::iterator it = sCompositorMap->find(id);
  return it != sCompositorMap->end() ? it->second : nullptr;
}

void CompositorBridgeParent::AddCompositor(CompositorBridgeParent* compositor,
                                           uint64_t* outID) {
  AssertIsInCompositorThread();

  static uint64_t sNextID = 1;

  ++sNextID;
  (*sCompositorMap)[sNextID] = compositor;
  *outID = sNextID;
}

CompositorBridgeParent* CompositorBridgeParent::RemoveCompositor(uint64_t id) {
  AssertIsInCompositorThread();

  CompositorMap::iterator it = sCompositorMap->find(id);
  if (it == sCompositorMap->end()) {
    return nullptr;
  }
  CompositorBridgeParent* retval = it->second;
  sCompositorMap->erase(it);
  return retval;
}

void CompositorBridgeParent::NotifyVsync(const VsyncEvent& aVsync,
                                         const LayersId& aLayersId) {
  MOZ_ASSERT(XRE_GetProcessType() == GeckoProcessType_GPU);
  MOZ_ASSERT(CompositorThreadHolder::IsInCompositorThread());

  MonitorAutoLock lock(*sIndirectLayerTreesLock);
  auto it = sIndirectLayerTrees.find(aLayersId);
  if (it == sIndirectLayerTrees.end()) return;

  CompositorBridgeParent* cbp = it->second.mParent;
  if (!cbp || !cbp->mWidget) return;

  RefPtr<VsyncObserver> obs = cbp->mWidget->GetVsyncObserver();
  if (!obs) return;

  obs->NotifyVsync(aVsync);
}

/* static */
void CompositorBridgeParent::ScheduleForcedComposition(
    const LayersId& aLayersId) {
  MOZ_ASSERT(XRE_GetProcessType() == GeckoProcessType_GPU);
  MOZ_ASSERT(CompositorThreadHolder::IsInCompositorThread());

  MonitorAutoLock lock(*sIndirectLayerTreesLock);
  auto it = sIndirectLayerTrees.find(aLayersId);
  if (it == sIndirectLayerTrees.end()) {
    return;
  }

  CompositorBridgeParent* cbp = it->second.mParent;
  if (!cbp || !cbp->mWidget) {
    return;
  }

  if (cbp->mWrBridge) {
    cbp->mWrBridge->ScheduleForcedGenerateFrame();
  } else if (cbp->CanComposite()) {
    cbp->mCompositorScheduler->ScheduleComposition();
  }
}

mozilla::ipc::IPCResult CompositorBridgeParent::RecvNotifyChildCreated(
    const LayersId& child, CompositorOptions* aOptions) {
  MonitorAutoLock lock(*sIndirectLayerTreesLock);
  NotifyChildCreated(child);
  *aOptions = mOptions;
  return IPC_OK();
}

mozilla::ipc::IPCResult CompositorBridgeParent::RecvNotifyChildRecreated(
    const LayersId& aChild, CompositorOptions* aOptions) {
  MonitorAutoLock lock(*sIndirectLayerTreesLock);

  if (sIndirectLayerTrees.find(aChild) != sIndirectLayerTrees.end()) {
    NS_WARNING("Invalid to register the same layer tree twice");
    return IPC_FAIL_NO_REASON(this);
  }

  NotifyChildCreated(aChild);
  *aOptions = mOptions;
  return IPC_OK();
}

void CompositorBridgeParent::NotifyChildCreated(LayersId aChild) {
  sIndirectLayerTreesLock->AssertCurrentThreadOwns();
  sIndirectLayerTrees[aChild].mParent = this;
  sIndirectLayerTrees[aChild].mLayerManager = mLayerManager;
}

mozilla::ipc::IPCResult CompositorBridgeParent::RecvMapAndNotifyChildCreated(
    const LayersId& aChild, const base::ProcessId& aOwnerPid,
    CompositorOptions* aOptions) {
  // We only use this message when the remote compositor is in the GPU process.
  // It is harmless to call it, though.
  MOZ_ASSERT(XRE_IsGPUProcess());

  LayerTreeOwnerTracker::Get()->Map(aChild, aOwnerPid);

  MonitorAutoLock lock(*sIndirectLayerTreesLock);
  NotifyChildCreated(aChild);
  *aOptions = mOptions;
  return IPC_OK();
}

enum class CompositorOptionsChangeKind {
  eSupported,
  eBestEffort,
  eUnsupported
};

static CompositorOptionsChangeKind ClassifyCompositorOptionsChange(
    const CompositorOptions& aOld, const CompositorOptions& aNew) {
  if (aOld == aNew) {
    return CompositorOptionsChangeKind::eSupported;
  }
  if (aOld.UseAdvancedLayers() == aNew.UseAdvancedLayers() &&
      aOld.UseWebRender() == aNew.UseWebRender() &&
      aOld.InitiallyPaused() == aNew.InitiallyPaused()) {
    // Only APZ enablement changed.
    return CompositorOptionsChangeKind::eBestEffort;
  }
  return CompositorOptionsChangeKind::eUnsupported;
}

mozilla::ipc::IPCResult CompositorBridgeParent::RecvAdoptChild(
    const LayersId& child) {
  RefPtr<APZUpdater> oldApzUpdater;
  APZCTreeManagerParent* parent;
  bool scheduleComposition = false;
  bool apzEnablementChanged = false;
  RefPtr<ContentCompositorBridgeParent> cpcp;
  RefPtr<WebRenderBridgeParent> childWrBridge;

  // Before adopting the child, save the old compositor's root content
  // controller. We may need this to clear old layer transforms associated
  // with the child.
  // This is outside the lock because GetGeckoContentControllerForRoot()
  // does its own locking.
  RefPtr<GeckoContentController> oldRootController =
      GetGeckoContentControllerForRoot(child);

  {  // scope lock
    MonitorAutoLock lock(*sIndirectLayerTreesLock);
    // If child is already belong to this CompositorBridgeParent,
    // no need to handle adopting child.
    if (sIndirectLayerTrees[child].mParent == this) {
      return IPC_OK();
    }

    if (sIndirectLayerTrees[child].mParent) {
      switch (ClassifyCompositorOptionsChange(
          sIndirectLayerTrees[child].mParent->mOptions, mOptions)) {
        case CompositorOptionsChangeKind::eUnsupported: {
          MOZ_ASSERT(false,
                     "Moving tab between windows whose compositor options"
                     "differ in unsupported ways. Things may break in "
                     "unexpected ways");
          break;
        }
        case CompositorOptionsChangeKind::eBestEffort: {
          NS_WARNING(
              "Moving tab between windows with different APZ enablement. "
              "This is supported on a best-effort basis, but some things may "
              "break.");
          apzEnablementChanged = true;
          break;
        }
        case CompositorOptionsChangeKind::eSupported: {
          // The common case, no action required.
          break;
        }
      }
      oldApzUpdater = sIndirectLayerTrees[child].mParent->mApzUpdater;
    }
    NotifyChildCreated(child);
    if (sIndirectLayerTrees[child].mLayerTree) {
      sIndirectLayerTrees[child].mLayerTree->SetLayerManager(
          mLayerManager, GetAnimationStorage());
      // Trigger composition to handle a case that mLayerTree was not composited
      // yet by previous CompositorBridgeParent, since nsRefreshDriver might
      // wait composition complete.
      scheduleComposition = true;
    }
    if (mWrBridge) {
      childWrBridge = sIndirectLayerTrees[child].mWrBridge;
      cpcp = sIndirectLayerTrees[child].mContentCompositorBridgeParent;
    }
    parent = sIndirectLayerTrees[child].mApzcTreeManagerParent;
  }

  if (scheduleComposition) {
    ScheduleComposition();
  }

  if (childWrBridge) {
    MOZ_ASSERT(mWrBridge);
    RefPtr<wr::WebRenderAPI> api = mWrBridge->GetWebRenderAPI();
    api = api->Clone();
    wr::Epoch newEpoch = childWrBridge->UpdateWebRender(
        mWrBridge->CompositorScheduler(), std::move(api),
        mWrBridge->AsyncImageManager(),
        mWrBridge->GetTextureFactoryIdentifier());
    // Pretend we composited, since parent CompositorBridgeParent was replaced.
    TimeStamp now = TimeStamp::Now();
    NotifyPipelineRendered(childWrBridge->PipelineId(), newEpoch, VsyncId(),
                           now, now, now);
  }

  if (oldApzUpdater) {
    // If we are moving a child from an APZ-enabled window to an APZ-disabled
    // window (which can happen if e.g. a WebExtension moves a tab into a
    // popup window), try to handle it gracefully by clearing the old layer
    // transforms associated with the child. (Since the new compositor is
    // APZ-disabled, there will be nothing to update the transforms going
    // forward.)
    if (!mApzUpdater && oldRootController) {
      // Tell the old APZCTreeManager not to send any more layer transforms
      // for this layers ids.
      oldApzUpdater->MarkAsDetached(child);

      // Clear the current transforms.
      nsTArray<MatrixMessage> clear;
      clear.AppendElement(MatrixMessage(Nothing(), ScreenRect(), child));
      oldRootController->NotifyLayerTransforms(std::move(clear));
    }
  }
  if (mApzUpdater) {
    if (parent) {
      MOZ_ASSERT(mApzcTreeManager);
      parent->ChildAdopted(mApzcTreeManager, mApzUpdater);
    }
    mApzUpdater->NotifyLayerTreeAdopted(child, oldApzUpdater);
  }
  if (apzEnablementChanged) {
    Unused << SendCompositorOptionsChanged(child, mOptions);
  }
  return IPC_OK();
}

PWebRenderBridgeParent* CompositorBridgeParent::AllocPWebRenderBridgeParent(
    const wr::PipelineId& aPipelineId, const LayoutDeviceIntSize& aSize) {
  MOZ_ASSERT(wr::AsLayersId(aPipelineId) == mRootLayerTreeID);
  MOZ_ASSERT(!mWrBridge);
  MOZ_ASSERT(!mCompositor);
  MOZ_ASSERT(!mCompositorScheduler);
  MOZ_ASSERT(mWidget);

#ifdef XP_WIN
  if (mWidget && (DeviceManagerDx::Get()->CanUseDComp() ||
                  gfxVars::UseWebRenderFlipSequentialWin())) {
    mWidget->AsWindows()->EnsureCompositorWindow();
  }
#endif

  RefPtr<widget::CompositorWidget> widget = mWidget;
  wr::WrWindowId windowId = wr::NewWindowId();
  if (mApzUpdater) {
    // If APZ is enabled, we need to register the APZ updater with the window id
    // before the updater thread is created in WebRenderAPI::Create, so
    // that the callback from the updater thread can find the right APZUpdater.
    mApzUpdater->SetWebRenderWindowId(windowId);
  }
  if (mApzSampler) {
    // Same as for mApzUpdater, but for the sampler thread.
    mApzSampler->SetWebRenderWindowId(windowId);
  }
  if (mOMTASampler) {
    // Same, but for the OMTA sampler.
    mOMTASampler->SetWebRenderWindowId(windowId);
  }

  nsCString error("FEATURE_FAILTURE_WEBRENDER_INITIALIZE_UNSPECIFIED");
  RefPtr<wr::WebRenderAPI> api =
      wr::WebRenderAPI::Create(this, std::move(widget), windowId, aSize, error);
  if (!api) {
    mWrBridge =
        WebRenderBridgeParent::CreateDestroyed(aPipelineId, std::move(error));
    mWrBridge.get()->AddRef();  // IPDL reference
    return mWrBridge;
  }

  wr::TransactionBuilder txn;
  txn.SetRootPipeline(aPipelineId);
  api->SendTransaction(txn);

  bool useCompositorWnd = false;
#ifdef XP_WIN
  useCompositorWnd = !!mWidget->AsWindows()->GetCompositorHwnd();
#endif
  mAsyncImageManager =
      new AsyncImagePipelineManager(api->Clone(), useCompositorWnd);
  RefPtr<AsyncImagePipelineManager> asyncMgr = mAsyncImageManager;
  mWrBridge = new WebRenderBridgeParent(this, aPipelineId, mWidget, nullptr,
                                        std::move(api), std::move(asyncMgr),
                                        mVsyncRate);
  mWrBridge.get()->AddRef();  // IPDL reference

  mCompositorScheduler = mWrBridge->CompositorScheduler();
  MOZ_ASSERT(mCompositorScheduler);
  {  // scope lock
    MonitorAutoLock lock(*sIndirectLayerTreesLock);
    MOZ_ASSERT(sIndirectLayerTrees[mRootLayerTreeID].mWrBridge == nullptr);
    sIndirectLayerTrees[mRootLayerTreeID].mWrBridge = mWrBridge;
  }
  return mWrBridge;
}

bool CompositorBridgeParent::DeallocPWebRenderBridgeParent(
    PWebRenderBridgeParent* aActor) {
  WebRenderBridgeParent* parent = static_cast<WebRenderBridgeParent*>(aActor);
  {
    MonitorAutoLock lock(*sIndirectLayerTreesLock);
    auto it = sIndirectLayerTrees.find(wr::AsLayersId(parent->PipelineId()));
    if (it != sIndirectLayerTrees.end()) {
      it->second.mWrBridge = nullptr;
    }
  }
  parent->Release();  // IPDL reference
  return true;
}

webgpu::PWebGPUParent* CompositorBridgeParent::AllocPWebGPUParent() {
  MOZ_ASSERT(!mWebGPUBridge);
  mWebGPUBridge = new webgpu::WebGPUParent();
  mWebGPUBridge.get()->AddRef();  // IPDL reference
  return mWebGPUBridge;
}

bool CompositorBridgeParent::DeallocPWebGPUParent(
    webgpu::PWebGPUParent* aActor) {
  webgpu::WebGPUParent* parent = static_cast<webgpu::WebGPUParent*>(aActor);
  MOZ_ASSERT(mWebGPUBridge == parent);
  parent->Release();  // IPDL reference
  mWebGPUBridge = nullptr;
  return true;
}

void CompositorBridgeParent::NotifyMemoryPressure() {
  if (mWrBridge) {
    RefPtr<wr::WebRenderAPI> api = mWrBridge->GetWebRenderAPI();
    if (api) {
      api->NotifyMemoryPressure();
    }
  }
}

void CompositorBridgeParent::AccumulateMemoryReport(wr::MemoryReport* aReport) {
  if (mWrBridge) {
    RefPtr<wr::WebRenderAPI> api = mWrBridge->GetWebRenderAPI();
    if (api) {
      api->AccumulateMemoryReport(aReport);
    }
  }
}

/*static*/
void CompositorBridgeParent::InitializeStatics() {
  gfxVars::SetForceSubpixelAAWherePossibleListener(&UpdateQualitySettings);
  gfxVars::SetWebRenderDebugFlagsListener(&UpdateDebugFlags);
  gfxVars::SetUseWebRenderMultithreadingListener(
      &UpdateWebRenderMultithreading);
  gfxVars::SetWebRenderBatchingLookbackListener(
      &UpdateWebRenderBatchingParameters);
}

/*static*/
void CompositorBridgeParent::UpdateQualitySettings() {
  if (!CompositorThreadHolder::IsInCompositorThread()) {
    if (CompositorThread()) {
      CompositorThread()->Dispatch(
          NewRunnableFunction("CompositorBridgeParent::UpdateQualitySettings",
                              &CompositorBridgeParent::UpdateQualitySettings));
    }

    // If there is no compositor thread, e.g. due to shutdown, then we can
    // safefully just ignore this request.
    return;
  }

  MonitorAutoLock lock(*sIndirectLayerTreesLock);
  ForEachWebRenderBridgeParent([&](WebRenderBridgeParent* wrBridge) -> void {
    wrBridge->UpdateQualitySettings();
  });
}

/*static*/
void CompositorBridgeParent::UpdateDebugFlags() {
  if (!CompositorThreadHolder::IsInCompositorThread()) {
    if (CompositorThread()) {
      CompositorThread()->Dispatch(
          NewRunnableFunction("CompositorBridgeParent::UpdateDebugFlags",
                              &CompositorBridgeParent::UpdateDebugFlags));
    }

    // If there is no compositor thread, e.g. due to shutdown, then we can
    // safefully just ignore this request.
    return;
  }

  MonitorAutoLock lock(*sIndirectLayerTreesLock);
  ForEachWebRenderBridgeParent([&](WebRenderBridgeParent* wrBridge) -> void {
    wrBridge->UpdateDebugFlags();
  });
}

/*static*/
void CompositorBridgeParent::UpdateWebRenderMultithreading() {
  if (!CompositorThreadHolder::IsInCompositorThread()) {
    if (CompositorThread()) {
      CompositorThread()->Dispatch(NewRunnableFunction(
          "CompositorBridgeParent::UpdateWebRenderMultithreading",
          &CompositorBridgeParent::UpdateWebRenderMultithreading));
    }

    return;
  }

  MonitorAutoLock lock(*sIndirectLayerTreesLock);
  ForEachWebRenderBridgeParent([&](WebRenderBridgeParent* wrBridge) -> void {
    wrBridge->UpdateMultithreading();
  });
}

/*static*/
void CompositorBridgeParent::UpdateWebRenderBatchingParameters() {
  if (!CompositorThreadHolder::IsInCompositorThread()) {
    if (CompositorThread()) {
      CompositorThread()->Dispatch(NewRunnableFunction(
          "CompositorBridgeParent::UpdateWebRenderBatchingParameters",
          &CompositorBridgeParent::UpdateWebRenderBatchingParameters));
    }

    return;
  }

  MonitorAutoLock lock(*sIndirectLayerTreesLock);
  ForEachWebRenderBridgeParent([&](WebRenderBridgeParent* wrBridge) -> void {
    wrBridge->UpdateBatchingParameters();
  });
}

RefPtr<WebRenderBridgeParent> CompositorBridgeParent::GetWebRenderBridgeParent()
    const {
  return mWrBridge;
}

Maybe<TimeStamp> CompositorBridgeParent::GetTestingTimeStamp() const {
  return mTestTime;
}

void EraseLayerState(LayersId aId) {
  RefPtr<APZUpdater> apz;

  {  // scope lock
    MonitorAutoLock lock(*sIndirectLayerTreesLock);
    auto iter = sIndirectLayerTrees.find(aId);
    if (iter != sIndirectLayerTrees.end()) {
      CompositorBridgeParent* parent = iter->second.mParent;
      if (parent) {
        apz = parent->GetAPZUpdater();
      }
      sIndirectLayerTrees.erase(iter);
    }
  }

  if (apz) {
    apz->NotifyLayerTreeRemoved(aId);
  }
}

/*static*/
void CompositorBridgeParent::DeallocateLayerTreeId(LayersId aId) {
  MOZ_ASSERT(NS_IsMainThread());
  // Here main thread notifies compositor to remove an element from
  // sIndirectLayerTrees. This removed element might be queried soon.
  // Checking the elements of sIndirectLayerTrees exist or not before using.
  if (!CompositorThread()) {
    gfxCriticalError() << "Attempting to post to an invalid Compositor Thread";
    return;
  }
  CompositorThread()->Dispatch(
      NewRunnableFunction("EraseLayerStateRunnable", &EraseLayerState, aId));
}

static void UpdateControllerForLayersId(LayersId aLayersId,
                                        GeckoContentController* aController) {
  // Adopt ref given to us by SetControllerForLayerTree()
  MonitorAutoLock lock(*sIndirectLayerTreesLock);
  sIndirectLayerTrees[aLayersId].mController =
      already_AddRefed<GeckoContentController>(aController);
}

ScopedLayerTreeRegistration::ScopedLayerTreeRegistration(
    APZCTreeManager* aApzctm, LayersId aLayersId, Layer* aRoot,
    GeckoContentController* aController)
    : mLayersId(aLayersId) {
  EnsureLayerTreeMapReady();
  MonitorAutoLock lock(*sIndirectLayerTreesLock);
  sIndirectLayerTrees[aLayersId].mRoot = aRoot;
  sIndirectLayerTrees[aLayersId].mController = aController;
}

ScopedLayerTreeRegistration::~ScopedLayerTreeRegistration() {
  MonitorAutoLock lock(*sIndirectLayerTreesLock);
  sIndirectLayerTrees.erase(mLayersId);
}

/*static*/
void CompositorBridgeParent::SetControllerForLayerTree(
    LayersId aLayersId, GeckoContentController* aController) {
  // This ref is adopted by UpdateControllerForLayersId().
  aController->AddRef();
  CompositorThread()->Dispatch(NewRunnableFunction(
      "UpdateControllerForLayersIdRunnable", &UpdateControllerForLayersId,
      aLayersId, aController));
}

/*static*/
already_AddRefed<IAPZCTreeManager> CompositorBridgeParent::GetAPZCTreeManager(
    LayersId aLayersId) {
  EnsureLayerTreeMapReady();
  MonitorAutoLock lock(*sIndirectLayerTreesLock);
  LayerTreeMap::iterator cit = sIndirectLayerTrees.find(aLayersId);
  if (sIndirectLayerTrees.end() == cit) {
    return nullptr;
  }
  LayerTreeState* lts = &cit->second;

  RefPtr<IAPZCTreeManager> apzctm =
      lts->mParent ? lts->mParent->mApzcTreeManager.get() : nullptr;
  return apzctm.forget();
}

#if defined(MOZ_GECKO_PROFILER)
static void InsertVsyncProfilerMarker(TimeStamp aVsyncTimestamp) {
  MOZ_ASSERT(CompositorThreadHolder::IsInCompositorThread());
  if (profiler_thread_is_being_profiled()) {
    PROFILER_ADD_MARKER_WITH_PAYLOAD("VsyncTimestamp", GRAPHICS,
                                     VsyncMarkerPayload, (aVsyncTimestamp));
  }
}
#endif

/*static */
void CompositorBridgeParent::PostInsertVsyncProfilerMarker(
    TimeStamp aVsyncTimestamp) {
#if defined(MOZ_GECKO_PROFILER)
  // Called in the vsync thread
  if (profiler_is_active() && CompositorThreadHolder::IsActive()) {
    CompositorThread()->Dispatch(
        NewRunnableFunction("InsertVsyncProfilerMarkerRunnable",
                            InsertVsyncProfilerMarker, aVsyncTimestamp));
  }
#endif
}

widget::PCompositorWidgetParent*
CompositorBridgeParent::AllocPCompositorWidgetParent(
    const CompositorWidgetInitData& aInitData) {
#if defined(MOZ_WIDGET_SUPPORTS_OOP_COMPOSITING)
  if (mWidget) {
    // Should not create two widgets on the same compositor.
    return nullptr;
  }

  widget::CompositorWidgetParent* widget =
      new widget::CompositorWidgetParent(aInitData, mOptions);
  widget->AddRef();

  // Sending the constructor acts as initialization as well.
  mWidget = widget;
  return widget;
#else
  return nullptr;
#endif
}

bool CompositorBridgeParent::DeallocPCompositorWidgetParent(
    PCompositorWidgetParent* aActor) {
#if defined(MOZ_WIDGET_SUPPORTS_OOP_COMPOSITING)
  static_cast<widget::CompositorWidgetParent*>(aActor)->Release();
  return true;
#else
  return false;
#endif
}

bool CompositorBridgeParent::IsPendingComposite() {
  MOZ_ASSERT(CompositorThreadHolder::IsInCompositorThread());
  if (!mCompositor) {
    return false;
  }
  return mCompositor->IsPendingComposite();
}

void CompositorBridgeParent::FinishPendingComposite() {
  MOZ_ASSERT(CompositorThreadHolder::IsInCompositorThread());
  if (!mCompositor) {
    return;
  }
  return mCompositor->FinishPendingComposite();
}

CompositorController*
CompositorBridgeParent::LayerTreeState::GetCompositorController() const {
  return mParent;
}

MetricsSharingController*
CompositorBridgeParent::LayerTreeState::CrossProcessSharingController() const {
  return mContentCompositorBridgeParent;
}

MetricsSharingController*
CompositorBridgeParent::LayerTreeState::InProcessSharingController() const {
  return mParent;
}

void CompositorBridgeParent::DidComposite(const VsyncId& aId,
                                          TimeStamp& aCompositeStart,
                                          TimeStamp& aCompositeEnd) {
  if (mWrBridge) {
    MOZ_ASSERT(false);  // This should never get called for a WR compositor
  } else {
    NotifyDidComposite(mPendingTransaction, aId, aCompositeStart,
                       aCompositeEnd);
#if defined(ENABLE_FRAME_LATENCY_LOG)
    if (mPendingTransaction.IsValid()) {
      if (mRefreshStartTime) {
        int32_t latencyMs =
            lround((aCompositeEnd - mRefreshStartTime).ToMilliseconds());
        printf_stderr(
            "From transaction start to end of generate frame latencyMs %d this "
            "%p\n",
            latencyMs, this);
      }
      if (mFwdTime) {
        int32_t latencyMs = lround((aCompositeEnd - mFwdTime).ToMilliseconds());
        printf_stderr(
            "From forwarding transaction to end of generate frame latencyMs %d "
            "this %p\n",
            latencyMs, this);
      }
    }
    mRefreshStartTime = TimeStamp();
    mTxnStartTime = TimeStamp();
    mFwdTime = TimeStamp();
#endif
    mPendingTransaction = TransactionId{0};
  }
}

void CompositorBridgeParent::NotifyDidSceneBuild(
    RefPtr<const wr::WebRenderPipelineInfo> aInfo) {
  MOZ_ASSERT(CompositorThreadHolder::IsInCompositorThread());
  if (mPaused) {
    return;
  }

  if (mWrBridge) {
    mWrBridge->NotifyDidSceneBuild(aInfo);
  } else {
    mCompositorScheduler->ScheduleComposition();
  }
}

void CompositorBridgeParent::NotifyPipelineRendered(
    const wr::PipelineId& aPipelineId, const wr::Epoch& aEpoch,
    const VsyncId& aCompositeStartId, TimeStamp& aCompositeStart,
    TimeStamp& aRenderStart, TimeStamp& aCompositeEnd,
    wr::RendererStats* aStats) {
  if (!mWrBridge || !mAsyncImageManager) {
    return;
  }

  nsTArray<FrameStats> stats;

  RefPtr<UiCompositorControllerParent> uiController =
      UiCompositorControllerParent::GetFromRootLayerTreeId(mRootLayerTreeID);

  if (mWrBridge->PipelineId() == aPipelineId) {
    mWrBridge->RemoveEpochDataPriorTo(aEpoch);

    if (!mPaused) {
      if (mIsForcedFirstPaint) {
        uiController->NotifyFirstPaint();
        mIsForcedFirstPaint = false;
      }

      std::pair<wr::PipelineId, wr::Epoch> key(aPipelineId, aEpoch);
      nsTArray<CompositionPayload> payload =
          mWrBridge->TakePendingScrollPayload(key);
      if (!payload.IsEmpty()) {
        RecordCompositionPayloadsPresented(payload);
      }

      TransactionId transactionId = mWrBridge->FlushTransactionIdsForEpoch(
          aEpoch, aCompositeStartId, aCompositeStart, aRenderStart,
          aCompositeEnd, uiController);
      Unused << SendDidComposite(LayersId{0}, transactionId, aCompositeStart,
                                 aCompositeEnd);

      nsTArray<ImageCompositeNotificationInfo> notifications;
      mWrBridge->ExtractImageCompositeNotifications(&notifications);
      if (!notifications.IsEmpty()) {
        Unused << ImageBridgeParent::NotifyImageComposites(notifications);
      }
    }
    return;
  }

  auto wrBridge = mAsyncImageManager->GetWrBridge(aPipelineId);
  if (wrBridge && wrBridge->GetCompositorBridge()) {
    MOZ_ASSERT(!wrBridge->IsRootWebRenderBridgeParent());
    wrBridge->RemoveEpochDataPriorTo(aEpoch);
    if (!mPaused) {
      std::pair<wr::PipelineId, wr::Epoch> key(aPipelineId, aEpoch);
      nsTArray<CompositionPayload> payload =
          wrBridge->TakePendingScrollPayload(key);
      if (!payload.IsEmpty()) {
        RecordCompositionPayloadsPresented(payload);
      }

      TransactionId transactionId = wrBridge->FlushTransactionIdsForEpoch(
          aEpoch, aCompositeStartId, aCompositeStart, aRenderStart,
          aCompositeEnd, uiController, aStats, &stats);
      Unused << wrBridge->GetCompositorBridge()->SendDidComposite(
          wrBridge->GetLayersId(), transactionId, aCompositeStart,
          aCompositeEnd);
    }
  }

  if (!stats.IsEmpty()) {
    Unused << SendNotifyFrameStats(stats);
  }
}

RefPtr<AsyncImagePipelineManager>
CompositorBridgeParent::GetAsyncImagePipelineManager() const {
  return mAsyncImageManager;
}

void CompositorBridgeParent::NotifyDidComposite(TransactionId aTransactionId,
                                                VsyncId aId,
                                                TimeStamp& aCompositeStart,
                                                TimeStamp& aCompositeEnd) {
  MOZ_ASSERT(
      !mWrBridge);  // We should be going through NotifyPipelineRendered instead

  Unused << SendDidComposite(LayersId{0}, aTransactionId, aCompositeStart,
                             aCompositeEnd);

  if (mLayerManager) {
    nsTArray<ImageCompositeNotificationInfo> notifications;
    mLayerManager->ExtractImageCompositeNotifications(&notifications);
    if (!notifications.IsEmpty()) {
      Unused << ImageBridgeParent::NotifyImageComposites(notifications);
    }
  }

  MonitorAutoLock lock(*sIndirectLayerTreesLock);
  ForEachIndirectLayerTree([&](LayerTreeState* lts,
                               const LayersId& aLayersId) -> void {
    if (lts->mContentCompositorBridgeParent && lts->mParent == this) {
      ContentCompositorBridgeParent* cpcp = lts->mContentCompositorBridgeParent;
      cpcp->DidCompositeLocked(aLayersId, aId, aCompositeStart, aCompositeEnd);
    }
  });
}

void CompositorBridgeParent::InvalidateRemoteLayers() {
  MOZ_ASSERT(CompositorThread()->IsOnCurrentThread());

  Unused << PCompositorBridgeParent::SendInvalidateLayers(LayersId{0});

  MonitorAutoLock lock(*sIndirectLayerTreesLock);
  ForEachIndirectLayerTree([](LayerTreeState* lts,
                              const LayersId& aLayersId) -> void {
    if (lts->mContentCompositorBridgeParent) {
      ContentCompositorBridgeParent* cpcp = lts->mContentCompositorBridgeParent;
      Unused << cpcp->SendInvalidateLayers(aLayersId);
    }
  });
}

void UpdateIndirectTree(LayersId aId, Layer* aRoot,
                        const TargetConfig& aTargetConfig) {
  MonitorAutoLock lock(*sIndirectLayerTreesLock);
  sIndirectLayerTrees[aId].mRoot = aRoot;
  sIndirectLayerTrees[aId].mTargetConfig = aTargetConfig;
}

/* static */ CompositorBridgeParent::LayerTreeState*
CompositorBridgeParent::GetIndirectShadowTree(LayersId aId) {
  // Only the compositor thread should use this method variant
  MOZ_ASSERT(CompositorThreadHolder::IsInCompositorThread());

  MonitorAutoLock lock(*sIndirectLayerTreesLock);
  LayerTreeMap::iterator cit = sIndirectLayerTrees.find(aId);
  if (sIndirectLayerTrees.end() == cit) {
    return nullptr;
  }
  return &cit->second;
}

/* static */
bool CompositorBridgeParent::CallWithIndirectShadowTree(
    LayersId aId,
    const std::function<void(CompositorBridgeParent::LayerTreeState&)>& aFunc) {
  if (!sIndirectLayerTreesLock) {
    // Can hapen during shutdown
    return false;
  }
  // Note that this does not make things universally threadsafe just because the
  // sIndirectLayerTreesLock mutex is held. This is because the compositor
  // thread can mutate the LayerTreeState outside the lock. It does however
  // ensure that the *storage* for the LayerTreeState remains stable, since we
  // should always hold the lock when adding/removing entries to the map.
  MonitorAutoLock lock(*sIndirectLayerTreesLock);
  LayerTreeMap::iterator cit = sIndirectLayerTrees.find(aId);
  if (sIndirectLayerTrees.end() == cit) {
    return false;
  }
  aFunc(cit->second);
  return true;
}

static CompositorBridgeParent::LayerTreeState* GetStateForRoot(
    LayersId aContentLayersId, const MonitorAutoLock& aProofOfLock) {
  CompositorBridgeParent::LayerTreeState* state = nullptr;
  LayerTreeMap::iterator itr = sIndirectLayerTrees.find(aContentLayersId);
  if (sIndirectLayerTrees.end() != itr) {
    state = &itr->second;
  }

  // |state| is the state for the content process, but we want the APZCTMParent
  // for the parent process owning that content process. So we have to jump to
  // the LayerTreeState for the root layer tree id for that layer tree, and use
  // the mApzcTreeManagerParent from that. This should also work with nested
  // content processes, because RootLayerTreeId() will bypass any intermediate
  // processes' ids and go straight to the root.
  if (state && state->mParent) {
    LayersId rootLayersId = state->mParent->RootLayerTreeId();
    itr = sIndirectLayerTrees.find(rootLayersId);
    state = (sIndirectLayerTrees.end() != itr) ? &itr->second : nullptr;
  }

  return state;
}

/* static */
APZCTreeManagerParent* CompositorBridgeParent::GetApzcTreeManagerParentForRoot(
    LayersId aContentLayersId) {
  MonitorAutoLock lock(*sIndirectLayerTreesLock);
  CompositorBridgeParent::LayerTreeState* state =
      GetStateForRoot(aContentLayersId, lock);
  return state ? state->mApzcTreeManagerParent : nullptr;
}

/* static */
GeckoContentController*
CompositorBridgeParent::GetGeckoContentControllerForRoot(
    LayersId aContentLayersId) {
  MonitorAutoLock lock(*sIndirectLayerTreesLock);
  CompositorBridgeParent::LayerTreeState* state =
      GetStateForRoot(aContentLayersId, lock);
  return state ? state->mController.get() : nullptr;
}

PTextureParent* CompositorBridgeParent::AllocPTextureParent(
    const SurfaceDescriptor& aSharedData, const ReadLockDescriptor& aReadLock,
    const LayersBackend& aLayersBackend, const TextureFlags& aFlags,
    const LayersId& aId, const uint64_t& aSerial,
    const wr::MaybeExternalImageId& aExternalImageId) {
  return TextureHost::CreateIPDLActor(this, aSharedData, aReadLock,
                                      aLayersBackend, aFlags, aSerial,
                                      aExternalImageId);
}

bool CompositorBridgeParent::DeallocPTextureParent(PTextureParent* actor) {
  return TextureHost::DestroyIPDLActor(actor);
}

mozilla::ipc::IPCResult CompositorBridgeParent::RecvInitPCanvasParent(
    Endpoint<PCanvasParent>&& aEndpoint) {
  MOZ_CRASH("PCanvasParent shouldn't be created via CompositorBridgeParent.");
}

mozilla::ipc::IPCResult CompositorBridgeParent::RecvReleasePCanvasParent() {
  MOZ_CRASH("PCanvasParent shouldn't be released via CompositorBridgeParent.");
}

bool CompositorBridgeParent::IsSameProcess() const {
  return OtherPid() == base::GetCurrentProcId();
}

void CompositorBridgeParent::NotifyWebRenderContextPurge() {
  MOZ_ASSERT(CompositorThread()->IsOnCurrentThread());
  if (!mWrBridge) {
    return;
  }
  RefPtr<wr::WebRenderAPI> api = mWrBridge->GetWebRenderAPI();
  api->ClearAllCaches();
}

void CompositorBridgeParent::NotifyWebRenderDisableNativeCompositor() {
  MOZ_ASSERT(CompositorThread()->IsOnCurrentThread());
  if (mWrBridge) {
    mWrBridge->DisableNativeCompositor();
  }
}

#if defined(XP_WIN) || defined(MOZ_WIDGET_GTK)
//#define PLUGINS_LOG(...) printf_stderr("CP [%s]: ", __FUNCTION__);
//                         printf_stderr(__VA_ARGS__);
//                         printf_stderr("\n");
#  define PLUGINS_LOG(...)

bool CompositorBridgeParent::UpdatePluginWindowState(LayersId aId) {
  MonitorAutoLock lock(*sIndirectLayerTreesLock);
  CompositorBridgeParent::LayerTreeState& lts = sIndirectLayerTrees[aId];
  if (!lts.mParent) {
    PLUGINS_LOG("[%" PRIu64 "] layer tree compositor parent pointer is null",
                aId);
    return false;
  }

  // Check if this layer tree has received any shadow layer updates
  if (!lts.mUpdatedPluginDataAvailable) {
    PLUGINS_LOG("[%" PRIu64 "] no plugin data", aId);
    return false;
  }

  // pluginMetricsChanged tracks whether we need to send plugin update
  // data to the main thread. If we do we'll have to block composition,
  // which we want to avoid if at all possible.
  bool pluginMetricsChanged = false;

  // Same layer tree checks
  if (mLastPluginUpdateLayerTreeId == aId) {
    // no plugin data and nothing has changed, bail.
    if (!mCachedPluginData.Length() && !lts.mPluginData.Length()) {
      PLUGINS_LOG("[%" PRIu64 "] no data, no changes", aId);
      return false;
    }

    if (mCachedPluginData.Length() == lts.mPluginData.Length()) {
      // check for plugin data changes
      for (uint32_t idx = 0; idx < lts.mPluginData.Length(); idx++) {
        if (!(mCachedPluginData[idx] == lts.mPluginData[idx])) {
          pluginMetricsChanged = true;
          break;
        }
      }
    } else {
      // array lengths don't match, need to update
      pluginMetricsChanged = true;
    }
  } else {
    // exchanging layer trees, we need to update
    pluginMetricsChanged = true;
  }

  // Check if plugin windows are currently hidden due to scrolling
  if (mDeferPluginWindows) {
    PLUGINS_LOG("[%" PRIu64 "] suppressing", aId);
    return false;
  }

  // If the plugin windows were hidden but now are not, we need to force
  // update the metrics to make sure they are visible again.
  if (mPluginWindowsHidden) {
    PLUGINS_LOG("[%" PRIu64 "] re-showing", aId);
    mPluginWindowsHidden = false;
    pluginMetricsChanged = true;
  }

  if (!lts.mPluginData.Length()) {
    // Don't hide plugins if the previous remote layer tree didn't contain any.
    if (!mCachedPluginData.Length()) {
      PLUGINS_LOG("[%" PRIu64 "] nothing to hide", aId);
      return false;
    }

    uintptr_t parentWidget = GetWidget()->GetWidgetKey();

    // We will pass through here in cases where the previous shadow layer
    // tree contained visible plugins and the new tree does not. All we need
    // to do here is hide the plugins for the old tree, so don't waste time
    // calculating clipping.
    mPluginsLayerOffset = nsIntPoint(0, 0);
    mPluginsLayerVisibleRegion.SetEmpty();
    Unused << lts.mParent->SendHideAllPlugins(parentWidget);
    lts.mUpdatedPluginDataAvailable = false;
    PLUGINS_LOG("[%" PRIu64 "] hide all", aId);
  } else {
    // Retrieve the offset and visible region of the layer that hosts
    // the plugins, CompositorBridgeChild needs these in calculating proper
    // plugin clipping.
    LayerTransactionParent* layerTree = lts.mLayerTree;
    Layer* contentRoot = layerTree->GetRoot();
    if (contentRoot) {
      nsIntPoint offset;
      nsIntRegion visibleRegion;
      if (contentRoot->GetVisibleRegionRelativeToRootLayer(visibleRegion,
                                                           &offset)) {
        // Check to see if these values have changed, if so we need to
        // update plugin window position within the window.
        if (!pluginMetricsChanged &&
            mPluginsLayerVisibleRegion == visibleRegion &&
            mPluginsLayerOffset == offset) {
          PLUGINS_LOG("[%" PRIu64 "] no change", aId);
          return false;
        }
        mPluginsLayerOffset = offset;
        mPluginsLayerVisibleRegion = visibleRegion;
        Unused << lts.mParent->SendUpdatePluginConfigurations(
            LayoutDeviceIntPoint::FromUnknownPoint(offset),
            LayoutDeviceIntRegion::FromUnknownRegion(visibleRegion),
            lts.mPluginData);
        lts.mUpdatedPluginDataAvailable = false;
        PLUGINS_LOG("[%" PRIu64 "] updated", aId);
      } else {
        PLUGINS_LOG("[%" PRIu64 "] no visibility data", aId);
        return false;
      }
    } else {
      PLUGINS_LOG("[%" PRIu64 "] no content root", aId);
      return false;
    }
  }

  mLastPluginUpdateLayerTreeId = aId;
  mCachedPluginData = lts.mPluginData.Clone();
  return true;
}

void CompositorBridgeParent::ScheduleShowAllPluginWindows() {
  MOZ_ASSERT(CompositorThread());
  CompositorThread()->Dispatch(
      NewRunnableMethod("layers::CompositorBridgeParent::ShowAllPluginWindows",
                        this, &CompositorBridgeParent::ShowAllPluginWindows));
}

void CompositorBridgeParent::ShowAllPluginWindows() {
  MOZ_ASSERT(!NS_IsMainThread());
  mDeferPluginWindows = false;
  ScheduleComposition();
}

void CompositorBridgeParent::ScheduleHideAllPluginWindows() {
  MOZ_ASSERT(CompositorThread());
  CompositorThread()->Dispatch(
      NewRunnableMethod("layers::CompositorBridgeParent::HideAllPluginWindows",
                        this, &CompositorBridgeParent::HideAllPluginWindows));
}

void CompositorBridgeParent::HideAllPluginWindows() {
  MOZ_ASSERT(!NS_IsMainThread());
  // No plugins in the cache implies no plugins to manage
  // in this content.
  if (!mCachedPluginData.Length() || mDeferPluginWindows) {
    return;
  }

  uintptr_t parentWidget = GetWidget()->GetWidgetKey();

  mDeferPluginWindows = true;
  mPluginWindowsHidden = true;

#  if defined(XP_WIN)
  // We will get an async reply that this has happened and then send hide.
  mWaitForPluginsUntil = TimeStamp::Now() + mVsyncRate;
  Unused << SendCaptureAllPlugins(parentWidget);
#  else
  Unused << SendHideAllPlugins(parentWidget);
  ScheduleComposition();
#  endif
}
#endif  // #if defined(XP_WIN) || defined(MOZ_WIDGET_GTK)

mozilla::ipc::IPCResult CompositorBridgeParent::RecvAllPluginsCaptured() {
#if defined(XP_WIN)
  mWaitForPluginsUntil = TimeStamp();
  mHaveBlockedForPlugins = false;
  ForceComposeToTarget(nullptr);
  Unused << SendHideAllPlugins(GetWidget()->GetWidgetKey());
  return IPC_OK();
#else
  MOZ_ASSERT_UNREACHABLE(
      "CompositorBridgeParent::RecvAllPluginsCaptured calls unexpected.");
  return IPC_FAIL_NO_REASON(this);
#endif
}

int32_t RecordContentFrameTime(
    const VsyncId& aTxnId, const TimeStamp& aVsyncStart,
    const TimeStamp& aTxnStart, const VsyncId& aCompositeId,
    const TimeStamp& aCompositeEnd, const TimeDuration& aFullPaintTime,
    const TimeDuration& aVsyncRate, bool aContainsSVGGroup,
    bool aRecordUploadStats, wr::RendererStats* aStats /* = nullptr */) {
  double latencyMs = (aCompositeEnd - aTxnStart).ToMilliseconds();
  double latencyNorm = latencyMs / aVsyncRate.ToMilliseconds();
  int32_t fracLatencyNorm = lround(latencyNorm * 100.0);

#ifdef MOZ_GECKO_PROFILER
  if (profiler_can_accept_markers()) {
    class ContentFramePayload : public ProfilerMarkerPayload {
     public:
      ContentFramePayload(const mozilla::TimeStamp& aStartTime,
                          const mozilla::TimeStamp& aEndTime)
          : ProfilerMarkerPayload(aStartTime, aEndTime) {}
      mozilla::ProfileBufferEntryWriter::Length TagAndSerializationBytes()
          const override {
        return CommonPropsTagAndSerializationBytes();
      }
      void SerializeTagAndPayload(
          mozilla::ProfileBufferEntryWriter& aEntryWriter) const override {
        static const DeserializerTag tag = TagForDeserializer(Deserialize);
        SerializeTagAndCommonProps(tag, aEntryWriter);
      }
      void StreamPayload(mozilla::baseprofiler::SpliceableJSONWriter& aWriter,
                         const TimeStamp& aProcessStartTime,
                         UniqueStacks& aUniqueStacks) const override {
        StreamCommonProps("CONTENT_FRAME_TIME", aWriter, aProcessStartTime,
                          aUniqueStacks);
      }

     private:
      explicit ContentFramePayload(CommonProps&& aCommonProps)
          : ProfilerMarkerPayload(std::move(aCommonProps)) {}
      static mozilla::UniquePtr<ProfilerMarkerPayload> Deserialize(
          mozilla::ProfileBufferEntryReader& aEntryReader) {
        ProfilerMarkerPayload::CommonProps props =
            DeserializeCommonProps(aEntryReader);
        return UniquePtr<ProfilerMarkerPayload>(
            new ContentFramePayload(std::move(props)));
      }
    };
    AUTO_PROFILER_STATS(add_marker_with_ContentFramePayload);
    profiler_add_marker_for_thread(
        profiler_current_thread_id(), JS::ProfilingCategoryPair::GRAPHICS,
        "CONTENT_FRAME_TIME", ContentFramePayload(aTxnStart, aCompositeEnd));
  }
#endif

  Telemetry::Accumulate(Telemetry::CONTENT_FRAME_TIME, fracLatencyNorm);

  if (!(aTxnId == VsyncId()) && aVsyncStart) {
    latencyMs = (aCompositeEnd - aVsyncStart).ToMilliseconds();
    latencyNorm = latencyMs / aVsyncRate.ToMilliseconds();
    fracLatencyNorm = lround(latencyNorm * 100.0);
    int32_t result = fracLatencyNorm;
    Telemetry::Accumulate(Telemetry::CONTENT_FRAME_TIME_VSYNC, fracLatencyNorm);

    if (aContainsSVGGroup) {
      Telemetry::Accumulate(Telemetry::CONTENT_FRAME_TIME_WITH_SVG,
                            fracLatencyNorm);
    }

    // Record CONTENT_FRAME_TIME_REASON.
    //
    // Note that deseralizing a layers update (RecvUpdate) can delay the receipt
    // of the composite vsync message
    // (CompositorBridgeParent::CompositeToTarget), since they're using the same
    // thread. This can mean that compositing might start significantly late,
    // but this code will still detect it as having successfully started on the
    // right vsync (which is somewhat correct). We'd now have reduced time left
    // in the vsync interval to finish compositing, so the chances of a missed
    // frame increases. This is effectively including the RecvUpdate work as
    // part of the 'compositing' phase for this metric, but it isn't included in
    // COMPOSITE_TIME, and *is* included in CONTENT_FULL_PAINT_TIME.
    //
    // Also of note is that when the root WebRenderBridgeParent decides to
    // skip a composite (due to the Renderer being busy), that won't notify
    // child WebRenderBridgeParents. That failure will show up as the
    // composite starting late (since it did), but it's really a fault of a
    // slow composite on the previous frame, not a slow
    // CONTENT_FULL_PAINT_TIME. It would be nice to have a separate bucket for
    // this category (scene was ready on the next vsync, but we chose not to
    // composite), but I can't find a way to locate the right child
    // WebRenderBridgeParents from the root. WebRender notifies us of the
    // child pipelines contained within a render, after it finishes, but I
    // can't see how to query what child pipeline would have been rendered,
    // when we choose to not do it.
    if (fracLatencyNorm < 200) {
      // Success
      Telemetry::AccumulateCategorical(
          LABELS_CONTENT_FRAME_TIME_REASON::OnTime);
    } else {
      if (aCompositeId == VsyncId()) {
        // aCompositeId is 0, possibly something got trigged from
        // outside vsync?
        Telemetry::AccumulateCategorical(
            LABELS_CONTENT_FRAME_TIME_REASON::NoVsyncNoId);
      } else if (aTxnId >= aCompositeId) {
        // Vsync ids are nonsensical, maybe we're trying to catch up?
        Telemetry::AccumulateCategorical(
            LABELS_CONTENT_FRAME_TIME_REASON::NoVsync);
      } else if (aCompositeId - aTxnId > 1) {
        // Composite started late (and maybe took too long as well)
        if (aFullPaintTime >= TimeDuration::FromMilliseconds(20)) {
          Telemetry::AccumulateCategorical(
              LABELS_CONTENT_FRAME_TIME_REASON::MissedCompositeLong);
        } else if (aFullPaintTime >= TimeDuration::FromMilliseconds(10)) {
          Telemetry::AccumulateCategorical(
              LABELS_CONTENT_FRAME_TIME_REASON::MissedCompositeMid);
        } else if (aFullPaintTime >= TimeDuration::FromMilliseconds(5)) {
          Telemetry::AccumulateCategorical(
              LABELS_CONTENT_FRAME_TIME_REASON::MissedCompositeLow);
        } else {
          Telemetry::AccumulateCategorical(
              LABELS_CONTENT_FRAME_TIME_REASON::MissedComposite);
        }
      } else {
        // Composite started on time, but must have taken too long.
        Telemetry::AccumulateCategorical(
            LABELS_CONTENT_FRAME_TIME_REASON::SlowComposite);
      }
    }

    if (aRecordUploadStats) {
      if (aStats) {
        latencyMs -= (double(aStats->resource_upload_time) / 1000000.0);
        latencyNorm = latencyMs / aVsyncRate.ToMilliseconds();
        fracLatencyNorm = lround(latencyNorm * 100.0);
      }
      Telemetry::Accumulate(
          Telemetry::CONTENT_FRAME_TIME_WITHOUT_RESOURCE_UPLOAD,
          fracLatencyNorm);

      if (aStats) {
        latencyMs -= (double(aStats->gpu_cache_upload_time) / 1000000.0);
        latencyNorm = latencyMs / aVsyncRate.ToMilliseconds();
        fracLatencyNorm = lround(latencyNorm * 100.0);
      }
      Telemetry::Accumulate(Telemetry::CONTENT_FRAME_TIME_WITHOUT_UPLOAD,
                            fracLatencyNorm);
    }
    return result;
  }

  return 0;
}

mozilla::ipc::IPCResult CompositorBridgeParent::RecvBeginRecording(
    const TimeStamp& aRecordingStart, BeginRecordingResolver&& aResolve) {
  if (mHaveCompositionRecorder) {
    aResolve(false);
    return IPC_OK();
  }

  if (mLayerManager) {
    mLayerManager->SetCompositionRecorder(
        MakeUnique<CompositionRecorder>(aRecordingStart));
  } else if (mWrBridge) {
    mWrBridge->BeginRecording(aRecordingStart);
  }

  mHaveCompositionRecorder = true;
  aResolve(true);

  return IPC_OK();
}

mozilla::ipc::IPCResult CompositorBridgeParent::RecvEndRecordingToDisk(
    EndRecordingToDiskResolver&& aResolve) {
  if (!mHaveCompositionRecorder) {
    aResolve(false);
    return IPC_OK();
  }

  if (mLayerManager) {
    mLayerManager->WriteCollectedFrames();
    aResolve(true);
  } else if (mWrBridge) {
    mWrBridge->WriteCollectedFrames()->Then(
        NS_GetCurrentThread(), __func__,
        [resolve{aResolve}](const bool success) { resolve(success); },
        [resolve{aResolve}]() { resolve(false); });
  } else {
    aResolve(false);
  }

  mHaveCompositionRecorder = false;

  return IPC_OK();
}

mozilla::ipc::IPCResult CompositorBridgeParent::RecvEndRecordingToMemory(
    EndRecordingToMemoryResolver&& aResolve) {
  if (!mHaveCompositionRecorder) {
    aResolve(Nothing());
    return IPC_OK();
  }

  if (mLayerManager) {
    Maybe<CollectedFrames> frames = mLayerManager->GetCollectedFrames();
    if (frames) {
      aResolve(WrapCollectedFrames(std::move(*frames)));
    } else {
      aResolve(Nothing());
    }
  } else if (mWrBridge) {
    RefPtr<CompositorBridgeParent> self = this;
    mWrBridge->GetCollectedFrames()->Then(
        NS_GetCurrentThread(), __func__,
        [self, resolve{aResolve}](CollectedFrames&& frames) {
          resolve(self->WrapCollectedFrames(std::move(frames)));
        },
        [resolve{aResolve}]() { resolve(Nothing()); });
  }

  mHaveCompositionRecorder = false;

  return IPC_OK();
}

Maybe<CollectedFramesParams> CompositorBridgeParent::WrapCollectedFrames(
    CollectedFrames&& aFrames) {
  CollectedFramesParams ipcFrames;
  ipcFrames.recordingStart() = aFrames.mRecordingStart;

  size_t totalLength = 0;
  for (const CollectedFrame& frame : aFrames.mFrames) {
    totalLength += frame.mDataUri.Length();
  }

  Shmem shmem;
  if (!AllocShmem(totalLength, SharedMemory::TYPE_BASIC, &shmem)) {
    return Nothing();
  }

  {
    char* raw = shmem.get<char>();
    for (CollectedFrame& frame : aFrames.mFrames) {
      size_t length = frame.mDataUri.Length();

      PodCopy(raw, frame.mDataUri.get(), length);
      raw += length;

      ipcFrames.frames().EmplaceBack(frame.mTimeOffset, length);
    }
  }
  ipcFrames.buffer() = std::move(shmem);

  return Some(std::move(ipcFrames));
}

}  // namespace layers
}  // namespace mozilla<|MERGE_RESOLUTION|>--- conflicted
+++ resolved
@@ -908,13 +908,8 @@
   }
 
   if (mWrBridge) {
-<<<<<<< HEAD
-    mWrBridge->ScheduleGenerateFrame(aRenderRoots);
+    mWrBridge->ScheduleGenerateFrame();
   } else if (mCompositorScheduler) {
-=======
-    mWrBridge->ScheduleGenerateFrame();
-  } else {
->>>>>>> 0aa061dd
     mCompositorScheduler->ScheduleComposition();
   }
 }
@@ -1022,14 +1017,10 @@
 
   mCompositionManager->ComputeRotation();
 
-<<<<<<< HEAD
-  TimeStamp time = recordreplay::IsRecordingOrReplaying()
+  SampleTime time = recordreplay::IsRecordingOrReplaying()
     ? recordreplay::CompositeTime()
-    : mTestTime.valueOr(mCompositorScheduler->GetLastComposeTime());
-=======
-  SampleTime time = mTestTime ? SampleTime::FromTest(*mTestTime)
-                              : mCompositorScheduler->GetLastComposeTime();
->>>>>>> 0aa061dd
+    : (mTestTime ? SampleTime::FromTest(*mTestTime)
+                 : mCompositorScheduler->GetLastComposeTime());
   bool requestNextFrame =
       mCompositionManager->TransformShadowTree(time, mVsyncRate);
 
