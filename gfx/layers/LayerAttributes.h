--- conflicted
+++ resolved
@@ -329,11 +329,7 @@
   }
 
   SideBits GetFixedPositionSides() const {
-<<<<<<< HEAD
     return mFixedPositionData ? mFixedPositionData->mSides : SideBits::eNone;
-=======
-    return mFixedPositionData ? mFixedPositionData->mSides : eSideBitsNone;
->>>>>>> 9741b423
   }
 
   bool IsStickyPosition() const { return !!mStickyPositionData; }
