--- conflicted
+++ resolved
@@ -7,22 +7,13 @@
 Program("logalloc-replay")
 
 SOURCES += [
-<<<<<<< HEAD
-    '/mfbt/Assertions.cpp',
-    '/mfbt/Poison.cpp',
-    '/mfbt/RandomNum.cpp',
-    '/mfbt/RecordReplay.cpp',
-    '/mfbt/TaggedAnonymousMemory.cpp',
-    '/mfbt/Unused.cpp',
-    'Replay.cpp',
-=======
     "/mfbt/Assertions.cpp",
     "/mfbt/Poison.cpp",
     "/mfbt/RandomNum.cpp",
+    "/mfbt/RecordReplay.cpp",
     "/mfbt/TaggedAnonymousMemory.cpp",
     "/mfbt/Unused.cpp",
     "Replay.cpp",
->>>>>>> 1f2dfab9
 ]
 
 if CONFIG["OS_TARGET"] == "Darwin":
