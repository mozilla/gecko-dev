/* -*- Mode: C++; tab-width: 8; indent-tabs-mode: nil; c-basic-offset: 2 -*- */
/* vim: set ts=8 sts=2 et sw=2 tw=80: */
/* This Source Code Form is subject to the terms of the Mozilla Public
 * License, v. 2.0. If a copy of the MPL was not distributed with this
 * file, You can obtain one at http://mozilla.org/MPL/2.0/. */

// We're dividing JS objects into 3 categories:
//
// 1. "real" roots, held by the JS engine itself or rooted through the root
//    and lock JS APIs. Roots from this category are considered black in the
//    cycle collector, any cycle they participate in is uncollectable.
//
// 2. certain roots held by C++ objects that are guaranteed to be alive.
//    Roots from this category are considered black in the cycle collector,
//    and any cycle they participate in is uncollectable. These roots are
//    traced from TraceNativeBlackRoots.
//
// 3. all other roots held by C++ objects that participate in cycle collection,
//    held by us (see TraceNativeGrayRoots). Roots from this category are
//    considered grey in the cycle collector; whether or not they are collected
//    depends on the objects that hold them.
//
// Note that if a root is in multiple categories the fact that it is in
// category 1 or 2 that takes precedence, so it will be considered black.
//
// During garbage collection we switch to an additional mark color (gray) when
// tracing inside TraceNativeGrayRoots. This allows us to walk those roots later
// on and add all objects reachable only from them to the cycle collector.
//
// Phases:
//
// 1. marking of the roots in category 1 by having the JS GC do its marking
// 2. marking of the roots in category 2 by having the JS GC call us back
//    (via JS_SetExtraGCRootsTracer) and running TraceNativeBlackRoots
// 3. marking of the roots in category 3 by
//    TraceNativeGrayRootsInCollectingZones using an additional color (gray).
// 4. end of GC, GC can sweep its heap
//
// At some later point, when the cycle collector runs:
//
// 5. walk gray objects and add them to the cycle collector, cycle collect
//
// JS objects that are part of cycles the cycle collector breaks will be
// collected by the next JS GC.
//
// If WantAllTraces() is false the cycle collector will not traverse roots
// from category 1 or any JS objects held by them. Any JS objects they hold
// will already be marked by the JS GC and will thus be colored black
// themselves. Any C++ objects they hold will have a missing (untraversed)
// edge from the JS object to the C++ object and so it will be marked black
// too. This decreases the number of objects that the cycle collector has to
// deal with.
// To improve debugging, if WantAllTraces() is true all JS objects are
// traversed.

#include "mozilla/CycleCollectedJSRuntime.h"

#include <algorithm>
#include <utility>

#include "GeckoProfiler.h"
#include "js/Debug.h"
#include "js/friend/DumpFunctions.h"  // js::DumpHeap
#include "js/GCAPI.h"
#include "js/HeapAPI.h"
#include "js/Object.h"    // JS::GetClass, JS::GetCompartment, JS::GetPrivate
#include "js/Warnings.h"  // JS::SetWarningReporter
#include "jsfriendapi.h"
#include "mozilla/ArrayUtils.h"
#include "mozilla/AutoRestore.h"
#include "mozilla/CycleCollectedJSContext.h"
#include "mozilla/DebuggerOnGCRunnable.h"
#include "mozilla/MemoryReporting.h"
#include "mozilla/Sprintf.h"
#include "mozilla/Telemetry.h"
#include "mozilla/TimelineConsumers.h"
#include "mozilla/TimelineMarker.h"
#include "mozilla/Unused.h"
#include "mozilla/dom/DOMJSClass.h"
#include "mozilla/dom/JSExecutionManager.h"
#include "mozilla/dom/ProfileTimelineMarkerBinding.h"
#include "mozilla/dom/Promise.h"
#include "mozilla/dom/PromiseBinding.h"
#include "mozilla/dom/PromiseDebugging.h"
#include "mozilla/dom/ScriptSettings.h"
#include "nsContentUtils.h"
#include "nsCycleCollectionNoteRootCallback.h"
#include "nsCycleCollectionParticipant.h"
#include "nsCycleCollector.h"
#include "nsDOMJSUtils.h"
#include "nsExceptionHandler.h"
#include "nsJSUtils.h"
#include "nsStringBuffer.h"
#include "nsWrapperCache.h"

#ifdef MOZ_GECKO_PROFILER
#  include "ProfilerMarkerPayload.h"
#endif

#if defined(XP_MACOSX)
#  include "nsMacUtilsImpl.h"
#endif

#include "nsThread.h"
#include "nsThreadUtils.h"
#include "xpcpublic.h"

#ifdef NIGHTLY_BUILD
// For performance reasons, we make the JS Dev Error Interceptor a Nightly-only
// feature.
#  define MOZ_JS_DEV_ERROR_INTERCEPTOR = 1
#endif  // NIGHTLY_BUILD

using namespace mozilla;
using namespace mozilla::dom;

namespace mozilla {

struct DeferredFinalizeFunctionHolder {
  DeferredFinalizeFunction run;
  void* data;
};

class IncrementalFinalizeRunnable : public CancelableRunnable {
  typedef AutoTArray<DeferredFinalizeFunctionHolder, 16> DeferredFinalizeArray;
  typedef CycleCollectedJSRuntime::DeferredFinalizerTable
      DeferredFinalizerTable;

  CycleCollectedJSRuntime* mRuntime;
  DeferredFinalizeArray mDeferredFinalizeFunctions;
  uint32_t mFinalizeFunctionToRun;
  bool mReleasing;

  static const PRTime SliceMillis = 5; /* ms */

 public:
  IncrementalFinalizeRunnable(CycleCollectedJSRuntime* aRt,
                              DeferredFinalizerTable& aFinalizerTable);
  virtual ~IncrementalFinalizeRunnable();

  void ReleaseNow(bool aLimited);

  NS_DECL_NSIRUNNABLE
};

}  // namespace mozilla

struct NoteWeakMapChildrenTracer : public JS::CallbackTracer {
  NoteWeakMapChildrenTracer(JSRuntime* aRt,
                            nsCycleCollectionNoteRootCallback& aCb)
      : JS::CallbackTracer(aRt, JS::TracerKind::Callback,
                           JS::IdTraceAction::CanSkip),
        mCb(aCb),
        mTracedAny(false),
        mMap(nullptr),
        mKey(nullptr),
        mKeyDelegate(nullptr) {}
  void onChild(const JS::GCCellPtr& aThing) override;
  nsCycleCollectionNoteRootCallback& mCb;
  bool mTracedAny;
  JSObject* mMap;
  JS::GCCellPtr mKey;
  JSObject* mKeyDelegate;
};

void NoteWeakMapChildrenTracer::onChild(const JS::GCCellPtr& aThing) {
  if (aThing.is<JSString>()) {
    return;
  }

  if (!JS::GCThingIsMarkedGray(aThing) && !mCb.WantAllTraces()) {
    return;
  }

  if (JS::IsCCTraceKind(aThing.kind())) {
    mCb.NoteWeakMapping(mMap, mKey, mKeyDelegate, aThing);
    mTracedAny = true;
  } else {
    JS::TraceChildren(this, aThing);
  }
}

struct NoteWeakMapsTracer : public js::WeakMapTracer {
  NoteWeakMapsTracer(JSRuntime* aRt, nsCycleCollectionNoteRootCallback& aCccb)
      : js::WeakMapTracer(aRt), mCb(aCccb), mChildTracer(aRt, aCccb) {}
  void trace(JSObject* aMap, JS::GCCellPtr aKey, JS::GCCellPtr aValue) override;
  nsCycleCollectionNoteRootCallback& mCb;
  NoteWeakMapChildrenTracer mChildTracer;
};

void NoteWeakMapsTracer::trace(JSObject* aMap, JS::GCCellPtr aKey,
                               JS::GCCellPtr aValue) {
  // If nothing that could be held alive by this entry is marked gray, return.
  if ((!aKey || !JS::GCThingIsMarkedGray(aKey)) &&
      MOZ_LIKELY(!mCb.WantAllTraces())) {
    if (!aValue || !JS::GCThingIsMarkedGray(aValue) || aValue.is<JSString>()) {
      return;
    }
  }

  // The cycle collector can only properly reason about weak maps if it can
  // reason about the liveness of their keys, which in turn requires that
  // the key can be represented in the cycle collector graph.  All existing
  // uses of weak maps use either objects or scripts as keys, which are okay.
  MOZ_ASSERT(JS::IsCCTraceKind(aKey.kind()));

  // As an emergency fallback for non-debug builds, if the key is not
  // representable in the cycle collector graph, we treat it as marked.  This
  // can cause leaks, but is preferable to ignoring the binding, which could
  // cause the cycle collector to free live objects.
  if (!JS::IsCCTraceKind(aKey.kind())) {
    aKey = nullptr;
  }

  JSObject* kdelegate = nullptr;
  if (aKey.is<JSObject>()) {
    kdelegate = js::UncheckedUnwrapWithoutExpose(&aKey.as<JSObject>());
  }

  if (JS::IsCCTraceKind(aValue.kind())) {
    mCb.NoteWeakMapping(aMap, aKey, kdelegate, aValue);
  } else {
    mChildTracer.mTracedAny = false;
    mChildTracer.mMap = aMap;
    mChildTracer.mKey = aKey;
    mChildTracer.mKeyDelegate = kdelegate;

    if (!aValue.is<JSString>()) {
      JS::TraceChildren(&mChildTracer, aValue);
    }

    // The delegate could hold alive the key, so report something to the CC
    // if we haven't already.
    if (!mChildTracer.mTracedAny && aKey && JS::GCThingIsMarkedGray(aKey) &&
        kdelegate) {
      mCb.NoteWeakMapping(aMap, aKey, kdelegate, nullptr);
    }
  }
}

// Report whether the key or value of a weak mapping entry are gray but need to
// be marked black.
static void ShouldWeakMappingEntryBeBlack(JSObject* aMap, JS::GCCellPtr aKey,
                                          JS::GCCellPtr aValue,
                                          bool* aKeyShouldBeBlack,
                                          bool* aValueShouldBeBlack) {
  *aKeyShouldBeBlack = false;
  *aValueShouldBeBlack = false;

  // If nothing that could be held alive by this entry is marked gray, return.
  bool keyMightNeedMarking = aKey && JS::GCThingIsMarkedGray(aKey);
  bool valueMightNeedMarking = aValue && JS::GCThingIsMarkedGray(aValue) &&
                               aValue.kind() != JS::TraceKind::String;
  if (!keyMightNeedMarking && !valueMightNeedMarking) {
    return;
  }

  if (!JS::IsCCTraceKind(aKey.kind())) {
    aKey = nullptr;
  }

  if (keyMightNeedMarking && aKey.is<JSObject>()) {
    JSObject* kdelegate =
        js::UncheckedUnwrapWithoutExpose(&aKey.as<JSObject>());
    if (kdelegate && !JS::ObjectIsMarkedGray(kdelegate) &&
        (!aMap || !JS::ObjectIsMarkedGray(aMap))) {
      *aKeyShouldBeBlack = true;
    }
  }

  if (aValue && JS::GCThingIsMarkedGray(aValue) &&
      (!aKey || !JS::GCThingIsMarkedGray(aKey)) &&
      (!aMap || !JS::ObjectIsMarkedGray(aMap)) &&
      aValue.kind() != JS::TraceKind::Shape) {
    *aValueShouldBeBlack = true;
  }
}

struct FixWeakMappingGrayBitsTracer : public js::WeakMapTracer {
  explicit FixWeakMappingGrayBitsTracer(JSRuntime* aRt)
      : js::WeakMapTracer(aRt) {}

  void FixAll() {
    do {
      mAnyMarked = false;
      js::TraceWeakMaps(this);
    } while (mAnyMarked);
  }

  void trace(JSObject* aMap, JS::GCCellPtr aKey,
             JS::GCCellPtr aValue) override {
    bool keyShouldBeBlack;
    bool valueShouldBeBlack;
    ShouldWeakMappingEntryBeBlack(aMap, aKey, aValue, &keyShouldBeBlack,
                                  &valueShouldBeBlack);
    if (keyShouldBeBlack && JS::UnmarkGrayGCThingRecursively(aKey)) {
      mAnyMarked = true;
    }

    if (valueShouldBeBlack && JS::UnmarkGrayGCThingRecursively(aValue)) {
      mAnyMarked = true;
    }
  }

  MOZ_INIT_OUTSIDE_CTOR bool mAnyMarked;
};

#ifdef DEBUG
// Check whether weak maps are marked correctly according to the logic above.
struct CheckWeakMappingGrayBitsTracer : public js::WeakMapTracer {
  explicit CheckWeakMappingGrayBitsTracer(JSRuntime* aRt)
      : js::WeakMapTracer(aRt), mFailed(false) {}

  static bool Check(JSRuntime* aRt) {
    CheckWeakMappingGrayBitsTracer tracer(aRt);
    js::TraceWeakMaps(&tracer);
    return !tracer.mFailed;
  }

  void trace(JSObject* aMap, JS::GCCellPtr aKey,
             JS::GCCellPtr aValue) override {
    bool keyShouldBeBlack;
    bool valueShouldBeBlack;
    ShouldWeakMappingEntryBeBlack(aMap, aKey, aValue, &keyShouldBeBlack,
                                  &valueShouldBeBlack);

    if (keyShouldBeBlack) {
      fprintf(stderr, "Weak mapping key %p of map %p should be black\n",
              aKey.asCell(), aMap);
      mFailed = true;
    }

    if (valueShouldBeBlack) {
      fprintf(stderr, "Weak mapping value %p of map %p should be black\n",
              aValue.asCell(), aMap);
      mFailed = true;
    }
  }

  bool mFailed;
};
#endif  // DEBUG

static void CheckParticipatesInCycleCollection(JS::GCCellPtr aThing,
                                               const char* aName,
                                               void* aClosure) {
  bool* cycleCollectionEnabled = static_cast<bool*>(aClosure);

  if (*cycleCollectionEnabled) {
    return;
  }

  if (JS::IsCCTraceKind(aThing.kind()) && JS::GCThingIsMarkedGray(aThing)) {
    *cycleCollectionEnabled = true;
  }
}

NS_IMETHODIMP
JSGCThingParticipant::TraverseNative(void* aPtr,
                                     nsCycleCollectionTraversalCallback& aCb) {
  auto runtime = reinterpret_cast<CycleCollectedJSRuntime*>(
      reinterpret_cast<char*>(this) -
      offsetof(CycleCollectedJSRuntime, mGCThingCycleCollectorGlobal));

  JS::GCCellPtr cellPtr(aPtr, JS::GCThingTraceKind(aPtr));
  runtime->TraverseGCThing(CycleCollectedJSRuntime::TRAVERSE_FULL, cellPtr,
                           aCb);
  return NS_OK;
}

// NB: This is only used to initialize the participant in
// CycleCollectedJSRuntime. It should never be used directly.
static JSGCThingParticipant sGCThingCycleCollectorGlobal;

NS_IMETHODIMP
JSZoneParticipant::TraverseNative(void* aPtr,
                                  nsCycleCollectionTraversalCallback& aCb) {
  auto runtime = reinterpret_cast<CycleCollectedJSRuntime*>(
      reinterpret_cast<char*>(this) -
      offsetof(CycleCollectedJSRuntime, mJSZoneCycleCollectorGlobal));

  MOZ_ASSERT(!aCb.WantAllTraces());
  JS::Zone* zone = static_cast<JS::Zone*>(aPtr);

  runtime->TraverseZone(zone, aCb);
  return NS_OK;
}

struct TraversalTracer : public JS::CallbackTracer {
  TraversalTracer(JSRuntime* aRt, nsCycleCollectionTraversalCallback& aCb)
      : JS::CallbackTracer(aRt, JS::TracerKind::Callback,
                           JS::TraceOptions(JS::WeakMapTraceAction::Skip,
                                            JS::WeakEdgeTraceAction::Trace,
                                            JS::IdTraceAction::CanSkip)),
        mCb(aCb) {}
  void onChild(const JS::GCCellPtr& aThing) override;
  nsCycleCollectionTraversalCallback& mCb;
};

void TraversalTracer::onChild(const JS::GCCellPtr& aThing) {
  // Checking strings and symbols for being gray is rather slow, and we don't
  // need either of them for the cycle collector.
  if (aThing.is<JSString>() || aThing.is<JS::Symbol>()) {
    return;
  }

  // Don't traverse non-gray objects, unless we want all traces.
  if (!JS::GCThingIsMarkedGray(aThing) && !mCb.WantAllTraces()) {
    return;
  }

  /*
   * This function needs to be careful to avoid stack overflow. Normally, when
   * IsCCTraceKind is true, the recursion terminates immediately as we just add
   * |thing| to the CC graph. So overflow is only possible when there are long
   * or cyclic chains of non-IsCCTraceKind GC things. Places where this can
   * occur use special APIs to handle such chains iteratively.
   */
  if (JS::IsCCTraceKind(aThing.kind())) {
    if (MOZ_UNLIKELY(mCb.WantDebugInfo())) {
      char buffer[200];
      context().getEdgeName(buffer, sizeof(buffer));
      mCb.NoteNextEdgeName(buffer);
    }
    mCb.NoteJSChild(aThing);
  } else if (aThing.is<js::Shape>()) {
    // The maximum depth of traversal when tracing a Shape is unbounded, due to
    // the parent pointers on the shape.
    JS_TraceShapeCycleCollectorChildren(this, aThing);
  } else if (aThing.is<js::ObjectGroup>()) {
    // The maximum depth of traversal when tracing an ObjectGroup is unbounded,
    // due to information attached to the groups which can lead other groups to
    // be traced.
    JS_TraceObjectGroupCycleCollectorChildren(this, aThing);
  } else {
    JS::TraceChildren(this, aThing);
  }
}

/*
 * The cycle collection participant for a Zone is intended to produce the same
 * results as if all of the gray GCthings in a zone were merged into a single
 * node, except for self-edges. This avoids the overhead of representing all of
 * the GCthings in the zone in the cycle collector graph, which should be much
 * faster if many of the GCthings in the zone are gray.
 *
 * Zone merging should not always be used, because it is a conservative
 * approximation of the true cycle collector graph that can incorrectly identify
 * some garbage objects as being live. For instance, consider two cycles that
 * pass through a zone, where one is garbage and the other is live. If we merge
 * the entire zone, the cycle collector will think that both are alive.
 *
 * We don't have to worry about losing track of a garbage cycle, because any
 * such garbage cycle incorrectly identified as live must contain at least one
 * C++ to JS edge, and XPConnect will always add the C++ object to the CC graph.
 * (This is in contrast to pure C++ garbage cycles, which must always be
 * properly identified, because we clear the purple buffer during every CC,
 * which may contain the last reference to a garbage cycle.)
 */

// NB: This is only used to initialize the participant in
// CycleCollectedJSRuntime. It should never be used directly.
static const JSZoneParticipant sJSZoneCycleCollectorGlobal;

static void JSObjectsTenuredCb(JSContext* aContext, void* aData) {
  static_cast<CycleCollectedJSRuntime*>(aData)->JSObjectsTenured();
}

static void MozCrashWarningReporter(JSContext*, JSErrorReport*) {
  MOZ_CRASH("Why is someone touching JSAPI without an AutoJSAPI?");
}

JSHolderMap::Entry::Entry() : Entry(nullptr, nullptr, nullptr) {}

JSHolderMap::Entry::Entry(void* aHolder, nsScriptObjectTracer* aTracer,
                          JS::Zone* aZone)
    : mHolder(aHolder),
      mTracer(aTracer)
#ifdef DEBUG
      ,
      mZone(aZone)
#endif
{
}

JSHolderMap::JSHolderMap() : mJSHolderMap(256) {}

template <typename F>
inline void JSHolderMap::ForEach(F&& f, WhichHolders aWhich) {
  // Multi-zone JS holders must always be considered.
  ForEach(mAnyZoneJSHolders, f, nullptr);

  for (auto i = mPerZoneJSHolders.modIter(); !i.done(); i.next()) {
    if (aWhich == HoldersInCollectingZones &&
        !JS::ZoneIsCollecting(i.get().key())) {
      continue;
    }

    EntryVector* holders = i.get().value().get();
    ForEach(*holders, f, i.get().key());
    if (holders->IsEmpty()) {
      i.remove();
    }
  }
}

template <typename F>
inline void JSHolderMap::ForEach(EntryVector& aJSHolders, const F& f,
                                 JS::Zone* aZone) {
  for (auto iter = aJSHolders.Iter(); !iter.Done(); iter.Next()) {
    Entry* entry = &iter.Get();

    // If the entry has been cleared, remove it and shrink the vector.
    if (!entry->mHolder && !RemoveEntry(aJSHolders, entry)) {
      break;  // Removed the last entry.
    }

    MOZ_ASSERT_IF(aZone, entry->mZone == aZone);
    f(entry->mHolder, entry->mTracer, aZone);
  }
}

bool JSHolderMap::RemoveEntry(EntryVector& aJSHolders, Entry* aEntry) {
  MOZ_ASSERT(aEntry);
  MOZ_ASSERT(!aEntry->mHolder);

  // Remove all dead entries from the end of the vector.
  while (!aJSHolders.GetLast().mHolder && &aJSHolders.GetLast() != aEntry) {
    aJSHolders.PopLast();
  }

  // Swap the element we want to remove with the last one and update the hash
  // table.
  Entry* lastEntry = &aJSHolders.GetLast();
  if (aEntry != lastEntry) {
    MOZ_ASSERT(lastEntry->mHolder);
    *aEntry = *lastEntry;
    MOZ_ASSERT(mJSHolderMap.has(aEntry->mHolder));
    MOZ_ALWAYS_TRUE(mJSHolderMap.put(aEntry->mHolder, aEntry));
  }

  aJSHolders.PopLast();

  // Return whether aEntry is still in the vector.
  return aEntry != lastEntry;
}

inline bool JSHolderMap::Has(void* aHolder) const {
  return mJSHolderMap.has(aHolder);
}

inline nsScriptObjectTracer* JSHolderMap::Get(void* aHolder) const {
  auto ptr = mJSHolderMap.lookup(aHolder);
  if (!ptr) {
    return nullptr;
  }

  Entry* entry = ptr->value();
  MOZ_ASSERT(entry->mHolder == aHolder);
  return entry->mTracer;
}

inline nsScriptObjectTracer* JSHolderMap::GetAndRemove(void* aHolder) {
  MOZ_ASSERT(aHolder);

  auto ptr = mJSHolderMap.lookup(aHolder);
  if (!ptr) {
    return nullptr;
  }

  Entry* entry = ptr->value();
  MOZ_ASSERT(entry->mHolder == aHolder);
  nsScriptObjectTracer* tracer = entry->mTracer;

  // Clear the entry's contents. It will be removed during the next iteration.
  *entry = Entry();

  mJSHolderMap.remove(ptr);

  return tracer;
}

inline void JSHolderMap::Put(void* aHolder, nsScriptObjectTracer* aTracer,
                             JS::Zone* aZone) {
  MOZ_ASSERT(aHolder);
  MOZ_ASSERT(aTracer);

  // Don't associate multi-zone holders with a zone, even if one is supplied.
  if (aTracer->IsMultiZoneJSHolder()) {
    aZone = nullptr;
  }

  auto ptr = mJSHolderMap.lookupForAdd(aHolder);
  if (ptr) {
    Entry* entry = ptr->value();
#ifdef DEBUG
    MOZ_ASSERT(entry->mHolder == aHolder);
    MOZ_ASSERT(entry->mTracer == aTracer,
               "Don't call HoldJSObjects in superclass ctors");
    if (aZone) {
      if (entry->mZone) {
        MOZ_ASSERT(entry->mZone == aZone);
      } else {
        entry->mZone = aZone;
      }
    }
#endif
    entry->mTracer = aTracer;
    return;
  }

  EntryVector* vector = &mAnyZoneJSHolders;
  if (aZone) {
    auto ptr = mPerZoneJSHolders.lookupForAdd(aZone);
    if (!ptr) {
      MOZ_ALWAYS_TRUE(
          mPerZoneJSHolders.add(ptr, aZone, MakeUnique<EntryVector>()));
    }
    vector = ptr->value().get();
  }

  vector->InfallibleAppend(Entry{aHolder, aTracer, aZone});
  MOZ_ALWAYS_TRUE(mJSHolderMap.add(ptr, aHolder, &vector->GetLast()));
}

size_t JSHolderMap::SizeOfExcludingThis(MallocSizeOf aMallocSizeOf) const {
  size_t n = 0;

  // We're deliberately not measuring anything hanging off the entries in
  // mJSHolders.
  n += mJSHolderMap.shallowSizeOfExcludingThis(aMallocSizeOf);
  n += mAnyZoneJSHolders.SizeOfExcludingThis(aMallocSizeOf);
  n += mPerZoneJSHolders.shallowSizeOfExcludingThis(aMallocSizeOf);
  for (auto i = mPerZoneJSHolders.iter(); !i.done(); i.next()) {
    n += i.get().value()->SizeOfExcludingThis(aMallocSizeOf);
  }

  return n;
}

CycleCollectedJSRuntime::CycleCollectedJSRuntime(JSContext* aCx)
    : mContext(nullptr),
      mGCThingCycleCollectorGlobal(sGCThingCycleCollectorGlobal),
      mJSZoneCycleCollectorGlobal(sJSZoneCycleCollectorGlobal),
      mJSRuntime(JS_GetRuntime(aCx)),
      mHasPendingIdleGCTask(false),
      mPrevGCSliceCallback(nullptr),
      mPrevGCNurseryCollectionCallback(nullptr),
      mOutOfMemoryState(OOMState::OK),
      mLargeAllocationFailureState(OOMState::OK)
#ifdef DEBUG
      ,
      mShutdownCalled(false)
#endif
{
  MOZ_COUNT_CTOR(CycleCollectedJSRuntime);
  MOZ_ASSERT(aCx);
  MOZ_ASSERT(mJSRuntime);

#if defined(XP_MACOSX)
  if (!XRE_IsParentProcess()) {
    nsMacUtilsImpl::EnableTCSMIfAvailable();
  }
#endif

  if (!JS_AddExtraGCRootsTracer(aCx, TraceBlackJS, this)) {
    MOZ_CRASH("JS_AddExtraGCRootsTracer failed");
  }
  JS_SetGrayGCRootsTracer(aCx, TraceGrayJS, this);
  JS_SetGCCallback(aCx, GCCallback, this);
  mPrevGCSliceCallback = JS::SetGCSliceCallback(aCx, GCSliceCallback);

  if (NS_IsMainThread()) {
    // We would like to support all threads here, but the way timeline consumers
    // are set up currently, you can either add a marker for one specific
    // docshell, or for every consumer globally. We would like to add a marker
    // for every consumer observing anything on this thread, but that is not
    // currently possible. For now, add global markers only when we are on the
    // main thread, since the UI for this tracing data only displays data
    // relevant to the main-thread.
    mPrevGCNurseryCollectionCallback =
        JS::SetGCNurseryCollectionCallback(aCx, GCNurseryCollectionCallback);
  }

  JS_SetObjectsTenuredCallback(aCx, JSObjectsTenuredCb, this);
  JS::SetOutOfMemoryCallback(aCx, OutOfMemoryCallback, this);
  JS::SetWaitCallback(mJSRuntime, BeforeWaitCallback, AfterWaitCallback,
                      sizeof(dom::AutoYieldJSThreadExecution));
  JS::SetWarningReporter(aCx, MozCrashWarningReporter);

  js::AutoEnterOOMUnsafeRegion::setAnnotateOOMAllocationSizeCallback(
      CrashReporter::AnnotateOOMAllocationSize);

  static js::DOMCallbacks DOMcallbacks = {InstanceClassHasProtoAtDepth};
  SetDOMCallbacks(aCx, &DOMcallbacks);
  js::SetScriptEnvironmentPreparer(aCx, &mEnvironmentPreparer);

  JS::dbg::SetDebuggerMallocSizeOf(aCx, moz_malloc_size_of);

#ifdef MOZ_JS_DEV_ERROR_INTERCEPTOR
  JS_SetErrorInterceptorCallback(mJSRuntime, &mErrorInterceptor);
#endif  // MOZ_JS_DEV_ERROR_INTERCEPTOR
}

#ifdef NS_BUILD_REFCNT_LOGGING
class JSLeakTracer : public JS::CallbackTracer {
 public:
  explicit JSLeakTracer(JSRuntime* aRuntime)
      : JS::CallbackTracer(aRuntime, JS::TracerKind::Callback,
                           JS::WeakMapTraceAction::TraceKeysAndValues) {}

 private:
  void onChild(const JS::GCCellPtr& thing) override {
    const char* kindName = JS::GCTraceKindToAscii(thing.kind());
    size_t size = JS::GCTraceKindSize(thing.kind());
    MOZ_LOG_CTOR(thing.asCell(), kindName, size);
  }
};
#endif

void CycleCollectedJSRuntime::Shutdown(JSContext* cx) {
#ifdef MOZ_JS_DEV_ERROR_INTERCEPTOR
  mErrorInterceptor.Shutdown(mJSRuntime);
#endif  // MOZ_JS_DEV_ERROR_INTERCEPTOR

  // There should not be any roots left to trace at this point. Ensure any that
  // remain are flagged as leaks.
#ifdef NS_BUILD_REFCNT_LOGGING
  JSLeakTracer tracer(Runtime());
  TraceNativeBlackRoots(&tracer);
  TraceNativeGrayRoots(&tracer, JSHolderMap::AllHolders);
#endif

#ifdef DEBUG
  mShutdownCalled = true;
#endif
}

CycleCollectedJSRuntime::~CycleCollectedJSRuntime() {
  MOZ_COUNT_DTOR(CycleCollectedJSRuntime);
  MOZ_ASSERT(!mDeferredFinalizerTable.Count());
  MOZ_ASSERT(mShutdownCalled);
}

void CycleCollectedJSRuntime::SetContext(CycleCollectedJSContext* aContext) {
  MOZ_ASSERT(!mContext || !aContext, "Don't replace the context!");
  mContext = aContext;
}

size_t CycleCollectedJSRuntime::SizeOfExcludingThis(
    MallocSizeOf aMallocSizeOf) const {
  return mJSHolders.SizeOfExcludingThis(aMallocSizeOf);
}

void CycleCollectedJSRuntime::UnmarkSkippableJSHolders() {
<<<<<<< HEAD
  // Prevent nsWrapperCaches accessed under CanSkip from adding recorded events
  // which might not replay in the same order.
  recordreplay::AutoDisallowThreadEvents disallow;

  for (auto iter = mJSHolders.Iter(); !iter.Done(); iter.Next()) {
    void* holder = iter.Get().mHolder;
    nsScriptObjectTracer* tracer = iter.Get().mTracer;
    tracer->CanSkip(holder, true);
  }
=======
  mJSHolders.ForEach([](void* holder, nsScriptObjectTracer* tracer,
                        JS::Zone* zone) { tracer->CanSkip(holder, true); });
>>>>>>> 0aa061dd
}

void CycleCollectedJSRuntime::DescribeGCThing(
    bool aIsMarked, JS::GCCellPtr aThing,
    nsCycleCollectionTraversalCallback& aCb) const {
  if (!aCb.WantDebugInfo()) {
    aCb.DescribeGCedNode(aIsMarked, "JS Object");
    return;
  }

  char name[72];
  uint64_t compartmentAddress = 0;
  if (aThing.is<JSObject>()) {
    JSObject* obj = &aThing.as<JSObject>();
    compartmentAddress = (uint64_t)JS::GetCompartment(obj);
    const JSClass* clasp = JS::GetClass(obj);

    // Give the subclass a chance to do something
    if (DescribeCustomObjects(obj, clasp, name)) {
      // Nothing else to do!
    } else if (js::IsFunctionObject(obj)) {
      JSFunction* fun = JS_GetObjectFunction(obj);
      JSString* str = JS_GetFunctionDisplayId(fun);
      if (str) {
        JSLinearString* linear = JS_ASSERT_STRING_IS_LINEAR(str);
        nsAutoString chars;
        AssignJSLinearString(chars, linear);
        NS_ConvertUTF16toUTF8 fname(chars);
        SprintfLiteral(name, "JS Object (Function - %s)", fname.get());
      } else {
        SprintfLiteral(name, "JS Object (Function)");
      }
    } else {
      SprintfLiteral(name, "JS Object (%s)", clasp->name);
    }
  } else {
    SprintfLiteral(name, "%s", JS::GCTraceKindToAscii(aThing.kind()));
  }

  // Disable printing global for objects while we figure out ObjShrink fallout.
  aCb.DescribeGCedNode(aIsMarked, name, compartmentAddress);
}

void CycleCollectedJSRuntime::NoteGCThingJSChildren(
    JS::GCCellPtr aThing, nsCycleCollectionTraversalCallback& aCb) const {
  TraversalTracer trc(mJSRuntime, aCb);
  JS::TraceChildren(&trc, aThing);
}

void CycleCollectedJSRuntime::NoteGCThingXPCOMChildren(
    const JSClass* aClasp, JSObject* aObj,
    nsCycleCollectionTraversalCallback& aCb) const {
  MOZ_ASSERT(aClasp);
  MOZ_ASSERT(aClasp == JS::GetClass(aObj));

  JS::Rooted<JSObject*> obj(RootingCx(), aObj);

  if (NoteCustomGCThingXPCOMChildren(aClasp, obj, aCb)) {
    // Nothing else to do!
    return;
  }

  // XXX This test does seem fragile, we should probably whitelist classes
  //     that do hold a strong reference, but that might not be possible.
  if (aClasp->flags & JSCLASS_HAS_PRIVATE &&
      aClasp->flags & JSCLASS_PRIVATE_IS_NSISUPPORTS) {
    NS_CYCLE_COLLECTION_NOTE_EDGE_NAME(aCb, "JS::GetPrivate(obj)");
    aCb.NoteXPCOMChild(static_cast<nsISupports*>(JS::GetPrivate(obj)));
    return;
  }

  const DOMJSClass* domClass = GetDOMClass(aClasp);
  if (domClass) {
    NS_CYCLE_COLLECTION_NOTE_EDGE_NAME(aCb, "UnwrapDOMObject(obj)");
    // It's possible that our object is an unforgeable holder object, in
    // which case it doesn't actually have a C++ DOM object associated with
    // it.  Use UnwrapPossiblyNotInitializedDOMObject, which produces null in
    // that case, since NoteXPCOMChild/NoteNativeChild are null-safe.
    if (domClass->mDOMObjectIsISupports) {
      aCb.NoteXPCOMChild(
          UnwrapPossiblyNotInitializedDOMObject<nsISupports>(obj));
    } else if (domClass->mParticipant) {
      aCb.NoteNativeChild(UnwrapPossiblyNotInitializedDOMObject<void>(obj),
                          domClass->mParticipant);
    }
    return;
  }

  if (IsRemoteObjectProxy(obj)) {
    auto handler =
        static_cast<const RemoteObjectProxyBase*>(js::GetProxyHandler(obj));
    return handler->NoteChildren(obj, aCb);
  }

  JS::Value value = js::MaybeGetScriptPrivate(obj);
  if (!value.isUndefined()) {
    aCb.NoteXPCOMChild(static_cast<nsISupports*>(value.toPrivate()));
  }
}

void CycleCollectedJSRuntime::TraverseGCThing(
    TraverseSelect aTs, JS::GCCellPtr aThing,
    nsCycleCollectionTraversalCallback& aCb) {
  bool isMarkedGray = JS::GCThingIsMarkedGray(aThing);

  if (aTs == TRAVERSE_FULL) {
    DescribeGCThing(!isMarkedGray, aThing, aCb);
  }

  // If this object is alive, then all of its children are alive. For JS
  // objects, the black-gray invariant ensures the children are also marked
  // black. For C++ objects, the ref count from this object will keep them
  // alive. Thus we don't need to trace our children, unless we are debugging
  // using WantAllTraces.
  if (!isMarkedGray && !aCb.WantAllTraces()) {
    return;
  }

  if (aTs == TRAVERSE_FULL) {
    NoteGCThingJSChildren(aThing, aCb);
  }

  if (aThing.is<JSObject>()) {
    JSObject* obj = &aThing.as<JSObject>();
    NoteGCThingXPCOMChildren(JS::GetClass(obj), obj, aCb);
  }
}

struct TraverseObjectShimClosure {
  nsCycleCollectionTraversalCallback& cb;
  CycleCollectedJSRuntime* self;
};

void CycleCollectedJSRuntime::TraverseZone(
    JS::Zone* aZone, nsCycleCollectionTraversalCallback& aCb) {
  /*
   * We treat the zone as being gray. We handle non-gray GCthings in the
   * zone by not reporting their children to the CC. The black-gray invariant
   * ensures that any JS children will also be non-gray, and thus don't need to
   * be added to the graph. For C++ children, not representing the edge from the
   * non-gray JS GCthings to the C++ object will keep the child alive.
   *
   * We don't allow zone merging in a WantAllTraces CC, because then these
   * assumptions don't hold.
   */
  aCb.DescribeGCedNode(false, "JS Zone");

  /*
   * Every JS child of everything in the zone is either in the zone
   * or is a cross-compartment wrapper. In the former case, we don't need to
   * represent these edges in the CC graph because JS objects are not ref
   * counted. In the latter case, the JS engine keeps a map of these wrappers,
   * which we iterate over. Edges between compartments in the same zone will add
   * unnecessary loop edges to the graph (bug 842137).
   */
  TraversalTracer trc(mJSRuntime, aCb);
  js::TraceGrayWrapperTargets(&trc, aZone);

  /*
   * To find C++ children of things in the zone, we scan every JS Object in
   * the zone. Only JS Objects can have C++ children.
   */
  TraverseObjectShimClosure closure = {aCb, this};
  js::IterateGrayObjects(aZone, TraverseObjectShim, &closure);
}

/* static */
void CycleCollectedJSRuntime::TraverseObjectShim(
    void* aData, JS::GCCellPtr aThing, const JS::AutoRequireNoGC& nogc) {
  TraverseObjectShimClosure* closure =
      static_cast<TraverseObjectShimClosure*>(aData);

  MOZ_ASSERT(aThing.is<JSObject>());
  closure->self->TraverseGCThing(CycleCollectedJSRuntime::TRAVERSE_CPP, aThing,
                                 closure->cb);
}

void CycleCollectedJSRuntime::TraverseNativeRoots(
    nsCycleCollectionNoteRootCallback& aCb) {
  // NB: This is here just to preserve the existing XPConnect order. I doubt it
  // would hurt to do this after the JS holders.
  TraverseAdditionalNativeRoots(aCb);

  mJSHolders.ForEach(
      [&aCb](void* holder, nsScriptObjectTracer* tracer, JS::Zone* zone) {
        bool noteRoot = false;
        if (MOZ_UNLIKELY(aCb.WantAllTraces())) {
          noteRoot = true;
        } else {
          tracer->Trace(holder,
                        TraceCallbackFunc(CheckParticipatesInCycleCollection),
                        &noteRoot);
        }

        if (noteRoot) {
          aCb.NoteNativeRoot(holder, tracer);
        }
      });
}

/* static */
void CycleCollectedJSRuntime::TraceBlackJS(JSTracer* aTracer, void* aData) {
  CycleCollectedJSRuntime* self = static_cast<CycleCollectedJSRuntime*>(aData);

  self->TraceNativeBlackRoots(aTracer);
}

/* static */
void CycleCollectedJSRuntime::TraceGrayJS(JSTracer* aTracer, void* aData) {
  CycleCollectedJSRuntime* self = static_cast<CycleCollectedJSRuntime*>(aData);

  // Mark these roots as gray so the CC can walk them later.
  self->TraceNativeGrayRoots(aTracer, JSHolderMap::HoldersInCollectingZones);
}

/* static */
void CycleCollectedJSRuntime::GCCallback(JSContext* aContext,
                                         JSGCStatus aStatus,
                                         JS::GCReason aReason, void* aData) {
  CycleCollectedJSRuntime* self = static_cast<CycleCollectedJSRuntime*>(aData);

  MOZ_ASSERT(CycleCollectedJSContext::Get()->Context() == aContext);
  MOZ_ASSERT(CycleCollectedJSContext::Get()->Runtime() == self);

  self->OnGC(aContext, aStatus, aReason);
}

/* static */
void CycleCollectedJSRuntime::GCSliceCallback(JSContext* aContext,
                                              JS::GCProgress aProgress,
                                              const JS::GCDescription& aDesc) {
  CycleCollectedJSRuntime* self = CycleCollectedJSRuntime::Get();
  MOZ_ASSERT(CycleCollectedJSContext::Get()->Context() == aContext);

#ifdef MOZ_GECKO_PROFILER
  if (profiler_thread_is_being_profiled()) {
    if (aProgress == JS::GC_CYCLE_END) {
      PROFILER_ADD_MARKER_WITH_PAYLOAD(
          "GCMajor", GCCC, GCMajorMarkerPayload,
          (aDesc.startTime(aContext), aDesc.endTime(aContext),
           aDesc.formatJSONProfiler(aContext)));
    } else if (aProgress == JS::GC_SLICE_END) {
      PROFILER_ADD_MARKER_WITH_PAYLOAD(
          "GCSlice", GCCC, GCSliceMarkerPayload,
          (aDesc.lastSliceStart(aContext), aDesc.lastSliceEnd(aContext),
           aDesc.sliceToJSONProfiler(aContext)));
    }
  }
#endif

  if (aProgress == JS::GC_CYCLE_END &&
      JS::dbg::FireOnGarbageCollectionHookRequired(aContext)) {
    JS::GCReason reason = aDesc.reason_;
    Unused << NS_WARN_IF(
        NS_FAILED(DebuggerOnGCRunnable::Enqueue(aContext, aDesc)) &&
        reason != JS::GCReason::SHUTDOWN_CC &&
        reason != JS::GCReason::DESTROY_RUNTIME &&
        reason != JS::GCReason::XPCONNECT_SHUTDOWN);
  }

  if (self->mPrevGCSliceCallback) {
    self->mPrevGCSliceCallback(aContext, aProgress, aDesc);
  }
}

class MinorGCMarker : public TimelineMarker {
 private:
  JS::GCReason mReason;

 public:
  MinorGCMarker(MarkerTracingType aTracingType, JS::GCReason aReason)
      : TimelineMarker("MinorGC", aTracingType, MarkerStackRequest::NO_STACK),
        mReason(aReason) {
    MOZ_ASSERT(aTracingType == MarkerTracingType::START ||
               aTracingType == MarkerTracingType::END);
  }

  MinorGCMarker(JS::GCNurseryProgress aProgress, JS::GCReason aReason)
      : TimelineMarker(
            "MinorGC",
            aProgress == JS::GCNurseryProgress::GC_NURSERY_COLLECTION_START
                ? MarkerTracingType::START
                : MarkerTracingType::END,
            MarkerStackRequest::NO_STACK),
        mReason(aReason) {}

  virtual void AddDetails(JSContext* aCx,
                          dom::ProfileTimelineMarker& aMarker) override {
    TimelineMarker::AddDetails(aCx, aMarker);

    if (GetTracingType() == MarkerTracingType::START) {
      auto reason = JS::ExplainGCReason(mReason);
      aMarker.mCauseName.Construct(NS_ConvertUTF8toUTF16(reason));
    }
  }

  virtual UniquePtr<AbstractTimelineMarker> Clone() override {
    auto clone = MakeUnique<MinorGCMarker>(GetTracingType(), mReason);
    clone->SetCustomTime(GetTime());
    return UniquePtr<AbstractTimelineMarker>(std::move(clone));
  }
};

/* static */
void CycleCollectedJSRuntime::GCNurseryCollectionCallback(
    JSContext* aContext, JS::GCNurseryProgress aProgress,
    JS::GCReason aReason) {
  CycleCollectedJSRuntime* self = CycleCollectedJSRuntime::Get();
  MOZ_ASSERT(CycleCollectedJSContext::Get()->Context() == aContext);
  MOZ_ASSERT(NS_IsMainThread());

  RefPtr<TimelineConsumers> timelines = TimelineConsumers::Get();
  if (timelines && !timelines->IsEmpty()) {
    UniquePtr<AbstractTimelineMarker> abstractMarker(
        MakeUnique<MinorGCMarker>(aProgress, aReason));
    timelines->AddMarkerForAllObservedDocShells(abstractMarker);
  }

  if (aProgress == JS::GCNurseryProgress::GC_NURSERY_COLLECTION_START) {
    self->mLatestNurseryCollectionStart = TimeStamp::Now();
  }
#ifdef MOZ_GECKO_PROFILER
  else if (aProgress == JS::GCNurseryProgress::GC_NURSERY_COLLECTION_END &&
           profiler_thread_is_being_profiled()) {
    PROFILER_ADD_MARKER_WITH_PAYLOAD(
        "GCMinor", GCCC, GCMinorMarkerPayload,
        (self->mLatestNurseryCollectionStart, TimeStamp::Now(),
         JS::MinorGcToJSON(aContext)));
  }
#endif

  if (self->mPrevGCNurseryCollectionCallback) {
    self->mPrevGCNurseryCollectionCallback(aContext, aProgress, aReason);
  }
}

/* static */
void CycleCollectedJSRuntime::OutOfMemoryCallback(JSContext* aContext,
                                                  void* aData) {
  CycleCollectedJSRuntime* self = static_cast<CycleCollectedJSRuntime*>(aData);

  MOZ_ASSERT(CycleCollectedJSContext::Get()->Context() == aContext);
  MOZ_ASSERT(CycleCollectedJSContext::Get()->Runtime() == self);

  self->OnOutOfMemory();
}

/* static */
void* CycleCollectedJSRuntime::BeforeWaitCallback(uint8_t* aMemory) {
  MOZ_ASSERT(aMemory);

  // aMemory is stack allocated memory to contain our RAII object. This allows
  // for us to avoid allocations on the heap during this callback.
  return new (aMemory) dom::AutoYieldJSThreadExecution;
}

/* static */
void CycleCollectedJSRuntime::AfterWaitCallback(void* aCookie) {
  MOZ_ASSERT(aCookie);
  static_cast<dom::AutoYieldJSThreadExecution*>(aCookie)
      ->~AutoYieldJSThreadExecution();
}

struct JsGcTracer : public TraceCallbacks {
  virtual void Trace(JS::Heap<JS::Value>* aPtr, const char* aName,
                     void* aClosure) const override {
    JS::TraceEdge(static_cast<JSTracer*>(aClosure), aPtr, aName);
  }
  virtual void Trace(JS::Heap<jsid>* aPtr, const char* aName,
                     void* aClosure) const override {
    JS::TraceEdge(static_cast<JSTracer*>(aClosure), aPtr, aName);
  }
  virtual void Trace(JS::Heap<JSObject*>* aPtr, const char* aName,
                     void* aClosure) const override {
    JS::TraceEdge(static_cast<JSTracer*>(aClosure), aPtr, aName);
  }
  virtual void Trace(nsWrapperCache* aPtr, const char* aName,
                     void* aClosure) const override {
    aPtr->TraceWrapper(static_cast<JSTracer*>(aClosure), aName);
  }
  virtual void Trace(JS::TenuredHeap<JSObject*>* aPtr, const char* aName,
                     void* aClosure) const override {
    JS::TraceEdge(static_cast<JSTracer*>(aClosure), aPtr, aName);
  }
  virtual void Trace(JS::Heap<JSString*>* aPtr, const char* aName,
                     void* aClosure) const override {
    JS::TraceEdge(static_cast<JSTracer*>(aClosure), aPtr, aName);
  }
  virtual void Trace(JS::Heap<JSScript*>* aPtr, const char* aName,
                     void* aClosure) const override {
    JS::TraceEdge(static_cast<JSTracer*>(aClosure), aPtr, aName);
  }
  virtual void Trace(JS::Heap<JSFunction*>* aPtr, const char* aName,
                     void* aClosure) const override {
    JS::TraceEdge(static_cast<JSTracer*>(aClosure), aPtr, aName);
  }
};

void mozilla::TraceScriptHolder(nsISupports* aHolder, JSTracer* aTracer) {
  nsXPCOMCycleCollectionParticipant* participant = nullptr;
  CallQueryInterface(aHolder, &participant);
  participant->Trace(aHolder, JsGcTracer(), aTracer);
}

#if defined(NIGHTLY_BUILD) || defined(MOZ_DEV_EDITION) || defined(DEBUG)
#  define CHECK_SINGLE_ZONE_JS_HOLDERS
#endif

#ifdef CHECK_SINGLE_ZONE_JS_HOLDERS

// A tracer that checks that a JS holder only holds JS GC things in a single
// JS::Zone.
struct CheckZoneTracer : public TraceCallbacks {
  const char* mClassName;
  mutable JS::Zone* mZone;

  explicit CheckZoneTracer(const char* aClassName, JS::Zone* aZone = nullptr)
      : mClassName(aClassName), mZone(aZone) {}

  void checkZone(JS::Zone* aZone, const char* aName) const {
    if (!mZone) {
      mZone = aZone;
      return;
    }

    if (aZone == mZone) {
      return;
    }

    // Most JS holders only contain pointers to GC things in a single zone. In
    // the future this will allow us to improve GC performance by only tracing
    // holders in zones that are being collected.
    //
    // If you added a holder that has pointers into multiple zones please try to
    // remedy this. Some options are:
    //
    //  - wrap all JS GC things into the same compartment
    //  - split GC thing pointers between separate cycle collected objects
    //
    // If all else fails, flag the class as containing pointers into multiple
    // zones by using NS_IMPL_CYCLE_COLLECTION_MULTI_ZONE_JSHOLDER_CLASS.
    MOZ_CRASH_UNSAFE_PRINTF(
        "JS holder %s contains pointers to GC things in more than one zone ("
        "found in %s)\n",
        mClassName, aName);
  }

  virtual void Trace(JS::Heap<JS::Value>* aPtr, const char* aName,
                     void* aClosure) const override {
    JS::Value value = aPtr->unbarrieredGet();
    if (value.isGCThing()) {
      checkZone(JS::GetGCThingZone(value.toGCCellPtr()), aName);
    }
  }
  virtual void Trace(JS::Heap<jsid>* aPtr, const char* aName,
                     void* aClosure) const override {
    jsid id = aPtr->unbarrieredGet();
    if (id.isGCThing()) {
      checkZone(JS::GetTenuredGCThingZone(id.toGCCellPtr()), aName);
    }
  }
  virtual void Trace(JS::Heap<JSObject*>* aPtr, const char* aName,
                     void* aClosure) const override {
    JSObject* obj = aPtr->unbarrieredGet();
    if (obj) {
      checkZone(js::GetObjectZoneFromAnyThread(obj), aName);
    }
  }
  virtual void Trace(nsWrapperCache* aPtr, const char* aName,
                     void* aClosure) const override {
    JSObject* obj = aPtr->GetWrapperPreserveColor();
    if (obj) {
      checkZone(js::GetObjectZoneFromAnyThread(obj), aName);
    }
  }
  virtual void Trace(JS::TenuredHeap<JSObject*>* aPtr, const char* aName,
                     void* aClosure) const override {
    JSObject* obj = aPtr->unbarrieredGetPtr();
    if (obj) {
      checkZone(js::GetObjectZoneFromAnyThread(obj), aName);
    }
  }
  virtual void Trace(JS::Heap<JSString*>* aPtr, const char* aName,
                     void* aClosure) const override {
    JSString* str = aPtr->unbarrieredGet();
    if (str) {
      checkZone(JS::GetStringZone(str), aName);
    }
  }
  virtual void Trace(JS::Heap<JSScript*>* aPtr, const char* aName,
                     void* aClosure) const override {
    JSScript* script = aPtr->unbarrieredGet();
    if (script) {
      checkZone(JS::GetTenuredGCThingZone(JS::GCCellPtr(script)), aName);
    }
  }
  virtual void Trace(JS::Heap<JSFunction*>* aPtr, const char* aName,
                     void* aClosure) const override {
    JSFunction* fun = aPtr->unbarrieredGet();
    if (fun) {
      checkZone(js::GetObjectZoneFromAnyThread(JS_GetFunctionObject(fun)),
                aName);
    }
  }
};

static inline void CheckHolderIsSingleZone(
    void* aHolder, nsCycleCollectionParticipant* aParticipant,
    JS::Zone* aZone) {
  CheckZoneTracer tracer(aParticipant->ClassName(), aZone);
  aParticipant->Trace(aHolder, tracer, nullptr);
}

#endif

static inline bool ShouldCheckSingleZoneHolders() {
#if defined(DEBUG)
  return true;
#elif defined(NIGHTLY_BUILD) || defined(MOZ_DEV_EDITION)
  // Don't check every time to avoid performance impact.
  return rand() % 256 == 0;
#else
  return false;
#endif
}

void CycleCollectedJSRuntime::TraceNativeGrayRoots(
    JSTracer* aTracer, JSHolderMap::WhichHolders aWhich) {
  // NB: This is here just to preserve the existing XPConnect order. I doubt it
  // would hurt to do this after the JS holders.
  TraceAdditionalNativeGrayRoots(aTracer);

  bool checkSingleZoneHolders = ShouldCheckSingleZoneHolders();
  mJSHolders.ForEach(
      [aTracer, checkSingleZoneHolders](
          void* holder, nsScriptObjectTracer* tracer, JS::Zone* zone) {
#ifdef CHECK_SINGLE_ZONE_JS_HOLDERS
        if (checkSingleZoneHolders && !tracer->IsMultiZoneJSHolder()) {
          CheckHolderIsSingleZone(holder, tracer, zone);
        }
#else
        Unused << checkSingleZoneHolders;
#endif
        tracer->Trace(holder, JsGcTracer(), aTracer);
      },
      aWhich);
}

void CycleCollectedJSRuntime::AddJSHolder(void* aHolder,
                                          nsScriptObjectTracer* aTracer,
                                          JS::Zone* aZone) {
  mJSHolders.Put(aHolder, aTracer, aZone);
}

struct ClearJSHolder : public TraceCallbacks {
  virtual void Trace(JS::Heap<JS::Value>* aPtr, const char*,
                     void*) const override {
    aPtr->setUndefined();
  }

  virtual void Trace(JS::Heap<jsid>* aPtr, const char*, void*) const override {
    *aPtr = JSID_VOID;
  }

  virtual void Trace(JS::Heap<JSObject*>* aPtr, const char*,
                     void*) const override {
    *aPtr = nullptr;
  }

  virtual void Trace(nsWrapperCache* aPtr, const char* aName,
                     void* aClosure) const override {
    aPtr->ClearWrapper();
  }

  virtual void Trace(JS::TenuredHeap<JSObject*>* aPtr, const char*,
                     void*) const override {
    *aPtr = nullptr;
  }

  virtual void Trace(JS::Heap<JSString*>* aPtr, const char*,
                     void*) const override {
    *aPtr = nullptr;
  }

  virtual void Trace(JS::Heap<JSScript*>* aPtr, const char*,
                     void*) const override {
    *aPtr = nullptr;
  }

  virtual void Trace(JS::Heap<JSFunction*>* aPtr, const char*,
                     void*) const override {
    *aPtr = nullptr;
  }
};

void CycleCollectedJSRuntime::RemoveJSHolder(void* aHolder) {
  nsScriptObjectTracer* tracer = mJSHolders.GetAndRemove(aHolder);
  if (tracer) {
    // Bug 1531951: The analysis can't see through the virtual call but we know
    // that the ClearJSHolder tracer will never GC.
    JS::AutoSuppressGCAnalysis nogc;
    tracer->Trace(aHolder, ClearJSHolder(), nullptr);
  }
}

#ifdef DEBUG
static void AssertNoGcThing(JS::GCCellPtr aGCThing, const char* aName,
                            void* aClosure) {
  MOZ_ASSERT(!aGCThing);
}

void CycleCollectedJSRuntime::AssertNoObjectsToTrace(void* aPossibleJSHolder) {
  nsScriptObjectTracer* tracer = mJSHolders.Get(aPossibleJSHolder);
  if (tracer) {
    tracer->Trace(aPossibleJSHolder, TraceCallbackFunc(AssertNoGcThing),
                  nullptr);
  }
}
#endif

nsCycleCollectionParticipant* CycleCollectedJSRuntime::GCThingParticipant() {
  return &mGCThingCycleCollectorGlobal;
}

nsCycleCollectionParticipant* CycleCollectedJSRuntime::ZoneParticipant() {
  return &mJSZoneCycleCollectorGlobal;
}

nsresult CycleCollectedJSRuntime::TraverseRoots(
    nsCycleCollectionNoteRootCallback& aCb) {
  TraverseNativeRoots(aCb);

  NoteWeakMapsTracer trc(mJSRuntime, aCb);
  js::TraceWeakMaps(&trc);

  return NS_OK;
}

bool CycleCollectedJSRuntime::UsefulToMergeZones() const { return false; }

void CycleCollectedJSRuntime::FixWeakMappingGrayBits() const {
  MOZ_ASSERT(!JS::IsIncrementalGCInProgress(mJSRuntime),
             "Don't call FixWeakMappingGrayBits during a GC.");
  FixWeakMappingGrayBitsTracer fixer(mJSRuntime);
  fixer.FixAll();
}

void CycleCollectedJSRuntime::CheckGrayBits() const {
  MOZ_ASSERT(!JS::IsIncrementalGCInProgress(mJSRuntime),
             "Don't call CheckGrayBits during a GC.");

#ifndef ANDROID
  // Bug 1346874 - The gray state check is expensive. Android tests are already
  // slow enough that this check can easily push them over the threshold to a
  // timeout.

  MOZ_ASSERT(js::CheckGrayMarkingState(mJSRuntime));
  MOZ_ASSERT(CheckWeakMappingGrayBitsTracer::Check(mJSRuntime));
#endif
}

bool CycleCollectedJSRuntime::AreGCGrayBitsValid() const {
  return js::AreGCGrayBitsValid(mJSRuntime);
}

void CycleCollectedJSRuntime::GarbageCollect(JS::GCReason aReason) const {
  JSContext* cx = CycleCollectedJSContext::Get()->Context();
  JS::PrepareForFullGC(cx);
  JS::NonIncrementalGC(cx, GC_NORMAL, aReason);
}

void CycleCollectedJSRuntime::JSObjectsTenured() {
  JSContext* cx = CycleCollectedJSContext::Get()->Context();
  for (auto iter = mNurseryObjects.Iter(); !iter.Done(); iter.Next()) {
    nsWrapperCache* cache = iter.Get();
    JSObject* wrapper = cache->GetWrapperMaybeDead();
    MOZ_DIAGNOSTIC_ASSERT(wrapper || recordreplay::IsReplaying());
    if (!JS::ObjectIsTenured(wrapper)) {
      MOZ_ASSERT(!cache->PreservingWrapper());
      js::gc::FinalizeDeadNurseryObject(cx, wrapper);
    }
  }

#ifdef DEBUG
  for (auto iter = mPreservedNurseryObjects.Iter(); !iter.Done(); iter.Next()) {
    MOZ_ASSERT(JS::ObjectIsTenured(iter.Get().get()));
  }
#endif

  mNurseryObjects.Clear();
  mPreservedNurseryObjects.Clear();
}

void CycleCollectedJSRuntime::NurseryWrapperAdded(nsWrapperCache* aCache) {
  MOZ_ASSERT(aCache);
  MOZ_ASSERT(aCache->GetWrapperMaybeDead());
  MOZ_ASSERT(!JS::ObjectIsTenured(aCache->GetWrapperMaybeDead()));
  mNurseryObjects.InfallibleAppend(aCache);
}

void CycleCollectedJSRuntime::NurseryWrapperPreserved(JSObject* aWrapper) {
  mPreservedNurseryObjects.InfallibleAppend(
      JS::PersistentRooted<JSObject*>(mJSRuntime, aWrapper));
}

void CycleCollectedJSRuntime::DeferredFinalize(
    DeferredFinalizeAppendFunction aAppendFunc, DeferredFinalizeFunction aFunc,
    void* aThing) {
  // Tell the analysis that the function pointers will not GC.
  JS::AutoSuppressGCAnalysis suppress;
  if (auto entry = mDeferredFinalizerTable.LookupForAdd(aFunc)) {
    aAppendFunc(entry.Data(), aThing);
  } else {
    entry.OrInsert(
        [aAppendFunc, aThing]() { return aAppendFunc(nullptr, aThing); });
  }
}

void CycleCollectedJSRuntime::DeferredFinalize(nsISupports* aSupports) {
  typedef DeferredFinalizerImpl<nsISupports> Impl;
  DeferredFinalize(Impl::AppendDeferredFinalizePointer, Impl::DeferredFinalize,
                   aSupports);
}

void CycleCollectedJSRuntime::DumpJSHeap(FILE* aFile) {
  JSContext* cx = CycleCollectedJSContext::Get()->Context();

  mozilla::MallocSizeOf mallocSizeOf =
      PR_GetEnv("MOZ_GC_LOG_SIZE") ? moz_malloc_size_of : nullptr;
  js::DumpHeap(cx, aFile, js::CollectNurseryBeforeDump, mallocSizeOf);
}

IncrementalFinalizeRunnable::IncrementalFinalizeRunnable(
    CycleCollectedJSRuntime* aRt, DeferredFinalizerTable& aFinalizers)
    : CancelableRunnable("IncrementalFinalizeRunnable"),
      mRuntime(aRt),
      mFinalizeFunctionToRun(0),
      mReleasing(false) {
  for (auto iter = aFinalizers.Iter(); !iter.Done(); iter.Next()) {
    DeferredFinalizeFunction& function = iter.Key();
    void*& data = iter.Data();

    DeferredFinalizeFunctionHolder* holder =
        mDeferredFinalizeFunctions.AppendElement();
    holder->run = function;
    holder->data = data;

    iter.Remove();
  }
}

IncrementalFinalizeRunnable::~IncrementalFinalizeRunnable() {
  MOZ_ASSERT(this != mRuntime->mFinalizeRunnable);
}

void IncrementalFinalizeRunnable::ReleaseNow(bool aLimited) {
  if (mReleasing) {
    NS_WARNING("Re-entering ReleaseNow");
    return;
  }
  {
    mozilla::AutoRestore<bool> ar(mReleasing);
    mReleasing = true;
    MOZ_ASSERT(mDeferredFinalizeFunctions.Length() != 0,
               "We should have at least ReleaseSliceNow to run");
    MOZ_ASSERT(mFinalizeFunctionToRun < mDeferredFinalizeFunctions.Length(),
               "No more finalizers to run?");
    if (recordreplay::IsRecordingOrReplaying()) {
      aLimited = false;
    }

    TimeDuration sliceTime = TimeDuration::FromMilliseconds(SliceMillis);
    TimeStamp started = aLimited ? TimeStamp::Now() : TimeStamp();
    bool timeout = false;
    do {
      const DeferredFinalizeFunctionHolder& function =
          mDeferredFinalizeFunctions[mFinalizeFunctionToRun];
      if (aLimited) {
        bool done = false;
        while (!timeout && !done) {
          /*
           * We don't want to read the clock too often, so we try to
           * release slices of 100 items.
           */
          done = function.run(100, function.data);
          timeout = TimeStamp::Now() - started >= sliceTime;
        }
        if (done) {
          ++mFinalizeFunctionToRun;
        }
        if (timeout) {
          break;
        }
      } else {
        while (!function.run(UINT32_MAX, function.data))
          ;
        ++mFinalizeFunctionToRun;
      }
    } while (mFinalizeFunctionToRun < mDeferredFinalizeFunctions.Length());
  }

  if (mFinalizeFunctionToRun == mDeferredFinalizeFunctions.Length()) {
    MOZ_ASSERT(mRuntime->mFinalizeRunnable == this);
    mDeferredFinalizeFunctions.Clear();
    // NB: This may delete this!
    mRuntime->mFinalizeRunnable = nullptr;
  }
}

NS_IMETHODIMP
IncrementalFinalizeRunnable::Run() {
  AUTO_PROFILER_LABEL("IncrementalFinalizeRunnable::Run", GCCC);

  if (mRuntime->mFinalizeRunnable != this) {
    /* These items were already processed synchronously in JSGC_END. */
    MOZ_ASSERT(!mDeferredFinalizeFunctions.Length());
    return NS_OK;
  }

  TimeStamp start = TimeStamp::Now();
  ReleaseNow(true);

  if (mDeferredFinalizeFunctions.Length()) {
    nsresult rv = NS_DispatchToCurrentThread(this);
    if (NS_FAILED(rv)) {
      ReleaseNow(false);
    }
  }

  uint32_t duration = (uint32_t)((TimeStamp::Now() - start).ToMilliseconds());
  Telemetry::Accumulate(Telemetry::DEFERRED_FINALIZE_ASYNC, duration);

  return NS_OK;
}

void CycleCollectedJSRuntime::FinalizeDeferredThings(
    CycleCollectedJSContext::DeferredFinalizeType aType) {
  // Never do deferred finalization when recording/replaying.
  if (recordreplay::IsRecordingOrReplaying()) {
    return;
  }

  /*
   * If the previous GC created a runnable to finalize objects
   * incrementally, and if it hasn't finished yet, finish it now. We
   * don't want these to build up. We also don't want to allow any
   * existing incremental finalize runnables to run after a
   * non-incremental GC, since they are often used to detect leaks.
   */
  if (mFinalizeRunnable) {
    mFinalizeRunnable->ReleaseNow(false);
    if (mFinalizeRunnable) {
      // If we re-entered ReleaseNow, we couldn't delete mFinalizeRunnable and
      // we need to just continue processing it.
      return;
    }
  }

  if (mDeferredFinalizerTable.Count() == 0) {
    return;
  }

  mFinalizeRunnable =
      new IncrementalFinalizeRunnable(this, mDeferredFinalizerTable);

  // Everything should be gone now.
  MOZ_ASSERT(mDeferredFinalizerTable.Count() == 0);

  if (aType == CycleCollectedJSContext::FinalizeIncrementally) {
    NS_DispatchToCurrentThreadQueue(do_AddRef(mFinalizeRunnable), 2500,
                                    EventQueuePriority::Idle);
  } else {
    mFinalizeRunnable->ReleaseNow(false);
    MOZ_ASSERT(!mFinalizeRunnable);
  }
}

const char* CycleCollectedJSRuntime::OOMStateToString(
    const OOMState aOomState) const {
  switch (aOomState) {
    case OOMState::OK:
      return "OK";
    case OOMState::Reporting:
      return "Reporting";
    case OOMState::Reported:
      return "Reported";
    case OOMState::Recovered:
      return "Recovered";
    default:
      MOZ_ASSERT_UNREACHABLE("OOMState holds an invalid value");
      return "Unknown";
  }
}

void CycleCollectedJSRuntime::AnnotateAndSetOutOfMemory(OOMState* aStatePtr,
                                                        OOMState aNewState) {
  *aStatePtr = aNewState;
  CrashReporter::Annotation annotation =
      (aStatePtr == &mOutOfMemoryState)
          ? CrashReporter::Annotation::JSOutOfMemory
          : CrashReporter::Annotation::JSLargeAllocationFailure;

  CrashReporter::AnnotateCrashReport(
      annotation, nsDependentCString(OOMStateToString(aNewState)));
}

void CycleCollectedJSRuntime::OnGC(JSContext* aContext, JSGCStatus aStatus,
                                   JS::GCReason aReason) {
  switch (aStatus) {
    case JSGC_BEGIN:
      nsCycleCollector_prepareForGarbageCollection();
      PrepareWaitingZonesForGC();
      break;
    case JSGC_END: {
      if (mOutOfMemoryState == OOMState::Reported) {
        AnnotateAndSetOutOfMemory(&mOutOfMemoryState, OOMState::Recovered);
      }
      if (mLargeAllocationFailureState == OOMState::Reported) {
        AnnotateAndSetOutOfMemory(&mLargeAllocationFailureState,
                                  OOMState::Recovered);
      }

      // Do any deferred finalization of native objects. We will run the
      // finalizer later after we've returned to the event loop if any of
      // three conditions hold:
      // a) The GC is incremental. In this case, we probably care about pauses.
      // b) There is a pending exception. The finalizers are not set up to run
      // in that state.
      // c) The GC was triggered for internal JS engine reasons. If this is the
      // case, then we may be in the middle of running some code that the JIT
      // has assumed can't have certain kinds of side effects. Finalizers can do
      // all sorts of things, such as run JS, so we want to run them later.
      // However, if we're shutting down, we need to destroy things immediately.
      //
      // Why do we ever bother finalizing things immediately if that's so
      // questionable? In some situations, such as while testing or in low
      // memory situations, we really want to free things right away.
      bool finalizeIncrementally = JS::WasIncrementalGC(mJSRuntime) ||
                                   JS_IsExceptionPending(aContext) ||
                                   (JS::InternalGCReason(aReason) &&
                                    aReason != JS::GCReason::DESTROY_RUNTIME);

      FinalizeDeferredThings(
          finalizeIncrementally ? CycleCollectedJSContext::FinalizeIncrementally
                                : CycleCollectedJSContext::FinalizeNow);

      break;
    }
    default:
      MOZ_CRASH();
  }

  CustomGCCallback(aStatus);
}

void CycleCollectedJSRuntime::OnOutOfMemory() {
  AnnotateAndSetOutOfMemory(&mOutOfMemoryState, OOMState::Reporting);
  CustomOutOfMemoryCallback();
  AnnotateAndSetOutOfMemory(&mOutOfMemoryState, OOMState::Reported);
}

void CycleCollectedJSRuntime::SetLargeAllocationFailure(OOMState aNewState) {
  AnnotateAndSetOutOfMemory(&mLargeAllocationFailureState, aNewState);
}

void CycleCollectedJSRuntime::PrepareWaitingZonesForGC() {
  JSContext* cx = CycleCollectedJSContext::Get()->Context();
  if (mZonesWaitingForGC.Count() == 0) {
    JS::PrepareForFullGC(cx);
  } else {
    for (auto iter = mZonesWaitingForGC.Iter(); !iter.Done(); iter.Next()) {
      JS::PrepareZoneForGC(iter.Get()->GetKey());
    }
    mZonesWaitingForGC.Clear();
  }
}

void CycleCollectedJSRuntime::EnvironmentPreparer::invoke(
    JS::HandleObject global, js::ScriptEnvironmentPreparer::Closure& closure) {
  MOZ_ASSERT(JS_IsGlobalObject(global));
  nsIGlobalObject* nativeGlobal = xpc::NativeGlobal(global);

  // Not much we can do if we simply don't have a usable global here...
  NS_ENSURE_TRUE_VOID(nativeGlobal && nativeGlobal->HasJSGlobal());

  AutoEntryScript aes(nativeGlobal, "JS-engine-initiated execution");

  MOZ_ASSERT(!JS_IsExceptionPending(aes.cx()));

  DebugOnly<bool> ok = closure(aes.cx());

  MOZ_ASSERT_IF(ok, !JS_IsExceptionPending(aes.cx()));

  // The AutoEntryScript will check for JS_IsExceptionPending on the
  // JSContext and report it as needed as it comes off the stack.
}

/* static */
CycleCollectedJSRuntime* CycleCollectedJSRuntime::Get() {
  auto context = CycleCollectedJSContext::Get();
  if (context) {
    return context->Runtime();
  }
  return nullptr;
}

#ifdef MOZ_JS_DEV_ERROR_INTERCEPTOR

namespace js {
extern void DumpValue(const JS::Value& val);
}

void CycleCollectedJSRuntime::ErrorInterceptor::Shutdown(JSRuntime* rt) {
  JS_SetErrorInterceptorCallback(rt, nullptr);
  mThrownError.reset();
}

/* virtual */
void CycleCollectedJSRuntime::ErrorInterceptor::interceptError(
    JSContext* cx, JS::HandleValue exn) {
  if (mThrownError) {
    // We already have an error, we don't need anything more.
    return;
  }

  if (!nsContentUtils::ThreadsafeIsSystemCaller(cx)) {
    // We are only interested in chrome code.
    return;
  }

  const auto type = JS_GetErrorType(exn);
  if (!type) {
    // This is not one of the primitive error types.
    return;
  }

  switch (*type) {
    case JSExnType::JSEXN_REFERENCEERR:
    case JSExnType::JSEXN_SYNTAXERR:
    case JSExnType::JSEXN_TYPEERR:
      break;
    default:
      // Not one of the errors we are interested in.
      return;
  }

  // Now copy the details of the exception locally.
  // While copying the details of an exception could be expensive, in most runs,
  // this will be done at most once during the execution of the process, so the
  // total cost should be reasonable.

  ErrorDetails details;
  details.mType = *type;
  // If `exn` isn't an exception object, `ExtractErrorValues` could end up
  // calling `toString()`, which could in turn end up throwing an error. While
  // this should work, we want to avoid that complex use case. Fortunately, we
  // have already checked above that `exn` is an exception object, so nothing
  // such should happen.
  nsContentUtils::ExtractErrorValues(cx, exn, details.mFilename, &details.mLine,
                                     &details.mColumn, details.mMessage);

  JS::UniqueChars buf =
      JS::FormatStackDump(cx, /* showArgs = */ false, /* showLocals = */ false,
                          /* showThisProps = */ false);
  CopyUTF8toUTF16(mozilla::MakeStringSpan(buf.get()), details.mStack);

  mThrownError.emplace(std::move(details));
}

void CycleCollectedJSRuntime::ClearRecentDevError() {
  mErrorInterceptor.mThrownError.reset();
}

bool CycleCollectedJSRuntime::GetRecentDevError(
    JSContext* cx, JS::MutableHandle<JS::Value> error) {
  if (!mErrorInterceptor.mThrownError) {
    return true;
  }

  // Create a copy of the exception.
  JS::RootedObject obj(cx, JS_NewPlainObject(cx));
  if (!obj) {
    return false;
  }

  JS::RootedValue message(cx);
  JS::RootedValue filename(cx);
  JS::RootedValue stack(cx);
  if (!ToJSValue(cx, mErrorInterceptor.mThrownError->mMessage, &message) ||
      !ToJSValue(cx, mErrorInterceptor.mThrownError->mFilename, &filename) ||
      !ToJSValue(cx, mErrorInterceptor.mThrownError->mStack, &stack)) {
    return false;
  }

  // Build the object.
  const auto FLAGS = JSPROP_READONLY | JSPROP_ENUMERATE | JSPROP_PERMANENT;
  if (!JS_DefineProperty(cx, obj, "message", message, FLAGS) ||
      !JS_DefineProperty(cx, obj, "fileName", filename, FLAGS) ||
      !JS_DefineProperty(cx, obj, "lineNumber",
                         mErrorInterceptor.mThrownError->mLine, FLAGS) ||
      !JS_DefineProperty(cx, obj, "stack", stack, FLAGS)) {
    return false;
  }

  // Pass the result.
  error.setObject(*obj);
  return true;
}
#endif  // MOZ_JS_DEV_ERROR_INTERCEPTOR

#undef MOZ_JS_DEV_ERROR_INTERCEPTOR<|MERGE_RESOLUTION|>--- conflicted
+++ resolved
@@ -753,20 +753,12 @@
 }
 
 void CycleCollectedJSRuntime::UnmarkSkippableJSHolders() {
-<<<<<<< HEAD
   // Prevent nsWrapperCaches accessed under CanSkip from adding recorded events
   // which might not replay in the same order.
   recordreplay::AutoDisallowThreadEvents disallow;
 
-  for (auto iter = mJSHolders.Iter(); !iter.Done(); iter.Next()) {
-    void* holder = iter.Get().mHolder;
-    nsScriptObjectTracer* tracer = iter.Get().mTracer;
-    tracer->CanSkip(holder, true);
-  }
-=======
   mJSHolders.ForEach([](void* holder, nsScriptObjectTracer* tracer,
                         JS::Zone* zone) { tracer->CanSkip(holder, true); });
->>>>>>> 0aa061dd
 }
 
 void CycleCollectedJSRuntime::DescribeGCThing(
