--- conflicted
+++ resolved
@@ -19,12 +19,7 @@
 
 class RecursiveMutex : public BlockingResourceBase {
  public:
-<<<<<<< HEAD
-  explicit RecursiveMutex(const char* aName,
-                          bool aOrdered = false MOZ_GUARD_OBJECT_NOTIFIER_PARAM);
-=======
-  explicit RecursiveMutex(const char* aName);
->>>>>>> 0aa061dd
+  explicit RecursiveMutex(const char* aName, bool aOrdered = false);
   ~RecursiveMutex();
 
 #ifdef DEBUG
