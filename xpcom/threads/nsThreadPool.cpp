--- conflicted
+++ resolved
@@ -45,12 +45,8 @@
 }
 
 nsThreadPool::nsThreadPool()
-<<<<<<< HEAD
-    : mMutex("[nsThreadPool.mMutex]", /* aOrdered */ true),
-=======
     : Runnable("nsThreadPool"),
-      mMutex("[nsThreadPool.mMutex]"),
->>>>>>> 0aa061dd
+      mMutex("[nsThreadPool.mMutex]", /* aOrdered */ true),
       mEventsAvailable(mMutex, "[nsThreadPool.mEventsAvailable]"),
       mThreadLimit(DEFAULT_THREAD_LIMIT),
       mIdleThreadLimit(DEFAULT_IDLE_THREAD_LIMIT),
