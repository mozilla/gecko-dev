--- conflicted
+++ resolved
@@ -1247,7 +1247,6 @@
       }
 
       event->Run();
-<<<<<<< HEAD
 
       if (mIsMainThread) {
         mozilla::recordreplay::EndRunEvent();
@@ -1255,36 +1254,16 @@
 
       mEvents->DidRunEvent();
 
+      // Log any long-running tasks.
       mozilla::TimeDuration duration;
-      // Remember the last 50ms+ task on mainthread for Long Task.
-      if (mIsMainThread && !recursiveEvent) {
+      if (mIsMainThread) {
         TimeStamp now = TimeStamp::Now();
         duration = now - mCurrentEventStart;
         if (duration.ToMilliseconds() > LONGTASK_BUSY_WINDOW_MS) {
-          if (mIsMainThread) {
-            nsPrintfCString msg("LongTask %.3f", duration.ToSeconds());
-            dom::ChromeUtils::RecordReplayLog(NS_ConvertUTF8toUTF16(msg));
-          }
-
-          // Idle events (gc...) don't *really* count here
-          if (priority != EventQueuePriority::Idle) {
-            mLastLongNonIdleTaskEnd = now;
-          }
-          mLastLongTaskEnd = now;
-#ifdef MOZ_GECKO_PROFILER
-          if (profiler_thread_is_being_profiled()) {
-            PROFILER_ADD_MARKER_WITH_PAYLOAD(
-                (priority != EventQueuePriority::Idle) ? "LongTask"
-                                                       : "LongIdleTask",
-                OTHER, LongTaskMarkerPayload, (mCurrentEventStart, now));
-          }
-#endif
+          nsPrintfCString msg("LongTask %.3f", duration.ToSeconds());
+          dom::ChromeUtils::RecordReplayLog(NS_ConvertUTF8toUTF16(msg));
         }
       }
-=======
-
-      mEvents->DidRunEvent();
->>>>>>> b4c7a4ee
 
       mPerformanceCounterState.RunnableDidRun(std::move(snapshot));
     } else {
