/* -*- Mode: C++; tab-width: 8; indent-tabs-mode: nil; c-basic-offset: 2 -*- */
/* vim: set ts=8 sts=2 et sw=2 tw=80: */
/* This Source Code Form is subject to the terms of the Mozilla Public
 * License, v. 2.0. If a copy of the MPL was not distributed with this
 * file, You can obtain one at http://mozilla.org/MPL/2.0/. */

/* Shared proto object for XPCWrappedNative. */

#include "xpcprivate.h"
#include "js/Object.h"  // JS::SetPrivate
#include "pratom.h"

using namespace mozilla;

#ifdef DEBUG
int32_t XPCWrappedNativeProto::gDEBUG_LiveProtoCount = 0;
#endif

XPCWrappedNativeProto::XPCWrappedNativeProto(XPCWrappedNativeScope* Scope,
                                             nsIClassInfo* ClassInfo,
                                             RefPtr<XPCNativeSet>&& Set)
    : mScope(Scope),
      mJSProtoObject(nullptr),
      mClassInfo(ClassInfo),
      mSet(std::move(Set)) {
  // This native object lives as long as its associated JSObject - killed
  // by finalization of the JSObject (or explicitly if Init fails).

  MOZ_COUNT_CTOR(XPCWrappedNativeProto);
  MOZ_ASSERT(mScope);

#ifdef DEBUG
  gDEBUG_LiveProtoCount++;
#endif
}

XPCWrappedNativeProto::~XPCWrappedNativeProto() {
  MOZ_ASSERT(!mJSProtoObject, "JSProtoObject still alive");

  MOZ_COUNT_DTOR(XPCWrappedNativeProto);

#ifdef DEBUG
  gDEBUG_LiveProtoCount--;
#endif

  // Note that our weak ref to mScope is not to be trusted at this point.

  XPCNativeSet::ClearCacheEntryForClassInfo(mClassInfo);

  DeferredFinalize(mClassInfo.forget().take());
}

bool XPCWrappedNativeProto::Init(JSContext* cx, nsIXPCScriptable* scriptable) {
  mScriptable = scriptable;

  JS::RootedObject proto(cx, JS::GetRealmObjectPrototype(cx));
  mJSProtoObject = JS_NewObjectWithUniqueType(cx, &XPC_WN_Proto_JSClass, proto);

  bool success = !!mJSProtoObject;
  if (success) {
<<<<<<< HEAD
    JS_SetPrivate(mJSProtoObject, this);

    // Never collect the proto object while recording or replaying, to avoid
    // non-deterministically releasing references during finalization.
    recordreplay::HoldJSObject(mJSProtoObject);
=======
    JS::SetPrivate(mJSProtoObject, this);
>>>>>>> 0aa061dd
  }

  return success;
}

void XPCWrappedNativeProto::JSProtoObjectFinalized(JSFreeOp* fop,
                                                   JSObject* obj) {
  MOZ_ASSERT(obj == mJSProtoObject, "huh?");

#ifdef DEBUG
  // Check that this object has already been swept from the map.
  ClassInfo2WrappedNativeProtoMap* map = GetScope()->GetWrappedNativeProtoMap();
  MOZ_ASSERT(map->Find(mClassInfo) != this);
#endif

  GetRuntime()->GetDyingWrappedNativeProtoMap()->Add(this);
  mJSProtoObject = nullptr;
}

void XPCWrappedNativeProto::JSProtoObjectMoved(JSObject* obj,
                                               const JSObject* old) {
  // Update without triggering barriers.
  MOZ_ASSERT(mJSProtoObject == old);
  mJSProtoObject.unbarrieredSet(obj);
}

void XPCWrappedNativeProto::SystemIsBeingShutDown() {
  // Note that the instance might receive this call multiple times
  // as we walk to here from various places.

  if (mJSProtoObject) {
    // short circuit future finalization
    JS::SetPrivate(mJSProtoObject, nullptr);
    mJSProtoObject = nullptr;
  }
}

// static
XPCWrappedNativeProto* XPCWrappedNativeProto::GetNewOrUsed(
    JSContext* cx, XPCWrappedNativeScope* scope, nsIClassInfo* classInfo,
    nsIXPCScriptable* scriptable) {
  MOZ_ASSERT(scope, "bad param");
  MOZ_ASSERT(classInfo, "bad param");

  AutoMarkingWrappedNativeProtoPtr proto(cx);
  ClassInfo2WrappedNativeProtoMap* map = nullptr;

  map = scope->GetWrappedNativeProtoMap();
  proto = map->Find(classInfo);
  if (proto) {
    return proto;
  }

  RefPtr<XPCNativeSet> set = XPCNativeSet::GetNewOrUsed(cx, classInfo);
  if (!set) {
    return nullptr;
  }

  proto = new XPCWrappedNativeProto(scope, classInfo, std::move(set));

  if (!proto->Init(cx, scriptable)) {
    delete proto.get();
    return nullptr;
  }

  map->Add(classInfo, proto);

  return proto;
}

void XPCWrappedNativeProto::DebugDump(int16_t depth) {
#ifdef DEBUG
  depth--;
  XPC_LOG_ALWAYS(("XPCWrappedNativeProto @ %p", this));
  XPC_LOG_INDENT();
  XPC_LOG_ALWAYS(("gDEBUG_LiveProtoCount is %d", gDEBUG_LiveProtoCount));
  XPC_LOG_ALWAYS(("mScope @ %p", mScope));
  XPC_LOG_ALWAYS(("mJSProtoObject @ %p", mJSProtoObject.get()));
  XPC_LOG_ALWAYS(("mSet @ %p", mSet.get()));
  XPC_LOG_ALWAYS(("mScriptable @ %p", mScriptable.get()));
  if (depth && mScriptable) {
    XPC_LOG_INDENT();
    XPC_LOG_ALWAYS(("mFlags of %x", mScriptable->GetScriptableFlags()));
    XPC_LOG_ALWAYS(("mJSClass @ %p", mScriptable->GetJSClass()));
    XPC_LOG_OUTDENT();
  }
  XPC_LOG_OUTDENT();
#endif
}<|MERGE_RESOLUTION|>--- conflicted
+++ resolved
@@ -58,15 +58,11 @@
 
   bool success = !!mJSProtoObject;
   if (success) {
-<<<<<<< HEAD
-    JS_SetPrivate(mJSProtoObject, this);
+    JS::SetPrivate(mJSProtoObject, this);
 
     // Never collect the proto object while recording or replaying, to avoid
     // non-deterministically releasing references during finalization.
     recordreplay::HoldJSObject(mJSProtoObject);
-=======
-    JS::SetPrivate(mJSProtoObject, this);
->>>>>>> 0aa061dd
   }
 
   return success;
