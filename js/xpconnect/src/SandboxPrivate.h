--- conflicted
+++ resolved
@@ -36,15 +36,11 @@
     // The type used to cast to void needs to match the one in GetPrivate.
     nsIScriptObjectPrincipal* sop =
         static_cast<nsIScriptObjectPrincipal*>(sbp.forget().take());
-<<<<<<< HEAD
-    JS_SetPrivate(global, sop);
+    JS::SetPrivate(global, sop);
 
     // Never collect the global while recording or replaying, so that the
     // principal reference is not released at a non-deterministic point.
     mozilla::recordreplay::HoldJSObject(global);
-=======
-    JS::SetPrivate(global, sop);
->>>>>>> 0aa061dd
   }
 
   static SandboxPrivate* GetPrivate(JSObject* obj) {
