/* -*- Mode: C++; tab-width: 8; indent-tabs-mode: nil; c-basic-offset: 2 -*- */
/* vim: set ts=8 sts=2 et sw=2 tw=80: */
/* This Source Code Form is subject to the terms of the Mozilla Public
 * License, v. 2.0. If a copy of the MPL was not distributed with this
 * file, You can obtain one at http://mozilla.org/MPL/2.0/. */

#include "mozilla/Attributes.h"
#include "mozilla/Utf8.h"  // mozilla::Utf8Unit

#include <cstdarg>

#include "mozilla/Logging.h"
#ifdef ANDROID
#  include <android/log.h>
#endif
#ifdef XP_WIN
#  include <windows.h>
#endif

#include "jsapi.h"
#include "js/Array.h"  // JS::GetArrayLength, JS::IsArrayObject
#include "js/CharacterEncoding.h"
#include "js/CompilationAndEvaluation.h"
#include "js/CompileOptions.h"         // JS::CompileOptions
#include "js/friend/JSMEnvironment.h"  // JS::ExecuteInJSMEnvironment, JS::GetJSMEnvironmentOfScriptedCaller, JS::NewJSMEnvironment
#include "js/Object.h"                 // JS::GetCompartment
#include "js/Printf.h"
#include "js/PropertySpec.h"
#include "js/SourceText.h"  // JS::SourceText
#include "nsCOMPtr.h"
#include "nsExceptionHandler.h"
#include "nsIComponentManager.h"
#include "mozilla/Module.h"
#include "nsIFile.h"
#include "mozJSComponentLoader.h"
#include "mozJSLoaderUtils.h"
#include "nsIFileURL.h"
#include "nsIJARURI.h"
#include "nsNetUtil.h"
#include "nsJSPrincipals.h"
#include "nsJSUtils.h"
#include "xpcprivate.h"
#include "xpcpublic.h"
#include "nsContentUtils.h"
#include "nsReadableUtils.h"
#include "nsXULAppAPI.h"
#include "GeckoProfiler.h"
#include "WrapperFactory.h"

#include "AutoMemMap.h"
#include "ScriptPreloader-inl.h"

#include "mozilla/scache/StartupCache.h"
#include "mozilla/scache/StartupCacheUtils.h"
#include "mozilla/ClearOnShutdown.h"
#include "mozilla/MacroForEach.h"
#include "mozilla/Preferences.h"
#include "mozilla/ResultExtensions.h"
#include "mozilla/ScriptPreloader.h"
#include "mozilla/ScopeExit.h"
#include "mozilla/dom/ScriptSettings.h"
#include "mozilla/ResultExtensions.h"
#include "mozilla/UniquePtrExtensions.h"
#include "mozilla/Unused.h"

using namespace mozilla;
using namespace mozilla::scache;
using namespace mozilla::loader;
using namespace xpc;
using namespace JS;

#define JS_CACHE_PREFIX(aType) "jsloader/" aType

/**
 * Buffer sizes for serialization and deserialization of scripts.
 * FIXME: bug #411579 (tune this macro!) Last updated: Jan 2008
 */
#define XPC_SERIALIZATION_BUFFER_SIZE (64 * 1024)
#define XPC_DESERIALIZATION_BUFFER_SIZE (12 * 8192)

// MOZ_LOG=JSComponentLoader:5
static LazyLogModule gJSCLLog("JSComponentLoader");

#define LOG(args) MOZ_LOG(gJSCLLog, mozilla::LogLevel::Debug, args)

// Components.utils.import error messages
#define ERROR_SCOPE_OBJ "%s - Second argument must be an object."
#define ERROR_NO_TARGET_OBJECT "%s - Couldn't find target object for import."
#define ERROR_NOT_PRESENT "%s - EXPORTED_SYMBOLS is not present."
#define ERROR_NOT_AN_ARRAY "%s - EXPORTED_SYMBOLS is not an array."
#define ERROR_GETTING_ARRAY_LENGTH \
  "%s - Error getting array length of EXPORTED_SYMBOLS."
#define ERROR_ARRAY_ELEMENT "%s - EXPORTED_SYMBOLS[%d] is not a string."
#define ERROR_GETTING_SYMBOL "%s - Could not get symbol '%s'."
#define ERROR_SETTING_SYMBOL "%s - Could not set symbol '%s' on target object."
#define ERROR_UNINITIALIZED_SYMBOL \
  "%s - Symbol '%s' accessed before initialization. Cyclic import?"

static bool Dump(JSContext* cx, unsigned argc, Value* vp) {
  if (!nsJSUtils::DumpEnabled()) {
    return true;
  }

  CallArgs args = CallArgsFromVp(argc, vp);

  if (args.length() == 0) {
    return true;
  }

  RootedString str(cx, JS::ToString(cx, args[0]));
  if (!str) {
    return false;
  }

  JS::UniqueChars utf8str = JS_EncodeStringToUTF8(cx, str);
  if (!utf8str) {
    return false;
  }

#ifdef ANDROID
  __android_log_print(ANDROID_LOG_INFO, "Gecko", "%s", utf8str.get());
#endif
#ifdef XP_WIN
  if (IsDebuggerPresent()) {
    nsAutoJSString wstr;
    if (!wstr.init(cx, str)) {
      return false;
    }
    OutputDebugStringW(wstr.get());
  }
#endif
  fputs(utf8str.get(), stdout);
  fflush(stdout);
  return true;
}

static bool Debug(JSContext* cx, unsigned argc, Value* vp) {
#ifdef DEBUG
  return Dump(cx, argc, vp);
#else
  return true;
#endif
}

static const JSFunctionSpec gGlobalFun[] = {
    JS_FN("dump", Dump, 1, 0), JS_FN("debug", Debug, 1, 0),
    JS_FN("atob", Atob, 1, 0), JS_FN("btoa", Btoa, 1, 0), JS_FS_END};

class MOZ_STACK_CLASS JSCLContextHelper {
 public:
  explicit JSCLContextHelper(JSContext* aCx);
  ~JSCLContextHelper();

  void reportErrorAfterPop(UniqueChars&& buf);

 private:
  JSContext* mContext;
  UniqueChars mBuf;

  // prevent copying and assignment
  JSCLContextHelper(const JSCLContextHelper&) = delete;
  const JSCLContextHelper& operator=(const JSCLContextHelper&) = delete;
};

static nsresult MOZ_FORMAT_PRINTF(2, 3)
    ReportOnCallerUTF8(JSContext* callerContext, const char* format, ...) {
  if (!callerContext) {
    return NS_ERROR_FAILURE;
  }

  va_list ap;
  va_start(ap, format);

  UniqueChars buf = JS_vsmprintf(format, ap);
  if (!buf) {
    va_end(ap);
    return NS_ERROR_OUT_OF_MEMORY;
  }

  JS_ReportErrorUTF8(callerContext, "%s", buf.get());

  va_end(ap);
  return NS_OK;
}

mozJSComponentLoader::mozJSComponentLoader()
    : mModules(16),
      mImports(16),
      mInProgressImports(16),
      mLocations(16),
      mInitialized(false),
      mLoaderGlobal(dom::RootingCx()) {
  MOZ_ASSERT(!sSelf, "mozJSComponentLoader should be a singleton");
}

#define ENSURE_DEP(name)          \
  {                               \
    nsresult rv = Ensure##name(); \
    NS_ENSURE_SUCCESS(rv, rv);    \
  }
#define ENSURE_DEPS(...) MOZ_FOR_EACH(ENSURE_DEP, (), (__VA_ARGS__));
#define BEGIN_ENSURE(self, ...) \
  {                             \
    if (m##self) return NS_OK;  \
    ENSURE_DEPS(__VA_ARGS__);   \
  }

class MOZ_STACK_CLASS ComponentLoaderInfo {
 public:
  explicit ComponentLoaderInfo(const nsACString& aLocation)
      : mLocation(aLocation) {}

  nsIIOService* IOService() {
    MOZ_ASSERT(mIOService);
    return mIOService;
  }
  nsresult EnsureIOService() {
    if (mIOService) {
      return NS_OK;
    }
    nsresult rv;
    mIOService = do_GetIOService(&rv);
    return rv;
  }

  nsIURI* URI() {
    MOZ_ASSERT(mURI);
    return mURI;
  }
  nsresult EnsureURI() {
    BEGIN_ENSURE(URI, IOService);
    return mIOService->NewURI(mLocation, nullptr, nullptr,
                              getter_AddRefs(mURI));
  }

  nsIChannel* ScriptChannel() {
    MOZ_ASSERT(mScriptChannel);
    return mScriptChannel;
  }
  nsresult EnsureScriptChannel() {
    BEGIN_ENSURE(ScriptChannel, IOService, URI);
    return NS_NewChannel(
        getter_AddRefs(mScriptChannel), mURI,
        nsContentUtils::GetSystemPrincipal(),
        nsILoadInfo::SEC_ALLOW_CROSS_ORIGIN_SEC_CONTEXT_IS_NULL,
        nsIContentPolicy::TYPE_SCRIPT,
        nullptr,  // nsICookieJarSettings
        nullptr,  // aPerformanceStorage
        nullptr,  // aLoadGroup
        nullptr,  // aCallbacks
        nsIRequest::LOAD_NORMAL, mIOService);
  }

  nsIURI* ResolvedURI() {
    MOZ_ASSERT(mResolvedURI);
    return mResolvedURI;
  }
  nsresult EnsureResolvedURI() {
    BEGIN_ENSURE(ResolvedURI, URI);
    return ResolveURI(mURI, getter_AddRefs(mResolvedURI));
  }

  const nsACString& Key() { return mLocation; }

  MOZ_MUST_USE nsresult GetLocation(nsCString& aLocation) {
    nsresult rv = EnsureURI();
    NS_ENSURE_SUCCESS(rv, rv);
    return mURI->GetSpec(aLocation);
  }

 private:
  const nsACString& mLocation;
  nsCOMPtr<nsIIOService> mIOService;
  nsCOMPtr<nsIURI> mURI;
  nsCOMPtr<nsIChannel> mScriptChannel;
  nsCOMPtr<nsIURI> mResolvedURI;
};

template <typename... Args>
static nsresult ReportOnCallerUTF8(JSCLContextHelper& helper,
                                   const char* format,
                                   ComponentLoaderInfo& info, Args... args) {
  nsCString location;
  MOZ_TRY(info.GetLocation(location));

  UniqueChars buf = JS_smprintf(format, location.get(), args...);
  if (!buf) {
    return NS_ERROR_OUT_OF_MEMORY;
  }

  helper.reportErrorAfterPop(std::move(buf));
  return NS_ERROR_FAILURE;
}

#undef BEGIN_ENSURE
#undef ENSURE_DEPS
#undef ENSURE_DEP

mozJSComponentLoader::~mozJSComponentLoader() {
  MOZ_ASSERT(!mInitialized,
             "UnloadModules() was not explicitly called before cleaning up "
             "mozJSComponentLoader");

  if (mInitialized) {
    UnloadModules();
  }

  sSelf = nullptr;
}

StaticRefPtr<mozJSComponentLoader> mozJSComponentLoader::sSelf;

// For terrible compatibility reasons, we need to consider both the global
// lexical environment and the global of modules when searching for exported
// symbols.
static JSObject* ResolveModuleObjectProperty(JSContext* aCx,
                                             HandleObject aModObj,
                                             const char* name) {
  if (JS_HasExtensibleLexicalEnvironment(aModObj)) {
    RootedObject lexical(aCx, JS_ExtensibleLexicalEnvironment(aModObj));
    bool found;
    if (!JS_HasOwnProperty(aCx, lexical, name, &found)) {
      return nullptr;
    }
    if (found) {
      return lexical;
    }
  }
  return aModObj;
}

static mozilla::Result<nsCString, nsresult> ReadScript(
    ComponentLoaderInfo& aInfo);

static nsresult AnnotateScriptContents(CrashReporter::Annotation aName,
                                       const nsACString& aURI) {
  ComponentLoaderInfo info(aURI);

  nsCString str;
  MOZ_TRY_VAR(str, ReadScript(info));

  // The crash reporter won't accept any strings with embedded nuls. We
  // shouldn't have any here, but if we do because of data corruption, we
  // still want the annotation. So replace any embedded nuls before
  // annotating.
  str.ReplaceSubstring("\0"_ns, "\\0"_ns);

  CrashReporter::AnnotateCrashReport(aName, str);

  return NS_OK;
}

nsresult mozJSComponentLoader::AnnotateCrashReport() {
  Unused << AnnotateScriptContents(
      CrashReporter::Annotation::nsAsyncShutdownComponent,
      "resource://gre/components/nsAsyncShutdown.js"_ns);

  Unused << AnnotateScriptContents(
      CrashReporter::Annotation::AsyncShutdownModule,
      "resource://gre/modules/AsyncShutdown.jsm"_ns);

  return NS_OK;
}

const mozilla::Module* mozJSComponentLoader::LoadModule(FileLocation& aFile) {
  if (!NS_IsMainThread()) {
    MOZ_ASSERT(false, "Don't use JS components off the main thread");
    return nullptr;
  }

  nsCOMPtr<nsIFile> file = aFile.GetBaseFile();

  nsCString spec;
  aFile.GetURIString(spec);
  ComponentLoaderInfo info(spec);
  nsresult rv = info.EnsureURI();
  NS_ENSURE_SUCCESS(rv, nullptr);

  mInitialized = true;

  AUTO_PROFILER_MARKER_TEXT("JS XPCOM", JS, MarkerStack::Capture(), spec);
  AUTO_PROFILER_LABEL_DYNAMIC_NSCSTRING("mozJSComponentLoader::LoadModule",
                                        OTHER, spec);

  ModuleEntry* mod;
  if (mModules.Get(spec, &mod)) {
    return mod;
  }

  dom::AutoJSAPI jsapi;
  jsapi.Init();
  JSContext* cx = jsapi.cx();

  bool isCriticalModule = StringEndsWith(spec, "/nsAsyncShutdown.js"_ns);

  auto entry = MakeUnique<ModuleEntry>(RootingContext::get(cx));
  RootedValue exn(cx);
  rv = ObjectForLocation(info, file, &entry->obj, &entry->thisObjectKey,
                         &entry->location, isCriticalModule, &exn);
  if (NS_FAILED(rv)) {
    // Temporary debugging assertion for bug 1403348:
    if (isCriticalModule && !exn.isUndefined()) {
      AnnotateCrashReport();

      JSAutoRealm ar(cx, xpc::PrivilegedJunkScope());
      JS_WrapValue(cx, &exn);

      nsAutoCString file;
      uint32_t line;
      uint32_t column;
      nsAutoString msg;
      nsContentUtils::ExtractErrorValues(cx, exn, file, &line, &column, msg);

      NS_ConvertUTF16toUTF8 cMsg(msg);
      MOZ_CRASH_UNSAFE_PRINTF(
          "Failed to load module \"%s\": "
          "[\"%s\" {file: \"%s\", line: %u}]",
          spec.get(), cMsg.get(), file.get(), line);
    }
    return nullptr;
  }

  nsCOMPtr<nsIComponentManager> cm;
  rv = NS_GetComponentManager(getter_AddRefs(cm));
  if (NS_FAILED(rv)) {
    return nullptr;
  }

  JSAutoRealm ar(cx, entry->obj);
  RootedObject entryObj(cx, entry->obj);

  RootedObject NSGetFactoryHolder(
      cx, ResolveModuleObjectProperty(cx, entryObj, "NSGetFactory"));
  RootedValue NSGetFactory_val(cx);
  if (!NSGetFactoryHolder ||
      !JS_GetProperty(cx, NSGetFactoryHolder, "NSGetFactory",
                      &NSGetFactory_val) ||
      NSGetFactory_val.isUndefined()) {
    return nullptr;
  }

  if (JS_TypeOfValue(cx, NSGetFactory_val) != JSTYPE_FUNCTION) {
    /*
     * spec's encoding is ASCII unless it's zip file, otherwise it's
     * random encoding.  Latin1 variant is safe for random encoding.
     */
    JS_ReportErrorLatin1(
        cx, "%s has NSGetFactory property that is not a function", spec.get());
    return nullptr;
  }

  RootedObject jsGetFactoryObj(cx);
  if (!JS_ValueToObject(cx, NSGetFactory_val, &jsGetFactoryObj) ||
      !jsGetFactoryObj) {
    /* XXX report error properly */
    return nullptr;
  }

  rv = nsXPConnect::XPConnect()->WrapJS(cx, jsGetFactoryObj,
                                        NS_GET_IID(xpcIJSGetFactory),
                                        getter_AddRefs(entry->getfactoryobj));
  if (NS_FAILED(rv)) {
    /* XXX report error properly */
#ifdef DEBUG
    fprintf(stderr, "mJCL: couldn't get nsIModule from jsval\n");
#endif
    return nullptr;
  }

#if defined(NIGHTLY_BUILD) || defined(DEBUG)
  if (Preferences::GetBool("browser.startup.record", false)) {
    entry->importStack = xpc_PrintJSStack(cx, false, false, false).get();
  }
#endif

  // Cache this module for later
  mModules.Put(spec, entry.get());

  // The hash owns the ModuleEntry now, forget about it
  return entry.release();
}

void mozJSComponentLoader::FindTargetObject(JSContext* aCx,
                                            MutableHandleObject aTargetObject) {
  aTargetObject.set(JS::GetJSMEnvironmentOfScriptedCaller(aCx));

  // The above could fail if the scripted caller is not a component/JSM (it
  // could be a DOM scope, for instance).
  //
  // If the target object was not in the JSM shared global, return the global
  // instead. This is needed when calling the subscript loader within a frame
  // script, since it the FrameScript NSVO will have been found.
  if (!aTargetObject ||
      !IsLoaderGlobal(JS::GetNonCCWObjectGlobal(aTargetObject))) {
    aTargetObject.set(JS::GetScriptedCallerGlobal(aCx));

    // Return nullptr if the scripted caller is in a different compartment.
    if (JS::GetCompartment(aTargetObject) != js::GetContextCompartment(aCx)) {
      aTargetObject.set(nullptr);
    }
  }
}

void mozJSComponentLoader::InitStatics() {
  MOZ_ASSERT(!sSelf);
  sSelf = new mozJSComponentLoader();
}

void mozJSComponentLoader::Unload() {
  if (sSelf) {
    sSelf->UnloadModules();
  }
}

void mozJSComponentLoader::Shutdown() {
  MOZ_ASSERT(sSelf);
  sSelf = nullptr;
}

// This requires that the keys be strings and the values be pointers.
template <class Key, class Data, class UserData, class Converter>
static size_t SizeOfTableExcludingThis(
    const nsBaseHashtable<Key, Data, UserData, Converter>& aTable,
    MallocSizeOf aMallocSizeOf) {
  size_t n = aTable.ShallowSizeOfExcludingThis(aMallocSizeOf);
  for (auto iter = aTable.ConstIter(); !iter.Done(); iter.Next()) {
    n += iter.Key().SizeOfExcludingThisIfUnshared(aMallocSizeOf);
    n += iter.Data()->SizeOfIncludingThis(aMallocSizeOf);
  }
  return n;
}

size_t mozJSComponentLoader::SizeOfIncludingThis(MallocSizeOf aMallocSizeOf) {
  size_t n = aMallocSizeOf(this);
  n += SizeOfTableExcludingThis(mModules, aMallocSizeOf);
  n += SizeOfTableExcludingThis(mImports, aMallocSizeOf);
  n += mLocations.ShallowSizeOfExcludingThis(aMallocSizeOf);
  n += SizeOfTableExcludingThis(mInProgressImports, aMallocSizeOf);
  return n;
}

void mozJSComponentLoader::CreateLoaderGlobal(JSContext* aCx,
                                              const nsACString& aLocation,
                                              MutableHandleObject aGlobal) {
  auto backstagePass = MakeRefPtr<BackstagePass>();
  RealmOptions options;

  options.creationOptions().setNewCompartmentInSystemZone();
  xpc::SetPrefableRealmOptions(options);

  // Defer firing OnNewGlobalObject until after the __URI__ property has
  // been defined so the JS debugger can tell what module the global is
  // for
  RootedObject global(aCx);
  nsresult rv = xpc::InitClassesWithNewWrappedGlobal(
      aCx, static_cast<nsIGlobalObject*>(backstagePass),
      nsContentUtils::GetSystemPrincipal(), xpc::DONT_FIRE_ONNEWGLOBALHOOK,
      options, &global);
  NS_ENSURE_SUCCESS_VOID(rv);

  NS_ENSURE_TRUE_VOID(global);

  backstagePass->SetGlobalObject(global);

  JSAutoRealm ar(aCx, global);
  if (!JS_DefineFunctions(aCx, global, gGlobalFun)) {
    return;
  }

  // Set the location information for the new global, so that tools like
  // about:memory may use that information
  xpc::SetLocationForGlobal(global, aLocation);

  aGlobal.set(global);
}

JSObject* mozJSComponentLoader::GetSharedGlobal(JSContext* aCx) {
  if (!mLoaderGlobal) {
    JS::RootedObject globalObj(aCx);
    CreateLoaderGlobal(aCx, "shared JSM global"_ns, &globalObj);

    // If we fail to create a module global this early, we're not going to
    // get very far, so just bail out now.
    MOZ_RELEASE_ASSERT(globalObj);
    mLoaderGlobal = globalObj;

    // AutoEntryScript required to invoke debugger hook, which is a
    // Gecko-specific concept at present.
    dom::AutoEntryScript aes(globalObj, "component loader report global");
    JS_FireOnNewGlobalObject(aes.cx(), globalObj);
  }

  return mLoaderGlobal;
}

JSObject* mozJSComponentLoader::PrepareObjectForLocation(
    JSContext* aCx, nsIFile* aComponentFile, nsIURI* aURI, bool* aRealFile) {
  nsAutoCString nativePath;
  NS_ENSURE_SUCCESS(aURI->GetSpec(nativePath), nullptr);

  RootedObject globalObj(aCx, GetSharedGlobal(aCx));

  // |thisObj| is the object we set properties on for a particular .jsm.
  RootedObject thisObj(aCx, globalObj);
  NS_ENSURE_TRUE(thisObj, nullptr);

  JSAutoRealm ar(aCx, thisObj);

  thisObj = JS::NewJSMEnvironment(aCx);
  NS_ENSURE_TRUE(thisObj, nullptr);

  *aRealFile = false;

  // need to be extra careful checking for URIs pointing to files
  // EnsureFile may not always get called, especially on resource URIs
  // so we need to call GetFile to make sure this is a valid file
  {
    // Create an extra scope so that ~nsCOMPtr will run before the returned
    // JSObject* is placed on the stack, since otherwise a GC in the destructor
    // would invalidate the return value.
    nsresult rv = NS_OK;
    nsCOMPtr<nsIFileURL> fileURL = do_QueryInterface(aURI, &rv);
    nsCOMPtr<nsIFile> testFile;
    if (NS_SUCCEEDED(rv)) {
      fileURL->GetFile(getter_AddRefs(testFile));
    }

    if (testFile) {
      *aRealFile = true;

      if (XRE_IsParentProcess()) {
        RootedObject locationObj(aCx);

        rv = nsXPConnect::XPConnect()->WrapNative(aCx, thisObj, aComponentFile,
                                                  NS_GET_IID(nsIFile),
                                                  locationObj.address());
        NS_ENSURE_SUCCESS(rv, nullptr);
        NS_ENSURE_TRUE(locationObj, nullptr);

        if (!JS_DefineProperty(aCx, thisObj, "__LOCATION__", locationObj, 0)) {
          return nullptr;
        }
      }
    }
  }

  // Expose the URI from which the script was imported through a special
  // variable that we insert into the JSM.
  RootedString exposedUri(
      aCx, JS_NewStringCopyN(aCx, nativePath.get(), nativePath.Length()));
  NS_ENSURE_TRUE(exposedUri, nullptr);

  if (!JS_DefineProperty(aCx, thisObj, "__URI__", exposedUri, 0)) {
    return nullptr;
  }

  return thisObj;
}

static mozilla::Result<nsCString, nsresult> ReadScript(
    ComponentLoaderInfo& aInfo) {
  MOZ_TRY(aInfo.EnsureScriptChannel());

  nsCOMPtr<nsIInputStream> scriptStream;
  MOZ_TRY(NS_MaybeOpenChannelUsingOpen(aInfo.ScriptChannel(),
                                       getter_AddRefs(scriptStream)));

  uint64_t len64;
  uint32_t bytesRead;

  MOZ_TRY(scriptStream->Available(&len64));
  NS_ENSURE_TRUE(len64 < UINT32_MAX, Err(NS_ERROR_FILE_TOO_BIG));
  NS_ENSURE_TRUE(len64, Err(NS_ERROR_FAILURE));
  uint32_t len = (uint32_t)len64;

  /* malloc an internal buf the size of the file */
  nsCString str;
  if (!str.SetLength(len, fallible)) {
    return Err(NS_ERROR_OUT_OF_MEMORY);
  }

  /* read the file in one swoop */
  MOZ_TRY(scriptStream->Read(str.BeginWriting(), len, &bytesRead));
  if (bytesRead != len) {
    return Err(NS_BASE_STREAM_OSERROR);
  }

  return std::move(str);
}

nsresult mozJSComponentLoader::ObjectForLocation(
    ComponentLoaderInfo& aInfo, nsIFile* aComponentFile,
    MutableHandleObject aObject, MutableHandleScript aTableScript,
    char** aLocation, bool aPropagateExceptions,
    MutableHandleValue aException) {
  MOZ_ASSERT(NS_IsMainThread(), "Must be on main thread.");

  dom::AutoJSAPI jsapi;
  jsapi.Init();
  JSContext* cx = jsapi.cx();

  bool realFile = false;
  nsresult rv = aInfo.EnsureURI();
  NS_ENSURE_SUCCESS(rv, rv);
  RootedObject obj(
      cx, PrepareObjectForLocation(cx, aComponentFile, aInfo.URI(), &realFile));
  NS_ENSURE_TRUE(obj, NS_ERROR_FAILURE);
  MOZ_ASSERT(!JS_IsGlobalObject(obj));

  JSAutoRealm ar(cx, obj);

  RootedScript script(cx);

  nsAutoCString nativePath;
  rv = aInfo.URI()->GetSpec(nativePath);
  NS_ENSURE_SUCCESS(rv, rv);

  // Before compiling the script, first check to see if we have it in
  // the startupcache.  Note: as a rule, startupcache errors are not fatal
  // to loading the script, since we can always slow-load.

  bool writeToCache = false;
  StartupCache* cache = StartupCache::GetSingleton();

  aInfo.EnsureResolvedURI();

  nsAutoCString cachePath(JS_CACHE_PREFIX("non-syntactic"));
  rv = PathifyURI(aInfo.ResolvedURI(), cachePath);
  NS_ENSURE_SUCCESS(rv, rv);

  CompileOptions options(cx);
  ScriptPreloader::FillCompileOptionsForCachedScript(options);
  options.setForceStrictMode()
      .setFileAndLine(nativePath.get(), 1)
      .setSourceIsLazy(true)
      .setNonSyntacticScope(true);

  script =
      ScriptPreloader::GetSingleton().GetCachedScript(cx, options, cachePath);
  if (!script && cache) {
    ReadCachedScript(cache, cachePath, cx, options, &script);
  }

  if (script) {
    LOG(("Successfully loaded %s from startupcache\n", nativePath.get()));
  } else if (cache) {
    // This is ok, it just means the script is not yet in the
    // cache. Could mean that the cache was corrupted and got removed,
    // but either way we're going to write this out.
    writeToCache = true;
    // ReadCachedScript may have set a pending exception.
    JS_ClearPendingException(cx);
  }

  if (!script) {
    // The script wasn't in the cache , so compile it now.
    LOG(("Slow loading %s\n", nativePath.get()));

<<<<<<< HEAD
    // If we are debugging a replaying process and have diverged from the
    // recording, trying to load and compile new code will cause the
    // debugger operation to fail, so just abort now.
    if (recordreplay::HasDivergedFromRecording()) {
      return NS_ERROR_FAILURE;
    }

    // Use lazy source if we're using the startup cache. Non-lazy source +
    // startup cache regresses installer size (due to source code stored in
    // XDR encoded modules in omni.ja). Also, XDR decoding is relatively
    // fast. When we're not using the startup cache, we want to use non-lazy
    // source code so that we can use lazy parsing.
    // See bug 1303754.
    CompileOptions options(cx);
    options.setNoScriptRval(true)
        .setForceStrictMode()
        .setFileAndLine(nativePath.get(), 1)
        .setSourceIsLazy(cache || ScriptPreloader::GetSingleton().Active());
=======
    // If we can no longer write to caches, we should stop using lazy sources
    // and instead let normal syntax parsing occur. This can occur in content
    // processes after the ScriptPreloader is flushed where we can read but no
    // longer write.
    if (!cache && !ScriptPreloader::GetSingleton().Active()) {
      options.setSourceIsLazy(false);
    }
>>>>>>> 0aa061dd

    if (realFile) {
      AutoMemMap map;
      MOZ_TRY(map.init(aComponentFile));

      // Note: exceptions will get handled further down;
      // don't early return for them here.
      auto buf = map.get<char>();

      JS::SourceText<mozilla::Utf8Unit> srcBuf;
      if (srcBuf.init(cx, buf.get(), map.size(),
                      JS::SourceOwnership::Borrowed)) {
        script = Compile(cx, options, srcBuf);
      } else {
        MOZ_ASSERT(!script);
      }
    } else {
      nsCString str;
      MOZ_TRY_VAR(str, ReadScript(aInfo));

      JS::SourceText<mozilla::Utf8Unit> srcBuf;
      if (srcBuf.init(cx, str.get(), str.Length(),
                      JS::SourceOwnership::Borrowed)) {
        script = Compile(cx, options, srcBuf);
      } else {
        MOZ_ASSERT(!script);
      }
    }
    // Propagate the exception, if one exists. Also, don't leave the stale
    // exception on this context.
    if (!script && aPropagateExceptions && jsapi.HasException()) {
      if (!jsapi.StealException(aException)) {
        return NS_ERROR_OUT_OF_MEMORY;
      }
    }
  }

  if (!script) {
    return NS_ERROR_FAILURE;
  }

  MOZ_ASSERT_IF(ScriptPreloader::GetSingleton().Active(), options.sourceIsLazy);
  ScriptPreloader::GetSingleton().NoteScript(nativePath, cachePath, script);

  if (writeToCache) {
    MOZ_ASSERT(options.sourceIsLazy);

    // We successfully compiled the script, so cache it.
    rv = WriteCachedScript(cache, cachePath, cx, script);

    // Don't treat failure to write as fatal, since we might be working
    // with a read-only cache.
    if (NS_SUCCEEDED(rv)) {
      LOG(("Successfully wrote to cache\n"));
    } else {
      LOG(("Failed to write to cache\n"));
    }
  }

  // Assign aObject here so that it's available to recursive imports.
  // See bug 384168.
  aObject.set(obj);

  aTableScript.set(script);

  {  // Scope for AutoEntryScript
    AutoAllowLegacyScriptExecution exemption;

    // We're going to run script via JS_ExecuteScript, so we need an
    // AutoEntryScript. This is Gecko-specific and not in any spec.
    dom::AutoEntryScript aes(CurrentGlobalOrNull(cx),
                             "component loader load module");
    JSContext* aescx = aes.cx();

    bool executeOk = false;
    if (JS_IsGlobalObject(obj)) {
      JS::RootedValue rval(cx);
      executeOk = JS::CloneAndExecuteScript(aescx, script, &rval);
    } else {
      executeOk = JS::ExecuteInJSMEnvironment(aescx, script, obj);
    }

    if (!executeOk) {
      if (aPropagateExceptions && aes.HasException()) {
        // Ignore return value because we're returning an error code
        // anyway.
        Unused << aes.StealException(aException);
      }
      aObject.set(nullptr);
      aTableScript.set(nullptr);
      return NS_ERROR_FAILURE;
    }
  }

  /* Freed when we remove from the table. */
  *aLocation = ToNewCString(nativePath, mozilla::fallible);
  if (!*aLocation) {
    aObject.set(nullptr);
    aTableScript.set(nullptr);
    return NS_ERROR_OUT_OF_MEMORY;
  }

  return NS_OK;
}

void mozJSComponentLoader::UnloadModules() {
  mInitialized = false;

  if (mLoaderGlobal) {
    MOZ_ASSERT(JS_HasExtensibleLexicalEnvironment(mLoaderGlobal));
    JS::RootedObject lexicalEnv(dom::RootingCx(),
                                JS_ExtensibleLexicalEnvironment(mLoaderGlobal));
    JS_SetAllNonReservedSlotsToUndefined(lexicalEnv);
    JS_SetAllNonReservedSlotsToUndefined(mLoaderGlobal);
    mLoaderGlobal = nullptr;
  }

  mInProgressImports.Clear();
  mImports.Clear();
  mLocations.Clear();

  for (auto iter = mModules.Iter(); !iter.Done(); iter.Next()) {
    iter.Data()->Clear();
    iter.Remove();
  }
}

nsresult mozJSComponentLoader::ImportInto(const nsACString& registryLocation,
                                          HandleValue targetValArg,
                                          JSContext* cx, uint8_t optionalArgc,
                                          MutableHandleValue retval) {
  MOZ_ASSERT(nsContentUtils::IsCallerChrome());

  RootedValue targetVal(cx, targetValArg);
  RootedObject targetObject(cx, nullptr);

  if (optionalArgc) {
    // The caller passed in the optional second argument. Get it.
    if (targetVal.isObject()) {
      // If we're passing in something like a content DOM window, chances
      // are the caller expects the properties to end up on the object
      // proper and not on the Xray holder. This is dubious, but can be used
      // during testing. Given that dumb callers can already leak JSMs into
      // content by passing a raw content JS object (where Xrays aren't
      // possible), we aim for consistency here. Waive xray.
      if (WrapperFactory::IsXrayWrapper(&targetVal.toObject()) &&
          !WrapperFactory::WaiveXrayAndWrap(cx, &targetVal)) {
        return NS_ERROR_FAILURE;
      }
      targetObject = &targetVal.toObject();
    } else if (!targetVal.isNull()) {
      // If targetVal isNull(), we actually want to leave targetObject null.
      // Not doing so breaks |make package|.
      return ReportOnCallerUTF8(cx, ERROR_SCOPE_OBJ,
                                PromiseFlatCString(registryLocation).get());
    }
  } else {
    FindTargetObject(cx, &targetObject);
    if (!targetObject) {
      return ReportOnCallerUTF8(cx, ERROR_NO_TARGET_OBJECT,
                                PromiseFlatCString(registryLocation).get());
    }
  }

  js::AssertSameCompartment(cx, targetObject);

  RootedObject global(cx);
  nsresult rv = ImportInto(registryLocation, targetObject, cx, &global);

  if (global) {
    if (!JS_WrapObject(cx, &global)) {
      NS_ERROR("can't wrap return value");
      return NS_ERROR_FAILURE;
    }

    retval.setObject(*global);
  }
  return rv;
}

nsresult mozJSComponentLoader::IsModuleLoaded(const nsACString& aLocation,
                                              bool* retval) {
  MOZ_ASSERT(nsContentUtils::IsCallerChrome());

  mInitialized = true;
  ComponentLoaderInfo info(aLocation);
  *retval = !!mImports.Get(info.Key());
  return NS_OK;
}

void mozJSComponentLoader::GetLoadedModules(
    nsTArray<nsCString>& aLoadedModules) {
  aLoadedModules.SetCapacity(mImports.Count());
  for (auto iter = mImports.Iter(); !iter.Done(); iter.Next()) {
    aLoadedModules.AppendElement(iter.Data()->location);
  }
}

void mozJSComponentLoader::GetLoadedComponents(
    nsTArray<nsCString>& aLoadedComponents) {
  aLoadedComponents.SetCapacity(mModules.Count());
  for (auto iter = mModules.Iter(); !iter.Done(); iter.Next()) {
    aLoadedComponents.AppendElement(iter.Data()->location);
  }
}

nsresult mozJSComponentLoader::GetModuleImportStack(const nsACString& aLocation,
                                                    nsACString& retval) {
#ifdef STARTUP_RECORDER_ENABLED
  MOZ_ASSERT(nsContentUtils::IsCallerChrome());
  MOZ_ASSERT(mInitialized);

  ComponentLoaderInfo info(aLocation);

  ModuleEntry* mod;
  if (!mImports.Get(info.Key(), &mod)) {
    return NS_ERROR_FAILURE;
  }

  retval = mod->importStack;
  return NS_OK;
#else
  return NS_ERROR_NOT_IMPLEMENTED;
#endif
}

nsresult mozJSComponentLoader::GetComponentLoadStack(
    const nsACString& aLocation, nsACString& retval) {
#ifdef STARTUP_RECORDER_ENABLED
  MOZ_ASSERT(nsContentUtils::IsCallerChrome());
  MOZ_ASSERT(mInitialized);

  ComponentLoaderInfo info(aLocation);
  nsresult rv = info.EnsureURI();
  NS_ENSURE_SUCCESS(rv, rv);

  ModuleEntry* mod;
  if (!mModules.Get(info.Key(), &mod)) {
    return NS_ERROR_FAILURE;
  }

  retval = mod->importStack;
  return NS_OK;
#else
  return NS_ERROR_NOT_IMPLEMENTED;
#endif
}

static JSObject* ResolveModuleObjectPropertyById(JSContext* aCx,
                                                 HandleObject aModObj,
                                                 HandleId id) {
  if (JS_HasExtensibleLexicalEnvironment(aModObj)) {
    RootedObject lexical(aCx, JS_ExtensibleLexicalEnvironment(aModObj));
    bool found;
    if (!JS_HasOwnPropertyById(aCx, lexical, id, &found)) {
      return nullptr;
    }
    if (found) {
      return lexical;
    }
  }
  return aModObj;
}

nsresult mozJSComponentLoader::ImportInto(const nsACString& aLocation,
                                          HandleObject targetObj, JSContext* cx,
                                          MutableHandleObject vp) {
  vp.set(nullptr);

  JS::RootedObject exports(cx);
  MOZ_TRY(Import(cx, aLocation, vp, &exports, !targetObj));

  if (targetObj) {
    JS::Rooted<JS::IdVector> ids(cx, JS::IdVector(cx));
    if (!JS_Enumerate(cx, exports, &ids)) {
      return NS_ERROR_OUT_OF_MEMORY;
    }

    JS::RootedValue value(cx);
    JS::RootedId id(cx);
    for (jsid idVal : ids) {
      id = idVal;
      if (!JS_GetPropertyById(cx, exports, id, &value) ||
          !JS_SetPropertyById(cx, targetObj, id, value)) {
        return NS_ERROR_FAILURE;
      }
    }
  }

  return NS_OK;
}

nsresult mozJSComponentLoader::ExtractExports(
    JSContext* aCx, ComponentLoaderInfo& aInfo, ModuleEntry* aMod,
    JS::MutableHandleObject aExports) {
  // cxhelper must be created before jsapi, so that jsapi is destroyed and
  // pops any context it has pushed before we report to the caller context.
  JSCLContextHelper cxhelper(aCx);

  // Even though we are calling JS_SetPropertyById on targetObj, we want
  // to ensure that we never run script here, so we use an AutoJSAPI and
  // not an AutoEntryScript.
  dom::AutoJSAPI jsapi;
  jsapi.Init();
  JSContext* cx = jsapi.cx();
  JSAutoRealm ar(cx, aMod->obj);

  RootedValue symbols(cx);
  {
    RootedObject obj(
        cx, ResolveModuleObjectProperty(cx, aMod->obj, "EXPORTED_SYMBOLS"));
    if (!obj || !JS_GetProperty(cx, obj, "EXPORTED_SYMBOLS", &symbols)) {
      return ReportOnCallerUTF8(cxhelper, ERROR_NOT_PRESENT, aInfo);
    }
  }

  bool isArray;
  if (!JS::IsArrayObject(cx, symbols, &isArray)) {
    return NS_ERROR_FAILURE;
  }
  if (!isArray) {
    return ReportOnCallerUTF8(cxhelper, ERROR_NOT_AN_ARRAY, aInfo);
  }

  RootedObject symbolsObj(cx, &symbols.toObject());

  // Iterate over symbols array, installing symbols on targetObj:

  uint32_t symbolCount = 0;
  if (!JS::GetArrayLength(cx, symbolsObj, &symbolCount)) {
    return ReportOnCallerUTF8(cxhelper, ERROR_GETTING_ARRAY_LENGTH, aInfo);
  }

#ifdef DEBUG
  nsAutoCString logBuffer;
#endif

  aExports.set(JS_NewPlainObject(cx));
  if (!aExports) {
    return NS_ERROR_OUT_OF_MEMORY;
  }

  bool missing = false;

  RootedValue value(cx);
  RootedId symbolId(cx);
  RootedObject symbolHolder(cx);
  for (uint32_t i = 0; i < symbolCount; ++i) {
    if (!JS_GetElement(cx, symbolsObj, i, &value) || !value.isString() ||
        !JS_ValueToId(cx, value, &symbolId)) {
      return ReportOnCallerUTF8(cxhelper, ERROR_ARRAY_ELEMENT, aInfo, i);
    }

    symbolHolder = ResolveModuleObjectPropertyById(cx, aMod->obj, symbolId);
    if (!symbolHolder ||
        !JS_GetPropertyById(cx, symbolHolder, symbolId, &value)) {
      RootedString symbolStr(cx, JSID_TO_STRING(symbolId));
      JS::UniqueChars bytes = JS_EncodeStringToUTF8(cx, symbolStr);
      if (!bytes) {
        return NS_ERROR_FAILURE;
      }
      return ReportOnCallerUTF8(cxhelper, ERROR_GETTING_SYMBOL, aInfo,
                                bytes.get());
    }

    // It's possible |value| is the uninitialized lexical MagicValue when
    // there's a cyclic import: const obj = ChromeUtils.import("parent.jsm").
    if (value.isMagic(JS_UNINITIALIZED_LEXICAL)) {
      RootedString symbolStr(cx, JSID_TO_STRING(symbolId));
      JS::UniqueChars bytes = JS_EncodeStringToUTF8(cx, symbolStr);
      if (!bytes) {
        return NS_ERROR_FAILURE;
      }
      return ReportOnCallerUTF8(cxhelper, ERROR_UNINITIALIZED_SYMBOL, aInfo,
                                bytes.get());
    }

    if (value.isUndefined()) {
      missing = true;
    }

    if (!JS_SetPropertyById(cx, aExports, symbolId, value)) {
      RootedString symbolStr(cx, JSID_TO_STRING(symbolId));
      JS::UniqueChars bytes = JS_EncodeStringToUTF8(cx, symbolStr);
      if (!bytes) {
        return NS_ERROR_FAILURE;
      }
      return ReportOnCallerUTF8(cxhelper, ERROR_GETTING_SYMBOL, aInfo,
                                bytes.get());
    }
#ifdef DEBUG
    if (i == 0) {
      logBuffer.AssignLiteral("Installing symbols [ ");
    }
    JS::UniqueChars bytes =
        JS_EncodeStringToLatin1(cx, JSID_TO_STRING(symbolId));
    if (!!bytes) {
      logBuffer.Append(bytes.get());
    }
    logBuffer.Append(' ');
    if (i == symbolCount - 1) {
      nsCString location;
      MOZ_TRY(aInfo.GetLocation(location));
      LOG(("%s] from %s\n", logBuffer.get(), location.get()));
    }
#endif
  }

  // Don't cache the exports object if any of its exported symbols are
  // missing. If the module hasn't finished loading yet, they may be
  // defined the next time we try to import it.
  if (!missing) {
    aMod->exports = aExports;
  }
  return NS_OK;
}

nsresult mozJSComponentLoader::Import(JSContext* aCx,
                                      const nsACString& aLocation,
                                      JS::MutableHandleObject aModuleGlobal,
                                      JS::MutableHandleObject aModuleExports,
                                      bool aIgnoreExports) {
  mInitialized = true;

  AUTO_PROFILER_MARKER_TEXT("ChromeUtils.import", JS, MarkerStack::Capture(),
                            aLocation);

  ComponentLoaderInfo info(aLocation);

  nsresult rv;
  ModuleEntry* mod;
  UniquePtr<ModuleEntry> newEntry;
  if (!mImports.Get(info.Key(), &mod) &&
      !mInProgressImports.Get(info.Key(), &mod)) {
    // We're trying to import a new JSM, but we're late in shutdown and this
    // will likely not succeed and might even crash, so fail here.
    if (PastShutdownPhase(ShutdownPhase::ShutdownFinal)) {
      return NS_ERROR_ILLEGAL_DURING_SHUTDOWN;
    }

    newEntry = MakeUnique<ModuleEntry>(RootingContext::get(aCx));

    // Note: This implies EnsureURI().
    MOZ_TRY(info.EnsureResolvedURI());

    // get the JAR if there is one
    nsCOMPtr<nsIJARURI> jarURI;
    jarURI = do_QueryInterface(info.ResolvedURI(), &rv);
    nsCOMPtr<nsIFileURL> baseFileURL;
    if (NS_SUCCEEDED(rv)) {
      nsCOMPtr<nsIURI> baseURI;
      while (jarURI) {
        jarURI->GetJARFile(getter_AddRefs(baseURI));
        jarURI = do_QueryInterface(baseURI, &rv);
      }
      baseFileURL = do_QueryInterface(baseURI, &rv);
      NS_ENSURE_SUCCESS(rv, rv);
    } else {
      baseFileURL = do_QueryInterface(info.ResolvedURI(), &rv);
      NS_ENSURE_SUCCESS(rv, rv);
    }

    nsCOMPtr<nsIFile> sourceFile;
    rv = baseFileURL->GetFile(getter_AddRefs(sourceFile));
    NS_ENSURE_SUCCESS(rv, rv);

    rv = info.ResolvedURI()->GetSpec(newEntry->resolvedURL);
    NS_ENSURE_SUCCESS(rv, rv);

    nsCString* existingPath;
    if (mLocations.Get(newEntry->resolvedURL, &existingPath) &&
        *existingPath != info.Key()) {
      return NS_ERROR_UNEXPECTED;
    }

    mLocations.Put(newEntry->resolvedURL, new nsCString(info.Key()));

    RootedValue exception(aCx);
    {
      mInProgressImports.Put(info.Key(), newEntry.get());
      auto cleanup =
          MakeScopeExit([&]() { mInProgressImports.Remove(info.Key()); });

      rv = ObjectForLocation(info, sourceFile, &newEntry->obj,
                             &newEntry->thisObjectKey, &newEntry->location,
                             true, &exception);
    }

    if (NS_FAILED(rv)) {
      if (!exception.isUndefined()) {
        // An exception was thrown during compilation. Propagate it
        // out to our caller so they can report it.
        if (!JS_WrapValue(aCx, &exception)) {
          return NS_ERROR_OUT_OF_MEMORY;
        }
        JS_SetPendingException(aCx, exception);
        return NS_ERROR_FAILURE;
      }

      // Something failed, but we don't know what it is, guess.
      return NS_ERROR_FILE_NOT_FOUND;
    }

#ifdef STARTUP_RECORDER_ENABLED
    if (Preferences::GetBool("browser.startup.record", false)) {
      newEntry->importStack = xpc_PrintJSStack(aCx, false, false, false).get();
    }
#endif

    mod = newEntry.get();
  }

  MOZ_ASSERT(mod->obj, "Import table contains entry with no object");
  aModuleGlobal.set(mod->obj);

  JS::RootedObject exports(aCx, mod->exports);
  if (!exports && !aIgnoreExports) {
    MOZ_TRY(ExtractExports(aCx, info, mod, &exports));
  }

  if (exports && !JS_WrapObject(aCx, &exports)) {
    return NS_ERROR_FAILURE;
  }
  aModuleExports.set(exports);

  // Cache this module for later
  if (newEntry) {
    mImports.Put(info.Key(), newEntry.release());
  }

  return NS_OK;
}

nsresult mozJSComponentLoader::Unload(const nsACString& aLocation) {
  if (!mInitialized) {
    return NS_OK;
  }

  ComponentLoaderInfo info(aLocation);

  ModuleEntry* mod;
  if (mImports.Get(info.Key(), &mod)) {
    mLocations.Remove(mod->resolvedURL);
    mImports.Remove(info.Key());
  }

  // If this is the last module to be unloaded, we will leak mLoaderGlobal
  // until UnloadModules is called. So be it.

  return NS_OK;
}

size_t mozJSComponentLoader::ModuleEntry::SizeOfIncludingThis(
    MallocSizeOf aMallocSizeOf) const {
  size_t n = aMallocSizeOf(this);
  n += aMallocSizeOf(location);

  return n;
}

/* static */
already_AddRefed<nsIFactory> mozJSComponentLoader::ModuleEntry::GetFactory(
    const mozilla::Module& module, const mozilla::Module::CIDEntry& entry) {
  const ModuleEntry& self = static_cast<const ModuleEntry&>(module);
  MOZ_ASSERT(self.getfactoryobj, "Handing out an uninitialized module?");

  nsCOMPtr<nsIFactory> f;
  nsresult rv = self.getfactoryobj->Get(*entry.cid, getter_AddRefs(f));
  if (NS_FAILED(rv)) {
    return nullptr;
  }

  return f.forget();
}

//----------------------------------------------------------------------

JSCLContextHelper::JSCLContextHelper(JSContext* aCx)
    : mContext(aCx), mBuf(nullptr) {}

JSCLContextHelper::~JSCLContextHelper() {
  if (mBuf) {
    JS_ReportErrorUTF8(mContext, "%s", mBuf.get());
  }
}

void JSCLContextHelper::reportErrorAfterPop(UniqueChars&& buf) {
  MOZ_ASSERT(!mBuf, "Already called reportErrorAfterPop");
  mBuf = std::move(buf);
}<|MERGE_RESOLUTION|>--- conflicted
+++ resolved
@@ -756,7 +756,6 @@
     // The script wasn't in the cache , so compile it now.
     LOG(("Slow loading %s\n", nativePath.get()));
 
-<<<<<<< HEAD
     // If we are debugging a replaying process and have diverged from the
     // recording, trying to load and compile new code will cause the
     // debugger operation to fail, so just abort now.
@@ -764,18 +763,6 @@
       return NS_ERROR_FAILURE;
     }
 
-    // Use lazy source if we're using the startup cache. Non-lazy source +
-    // startup cache regresses installer size (due to source code stored in
-    // XDR encoded modules in omni.ja). Also, XDR decoding is relatively
-    // fast. When we're not using the startup cache, we want to use non-lazy
-    // source code so that we can use lazy parsing.
-    // See bug 1303754.
-    CompileOptions options(cx);
-    options.setNoScriptRval(true)
-        .setForceStrictMode()
-        .setFileAndLine(nativePath.get(), 1)
-        .setSourceIsLazy(cache || ScriptPreloader::GetSingleton().Active());
-=======
     // If we can no longer write to caches, we should stop using lazy sources
     // and instead let normal syntax parsing occur. This can occur in content
     // processes after the ScriptPreloader is flushed where we can read but no
@@ -783,7 +770,6 @@
     if (!cache && !ScriptPreloader::GetSingleton().Active()) {
       options.setSourceIsLazy(false);
     }
->>>>>>> 0aa061dd
 
     if (realFile) {
       AutoMemMap map;
