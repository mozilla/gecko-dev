/* -*- Mode: C++; tab-width: 8; indent-tabs-mode: nil; c-basic-offset: 4 -*-
 * vim: set ts=8 sw=4 et tw=78:
 *
 * ***** BEGIN LICENSE BLOCK *****
 * Version: MPL 1.1/GPL 2.0/LGPL 2.1
 *
 * The contents of this file are subject to the Mozilla Public License Version
 * 1.1 (the "License"); you may not use this file except in compliance with
 * the License. You may obtain a copy of the License at
 * http://www.mozilla.org/MPL/
 *
 * Software distributed under the License is distributed on an "AS IS" basis,
 * WITHOUT WARRANTY OF ANY KIND, either express or implied. See the License
 * for the specific language governing rights and limitations under the
 * License.
 *
 * The Original Code is Mozilla Communicator client code, released
 * March 31, 1998.
 *
 * The Initial Developer of the Original Code is
 * Netscape Communications Corporation.
 * Portions created by the Initial Developer are Copyright (C) 1998
 * the Initial Developer. All Rights Reserved.
 *
 * Contributor(s):
 *
 * Alternatively, the contents of this file may be used under the terms of
 * either of the GNU General Public License Version 2 or later (the "GPL"),
 * or the GNU Lesser General Public License Version 2.1 or later (the "LGPL"),
 * in which case the provisions of the GPL or the LGPL are applicable instead
 * of those above. If you wish to allow use of your version of this file only
 * under the terms of either the GPL or the LGPL, and not to allow others to
 * use your version of this file under the terms of the MPL, indicate your
 * decision by deleting the provisions above and replace them with the notice
 * and other provisions required by the GPL or the LGPL. If you do not delete
 * the provisions above, a recipient may use your version of this file under
 * the terms of any one of the MPL, the GPL or the LGPL.
 *
 * ***** END LICENSE BLOCK ***** */

#ifndef jsapi_h___
#define jsapi_h___
/*
 * JavaScript API.
 */
#include <stddef.h>
#include <stdio.h>
#include "js-config.h"
#include "jspubtd.h"
#include "jsutil.h"

JS_BEGIN_EXTERN_C

/* Well-known JS values, initialized on startup. */
#define JSVAL_NULL   JSVAL_CONSTANT(JSVAL_MASK32_NULL,      0)
#define JSVAL_ZERO   JSVAL_CONSTANT(JSVAL_MASK32_INT32,     0)
#define JSVAL_ONE    JSVAL_CONSTANT(JSVAL_MASK32_INT32,     1)
#define JSVAL_FALSE  JSVAL_CONSTANT(JSVAL_MASK32_BOOLEAN,   JS_FALSE)
#define JSVAL_TRUE   JSVAL_CONSTANT(JSVAL_MASK32_BOOLEAN,   JS_TRUE)
#define JSVAL_VOID   JSVAL_CONSTANT(JSVAL_MASK32_UNDEFINED, 0)

/* Predicates for type testing. */

static JS_ALWAYS_INLINE JSBool
JSVAL_IS_NULL(jsval v)
{
    jsval_layout l = { v };
    return l.s.mask32 == JSVAL_MASK32_NULL;
}

static JS_ALWAYS_INLINE JSBool
JSVAL_IS_VOID(jsval v)
{
    jsval_layout l = { v };
    return l.s.mask32 == JSVAL_MASK32_UNDEFINED;
}

static JS_ALWAYS_INLINE JSBool
JSVAL_IS_INT(jsval v)
{
    jsval_layout l = { v };
    return l.s.mask32 == JSVAL_MASK32_INT32;
}

static JS_ALWAYS_INLINE jsint
JSVAL_TO_INT(jsval v)
{
    JS_ASSERT(JSVAL_IS_INT(v));
    jsval_layout l = { v };
    return l.s.payload.i32;
}

#define JSVAL_INT_BITS          32
#define JSVAL_INT_MIN           ((jsint)0x80000000)
#define JSVAL_INT_MAX           ((jsint)0x7fffffff)

static JS_ALWAYS_INLINE bool
INT_FITS_IN_JSVAL(jsint i)
{
    return JS_TRUE;
}

static JS_ALWAYS_INLINE jsval
INT_TO_JSVAL(int32 i)
{
    jsval_layout l;
    l.s.mask32 = JSVAL_MASK32_INT32;
    l.s.payload.i32 = i;
    return l.asBits;
}

static JS_ALWAYS_INLINE JSBool
JSVAL_IS_DOUBLE(jsval v)
{
    jsval_layout l = { v };
    return l.s.mask32 < JSVAL_MASK32_CLEAR;
}

static JS_ALWAYS_INLINE jsdouble
JSVAL_TO_DOUBLE(jsval v)
{
    JS_ASSERT(JSVAL_IS_DOUBLE(v));
    jsval_layout l = { v };
    return l.asDouble;
}

static JS_ALWAYS_INLINE jsval
DOUBLE_TO_JSVAL(jsdouble d)
{
    jsval_layout l;
    l.asDouble = d;
    JS_ASSERT(l.s.tag.nanBits != JSVAL_NANBOX_PATTERN);
    return l.asBits;
}

static JS_ALWAYS_INLINE JSBool
JSVAL_IS_NUMBER(jsval v)
{
    return JSVAL_IS_INT(v) | JSVAL_IS_DOUBLE(v);
}

static JS_ALWAYS_INLINE JSBool
JSVAL_IS_STRING(jsval v)
{
    jsval_layout l = { v };
    return l.s.mask32 == JSVAL_MASK32_STRING;
}

static JS_ALWAYS_INLINE JSString *
JSVAL_TO_STRING(jsval v)
{
    JS_ASSERT(JSVAL_IS_STRING(v));
    jsval_layout l = { v };
    return l.s.payload.str;
}

static JS_ALWAYS_INLINE jsval
STRING_TO_JSVAL(JSString *str)
{
    jsval_layout l;
    l.s.mask32 = JSVAL_MASK32_STRING;
    l.s.payload.str = str;
    return l.asBits;
}

/*
 * N.B. These functions use the older meaning of "object" as "object or null".
 * This is not a problem if code only works with jsvals or only works with
 * js::Value, but if both uses are mixed, it is important not to get confused
 * by the two meanings. For example, JSVAL_IS_OBJECT(v) does not imply
 * v.isObject().
 */
static JS_ALWAYS_INLINE JSBool
JSVAL_IS_OBJECT(jsval v)
{
    jsval_layout l = { v };
    return (l.s.mask32 & JSVAL_MASK32_OBJORNULL) > JSVAL_MASK32_CLEAR;
}

static JS_ALWAYS_INLINE JSObject *
JSVAL_TO_OBJECT(jsval v)
{
    JS_ASSERT(JSVAL_IS_OBJECT(v));
    jsval_layout l = { v };
    return l.s.payload.obj;
}

static JS_ALWAYS_INLINE jsval
OBJECT_TO_JSVAL(JSObject *obj)
{
    extern JS_PUBLIC_API(JSBool)
    JS_ObjectIsFunction(JSContext *cx, JSObject *obj);

    if (!obj)
        return JSVAL_NULL;
    uint32 mask = JS_ObjectIsFunction(NULL, obj) ? JSVAL_MASK32_FUNOBJ
                                                 : JSVAL_MASK32_NONFUNOBJ;
    jsval_layout l;
    l.s.mask32 = mask;
    l.s.payload.obj = obj;
    return l.asBits;
}

static JS_ALWAYS_INLINE JSBool
JSVAL_IS_BOOLEAN(jsval v)
{
    jsval_layout l = { v };
    return l.s.mask32 == JSVAL_MASK32_BOOLEAN;
}

static JS_ALWAYS_INLINE JSBool
JSVAL_TO_BOOLEAN(jsval v)
{
    JS_ASSERT(JSVAL_IS_BOOLEAN(v));
    jsval_layout l = { v };
    return l.s.payload.boo;
}

static JS_ALWAYS_INLINE jsval
BOOLEAN_TO_JSVAL(JSBool b)
{
    jsval_layout l;
    l.s.mask32 = JSVAL_MASK32_BOOLEAN;
    l.s.payload.boo = b;
    return l.asBits;
}

static JS_ALWAYS_INLINE JSBool
JSVAL_IS_PRIMITIVE(jsval v)
{
    jsval_layout l = { v };
    return (l.s.mask32 & JSVAL_MASK32_OBJECT) == JSVAL_MASK32_CLEAR;
}

static JS_ALWAYS_INLINE JSBool
JSVAL_IS_GCTHING(jsval v)
{
    jsval_layout l = { v };
    return (l.s.mask32 & JSVAL_MASK32_GCTHING) > JSVAL_MASK32_CLEAR;
}

static JS_ALWAYS_INLINE void *
JSVAL_TO_GCTHING(jsval v)
{
    JS_ASSERT(JSVAL_IS_GCTHING(v));
    jsval_layout l = { v };
    return l.s.payload.ptr;
}

static JS_ALWAYS_INLINE jsval
PRIVATE_TO_JSVAL(void *ptr)
{
    jsval_layout l;
    l.s.mask32 = JSVAL_MASK32_INT32;
    l.s.payload.ptr = ptr;
    return l.asBits;
}

static JS_ALWAYS_INLINE void *
JSVAL_TO_PRIVATE(jsval v)
{
    JS_ASSERT(JSVAL_IS_INT(v));
    jsval_layout l = { v };
    return l.s.payload.ptr;
}

/* Lock and unlock the GC thing held by a jsval. */
#define JSVAL_LOCK(cx,v)        (JSVAL_IS_GCTHING(v)                          \
                                 ? JS_LockGCThing(cx, JSVAL_TO_GCTHING(v))    \
                                 : JS_TRUE)
#define JSVAL_UNLOCK(cx,v)      (JSVAL_IS_GCTHING(v)                          \
                                 ? JS_UnlockGCThing(cx, JSVAL_TO_GCTHING(v))  \
                                 : JS_TRUE)

/* Property attributes, set in JSPropertySpec and passed to API functions. */
#define JSPROP_ENUMERATE        0x01    /* property is visible to for/in loop */
#define JSPROP_READONLY         0x02    /* not settable: assignment is no-op */
#define JSPROP_PERMANENT        0x04    /* property cannot be deleted */
#define JSPROP_GETTER           0x10    /* property holds getter function */
#define JSPROP_SETTER           0x20    /* property holds setter function */
#define JSPROP_SHARED           0x40    /* don't allocate a value slot for this
                                           property; don't copy the property on
                                           set of the same-named property in an
                                           object that delegates to a prototype
                                           containing this property */
#define JSPROP_INDEX            0x80    /* name is actually (jsint) index */

/* Function flags, set in JSFunctionSpec and passed to JS_NewFunction etc. */
#define JSFUN_LAMBDA            0x08    /* expressed, not declared, function */
#define JSFUN_GETTER            JSPROP_GETTER
#define JSFUN_SETTER            JSPROP_SETTER
#define JSFUN_BOUND_METHOD      0x40    /* bind this to fun->object's parent */
#define JSFUN_HEAVYWEIGHT       0x80    /* activation requires a Call object */

#define JSFUN_DISJOINT_FLAGS(f) ((f) & 0x0f)
#define JSFUN_GSFLAGS(f)        ((f) & (JSFUN_GETTER | JSFUN_SETTER))

#define JSFUN_GETTER_TEST(f)       ((f) & JSFUN_GETTER)
#define JSFUN_SETTER_TEST(f)       ((f) & JSFUN_SETTER)
#define JSFUN_BOUND_METHOD_TEST(f) ((f) & JSFUN_BOUND_METHOD)
#define JSFUN_HEAVYWEIGHT_TEST(f)  (!!((f) & JSFUN_HEAVYWEIGHT))

#define JSFUN_GSFLAG2ATTR(f)       JSFUN_GSFLAGS(f)

#define JSFUN_THISP_FLAGS(f)  (f)
#define JSFUN_THISP_TEST(f,t) ((f) & t)

#define JSFUN_THISP_STRING    0x0100    /* |this| may be a primitive string */
#define JSFUN_THISP_NUMBER    0x0200    /* |this| may be a primitive number */
#define JSFUN_THISP_BOOLEAN   0x0400    /* |this| may be a primitive boolean */
#define JSFUN_THISP_PRIMITIVE 0x0700    /* |this| may be any primitive value */

#define JSFUN_FAST_NATIVE     0x0800    /* JSFastNative needs no JSStackFrame */

#define JSFUN_FLAGS_MASK      0x0ff8    /* overlay JSFUN_* attributes --
                                           bits 12-15 are used internally to
                                           flag interpreted functions */

#define JSFUN_STUB_GSOPS      0x1000    /* use JS_PropertyStub getter/setter
                                           instead of defaulting to class gsops
                                           for property holding function */

/*
 * Re-use JSFUN_LAMBDA, which applies only to scripted functions, for use in
 * JSFunctionSpec arrays that specify generic native prototype methods, i.e.,
 * methods of a class prototype that are exposed as static methods taking an
 * extra leading argument: the generic |this| parameter.
 *
 * If you set this flag in a JSFunctionSpec struct's flags initializer, then
 * that struct must live at least as long as the native static method object
 * created due to this flag by JS_DefineFunctions or JS_InitClass.  Typically
 * JSFunctionSpec structs are allocated in static arrays.
 */
#define JSFUN_GENERIC_NATIVE    JSFUN_LAMBDA

/*
 * Microseconds since the epoch, midnight, January 1, 1970 UTC.  See the
 * comment in jstypes.h regarding safe int64 usage.
 */
extern JS_PUBLIC_API(int64)
JS_Now(void);

/* Don't want to export data, so provide accessors for non-inline jsvals. */
extern JS_PUBLIC_API(jsval)
JS_GetNaNValue(JSContext *cx);

extern JS_PUBLIC_API(jsval)
JS_GetNegativeInfinityValue(JSContext *cx);

extern JS_PUBLIC_API(jsval)
JS_GetPositiveInfinityValue(JSContext *cx);

extern JS_PUBLIC_API(jsval)
JS_GetEmptyStringValue(JSContext *cx);

/*
 * Format is a string of the following characters (spaces are insignificant),
 * specifying the tabulated type conversions:
 *
 *   b      JSBool          Boolean
 *   c      uint16/jschar   ECMA uint16, Unicode char
 *   i      int32           ECMA int32
 *   u      uint32          ECMA uint32
 *   j      int32           Rounded int32 (coordinate)
 *   d      jsdouble        IEEE double
 *   I      jsdouble        Integral IEEE double
 *   s      char *          C string
 *   S      JSString *      Unicode string, accessed by a JSString pointer
 *   W      jschar *        Unicode character vector, 0-terminated (W for wide)
 *   o      JSObject *      Object reference
 *   f      JSFunction *    Function private
 *   v      jsval           Argument value (no conversion)
 *   *      N/A             Skip this argument (no vararg)
 *   /      N/A             End of required arguments
 *
 * The variable argument list after format must consist of &b, &c, &s, e.g.,
 * where those variables have the types given above.  For the pointer types
 * char *, JSString *, and JSObject *, the pointed-at memory returned belongs
 * to the JS runtime, not to the calling native code.  The runtime promises
 * to keep this memory valid so long as argv refers to allocated stack space
 * (so long as the native function is active).
 *
 * Fewer arguments than format specifies may be passed only if there is a /
 * in format after the last required argument specifier and argc is at least
 * the number of required arguments.  More arguments than format specifies
 * may be passed without error; it is up to the caller to deal with trailing
 * unconverted arguments.
 */
extern JS_PUBLIC_API(JSBool)
JS_ConvertArguments(JSContext *cx, uintN argc, jsval *argv, const char *format,
                    ...);

#ifdef va_start
extern JS_PUBLIC_API(JSBool)
JS_ConvertArgumentsVA(JSContext *cx, uintN argc, jsval *argv,
                      const char *format, va_list ap);
#endif

#ifdef JS_ARGUMENT_FORMATTER_DEFINED

/*
 * Add and remove a format string handler for JS_{Convert,Push}Arguments{,VA}.
 * The handler function has this signature (see jspubtd.h):
 *
 *   JSBool MyArgumentFormatter(JSContext *cx, const char *format,
 *                              JSBool fromJS, jsval **vpp, va_list *app);
 *
 * It should return true on success, and return false after reporting an error
 * or detecting an already-reported error.
 *
 * For a given format string, for example "AA", the formatter is called from
 * JS_ConvertArgumentsVA like so:
 *
 *   formatter(cx, "AA...", JS_TRUE, &sp, &ap);
 *
 * sp points into the arguments array on the JS stack, while ap points into
 * the stdarg.h va_list on the C stack.  The JS_TRUE passed for fromJS tells
 * the formatter to convert zero or more jsvals at sp to zero or more C values
 * accessed via pointers-to-values at ap, updating both sp (via *vpp) and ap
 * (via *app) to point past the converted arguments and their result pointers
 * on the C stack.
 *
 * When called from JS_PushArgumentsVA, the formatter is invoked thus:
 *
 *   formatter(cx, "AA...", JS_FALSE, &sp, &ap);
 *
 * where JS_FALSE for fromJS means to wrap the C values at ap according to the
 * format specifier and store them at sp, updating ap and sp appropriately.
 *
 * The "..." after "AA" is the rest of the format string that was passed into
 * JS_{Convert,Push}Arguments{,VA}.  The actual format trailing substring used
 * in each Convert or PushArguments call is passed to the formatter, so that
 * one such function may implement several formats, in order to share code.
 *
 * Remove just forgets about any handler associated with format.  Add does not
 * copy format, it points at the string storage allocated by the caller, which
 * is typically a string constant.  If format is in dynamic storage, it is up
 * to the caller to keep the string alive until Remove is called.
 */
extern JS_PUBLIC_API(JSBool)
JS_AddArgumentFormatter(JSContext *cx, const char *format,
                        JSArgumentFormatter formatter);

extern JS_PUBLIC_API(void)
JS_RemoveArgumentFormatter(JSContext *cx, const char *format);

#endif /* JS_ARGUMENT_FORMATTER_DEFINED */

extern JS_PUBLIC_API(JSBool)
JS_ConvertValue(JSContext *cx, jsval v, JSType type, jsval *vp);

extern JS_PUBLIC_API(JSBool)
JS_ValueToObject(JSContext *cx, jsval v, JSObject **objp);

extern JS_PUBLIC_API(JSFunction *)
JS_ValueToFunction(JSContext *cx, jsval v);

extern JS_PUBLIC_API(JSFunction *)
JS_ValueToConstructor(JSContext *cx, jsval v);

extern JS_PUBLIC_API(JSString *)
JS_ValueToString(JSContext *cx, jsval v);

extern JS_PUBLIC_API(JSString *)
JS_ValueToSource(JSContext *cx, jsval v);

extern JS_PUBLIC_API(JSBool)
JS_ValueToNumber(JSContext *cx, jsval v, jsdouble *dp);

extern JS_PUBLIC_API(JSBool)
JS_DoubleIsInt32(jsdouble d, jsint *ip);

/*
 * Convert a value to a number, then to an int32, according to the ECMA rules
 * for ToInt32.
 */
extern JS_PUBLIC_API(JSBool)
JS_ValueToECMAInt32(JSContext *cx, jsval v, int32 *ip);

/*
 * Convert a value to a number, then to a uint32, according to the ECMA rules
 * for ToUint32.
 */
extern JS_PUBLIC_API(JSBool)
JS_ValueToECMAUint32(JSContext *cx, jsval v, uint32 *ip);

/*
 * Convert a value to a number, then to an int32 if it fits by rounding to
 * nearest; but failing with an error report if the double is out of range
 * or unordered.
 */
extern JS_PUBLIC_API(JSBool)
JS_ValueToInt32(JSContext *cx, jsval v, int32 *ip);

/*
 * ECMA ToUint16, for mapping a jsval to a Unicode point.
 */
extern JS_PUBLIC_API(JSBool)
JS_ValueToUint16(JSContext *cx, jsval v, uint16 *ip);

extern JS_PUBLIC_API(JSBool)
JS_ValueToBoolean(JSContext *cx, jsval v, JSBool *bp);

extern JS_PUBLIC_API(JSType)
JS_TypeOfValue(JSContext *cx, jsval v);

extern JS_PUBLIC_API(const char *)
JS_GetTypeName(JSContext *cx, JSType type);

extern JS_PUBLIC_API(JSBool)
JS_StrictlyEqual(JSContext *cx, jsval v1, jsval v2);

extern JS_PUBLIC_API(JSBool)
JS_SameValue(JSContext *cx, jsval v1, jsval v2);

/************************************************************************/

/*
 * Initialization, locking, contexts, and memory allocation.
 *
 * It is important that the first runtime and first context be created in a
 * single-threaded fashion, otherwise the behavior of the library is undefined.
 * See: http://developer.mozilla.org/en/docs/Category:JSAPI_Reference
 */
#define JS_NewRuntime       JS_Init
#define JS_DestroyRuntime   JS_Finish
#define JS_LockRuntime      JS_Lock
#define JS_UnlockRuntime    JS_Unlock

extern JS_PUBLIC_API(JSRuntime *)
JS_NewRuntime(uint32 maxbytes);

extern JS_PUBLIC_API(void)
JS_CommenceRuntimeShutDown(JSRuntime *rt);

extern JS_PUBLIC_API(void)
JS_DestroyRuntime(JSRuntime *rt);

extern JS_PUBLIC_API(void)
JS_ShutDown(void);

JS_PUBLIC_API(void *)
JS_GetRuntimePrivate(JSRuntime *rt);

JS_PUBLIC_API(void)
JS_SetRuntimePrivate(JSRuntime *rt, void *data);

extern JS_PUBLIC_API(void)
JS_BeginRequest(JSContext *cx);

extern JS_PUBLIC_API(void)
JS_EndRequest(JSContext *cx);

/* Yield to pending GC operations, regardless of request depth */
extern JS_PUBLIC_API(void)
JS_YieldRequest(JSContext *cx);

extern JS_PUBLIC_API(jsrefcount)
JS_SuspendRequest(JSContext *cx);

extern JS_PUBLIC_API(void)
JS_ResumeRequest(JSContext *cx, jsrefcount saveDepth);

extern JS_PUBLIC_API(void)
JS_TransferRequest(JSContext *cx, JSContext *another);

#ifdef __cplusplus
JS_END_EXTERN_C

class JSAutoRequest {
  public:
    JSAutoRequest(JSContext *cx JS_GUARD_OBJECT_NOTIFIER_PARAM)
        : mContext(cx), mSaveDepth(0) {
        JS_GUARD_OBJECT_NOTIFIER_INIT;
        JS_BeginRequest(mContext);
    }
    ~JSAutoRequest() {
        JS_EndRequest(mContext);
    }

    void suspend() {
        mSaveDepth = JS_SuspendRequest(mContext);
    }
    void resume() {
        JS_ResumeRequest(mContext, mSaveDepth);
    }

  protected:
    JSContext *mContext;
    jsrefcount mSaveDepth;
    JS_DECL_USE_GUARD_OBJECT_NOTIFIER

#if 0
  private:
    static void *operator new(size_t) CPP_THROW_NEW { return 0; };
    static void operator delete(void *, size_t) { };
#endif
};

class JSAutoSuspendRequest {
  public:
    JSAutoSuspendRequest(JSContext *cx JS_GUARD_OBJECT_NOTIFIER_PARAM)
        : mContext(cx), mSaveDepth(0) {
        JS_GUARD_OBJECT_NOTIFIER_INIT;
        if (mContext) {
            mSaveDepth = JS_SuspendRequest(mContext);
        }
    }
    ~JSAutoSuspendRequest() {
        resume();
    }

    void resume() {
        if (mContext) {
            JS_ResumeRequest(mContext, mSaveDepth);
            mContext = 0;
        }
    }

  protected:
    JSContext *mContext;
    jsrefcount mSaveDepth;
    JS_DECL_USE_GUARD_OBJECT_NOTIFIER

#if 0
  private:
    static void *operator new(size_t) CPP_THROW_NEW { return 0; };
    static void operator delete(void *, size_t) { };
#endif
};

class JSAutoTransferRequest
{
  public:
    JSAutoTransferRequest(JSContext* cx1, JSContext* cx2)
        : cx1(cx1), cx2(cx2) {
        if(cx1 != cx2)
            JS_TransferRequest(cx1, cx2);
    }
    ~JSAutoTransferRequest() {
        if(cx1 != cx2)
            JS_TransferRequest(cx2, cx1);
    }
  private:
    JSContext* const cx1;
    JSContext* const cx2;

    /* Not copyable. */
    JSAutoTransferRequest(JSAutoTransferRequest &);
    void operator =(JSAutoTransferRequest&);
};

JS_BEGIN_EXTERN_C
#endif

extern JS_PUBLIC_API(void)
JS_Lock(JSRuntime *rt);

extern JS_PUBLIC_API(void)
JS_Unlock(JSRuntime *rt);

extern JS_PUBLIC_API(JSContextCallback)
JS_SetContextCallback(JSRuntime *rt, JSContextCallback cxCallback);

extern JS_PUBLIC_API(JSContext *)
JS_NewContext(JSRuntime *rt, size_t stackChunkSize);

extern JS_PUBLIC_API(void)
JS_DestroyContext(JSContext *cx);

extern JS_PUBLIC_API(void)
JS_DestroyContextNoGC(JSContext *cx);

extern JS_PUBLIC_API(void)
JS_DestroyContextMaybeGC(JSContext *cx);

extern JS_PUBLIC_API(void *)
JS_GetContextPrivate(JSContext *cx);

extern JS_PUBLIC_API(void)
JS_SetContextPrivate(JSContext *cx, void *data);

extern JS_PUBLIC_API(JSRuntime *)
JS_GetRuntime(JSContext *cx);

extern JS_PUBLIC_API(JSContext *)
JS_ContextIterator(JSRuntime *rt, JSContext **iterp);

extern JS_PUBLIC_API(JSVersion)
JS_GetVersion(JSContext *cx);

extern JS_PUBLIC_API(JSVersion)
JS_SetVersion(JSContext *cx, JSVersion version);

extern JS_PUBLIC_API(const char *)
JS_VersionToString(JSVersion version);

extern JS_PUBLIC_API(JSVersion)
JS_StringToVersion(const char *string);

/*
 * JS options are orthogonal to version, and may be freely composed with one
 * another as well as with version.
 *
 * JSOPTION_VAROBJFIX is recommended -- see the comments associated with the
 * prototypes for JS_ExecuteScript, JS_EvaluateScript, etc.
 */
#define JSOPTION_STRICT         JS_BIT(0)       /* warn on dubious practice */
#define JSOPTION_WERROR         JS_BIT(1)       /* convert warning to error */
#define JSOPTION_VAROBJFIX      JS_BIT(2)       /* make JS_EvaluateScript use
                                                   the last object on its 'obj'
                                                   param's scope chain as the
                                                   ECMA 'variables object' */
#define JSOPTION_PRIVATE_IS_NSISUPPORTS \
                                JS_BIT(3)       /* context private data points
                                                   to an nsISupports subclass */
#define JSOPTION_COMPILE_N_GO   JS_BIT(4)       /* caller of JS_Compile*Script
                                                   promises to execute compiled
                                                   script once only; enables
                                                   compile-time scope chain
                                                   resolution of consts. */
#define JSOPTION_ATLINE         JS_BIT(5)       /* //@line number ["filename"]
                                                   option supported for the
                                                   XUL preprocessor and kindred
                                                   beasts. */
#define JSOPTION_XML            JS_BIT(6)       /* EMCAScript for XML support:
                                                   parse <!-- --> as a token,
                                                   not backward compatible with
                                                   the comment-hiding hack used
                                                   in HTML script tags. */
#define JSOPTION_DONT_REPORT_UNCAUGHT \
                                JS_BIT(8)       /* When returning from the
                                                   outermost API call, prevent
                                                   uncaught exceptions from
                                                   being converted to error
                                                   reports */

#define JSOPTION_RELIMIT        JS_BIT(9)       /* Throw exception on any
                                                   regular expression which
                                                   backtracks more than n^3
                                                   times, where n is length
                                                   of the input string */
#define JSOPTION_ANONFUNFIX     JS_BIT(10)      /* Disallow function () {} in
                                                   statement context per
                                                   ECMA-262 Edition 3. */

#define JSOPTION_JIT            JS_BIT(11)      /* Enable JIT compilation. */

#define JSOPTION_NO_SCRIPT_RVAL JS_BIT(12)      /* A promise to the compiler
                                                   that a null rval out-param
                                                   will be passed to each call
                                                   to JS_ExecuteScript. */
#define JSOPTION_UNROOTED_GLOBAL JS_BIT(13)     /* The GC will not root the
                                                   contexts' global objects
                                                   (see JS_GetGlobalObject),
                                                   leaving that up to the
                                                   embedding. */

extern JS_PUBLIC_API(uint32)
JS_GetOptions(JSContext *cx);

extern JS_PUBLIC_API(uint32)
JS_SetOptions(JSContext *cx, uint32 options);

extern JS_PUBLIC_API(uint32)
JS_ToggleOptions(JSContext *cx, uint32 options);

extern JS_PUBLIC_API(const char *)
JS_GetImplementationVersion(void);

extern JS_PUBLIC_API(JSObject *)
JS_GetGlobalObject(JSContext *cx);

extern JS_PUBLIC_API(void)
JS_SetGlobalObject(JSContext *cx, JSObject *obj);

/*
 * Initialize standard JS class constructors, prototypes, and any top-level
 * functions and constants associated with the standard classes (e.g. isNaN
 * for Number).
 *
 * NB: This sets cx's global object to obj if it was null.
 */
extern JS_PUBLIC_API(JSBool)
JS_InitStandardClasses(JSContext *cx, JSObject *obj);

/*
 * Resolve id, which must contain either a string or an int, to a standard
 * class name in obj if possible, defining the class's constructor and/or
 * prototype and storing true in *resolved.  If id does not name a standard
 * class or a top-level property induced by initializing a standard class,
 * store false in *resolved and just return true.  Return false on error,
 * as usual for JSBool result-typed API entry points.
 *
 * This API can be called directly from a global object class's resolve op,
 * to define standard classes lazily.  The class's enumerate op should call
 * JS_EnumerateStandardClasses(cx, obj), to define eagerly during for..in
 * loops any classes not yet resolved lazily.
 */
extern JS_PUBLIC_API(JSBool)
JS_ResolveStandardClass(JSContext *cx, JSObject *obj, jsid id,
                        JSBool *resolved);

extern JS_PUBLIC_API(JSBool)
JS_EnumerateStandardClasses(JSContext *cx, JSObject *obj);

/*
 * Enumerate any already-resolved standard class ids into ida, or into a new
 * JSIdArray if ida is null.  Return the augmented array on success, null on
 * failure with ida (if it was non-null on entry) destroyed.
 */
extern JS_PUBLIC_API(JSIdArray *)
JS_EnumerateResolvedStandardClasses(JSContext *cx, JSObject *obj,
                                    JSIdArray *ida);

extern JS_PUBLIC_API(JSBool)
JS_GetClassObject(JSContext *cx, JSObject *obj, JSProtoKey key,
                  JSObject **objp);

extern JS_PUBLIC_API(JSObject *)
JS_GetScopeChain(JSContext *cx);

extern JS_PUBLIC_API(JSObject *)
JS_GetGlobalForObject(JSContext *cx, JSObject *obj);

#ifdef JS_HAS_CTYPES
/*
 * Initialize the 'ctypes' object on a global variable 'obj'. The 'ctypes'
 * object will be sealed.
 */
extern JS_PUBLIC_API(JSBool)
JS_InitCTypesClass(JSContext *cx, JSObject *global);
#endif

/*
 * Macros to hide interpreter stack layout details from a JSFastNative using
 * its jsval *vp parameter. The stack layout underlying invocation can't change
 * without breaking source and binary compatibility (argv[-2] is well-known to
 * be the callee jsval, and argv[-1] is as well known to be |this|).
 *
 * Note well: However, argv[-1] may be JSVAL_NULL where with slow natives it
 * is the global object, so embeddings implementing fast natives *must* call
 * JS_THIS or JS_THIS_OBJECT and test for failure indicated by a null return,
 * which should propagate as a false return from native functions and hooks.
 *
 * To reduce boilerplace checks, JS_InstanceOf and JS_GetInstancePrivate now
 * handle a null obj parameter by returning false (throwing a TypeError if
 * given non-null argv), so most native functions that type-check their |this|
 * parameter need not add null checking.
 *
 * NB: there is an anti-dependency between JS_CALLEE and JS_SET_RVAL: native
 * methods that may inspect their callee must defer setting their return value
 * until after any such possible inspection. Otherwise the return value will be
 * inspected instead of the callee function object.
 *
 * WARNING: These are not (yet) mandatory macros, but new code outside of the
 * engine should use them. In the Mozilla 2.0 milestone their definitions may
 * change incompatibly.
 */
#define JS_CALLEE(cx,vp)        ((vp)[0])
#define JS_ARGV_CALLEE(argv)    ((argv)[-2])
#define JS_THIS(cx,vp)          JS_ComputeThis(cx, vp)
#define JS_THIS_OBJECT(cx,vp)   (JSVAL_TO_OBJECT(JS_THIS(cx,vp)))
#define JS_ARGV(cx,vp)          ((vp) + 2)
#define JS_RVAL(cx,vp)          (*(vp))
#define JS_SET_RVAL(cx,vp,v)    (*(vp) = (v))

extern JS_PUBLIC_API(jsval)
JS_ComputeThis(JSContext *cx, jsval *vp);

extern JS_PUBLIC_API(void *)
JS_malloc(JSContext *cx, size_t nbytes);

extern JS_PUBLIC_API(void *)
JS_realloc(JSContext *cx, void *p, size_t nbytes);

extern JS_PUBLIC_API(void)
JS_free(JSContext *cx, void *p);

extern JS_PUBLIC_API(void)
JS_updateMallocCounter(JSContext *cx, size_t nbytes);

extern JS_PUBLIC_API(char *)
JS_strdup(JSContext *cx, const char *s);

extern JS_PUBLIC_API(JSBool)
JS_NewNumberValue(JSContext *cx, jsdouble d, jsval *rval);

/*
 * A GC root is a pointer to a jsval, JSObject *, or JSString * that itself
 * points into the GC heap. JS_AddValueRoot takes pointers to jsvals and
 * JS_AddGCThingRoot takes pointers to a JSObject * or JString *.
 *
 * Note that, since JS_Add*Root stores the address of a (jsval, JSString *, or
 * JSObject *) variable, that variable must be alive until JS_RemoveRoot is
 * called to remove that variable. For example, after writing:
 *
 *   jsval v;
 *   JS_AddNamedRootedValue(cx, &v, "name");
 *
 * the caller must perform
 *
 *   JS_RemoveRootedValue(cx, &v);
 *
 * before 'v' goes out of scope.
 *
 * Also, use JS_AddNamedRoot(cx, &structPtr->memberObj, "structPtr->memberObj")
 * in preference to JS_AddRoot(cx, &structPtr->memberObj), in order to identify
 * roots by their source callsites.  This way, you can find the callsite while
 * debugging if you should fail to do JS_RemoveRoot(cx, &structPtr->memberObj)
 * before freeing structPtr's memory.
 */
extern JS_PUBLIC_API(JSBool)
JS_AddValueRoot(JSContext *cx, jsval *vp);

extern JS_PUBLIC_API(JSBool)
JS_AddStringRoot(JSContext *cx, JSString **rp);

extern JS_PUBLIC_API(JSBool)
JS_AddObjectRoot(JSContext *cx, JSObject **rp);

#ifdef NAME_ALL_GC_ROOTS
#define JS_DEFINE_TO_TOKEN(def) #def
#define JS_DEFINE_TO_STRING(def) JS_DEFINE_TO_TOKEN(def)
#define JS_AddValueRoot(cx,vp) JS_AddNamedValueRoot((cx), (vp), (__FILE__ ":" JS_TOKEN_TO_STRING(__LINE__))
#define JS_AddStringRoot(cx,rp) JS_AddNamedStringRoot((cx), (rp), (__FILE__ ":" JS_TOKEN_TO_STRING(__LINE__))
#define JS_AddObjectRoot(cx,rp) JS_AddNamedObjectRoot((cx), (rp), (__FILE__ ":" JS_TOKEN_TO_STRING(__LINE__))
#endif

extern JS_PUBLIC_API(JSBool)
JS_AddNamedValueRoot(JSContext *cx, jsval *vp, const char *name);

extern JS_PUBLIC_API(JSBool)
JS_AddNamedStringRoot(JSContext *cx, JSString **rp, const char *name);

extern JS_PUBLIC_API(JSBool)
JS_AddNamedObjectRoot(JSContext *cx, JSObject **rp, const char *name);

extern JS_PUBLIC_API(JSBool)
JS_AddNamedValueRootRT(JSRuntime *rt, jsval *vp, const char *name);

extern JS_PUBLIC_API(JSBool)
JS_AddNamedStringRootRT(JSRuntime *rt, JSString **rp, const char *name);

extern JS_PUBLIC_API(JSBool)
JS_AddNamedObjectRootRT(JSRuntime *rt, JSObject **rp, const char *name);

extern JS_PUBLIC_API(JSBool)
JS_RemoveValueRoot(JSContext *cx, jsval *vp);

extern JS_PUBLIC_API(JSBool)
JS_RemoveStringRoot(JSContext *cx, JSString **rp);

extern JS_PUBLIC_API(JSBool)
JS_RemoveObjectRoot(JSContext *cx, JSObject **rp);

extern JS_PUBLIC_API(JSBool)
JS_RemoveValueRootRT(JSRuntime *rt, jsval *vp);

extern JS_PUBLIC_API(JSBool)
JS_RemoveStringRootRT(JSRuntime *rt, JSString **rp);

extern JS_PUBLIC_API(JSBool)
JS_RemoveObjectRootRT(JSRuntime *rt, JSObject **rp);

/*
 * The last GC thing of each type (object, string, double, external string
 * types) created on a given context is kept alive until another thing of the
 * same type is created, using a newborn root in the context.  These newborn
 * roots help native code protect newly-created GC-things from GC invocations
 * activated before those things can be rooted using local or global roots.
 *
 * However, the newborn roots can also entrain great gobs of garbage, so the
 * JS_GC entry point clears them for the context on which GC is being forced.
 * Embeddings may need to do likewise for all contexts.
 *
 * See the scoped local root API immediately below for a better way to manage
 * newborns in cases where native hooks (functions, getters, setters, etc.)
 * create many GC-things, potentially without connecting them to predefined
 * local roots such as *rval or argv[i] in an active native function.  Using
 * JS_EnterLocalRootScope disables updating of the context's per-gc-thing-type
 * newborn roots, until control flow unwinds and leaves the outermost nesting
 * local root scope.
 */
extern JS_PUBLIC_API(void)
JS_ClearNewbornRoots(JSContext *cx);

/*
 * Scoped local root management allows native functions, getter/setters, etc.
 * to avoid worrying about the newborn root pigeon-holes, overloading local
 * roots allocated in argv and *rval, or ending up having to call JS_Add*Root
 * and JS_RemoveRoot to manage global roots temporarily.
 *
 * Instead, calling JS_EnterLocalRootScope and JS_LeaveLocalRootScope around
 * the body of the native hook causes the engine to allocate a local root for
 * each newborn created in between the two API calls, using a local root stack
 * associated with cx.  For example:
 *
 *    JSBool
 *    my_GetProperty(JSContext *cx, JSObject *obj, jsid id, jsval *vp)
 *    {
 *        JSBool ok;
 *
 *        if (!JS_EnterLocalRootScope(cx))
 *            return JS_FALSE;
 *        ok = my_GetPropertyBody(cx, obj, id, vp);
 *        JS_LeaveLocalRootScope(cx);
 *        return ok;
 *    }
 *
 * NB: JS_LeaveLocalRootScope must be called once for every prior successful
 * call to JS_EnterLocalRootScope.  If JS_EnterLocalRootScope fails, you must
 * not make the matching JS_LeaveLocalRootScope call.
 *
 * JS_LeaveLocalRootScopeWithResult(cx, rval) is an alternative way to leave
 * a local root scope that protects a result or return value, by effectively
 * pushing it in the caller's local root scope.
 *
 * In case a native hook allocates many objects or other GC-things, but the
 * native protects some of those GC-things by storing them as property values
 * in an object that is itself protected, the hook can call JS_ForgetLocalRoot
 * to free the local root automatically pushed for the now-protected GC-thing.
 *
 * JS_ForgetLocalRoot works on any GC-thing allocated in the current local
 * root scope, but it's more time-efficient when called on references to more
 * recently created GC-things.  Calling it successively on other than the most
 * recently allocated GC-thing will tend to average the time inefficiency, and
 * may risk O(n^2) growth rate, but in any event, you shouldn't allocate too
 * many local roots if you can root as you go (build a tree of objects from
 * the top down, forgetting each latest-allocated GC-thing immediately upon
 * linking it to its parent).
 */
extern JS_PUBLIC_API(JSBool)
JS_EnterLocalRootScope(JSContext *cx);

extern JS_PUBLIC_API(void)
JS_LeaveLocalRootScope(JSContext *cx);

extern JS_PUBLIC_API(void)
JS_LeaveLocalRootScopeWithResult(JSContext *cx, jsval rval);

extern JS_PUBLIC_API(void)
JS_ForgetLocalRoot(JSContext *cx, void *thing);

#ifdef __cplusplus
JS_END_EXTERN_C

class JSAutoLocalRootScope {
  public:
    JSAutoLocalRootScope(JSContext *cx JS_GUARD_OBJECT_NOTIFIER_PARAM)
        : mContext(cx) {
        JS_GUARD_OBJECT_NOTIFIER_INIT;
        JS_EnterLocalRootScope(mContext);
    }
    ~JSAutoLocalRootScope() {
        JS_LeaveLocalRootScope(mContext);
    }

    void forget(void *thing) {
        JS_ForgetLocalRoot(mContext, thing);
    }

  protected:
    JSContext *mContext;
    JS_DECL_USE_GUARD_OBJECT_NOTIFIER

#if 0
  private:
    static void *operator new(size_t) CPP_THROW_NEW { return 0; };
    static void operator delete(void *, size_t) { };
#endif
};

JS_BEGIN_EXTERN_C
#endif

typedef enum JSGCRootType {
    JS_GC_ROOT_VALUE_PTR,
    JS_GC_ROOT_GCTHING_PTR
} JSGCRootType;

#ifdef DEBUG
extern JS_PUBLIC_API(void)
JS_DumpNamedRoots(JSRuntime *rt,
                  void (*dump)(const char *name, void *rp, JSGCRootType type, void *data),
                  void *data);
#endif

/*
 * Call JS_MapGCRoots to map the GC's roots table using map(rp, name, data).
 * The root is pointed at by rp; if the root is unnamed, name is null; data is
 * supplied from the third parameter to JS_MapGCRoots.
 *
 * The map function should return JS_MAP_GCROOT_REMOVE to cause the currently
 * enumerated root to be removed.  To stop enumeration, set JS_MAP_GCROOT_STOP
 * in the return value.  To keep on mapping, return JS_MAP_GCROOT_NEXT.  These
 * constants are flags; you can OR them together.
 *
 * This function acquires and releases rt's GC lock around the mapping of the
 * roots table, so the map function should run to completion in as few cycles
 * as possible.  Of course, map cannot call JS_GC, JS_MaybeGC, JS_BeginRequest,
 * or any JS API entry point that acquires locks, without double-tripping or
 * deadlocking on the GC lock.
 *
 * The JSGCRootType parameter indicates whether rp is a pointer to a Value
 * (which is obtained by '(Value *)rp') or a pointer to a GC-thing pointer
 * (which is obtained by '(void **)rp').
 *
 * JS_MapGCRoots returns the count of roots that were successfully mapped.
 */
#define JS_MAP_GCROOT_NEXT      0       /* continue mapping entries */
#define JS_MAP_GCROOT_STOP      1       /* stop mapping entries */
#define JS_MAP_GCROOT_REMOVE    2       /* remove and free the current entry */

typedef intN
(* JSGCRootMapFun)(void *rp, JSGCRootType type, const char *name, void *data);

extern JS_PUBLIC_API(uint32)
JS_MapGCRoots(JSRuntime *rt, JSGCRootMapFun map, void *data);

extern JS_PUBLIC_API(JSBool)
JS_LockGCThing(JSContext *cx, void *thing);

extern JS_PUBLIC_API(JSBool)
JS_LockGCThingRT(JSRuntime *rt, void *thing);

extern JS_PUBLIC_API(JSBool)
JS_UnlockGCThing(JSContext *cx, void *thing);

extern JS_PUBLIC_API(JSBool)
JS_UnlockGCThingRT(JSRuntime *rt, void *thing);

/*
 * Register externally maintained GC roots.
 *
 * traceOp: the trace operation. For each root the implementation should call
 *          JS_CallTracer whenever the root contains a traceable thing.
 * data:    the data argument to pass to each invocation of traceOp.
 */
extern JS_PUBLIC_API(void)
JS_SetExtraGCRoots(JSRuntime *rt, JSTraceDataOp traceOp, void *data);

/*
 * For implementors of JSMarkOp. All new code should implement JSTraceOp
 * instead.
 */
extern JS_PUBLIC_API(void)
JS_MarkGCThing(JSContext *cx, jsval v, const char *name, void *arg);

/*
 * JS_CallTracer API and related macros for implementors of JSTraceOp, to
 * enumerate all references to traceable things reachable via a property or
 * other strong ref identified for debugging purposes by name or index or
 * a naming callback.
 *
 * By definition references to traceable things include non-null pointers
 * to JSObject, JSString and jsdouble and corresponding jsvals.
 *
 * See the JSTraceOp typedef in jspubtd.h.
 */

/* Trace kinds to pass to JS_Tracing. */
#define JSTRACE_OBJECT  0
#define JSTRACE_STRING  1

/* Engine private; not the trace kind of any jsval. */
#define JSTRACE_DOUBLE  2

/*
 * Use the following macros to check if a particular jsval is a traceable
 * thing and to extract the thing and its kind to pass to JS_CallTracer.
 */
static JS_ALWAYS_INLINE JSBool
JSVAL_IS_TRACEABLE(jsval v)
{
    return JSVAL_IS_GCTHING(v);
}

static JS_ALWAYS_INLINE void *
JSVAL_TO_TRACEABLE(jsval v)
{
    return JSVAL_TO_GCTHING(v);
}

static JS_ALWAYS_INLINE uint32
JSVAL_TRACE_KIND(jsval v)
{
    JS_ASSERT(JSVAL_IS_GCTHING(v));
    jsval_layout l = { v };
    return (uint32)(l.s.mask32 == JSVAL_MASK32_STRING);
}

struct JSTracer {
    JSContext           *context;
    JSTraceCallback     callback;
    JSTraceNamePrinter  debugPrinter;
    const void          *debugPrintArg;
    size_t              debugPrintIndex;
};

/*
 * The method to call on each reference to a traceable thing stored in a
 * particular JSObject or other runtime structure. With DEBUG defined the
 * caller before calling JS_CallTracer must initialize JSTracer fields
 * describing the reference using the macros below.
 */
extern JS_PUBLIC_API(void)
JS_CallTracer(JSTracer *trc, void *thing, uint32 kind);

/*
 * Set debugging information about a reference to a traceable thing to prepare
 * for the following call to JS_CallTracer.
 *
 * When printer is null, arg must be const char * or char * C string naming
 * the reference and index must be either (size_t)-1 indicating that the name
 * alone describes the reference or it must be an index into some array vector
 * that stores the reference.
 *
 * When printer callback is not null, the arg and index arguments are
 * available to the callback as debugPrinterArg and debugPrintIndex fields
 * of JSTracer.
 *
 * The storage for name or callback's arguments needs to live only until
 * the following call to JS_CallTracer returns.
 */
#ifdef DEBUG
# define JS_SET_TRACING_DETAILS(trc, printer, arg, index)                     \
    JS_BEGIN_MACRO                                                            \
        (trc)->debugPrinter = (printer);                                      \
        (trc)->debugPrintArg = (arg);                                         \
        (trc)->debugPrintIndex = (index);                                     \
    JS_END_MACRO
#else
# define JS_SET_TRACING_DETAILS(trc, printer, arg, index)                     \
    JS_BEGIN_MACRO                                                            \
    JS_END_MACRO
#endif

/*
 * Convenience macro to describe the argument of JS_CallTracer using C string
 * and index.
 */
# define JS_SET_TRACING_INDEX(trc, name, index)                               \
    JS_SET_TRACING_DETAILS(trc, NULL, name, index)

/*
 * Convenience macro to describe the argument of JS_CallTracer using C string.
 */
# define JS_SET_TRACING_NAME(trc, name)                                       \
    JS_SET_TRACING_DETAILS(trc, NULL, name, (size_t)-1)

/*
 * Convenience macro to invoke JS_CallTracer using C string as the name for
 * the reference to a traceable thing.
 */
# define JS_CALL_TRACER(trc, thing, kind, name)                               \
    JS_BEGIN_MACRO                                                            \
        JS_SET_TRACING_NAME(trc, name);                                       \
        JS_CallTracer((trc), (thing), (kind));                                \
    JS_END_MACRO

/*
 * Convenience macros to invoke JS_CallTracer when jsval represents a
 * reference to a traceable thing.
 */
#define JS_CALL_VALUE_TRACER(trc, val, name)                                  \
    JS_BEGIN_MACRO                                                            \
        if (JSVAL_IS_TRACEABLE(val)) {                                        \
            JS_CALL_TRACER((trc), JSVAL_TO_GCTHING(val),                      \
                           JSVAL_TRACE_KIND(val), name);                      \
        }                                                                     \
    JS_END_MACRO

#define JS_CALL_OBJECT_TRACER(trc, object, name)                              \
    JS_BEGIN_MACRO                                                            \
        JSObject *obj_ = (object);                                            \
        JS_ASSERT(obj_);                                                      \
        JS_CALL_TRACER((trc), obj_, JSTRACE_OBJECT, name);                    \
    JS_END_MACRO

#define JS_CALL_STRING_TRACER(trc, string, name)                              \
    JS_BEGIN_MACRO                                                            \
        JSString *str_ = (string);                                            \
        JS_ASSERT(str_);                                                      \
        JS_CALL_TRACER((trc), str_, JSTRACE_STRING, name);                    \
    JS_END_MACRO

/*
 * API for JSTraceCallback implementations.
 */
# define JS_TRACER_INIT(trc, cx_, callback_)                                  \
    JS_BEGIN_MACRO                                                            \
        (trc)->context = (cx_);                                               \
        (trc)->callback = (callback_);                                        \
        (trc)->debugPrinter = NULL;                                           \
        (trc)->debugPrintArg = NULL;                                          \
        (trc)->debugPrintIndex = (size_t)-1;                                  \
    JS_END_MACRO

extern JS_PUBLIC_API(void)
JS_TraceChildren(JSTracer *trc, void *thing, uint32 kind);

extern JS_PUBLIC_API(void)
JS_TraceRuntime(JSTracer *trc);

#ifdef DEBUG

extern JS_PUBLIC_API(void)
JS_PrintTraceThingInfo(char *buf, size_t bufsize, JSTracer *trc,
                       void *thing, uint32 kind, JSBool includeDetails);

/*
 * DEBUG-only method to dump the object graph of heap-allocated things.
 *
 * fp:              file for the dump output.
 * start:           when non-null, dump only things reachable from start
 *                  thing. Otherwise dump all things reachable from the
 *                  runtime roots.
 * startKind:       trace kind of start if start is not null. Must be 0 when
 *                  start is null.
 * thingToFind:     dump only paths in the object graph leading to thingToFind
 *                  when non-null.
 * maxDepth:        the upper bound on the number of edges to descend from the
 *                  graph roots.
 * thingToIgnore:   thing to ignore during the graph traversal when non-null.
 */
extern JS_PUBLIC_API(JSBool)
JS_DumpHeap(JSContext *cx, FILE *fp, void* startThing, uint32 startKind,
            void *thingToFind, size_t maxDepth, void *thingToIgnore);

#endif

/*
 * Garbage collector API.
 */
extern JS_PUBLIC_API(void)
JS_GC(JSContext *cx);

extern JS_PUBLIC_API(void)
JS_MaybeGC(JSContext *cx);

extern JS_PUBLIC_API(JSGCCallback)
JS_SetGCCallback(JSContext *cx, JSGCCallback cb);

extern JS_PUBLIC_API(JSGCCallback)
JS_SetGCCallbackRT(JSRuntime *rt, JSGCCallback cb);

extern JS_PUBLIC_API(JSBool)
JS_IsGCMarkingTracer(JSTracer *trc);

extern JS_PUBLIC_API(JSBool)
JS_IsAboutToBeFinalized(JSContext *cx, void *thing);

typedef enum JSGCParamKey {
    /* Maximum nominal heap before last ditch GC. */
    JSGC_MAX_BYTES          = 0,

    /* Number of JS_malloc bytes before last ditch GC. */
    JSGC_MAX_MALLOC_BYTES   = 1,

    /* Hoard stackPools for this long, in ms, default is 30 seconds. */
    JSGC_STACKPOOL_LIFESPAN = 2,

    /*
     * The factor that defines when the GC is invoked. The factor is a
     * percent of the memory allocated by the GC after the last run of
     * the GC. When the current memory allocated by the GC is more than
     * this percent then the GC is invoked. The factor cannot be less
     * than 100 since the current memory allocated by the GC cannot be less
     * than the memory allocated after the last run of the GC.
     */
    JSGC_TRIGGER_FACTOR = 3,

    /* Amount of bytes allocated by the GC. */
    JSGC_BYTES = 4,

    /* Number of times when GC was invoked. */
    JSGC_NUMBER = 5,

    /* Max size of the code cache in bytes. */
    JSGC_MAX_CODE_CACHE_BYTES = 6
} JSGCParamKey;

extern JS_PUBLIC_API(void)
JS_SetGCParameter(JSRuntime *rt, JSGCParamKey key, uint32 value);

extern JS_PUBLIC_API(uint32)
JS_GetGCParameter(JSRuntime *rt, JSGCParamKey key);

extern JS_PUBLIC_API(void)
JS_SetGCParameterForThread(JSContext *cx, JSGCParamKey key, uint32 value);

extern JS_PUBLIC_API(uint32)
JS_GetGCParameterForThread(JSContext *cx, JSGCParamKey key);

/*
 * Flush the code cache for the current thread. The operation might be
 * delayed if the cache cannot be flushed currently because native
 * code is currently executing.
 */

extern JS_PUBLIC_API(void)
JS_FlushCaches(JSContext *cx);

/*
 * Add a finalizer for external strings created by JS_NewExternalString (see
 * below) using a type-code returned from this function, and that understands
 * how to free or release the memory pointed at by JS_GetStringChars(str).
 *
 * Return a nonnegative type index if there is room for finalizer in the
 * global GC finalizers table, else return -1.  If the engine is compiled
 * JS_THREADSAFE and used in a multi-threaded environment, this function must
 * be invoked on the primordial thread only, at startup -- or else the entire
 * program must single-thread itself while loading a module that calls this
 * function.
 */
extern JS_PUBLIC_API(intN)
JS_AddExternalStringFinalizer(JSStringFinalizeOp finalizer);

/*
 * Remove finalizer from the global GC finalizers table, returning its type
 * code if found, -1 if not found.
 *
 * As with JS_AddExternalStringFinalizer, there is a threading restriction
 * if you compile the engine JS_THREADSAFE: this function may be called for a
 * given finalizer pointer on only one thread; different threads may call to
 * remove distinct finalizers safely.
 *
 * You must ensure that all strings with finalizer's type have been collected
 * before calling this function.  Otherwise, string data will be leaked by the
 * GC, for want of a finalizer to call.
 */
extern JS_PUBLIC_API(intN)
JS_RemoveExternalStringFinalizer(JSStringFinalizeOp finalizer);

/*
 * Create a new JSString whose chars member refers to external memory, i.e.,
 * memory requiring spe, type-specific finalization.  The type code must
 * be a nonnegative return value from JS_AddExternalStringFinalizer.
 */
extern JS_PUBLIC_API(JSString *)
JS_NewExternalString(JSContext *cx, jschar *chars, size_t length, intN type);

/*
 * Returns the external-string finalizer index for this string, or -1 if it is
 * an "internal" (native to JS engine) string.
 */
extern JS_PUBLIC_API(intN)
JS_GetExternalStringGCType(JSRuntime *rt, JSString *str);

/*
 * Sets maximum (if stack grows upward) or minimum (downward) legal stack byte
 * address in limitAddr for the thread or process stack used by cx.  To disable
 * stack size checking, pass 0 for limitAddr.
 */
extern JS_PUBLIC_API(void)
JS_SetThreadStackLimit(JSContext *cx, jsuword limitAddr);

/*
 * Set the quota on the number of bytes that stack-like data structures can
 * use when the runtime compiles and executes scripts. These structures
 * consume heap space, so JS_SetThreadStackLimit does not bound their size.
 * The default quota is 32MB which is quite generous.
 *
 * The function must be called before any script compilation or execution API
 * calls, i.e. either immediately after JS_NewContext or from JSCONTEXT_NEW
 * context callback.
 */
extern JS_PUBLIC_API(void)
JS_SetScriptStackQuota(JSContext *cx, size_t quota);

#define JS_DEFAULT_SCRIPT_STACK_QUOTA   ((size_t) 0x2000000)

/************************************************************************/

/*
 * Classes, objects, and properties.
 */

/* For detailed comments on the function pointer types, see jspubtd.h. */
struct JSClass {
    const char          *name;
    uint32              flags;

    /* Mandatory non-null function pointer members. */
    JSPropertyOp        addProperty;
    JSPropertyOp        delProperty;
    JSPropertyOp        getProperty;
    JSPropertyOp        setProperty;
    JSEnumerateOp       enumerate;
    JSResolveOp         resolve;
    JSConvertOp         convert;
    JSFinalizeOp        finalize;

    /* Optionally non-null members start here. */
    JSGetObjectOps      getObjectOps;
    JSCheckAccessOp     checkAccess;
    JSNative            call;
    JSNative            construct;
    JSXDRObjectOp       xdrObject;
    JSHasInstanceOp     hasInstance;
    JSMarkOp            mark;
    JSReserveSlotsOp    reserveSlots;
};

struct JSExtendedClass {
    JSClass             base;
    JSEqualityOp        equality;
    JSObjectOp          outerObject;
    JSObjectOp          innerObject;
    JSIteratorOp        iteratorObject;
    JSObjectOp          wrappedObject;          /* NB: infallible, null
                                                   returns are treated as
                                                   the original object */
    void                (*reserved0)(void);
    void                (*reserved1)(void);
    void                (*reserved2)(void);
};

#define JSCLASS_HAS_PRIVATE             (1<<0)  /* objects have private slot */
#define JSCLASS_NEW_ENUMERATE           (1<<1)  /* has JSNewEnumerateOp hook */
#define JSCLASS_NEW_RESOLVE             (1<<2)  /* has JSNewResolveOp hook */
#define JSCLASS_PRIVATE_IS_NSISUPPORTS  (1<<3)  /* private is (nsISupports *) */
/* (1<<4) was JSCLASS_SHARE_ALL_PROPERTIES, now obsolete. See bug 527805. */
#define JSCLASS_NEW_RESOLVE_GETS_START  (1<<5)  /* JSNewResolveOp gets starting
                                                   object in prototype chain
                                                   passed in via *objp in/out
                                                   parameter */
#define JSCLASS_CONSTRUCT_PROTOTYPE     (1<<6)  /* call constructor on class
                                                   prototype */
#define JSCLASS_DOCUMENT_OBSERVER       (1<<7)  /* DOM document observer */

/*
 * To reserve slots fetched and stored via JS_Get/SetReservedSlot, bitwise-or
 * JSCLASS_HAS_RESERVED_SLOTS(n) into the initializer for JSClass.flags, where
 * n is a constant in [1, 255].  Reserved slots are indexed from 0 to n-1.
 */
#define JSCLASS_RESERVED_SLOTS_SHIFT    8       /* room for 8 flags below */
#define JSCLASS_RESERVED_SLOTS_WIDTH    8       /* and 16 above this field */
#define JSCLASS_RESERVED_SLOTS_MASK     JS_BITMASK(JSCLASS_RESERVED_SLOTS_WIDTH)
#define JSCLASS_HAS_RESERVED_SLOTS(n)   (((n) & JSCLASS_RESERVED_SLOTS_MASK)  \
                                         << JSCLASS_RESERVED_SLOTS_SHIFT)
#define JSCLASS_RESERVED_SLOTS(clasp)   (((clasp)->flags                      \
                                          >> JSCLASS_RESERVED_SLOTS_SHIFT)    \
                                         & JSCLASS_RESERVED_SLOTS_MASK)

#define JSCLASS_HIGH_FLAGS_SHIFT        (JSCLASS_RESERVED_SLOTS_SHIFT +       \
                                         JSCLASS_RESERVED_SLOTS_WIDTH)

/* True if JSClass is really a JSExtendedClass. */
#define JSCLASS_IS_EXTENDED             (1<<(JSCLASS_HIGH_FLAGS_SHIFT+0))
#define JSCLASS_IS_ANONYMOUS            (1<<(JSCLASS_HIGH_FLAGS_SHIFT+1))
#define JSCLASS_IS_GLOBAL               (1<<(JSCLASS_HIGH_FLAGS_SHIFT+2))

/* Indicates that JSClass.mark is a tracer with JSTraceOp type. */
#define JSCLASS_MARK_IS_TRACE           (1<<(JSCLASS_HIGH_FLAGS_SHIFT+3))

/*
 * ECMA-262 requires that most constructors used internally create objects
 * with "the original Foo.prototype value" as their [[Prototype]] (__proto__)
 * member initial value.  The "original ... value" verbiage is there because
 * in ECMA-262, global properties naming class objects are read/write and
 * deleteable, for the most part.
 *
 * Implementing this efficiently requires that global objects have classes
 * with the following flags.  Failure to use JSCLASS_GLOBAL_FLAGS won't break
 * anything except the ECMA-262 "original prototype value" behavior, which was
 * broken for years in SpiderMonkey.  In other words, without these flags you
 * get backward compatibility.
 */
#define JSCLASS_GLOBAL_FLAGS \
    (JSCLASS_IS_GLOBAL | JSCLASS_HAS_RESERVED_SLOTS(JSProto_LIMIT))

/* Fast access to the original value of each standard class's prototype. */
#define JSCLASS_CACHED_PROTO_SHIFT      (JSCLASS_HIGH_FLAGS_SHIFT + 8)
#define JSCLASS_CACHED_PROTO_WIDTH      8
#define JSCLASS_CACHED_PROTO_MASK       JS_BITMASK(JSCLASS_CACHED_PROTO_WIDTH)
#define JSCLASS_HAS_CACHED_PROTO(key)   ((key) << JSCLASS_CACHED_PROTO_SHIFT)
#define JSCLASS_CACHED_PROTO_KEY(clasp) ((JSProtoKey)                         \
                                         (((clasp)->flags                     \
                                           >> JSCLASS_CACHED_PROTO_SHIFT)     \
                                          & JSCLASS_CACHED_PROTO_MASK))

/* Initializer for unused members of statically initialized JSClass structs. */
#define JSCLASS_NO_OPTIONAL_MEMBERS     0,0,0,0,0,0,0,0
#define JSCLASS_NO_RESERVED_MEMBERS     0,0,0

struct JSIdArray {
    void *self;
    jsint length;
    jsid  vector[1];    /* actually, length jsid words */
};

extern JS_PUBLIC_API(void)
JS_DestroyIdArray(JSContext *cx, JSIdArray *ida);

extern JS_PUBLIC_API(JSBool)
JS_ValueToId(JSContext *cx, jsval v, jsid *idp);

extern JS_PUBLIC_API(void)
JS_IdToValue(JSContext *cx, jsid id, jsval *vp);

/*
 * The magic XML namespace id is int-tagged, but not a valid integer jsval.
 * Global object classes in embeddings that enable JS_HAS_XML_SUPPORT (E4X)
 * should handle this id specially before converting id via JSVAL_TO_INT.
 */
#define JS_DEFAULT_XML_NAMESPACE_ID ((jsid) JSBOXEDWORD_VOID)

/*
 * JSNewResolveOp flag bits.
 */
#define JSRESOLVE_QUALIFIED     0x01    /* resolve a qualified property id */
#define JSRESOLVE_ASSIGNING     0x02    /* resolve on the left of assignment */
#define JSRESOLVE_DETECTING     0x04    /* 'if (o.p)...' or '(o.p) ?...:...' */
#define JSRESOLVE_DECLARING     0x08    /* var, const, or function prolog op */
#define JSRESOLVE_CLASSNAME     0x10    /* class name used when constructing */
#define JSRESOLVE_WITH          0x20    /* resolve inside a with statement */

extern JS_PUBLIC_API(JSBool)
JS_PropertyStub(JSContext *cx, JSObject *obj, jsid id, jsval *vp);

extern JS_PUBLIC_API(JSBool)
JS_EnumerateStub(JSContext *cx, JSObject *obj);

extern JS_PUBLIC_API(JSBool)
JS_ResolveStub(JSContext *cx, JSObject *obj, jsid id);

extern JS_PUBLIC_API(JSBool)
JS_ConvertStub(JSContext *cx, JSObject *obj, JSType type, jsval *vp);

extern JS_PUBLIC_API(void)
JS_FinalizeStub(JSContext *cx, JSObject *obj);

struct JSConstDoubleSpec {
    jsdouble        dval;
    const char      *name;
    uint8           flags;
    uint8           spare[3];
};

/*
 * To define an array element rather than a named property member, cast the
 * element's index to (const char *) and initialize name with it, and set the
 * JSPROP_INDEX bit in flags.
 */
struct JSPropertySpec {
    const char      *name;
    int8            tinyid;
    uint8           flags;
    JSPropertyOp    getter;
    JSPropertyOp    setter;
};

struct JSFunctionSpec {
    const char      *name;
    JSNative        call;
    uint16          nargs;
    uint16          flags;

    /*
     * extra & 0xFFFF:  Number of extra argument slots for local GC roots.
     *                  If fast native, must be zero.
     * extra >> 16:     Reserved for future use (must be 0).
     */
    uint32          extra;
};

/*
 * Terminating sentinel initializer to put at the end of a JSFunctionSpec array
 * that's passed to JS_DefineFunctions or JS_InitClass.
 */
#define JS_FS_END JS_FS(NULL,NULL,0,0,0)

/*
 * Initializer macro for a JSFunctionSpec array element. This is the original
 * kind of native function specifier initializer. Use JS_FN ("fast native", see
 * JSFastNative in jspubtd.h) for all functions that do not need a stack frame
 * when activated.
 */
#define JS_FS(name,call,nargs,flags,extra)                                    \
    {name, call, nargs, flags, extra}

/*
 * "Fast native" initializer macro for a JSFunctionSpec array element. Use this
 * in preference to JS_FS if the native in question does not need its own stack
 * frame when activated.
 */
#define JS_FN(name,fastcall,nargs,flags)                                      \
    JS_FS(name, (JSNative)(fastcall), nargs,                                  \
          (flags) | JSFUN_FAST_NATIVE | JSFUN_STUB_GSOPS, 0)

extern JS_PUBLIC_API(JSObject *)
JS_InitClass(JSContext *cx, JSObject *obj, JSObject *parent_proto,
             JSClass *clasp, JSNative constructor, uintN nargs,
             JSPropertySpec *ps, JSFunctionSpec *fs,
             JSPropertySpec *static_ps, JSFunctionSpec *static_fs);

#ifdef JS_THREADSAFE
extern JS_PUBLIC_API(JSClass *)
JS_GetClass(JSContext *cx, JSObject *obj);

#define JS_GET_CLASS(cx,obj) JS_GetClass(cx, obj)
#else
extern JS_PUBLIC_API(JSClass *)
JS_GetClass(JSObject *obj);

#define JS_GET_CLASS(cx,obj) JS_GetClass(obj)
#endif

extern JS_PUBLIC_API(JSBool)
JS_InstanceOf(JSContext *cx, JSObject *obj, JSClass *clasp, jsval *argv);

extern JS_PUBLIC_API(JSBool)
JS_HasInstance(JSContext *cx, JSObject *obj, jsval v, JSBool *bp);

extern JS_PUBLIC_API(void *)
JS_GetPrivate(JSContext *cx, JSObject *obj);

extern JS_PUBLIC_API(JSBool)
JS_SetPrivate(JSContext *cx, JSObject *obj, void *data);

extern JS_PUBLIC_API(void *)
JS_GetInstancePrivate(JSContext *cx, JSObject *obj, JSClass *clasp,
                      jsval *argv);

extern JS_PUBLIC_API(JSObject *)
JS_GetPrototype(JSContext *cx, JSObject *obj);

extern JS_PUBLIC_API(JSBool)
JS_SetPrototype(JSContext *cx, JSObject *obj, JSObject *proto);

extern JS_PUBLIC_API(JSObject *)
JS_GetParent(JSContext *cx, JSObject *obj);

extern JS_PUBLIC_API(JSBool)
JS_SetParent(JSContext *cx, JSObject *obj, JSObject *parent);

extern JS_PUBLIC_API(JSObject *)
JS_GetConstructor(JSContext *cx, JSObject *proto);

/*
 * Get a unique identifier for obj, good for the lifetime of obj (even if it
 * is moved by a copying GC).  Return false on failure (likely out of memory),
 * and true with *idp containing the unique id on success.
 */
extern JS_PUBLIC_API(JSBool)
JS_GetObjectId(JSContext *cx, JSObject *obj, jsid *idp);

extern JS_PUBLIC_API(JSObject *)
JS_NewObject(JSContext *cx, JSClass *clasp, JSObject *proto, JSObject *parent);

/*
 * Unlike JS_NewObject, JS_NewObjectWithGivenProto does not compute a default
 * proto if proto's actual parameter value is null.
 */
extern JS_PUBLIC_API(JSObject *)
JS_NewObjectWithGivenProto(JSContext *cx, JSClass *clasp, JSObject *proto,
                           JSObject *parent);

extern JS_PUBLIC_API(JSBool)
JS_SealObject(JSContext *cx, JSObject *obj, JSBool deep);

extern JS_PUBLIC_API(JSObject *)
JS_ConstructObject(JSContext *cx, JSClass *clasp, JSObject *proto,
                   JSObject *parent);

extern JS_PUBLIC_API(JSObject *)
JS_ConstructObjectWithArguments(JSContext *cx, JSClass *clasp, JSObject *proto,
                                JSObject *parent, uintN argc, jsval *argv);

extern JS_PUBLIC_API(JSObject *)
JS_New(JSContext *cx, JSObject *ctor, uintN argc, jsval *argv);

extern JS_PUBLIC_API(JSObject *)
JS_DefineObject(JSContext *cx, JSObject *obj, const char *name, JSClass *clasp,
                JSObject *proto, uintN attrs);

extern JS_PUBLIC_API(JSBool)
JS_DefineConstDoubles(JSContext *cx, JSObject *obj, JSConstDoubleSpec *cds);

extern JS_PUBLIC_API(JSBool)
JS_DefineProperties(JSContext *cx, JSObject *obj, JSPropertySpec *ps);

extern JS_PUBLIC_API(JSBool)
JS_DefineProperty(JSContext *cx, JSObject *obj, const char *name, jsval value,
                  JSPropertyOp getter, JSPropertyOp setter, uintN attrs);

extern JS_PUBLIC_API(JSBool)
JS_DefinePropertyById(JSContext *cx, JSObject *obj, jsid id, jsval value,
                      JSPropertyOp getter, JSPropertyOp setter, uintN attrs);

extern JS_PUBLIC_API(JSBool)
JS_DefineOwnProperty(JSContext *cx, JSObject *obj, jsid id, jsval descriptor, JSBool *bp);

/*
 * Determine the attributes (JSPROP_* flags) of a property on a given object.
 *
 * If the object does not have a property by that name, *foundp will be
 * JS_FALSE and the value of *attrsp is undefined.
 */
extern JS_PUBLIC_API(JSBool)
JS_GetPropertyAttributes(JSContext *cx, JSObject *obj, const char *name,
                         uintN *attrsp, JSBool *foundp);

/*
 * The same, but if the property is native, return its getter and setter via
 * *getterp and *setterp, respectively (and only if the out parameter pointer
 * is not null).
 */
extern JS_PUBLIC_API(JSBool)
JS_GetPropertyAttrsGetterAndSetter(JSContext *cx, JSObject *obj,
                                   const char *name,
                                   uintN *attrsp, JSBool *foundp,
                                   JSPropertyOp *getterp,
                                   JSPropertyOp *setterp);

extern JS_PUBLIC_API(JSBool)
JS_GetPropertyAttrsGetterAndSetterById(JSContext *cx, JSObject *obj,
                                       jsid id,
                                       uintN *attrsp, JSBool *foundp,
                                       JSPropertyOp *getterp,
                                       JSPropertyOp *setterp);

/*
 * Set the attributes of a property on a given object.
 *
 * If the object does not have a property by that name, *foundp will be
 * JS_FALSE and nothing will be altered.
 */
extern JS_PUBLIC_API(JSBool)
JS_SetPropertyAttributes(JSContext *cx, JSObject *obj, const char *name,
                         uintN attrs, JSBool *foundp);

extern JS_PUBLIC_API(JSBool)
JS_DefinePropertyWithTinyId(JSContext *cx, JSObject *obj, const char *name,
                            int8 tinyid, jsval value,
                            JSPropertyOp getter, JSPropertyOp setter,
                            uintN attrs);

extern JS_PUBLIC_API(JSBool)
JS_AliasProperty(JSContext *cx, JSObject *obj, const char *name,
                 const char *alias);

extern JS_PUBLIC_API(JSBool)
JS_AlreadyHasOwnProperty(JSContext *cx, JSObject *obj, const char *name,
                         JSBool *foundp);

extern JS_PUBLIC_API(JSBool)
JS_AlreadyHasOwnPropertyById(JSContext *cx, JSObject *obj, jsid id,
                             JSBool *foundp);

extern JS_PUBLIC_API(JSBool)
JS_HasProperty(JSContext *cx, JSObject *obj, const char *name, JSBool *foundp);

extern JS_PUBLIC_API(JSBool)
JS_HasPropertyById(JSContext *cx, JSObject *obj, jsid id, JSBool *foundp);

extern JS_PUBLIC_API(JSBool)
JS_LookupProperty(JSContext *cx, JSObject *obj, const char *name, jsval *vp);

extern JS_PUBLIC_API(JSBool)
JS_LookupPropertyById(JSContext *cx, JSObject *obj, jsid id, jsval *vp);

extern JS_PUBLIC_API(JSBool)
JS_LookupPropertyWithFlags(JSContext *cx, JSObject *obj, const char *name,
                           uintN flags, jsval *vp);

extern JS_PUBLIC_API(JSBool)
JS_LookupPropertyWithFlagsById(JSContext *cx, JSObject *obj, jsid id,
                               uintN flags, JSObject **objp, jsval *vp);

struct JSPropertyDescriptor {
    JSObject     *obj;
    uintN        attrs;
    JSPropertyOp getter;
    JSPropertyOp setter;
    jsval        value;
};

/*
 * Like JS_GetPropertyAttrsGetterAndSetterById but will return a property on
 * an object on the prototype chain (returned in objp). If data->obj is null,
 * then this property was not found on the prototype chain.
 */
extern JS_PUBLIC_API(JSBool)
JS_GetPropertyDescriptorById(JSContext *cx, JSObject *obj, jsid id, uintN flags,
                             JSPropertyDescriptor *desc);

extern JS_PUBLIC_API(JSBool)
JS_GetOwnPropertyDescriptor(JSContext *cx, JSObject *obj, jsid id, jsval *vp);

extern JS_PUBLIC_API(JSBool)
JS_GetProperty(JSContext *cx, JSObject *obj, const char *name, jsval *vp);

extern JS_PUBLIC_API(JSBool)
JS_GetPropertyById(JSContext *cx, JSObject *obj, jsid id, jsval *vp);

extern JS_PUBLIC_API(JSBool)
JS_GetMethodById(JSContext *cx, JSObject *obj, jsid id, JSObject **objp,
                 jsval *vp);

extern JS_PUBLIC_API(JSBool)
JS_GetMethod(JSContext *cx, JSObject *obj, const char *name, JSObject **objp,
             jsval *vp);

extern JS_PUBLIC_API(JSBool)
JS_SetProperty(JSContext *cx, JSObject *obj, const char *name, jsval *vp);

extern JS_PUBLIC_API(JSBool)
JS_SetPropertyById(JSContext *cx, JSObject *obj, jsid id, jsval *vp);

extern JS_PUBLIC_API(JSBool)
JS_DeleteProperty(JSContext *cx, JSObject *obj, const char *name);

extern JS_PUBLIC_API(JSBool)
JS_DeleteProperty2(JSContext *cx, JSObject *obj, const char *name,
                   jsval *rval);

extern JS_PUBLIC_API(JSBool)
JS_DeletePropertyById(JSContext *cx, JSObject *obj, jsid id);

extern JS_PUBLIC_API(JSBool)
JS_DeletePropertyById2(JSContext *cx, JSObject *obj, jsid id, jsval *rval);

extern JS_PUBLIC_API(JSBool)
JS_DefineUCProperty(JSContext *cx, JSObject *obj,
                    const jschar *name, size_t namelen, jsval value,
                    JSPropertyOp getter, JSPropertyOp setter,
                    uintN attrs);

/*
 * Determine the attributes (JSPROP_* flags) of a property on a given object.
 *
 * If the object does not have a property by that name, *foundp will be
 * JS_FALSE and the value of *attrsp is undefined.
 */
extern JS_PUBLIC_API(JSBool)
JS_GetUCPropertyAttributes(JSContext *cx, JSObject *obj,
                           const jschar *name, size_t namelen,
                           uintN *attrsp, JSBool *foundp);

/*
 * The same, but if the property is native, return its getter and setter via
 * *getterp and *setterp, respectively (and only if the out parameter pointer
 * is not null).
 */
extern JS_PUBLIC_API(JSBool)
JS_GetUCPropertyAttrsGetterAndSetter(JSContext *cx, JSObject *obj,
                                     const jschar *name, size_t namelen,
                                     uintN *attrsp, JSBool *foundp,
                                     JSPropertyOp *getterp,
                                     JSPropertyOp *setterp);

/*
 * Set the attributes of a property on a given object.
 *
 * If the object does not have a property by that name, *foundp will be
 * JS_FALSE and nothing will be altered.
 */
extern JS_PUBLIC_API(JSBool)
JS_SetUCPropertyAttributes(JSContext *cx, JSObject *obj,
                           const jschar *name, size_t namelen,
                           uintN attrs, JSBool *foundp);


extern JS_PUBLIC_API(JSBool)
JS_DefineUCPropertyWithTinyId(JSContext *cx, JSObject *obj,
                              const jschar *name, size_t namelen,
                              int8 tinyid, jsval value,
                              JSPropertyOp getter, JSPropertyOp setter,
                              uintN attrs);

extern JS_PUBLIC_API(JSBool)
JS_AlreadyHasOwnUCProperty(JSContext *cx, JSObject *obj, const jschar *name,
                           size_t namelen, JSBool *foundp);

extern JS_PUBLIC_API(JSBool)
JS_HasUCProperty(JSContext *cx, JSObject *obj,
                 const jschar *name, size_t namelen,
                 JSBool *vp);

extern JS_PUBLIC_API(JSBool)
JS_LookupUCProperty(JSContext *cx, JSObject *obj,
                    const jschar *name, size_t namelen,
                    jsval *vp);

extern JS_PUBLIC_API(JSBool)
JS_GetUCProperty(JSContext *cx, JSObject *obj,
                 const jschar *name, size_t namelen,
                 jsval *vp);

extern JS_PUBLIC_API(JSBool)
JS_SetUCProperty(JSContext *cx, JSObject *obj,
                 const jschar *name, size_t namelen,
                 jsval *vp);

extern JS_PUBLIC_API(JSBool)
JS_DeleteUCProperty2(JSContext *cx, JSObject *obj,
                     const jschar *name, size_t namelen,
                     jsval *rval);

extern JS_PUBLIC_API(JSObject *)
JS_NewArrayObject(JSContext *cx, jsint length, jsval *vector);

extern JS_PUBLIC_API(JSBool)
JS_IsArrayObject(JSContext *cx, JSObject *obj);

extern JS_PUBLIC_API(JSBool)
JS_GetArrayLength(JSContext *cx, JSObject *obj, jsuint *lengthp);

extern JS_PUBLIC_API(JSBool)
JS_SetArrayLength(JSContext *cx, JSObject *obj, jsuint length);

extern JS_PUBLIC_API(JSBool)
JS_HasArrayLength(JSContext *cx, JSObject *obj, jsuint *lengthp);

extern JS_PUBLIC_API(JSBool)
JS_DefineElement(JSContext *cx, JSObject *obj, jsint index, jsval value,
                 JSPropertyOp getter, JSPropertyOp setter, uintN attrs);

extern JS_PUBLIC_API(JSBool)
JS_AliasElement(JSContext *cx, JSObject *obj, const char *name, jsint alias);

extern JS_PUBLIC_API(JSBool)
JS_AlreadyHasOwnElement(JSContext *cx, JSObject *obj, jsint index,
                        JSBool *foundp);

extern JS_PUBLIC_API(JSBool)
JS_HasElement(JSContext *cx, JSObject *obj, jsint index, JSBool *foundp);

extern JS_PUBLIC_API(JSBool)
JS_LookupElement(JSContext *cx, JSObject *obj, jsint index, jsval *vp);

extern JS_PUBLIC_API(JSBool)
JS_GetElement(JSContext *cx, JSObject *obj, jsint index, jsval *vp);

extern JS_PUBLIC_API(JSBool)
JS_SetElement(JSContext *cx, JSObject *obj, jsint index, jsval *vp);

extern JS_PUBLIC_API(JSBool)
JS_DeleteElement(JSContext *cx, JSObject *obj, jsint index);

extern JS_PUBLIC_API(JSBool)
JS_DeleteElement2(JSContext *cx, JSObject *obj, jsint index, jsval *rval);

extern JS_PUBLIC_API(void)
JS_ClearScope(JSContext *cx, JSObject *obj);

extern JS_PUBLIC_API(JSIdArray *)
JS_Enumerate(JSContext *cx, JSObject *obj);

/*
 * Create an object to iterate over enumerable properties of obj, in arbitrary
 * property definition order.  NB: This differs from longstanding for..in loop
 * order, which uses order of property definition in obj.
 */
extern JS_PUBLIC_API(JSObject *)
JS_NewPropertyIterator(JSContext *cx, JSObject *obj);

/*
 * Return true on success with *idp containing the id of the next enumerable
 * property to visit using iterobj, or JSVAL_VOID if there is no such property
 * left to visit.  Return false on error.
 */
extern JS_PUBLIC_API(JSBool)
JS_NextProperty(JSContext *cx, JSObject *iterobj, jsid *idp);

extern JS_PUBLIC_API(JSBool)
JS_CheckAccess(JSContext *cx, JSObject *obj, jsid id, JSAccessMode mode,
               jsval *vp, uintN *attrsp);

extern JS_PUBLIC_API(JSBool)
JS_GetReservedSlot(JSContext *cx, JSObject *obj, uint32 index, jsval *vp);

extern JS_PUBLIC_API(JSBool)
JS_SetReservedSlot(JSContext *cx, JSObject *obj, uint32 index, jsval v);

/************************************************************************/

/*
 * Security protocol.
 */
struct JSPrincipals {
    char *codebase;

    /* XXX unspecified and unused by Mozilla code -- can we remove these? */
    void * (* getPrincipalArray)(JSContext *cx, JSPrincipals *);
    JSBool (* globalPrivilegesEnabled)(JSContext *cx, JSPrincipals *);

    /* Don't call "destroy"; use reference counting macros below. */
    jsrefcount refcount;

    void   (* destroy)(JSContext *cx, JSPrincipals *);
    JSBool (* subsume)(JSPrincipals *, JSPrincipals *);
};

#ifdef JS_THREADSAFE
#define JSPRINCIPALS_HOLD(cx, principals)   JS_HoldPrincipals(cx,principals)
#define JSPRINCIPALS_DROP(cx, principals)   JS_DropPrincipals(cx,principals)

extern JS_PUBLIC_API(jsrefcount)
JS_HoldPrincipals(JSContext *cx, JSPrincipals *principals);

extern JS_PUBLIC_API(jsrefcount)
JS_DropPrincipals(JSContext *cx, JSPrincipals *principals);

#else
#define JSPRINCIPALS_HOLD(cx, principals)   (++(principals)->refcount)
#define JSPRINCIPALS_DROP(cx, principals)                                     \
    ((--(principals)->refcount == 0)                                          \
     ? ((*(principals)->destroy)((cx), (principals)), 0)                      \
     : (principals)->refcount)
#endif


struct JSSecurityCallbacks {
    JSCheckAccessOp            checkObjectAccess;
    JSPrincipalsTranscoder     principalsTranscoder;
    JSObjectPrincipalsFinder   findObjectPrincipals;
    JSCSPEvalChecker           contentSecurityPolicyAllows;
};

extern JS_PUBLIC_API(JSSecurityCallbacks *)
JS_SetRuntimeSecurityCallbacks(JSRuntime *rt, JSSecurityCallbacks *callbacks);

extern JS_PUBLIC_API(JSSecurityCallbacks *)
JS_GetRuntimeSecurityCallbacks(JSRuntime *rt);

extern JS_PUBLIC_API(JSSecurityCallbacks *)
JS_SetContextSecurityCallbacks(JSContext *cx, JSSecurityCallbacks *callbacks);

extern JS_PUBLIC_API(JSSecurityCallbacks *)
JS_GetSecurityCallbacks(JSContext *cx);

/************************************************************************/

/*
 * Functions and scripts.
 */
extern JS_PUBLIC_API(JSFunction *)
JS_NewFunction(JSContext *cx, JSNative call, uintN nargs, uintN flags,
               JSObject *parent, const char *name);

extern JS_PUBLIC_API(JSObject *)
JS_GetFunctionObject(JSFunction *fun);

/*
 * Deprecated, useful only for diagnostics.  Use JS_GetFunctionId instead for
 * anonymous vs. "anonymous" disambiguation and Unicode fidelity.
 */
extern JS_PUBLIC_API(const char *)
JS_GetFunctionName(JSFunction *fun);

/*
 * Return the function's identifier as a JSString, or null if fun is unnamed.
 * The returned string lives as long as fun, so you don't need to root a saved
 * reference to it if fun is well-connected or rooted, and provided you bound
 * the use of the saved reference by fun's lifetime.
 *
 * Prefer JS_GetFunctionId over JS_GetFunctionName because it returns null for
 * truly anonymous functions, and because it doesn't chop to ISO-Latin-1 chars
 * from UTF-16-ish jschars.
 */
extern JS_PUBLIC_API(JSString *)
JS_GetFunctionId(JSFunction *fun);

/*
 * Return JSFUN_* flags for fun.
 */
extern JS_PUBLIC_API(uintN)
JS_GetFunctionFlags(JSFunction *fun);

/*
 * Return the arity (length) of fun.
 */
extern JS_PUBLIC_API(uint16)
JS_GetFunctionArity(JSFunction *fun);

/*
 * Infallible predicate to test whether obj is a function object (faster than
 * comparing obj's class name to "Function", but equivalent unless someone has
 * overwritten the "Function" identifier with a different constructor and then
 * created instances using that constructor that might be passed in as obj).
 */
extern JS_PUBLIC_API(JSBool)
JS_ObjectIsFunction(JSContext *cx, JSObject *obj);

extern JS_PUBLIC_API(JSBool)
JS_DefineFunctions(JSContext *cx, JSObject *obj, JSFunctionSpec *fs);

extern JS_PUBLIC_API(JSFunction *)
JS_DefineFunction(JSContext *cx, JSObject *obj, const char *name, JSNative call,
                  uintN nargs, uintN attrs);

extern JS_PUBLIC_API(JSFunction *)
JS_DefineUCFunction(JSContext *cx, JSObject *obj,
                    const jschar *name, size_t namelen, JSNative call,
                    uintN nargs, uintN attrs);

extern JS_PUBLIC_API(JSObject *)
JS_CloneFunctionObject(JSContext *cx, JSObject *funobj, JSObject *parent);

/*
 * Given a buffer, return JS_FALSE if the buffer might become a valid
 * javascript statement with the addition of more lines.  Otherwise return
 * JS_TRUE.  The intent is to support interactive compilation - accumulate
 * lines in a buffer until JS_BufferIsCompilableUnit is true, then pass it to
 * the compiler.
 */
extern JS_PUBLIC_API(JSBool)
JS_BufferIsCompilableUnit(JSContext *cx, JSObject *obj,
                          const char *bytes, size_t length);

/*
 * The JSScript objects returned by the following functions refer to string and
 * other kinds of literals, including doubles and RegExp objects.  These
 * literals are vulnerable to garbage collection; to root script objects and
 * prevent literals from being collected, create a rootable object using
 * JS_NewScriptObject, and root the resulting object using JS_Add[Named]Root.
 */
extern JS_PUBLIC_API(JSScript *)
JS_CompileScript(JSContext *cx, JSObject *obj,
                 const char *bytes, size_t length,
                 const char *filename, uintN lineno);

extern JS_PUBLIC_API(JSScript *)
JS_CompileScriptForPrincipals(JSContext *cx, JSObject *obj,
                              JSPrincipals *principals,
                              const char *bytes, size_t length,
                              const char *filename, uintN lineno);

extern JS_PUBLIC_API(JSScript *)
JS_CompileUCScript(JSContext *cx, JSObject *obj,
                   const jschar *chars, size_t length,
                   const char *filename, uintN lineno);

extern JS_PUBLIC_API(JSScript *)
JS_CompileUCScriptForPrincipals(JSContext *cx, JSObject *obj,
                                JSPrincipals *principals,
                                const jschar *chars, size_t length,
                                const char *filename, uintN lineno);

extern JS_PUBLIC_API(JSScript *)
JS_CompileFile(JSContext *cx, JSObject *obj, const char *filename);

extern JS_PUBLIC_API(JSScript *)
JS_CompileFileHandle(JSContext *cx, JSObject *obj, const char *filename,
                     FILE *fh);

extern JS_PUBLIC_API(JSScript *)
JS_CompileFileHandleForPrincipals(JSContext *cx, JSObject *obj,
                                  const char *filename, FILE *fh,
                                  JSPrincipals *principals);

/*
 * NB: you must use JS_NewScriptObject and root a pointer to its return value
 * in order to keep a JSScript and its atoms safe from garbage collection after
 * creating the script via JS_Compile* and before a JS_ExecuteScript* call.
 * E.g., and without error checks:
 *
 *    JSScript *script = JS_CompileFile(cx, global, filename);
 *    JSObject *scrobj = JS_NewScriptObject(cx, script);
 *    JS_AddNamedRoot(cx, &scrobj, "scrobj");
 *    do {
 *        jsval result;
 *        JS_ExecuteScript(cx, global, script, &result);
 *        JS_GC();
 *    } while (!JSVAL_IS_BOOLEAN(result) || JSVAL_TO_BOOLEAN(result));
 *    JS_RemoveRoot(cx, &scrobj);
 */
extern JS_PUBLIC_API(JSObject *)
JS_NewScriptObject(JSContext *cx, JSScript *script);

/*
 * Infallible getter for a script's object.  If JS_NewScriptObject has not been
 * called on script yet, the return value will be null.
 */
extern JS_PUBLIC_API(JSObject *)
JS_GetScriptObject(JSScript *script);

extern JS_PUBLIC_API(void)
JS_DestroyScript(JSContext *cx, JSScript *script);

extern JS_PUBLIC_API(JSFunction *)
JS_CompileFunction(JSContext *cx, JSObject *obj, const char *name,
                   uintN nargs, const char **argnames,
                   const char *bytes, size_t length,
                   const char *filename, uintN lineno);

extern JS_PUBLIC_API(JSFunction *)
JS_CompileFunctionForPrincipals(JSContext *cx, JSObject *obj,
                                JSPrincipals *principals, const char *name,
                                uintN nargs, const char **argnames,
                                const char *bytes, size_t length,
                                const char *filename, uintN lineno);

extern JS_PUBLIC_API(JSFunction *)
JS_CompileUCFunction(JSContext *cx, JSObject *obj, const char *name,
                     uintN nargs, const char **argnames,
                     const jschar *chars, size_t length,
                     const char *filename, uintN lineno);

extern JS_PUBLIC_API(JSFunction *)
JS_CompileUCFunctionForPrincipals(JSContext *cx, JSObject *obj,
                                  JSPrincipals *principals, const char *name,
                                  uintN nargs, const char **argnames,
                                  const jschar *chars, size_t length,
                                  const char *filename, uintN lineno);

extern JS_PUBLIC_API(JSString *)
JS_DecompileScript(JSContext *cx, JSScript *script, const char *name,
                   uintN indent);

/*
 * API extension: OR this into indent to avoid pretty-printing the decompiled
 * source resulting from JS_DecompileFunction{,Body}.
 */
#define JS_DONT_PRETTY_PRINT    ((uintN)0x8000)

extern JS_PUBLIC_API(JSString *)
JS_DecompileFunction(JSContext *cx, JSFunction *fun, uintN indent);

extern JS_PUBLIC_API(JSString *)
JS_DecompileFunctionBody(JSContext *cx, JSFunction *fun, uintN indent);

/*
 * NB: JS_ExecuteScript and the JS_Evaluate*Script* quadruplets use the obj
 * parameter as the initial scope chain header, the 'this' keyword value, and
 * the variables object (ECMA parlance for where 'var' and 'function' bind
 * names) of the execution context for script.
 *
 * Using obj as the variables object is problematic if obj's parent (which is
 * the scope chain link; see JS_SetParent and JS_NewObject) is not null: in
 * this case, variables created by 'var x = 0', e.g., go in obj, but variables
 * created by assignment to an unbound id, 'x = 0', go in the last object on
 * the scope chain linked by parent.
 *
 * ECMA calls that last scoping object the "global object", but note that many
 * embeddings have several such objects.  ECMA requires that "global code" be
 * executed with the variables object equal to this global object.  But these
 * JS API entry points provide freedom to execute code against a "sub-global",
 * i.e., a parented or scoped object, in which case the variables object will
 * differ from the last object on the scope chain, resulting in confusing and
 * non-ECMA explicit vs. implicit variable creation.
 *
 * Caveat embedders: unless you already depend on this buggy variables object
 * binding behavior, you should call JS_SetOptions(cx, JSOPTION_VAROBJFIX) or
 * JS_SetOptions(cx, JS_GetOptions(cx) | JSOPTION_VAROBJFIX) -- the latter if
 * someone may have set other options on cx already -- for each context in the
 * application, if you pass parented objects as the obj parameter, or may ever
 * pass such objects in the future.
 *
 * Why a runtime option?  The alternative is to add six or so new API entry
 * points with signatures matching the following six, and that doesn't seem
 * worth the code bloat cost.  Such new entry points would probably have less
 * obvious names, too, so would not tend to be used.  The JS_SetOption call,
 * OTOH, can be more easily hacked into existing code that does not depend on
 * the bug; such code can continue to use the familiar JS_EvaluateScript,
 * etc., entry points.
 */
extern JS_PUBLIC_API(JSBool)
JS_ExecuteScript(JSContext *cx, JSObject *obj, JSScript *script, jsval *rval);

/*
 * Execute either the function-defining prolog of a script, or the script's
 * main body, but not both.
 */
typedef enum JSExecPart { JSEXEC_PROLOG, JSEXEC_MAIN } JSExecPart;

extern JS_PUBLIC_API(JSBool)
JS_EvaluateScript(JSContext *cx, JSObject *obj,
                  const char *bytes, uintN length,
                  const char *filename, uintN lineno,
                  jsval *rval);

extern JS_PUBLIC_API(JSBool)
JS_EvaluateScriptForPrincipals(JSContext *cx, JSObject *obj,
                               JSPrincipals *principals,
                               const char *bytes, uintN length,
                               const char *filename, uintN lineno,
                               jsval *rval);

extern JS_PUBLIC_API(JSBool)
JS_EvaluateUCScript(JSContext *cx, JSObject *obj,
                    const jschar *chars, uintN length,
                    const char *filename, uintN lineno,
                    jsval *rval);

extern JS_PUBLIC_API(JSBool)
JS_EvaluateUCScriptForPrincipals(JSContext *cx, JSObject *obj,
                                 JSPrincipals *principals,
                                 const jschar *chars, uintN length,
                                 const char *filename, uintN lineno,
                                 jsval *rval);

extern JS_PUBLIC_API(JSBool)
JS_CallFunction(JSContext *cx, JSObject *obj, JSFunction *fun, uintN argc,
                jsval *argv, jsval *rval);

extern JS_PUBLIC_API(JSBool)
JS_CallFunctionName(JSContext *cx, JSObject *obj, const char *name, uintN argc,
                    jsval *argv, jsval *rval);

extern JS_PUBLIC_API(JSBool)
JS_CallFunctionValue(JSContext *cx, JSObject *obj, jsval fval, uintN argc,
                     jsval *argv, jsval *rval);

/*
 * These functions allow setting an operation callback that will be called
 * from the thread the context is associated with some time after any thread
 * triggered the callback using JS_TriggerOperationCallback(cx).
 *
 * In a threadsafe build the engine internally triggers operation callbacks
 * under certain circumstances (i.e. GC and title transfer) to force the
 * context to yield its current request, which the engine always
 * automatically does immediately prior to calling the callback function.
 * The embedding should thus not rely on callbacks being triggered through
 * the external API only.
 *
 * Important note: Additional callbacks can occur inside the callback handler
 * if it re-enters the JS engine. The embedding must ensure that the callback
 * is disconnected before attempting such re-entry.
 */

extern JS_PUBLIC_API(JSOperationCallback)
JS_SetOperationCallback(JSContext *cx, JSOperationCallback callback);

extern JS_PUBLIC_API(JSOperationCallback)
JS_GetOperationCallback(JSContext *cx);

extern JS_PUBLIC_API(void)
JS_TriggerOperationCallback(JSContext *cx);

extern JS_PUBLIC_API(void)
JS_TriggerAllOperationCallbacks(JSRuntime *rt);

extern JS_PUBLIC_API(JSBool)
JS_IsRunning(JSContext *cx);

extern JS_PUBLIC_API(JSBool)
JS_IsConstructing(JSContext *cx);

/*
 * Saving and restoring frame chains.
 *
 * These two functions are used to set aside cx's call stack while that stack
 * is inactive. After a call to JS_SaveFrameChain, it looks as if there is no
 * code running on cx. Before calling JS_RestoreFrameChain, cx's call stack
 * must be balanced and all nested calls to JS_SaveFrameChain must have had
 * matching JS_RestoreFrameChain calls.
 *
 * JS_SaveFrameChain deals with cx not having any code running on it. A null
 * return does not signify an error, and JS_RestoreFrameChain handles a null
 * frame pointer argument safely.
 */
extern JS_PUBLIC_API(JSStackFrame *)
JS_SaveFrameChain(JSContext *cx);

extern JS_PUBLIC_API(void)
JS_RestoreFrameChain(JSContext *cx, JSStackFrame *fp);

/************************************************************************/

/*
 * Strings.
 *
 * NB: JS_NewString takes ownership of bytes on success, avoiding a copy; but
 * on error (signified by null return), it leaves bytes owned by the caller.
 * So the caller must free bytes in the error case, if it has no use for them.
 * In contrast, all the JS_New*StringCopy* functions do not take ownership of
 * the character memory passed to them -- they copy it.
 */
extern JS_PUBLIC_API(JSString *)
JS_NewString(JSContext *cx, char *bytes, size_t length);

extern JS_PUBLIC_API(JSString *)
JS_NewStringCopyN(JSContext *cx, const char *s, size_t n);

extern JS_PUBLIC_API(JSString *)
JS_NewStringCopyZ(JSContext *cx, const char *s);

extern JS_PUBLIC_API(JSString *)
JS_InternString(JSContext *cx, const char *s);

extern JS_PUBLIC_API(JSString *)
JS_NewUCString(JSContext *cx, jschar *chars, size_t length);

extern JS_PUBLIC_API(JSString *)
JS_NewUCStringCopyN(JSContext *cx, const jschar *s, size_t n);

extern JS_PUBLIC_API(JSString *)
JS_NewUCStringCopyZ(JSContext *cx, const jschar *s);

extern JS_PUBLIC_API(JSString *)
JS_InternUCStringN(JSContext *cx, const jschar *s, size_t length);

extern JS_PUBLIC_API(JSString *)
JS_InternUCString(JSContext *cx, const jschar *s);

extern JS_PUBLIC_API(char *)
JS_GetStringBytes(JSString *str);

extern JS_PUBLIC_API(jschar *)
JS_GetStringChars(JSString *str);

extern JS_PUBLIC_API(size_t)
JS_GetStringLength(JSString *str);

extern JS_PUBLIC_API(const char *)
JS_GetStringBytesZ(JSContext *cx, JSString *str);

extern JS_PUBLIC_API(const jschar *)
JS_GetStringCharsZ(JSContext *cx, JSString *str);

extern JS_PUBLIC_API(intN)
JS_CompareStrings(JSString *str1, JSString *str2);

/*
 * Mutable string support.  A string's characters are never mutable in this JS
 * implementation, but a growable string has a buffer that can be reallocated,
 * and a dependent string is a substring of another (growable, dependent, or
 * immutable) string.  The direct data members of the (opaque to API clients)
 * JSString struct may be changed in a single-threaded way for growable and
 * dependent strings.
 *
 * Therefore mutable strings cannot be used by more than one thread at a time.
 * You may call JS_MakeStringImmutable to convert the string from a mutable
 * (growable or dependent) string to an immutable (and therefore thread-safe)
 * string.  The engine takes care of converting growable and dependent strings
 * to immutable for you if you store strings in multi-threaded objects using
 * JS_SetProperty or kindred API entry points.
 *
 * If you store a JSString pointer in a native data structure that is (safely)
 * accessible to multiple threads, you must call JS_MakeStringImmutable before
 * retiring the store.
 */
extern JS_PUBLIC_API(JSString *)
JS_NewGrowableString(JSContext *cx, jschar *chars, size_t length);

/*
 * Create a dependent string, i.e., a string that owns no character storage,
 * but that refers to a slice of another string's chars.  Dependent strings
 * are mutable by definition, so the thread safety comments above apply.
 */
extern JS_PUBLIC_API(JSString *)
JS_NewDependentString(JSContext *cx, JSString *str, size_t start,
                      size_t length);

/*
 * Concatenate two strings, resulting in a new growable string.  If you create
 * the left string and pass it to JS_ConcatStrings on a single thread, try to
 * use JS_NewGrowableString to create the left string -- doing so helps Concat
 * avoid allocating a new buffer for the result and copying left's chars into
 * the new buffer.  See above for thread safety comments.
 */
extern JS_PUBLIC_API(JSString *)
JS_ConcatStrings(JSContext *cx, JSString *left, JSString *right);

/*
 * Convert a dependent string into an independent one.  This function does not
 * change the string's mutability, so the thread safety comments above apply.
 */
extern JS_PUBLIC_API(const jschar *)
JS_UndependString(JSContext *cx, JSString *str);

/*
 * Convert a mutable string (either growable or dependent) into an immutable,
 * thread-safe one.
 */
extern JS_PUBLIC_API(JSBool)
JS_MakeStringImmutable(JSContext *cx, JSString *str);

/*
 * Return JS_TRUE if C (char []) strings passed via the API and internally
 * are UTF-8.
 */
JS_PUBLIC_API(JSBool)
JS_CStringsAreUTF8(void);

/*
 * Update the value to be returned by JS_CStringsAreUTF8(). Once set, it
 * can never be changed. This API must be called before the first call to
 * JS_NewRuntime.
 */
JS_PUBLIC_API(void)
JS_SetCStringsAreUTF8(void);

/*
 * Character encoding support.
 *
 * For both JS_EncodeCharacters and JS_DecodeBytes, set *dstlenp to the size
 * of the destination buffer before the call; on return, *dstlenp contains the
 * number of bytes (JS_EncodeCharacters) or jschars (JS_DecodeBytes) actually
 * stored.  To determine the necessary destination buffer size, make a sizing
 * call that passes NULL for dst.
 *
 * On errors, the functions report the error. In that case, *dstlenp contains
 * the number of characters or bytes transferred so far.  If cx is NULL, no
 * error is reported on failure, and the functions simply return JS_FALSE.
 *
 * NB: Neither function stores an additional zero byte or jschar after the
 * transcoded string.
 *
 * If JS_CStringsAreUTF8() is true then JS_EncodeCharacters encodes to
 * UTF-8, and JS_DecodeBytes decodes from UTF-8, which may create additional
 * errors if the character sequence is malformed.  If UTF-8 support is
 * disabled, the functions deflate and inflate, respectively.
 */
JS_PUBLIC_API(JSBool)
JS_EncodeCharacters(JSContext *cx, const jschar *src, size_t srclen, char *dst,
                    size_t *dstlenp);

JS_PUBLIC_API(JSBool)
JS_DecodeBytes(JSContext *cx, const char *src, size_t srclen, jschar *dst,
               size_t *dstlenp);

/*
 * A variation on JS_EncodeCharacters where a null terminated string is
 * returned that you are expected to call JS_free on when done.
 */
JS_PUBLIC_API(char *)
JS_EncodeString(JSContext *cx, JSString *str);

/************************************************************************/
/*
 * JSON functions
 */
typedef JSBool (* JSONWriteCallback)(const jschar *buf, uint32 len, void *data);

/*
 * JSON.stringify as specified by ES3.1 (draft)
 */
JS_PUBLIC_API(JSBool)
JS_Stringify(JSContext *cx, jsval *vp, JSObject *replacer, jsval space,
             JSONWriteCallback callback, void *data);

/*
 * Retrieve a toJSON function. If found, set vp to its result.
 */
JS_PUBLIC_API(JSBool)
JS_TryJSON(JSContext *cx, jsval *vp);

/*
 * JSON.parse as specified by ES3.1 (draft)
 */
JS_PUBLIC_API(JSONParser *)
JS_BeginJSONParse(JSContext *cx, jsval *vp);

JS_PUBLIC_API(JSBool)
JS_ConsumeJSONText(JSContext *cx, JSONParser *jp, const jschar *data, uint32 len);

JS_PUBLIC_API(JSBool)
JS_FinishJSONParse(JSContext *cx, JSONParser *jp, jsval reviver);

/************************************************************************/

/*
 * Locale specific string conversion and error message callbacks.
 */
struct JSLocaleCallbacks {
    JSLocaleToUpperCase     localeToUpperCase;
    JSLocaleToLowerCase     localeToLowerCase;
    JSLocaleCompare         localeCompare;
    JSLocaleToUnicode       localeToUnicode;
    JSErrorCallback         localeGetErrorMessage;
};

/*
 * Establish locale callbacks. The pointer must persist as long as the
 * JSContext.  Passing NULL restores the default behaviour.
 */
extern JS_PUBLIC_API(void)
JS_SetLocaleCallbacks(JSContext *cx, JSLocaleCallbacks *callbacks);

/*
 * Return the address of the current locale callbacks struct, which may
 * be NULL.
 */
extern JS_PUBLIC_API(JSLocaleCallbacks *)
JS_GetLocaleCallbacks(JSContext *cx);

/************************************************************************/

/*
 * Error reporting.
 */

/*
 * Report an exception represented by the sprintf-like conversion of format
 * and its arguments.  This exception message string is passed to a pre-set
 * JSErrorReporter function (set by JS_SetErrorReporter; see jspubtd.h for
 * the JSErrorReporter typedef).
 */
extern JS_PUBLIC_API(void)
JS_ReportError(JSContext *cx, const char *format, ...);

/*
 * Use an errorNumber to retrieve the format string, args are char *
 */
extern JS_PUBLIC_API(void)
JS_ReportErrorNumber(JSContext *cx, JSErrorCallback errorCallback,
                     void *userRef, const uintN errorNumber, ...);

/*
 * Use an errorNumber to retrieve the format string, args are jschar *
 */
extern JS_PUBLIC_API(void)
JS_ReportErrorNumberUC(JSContext *cx, JSErrorCallback errorCallback,
                     void *userRef, const uintN errorNumber, ...);

/*
 * As above, but report a warning instead (JSREPORT_IS_WARNING(report.flags)).
 * Return true if there was no error trying to issue the warning, and if the
 * warning was not converted into an error due to the JSOPTION_WERROR option
 * being set, false otherwise.
 */
extern JS_PUBLIC_API(JSBool)
JS_ReportWarning(JSContext *cx, const char *format, ...);

extern JS_PUBLIC_API(JSBool)
JS_ReportErrorFlagsAndNumber(JSContext *cx, uintN flags,
                             JSErrorCallback errorCallback, void *userRef,
                             const uintN errorNumber, ...);

extern JS_PUBLIC_API(JSBool)
JS_ReportErrorFlagsAndNumberUC(JSContext *cx, uintN flags,
                               JSErrorCallback errorCallback, void *userRef,
                               const uintN errorNumber, ...);

/*
 * Complain when out of memory.
 */
extern JS_PUBLIC_API(void)
JS_ReportOutOfMemory(JSContext *cx);

/*
 * Complain when an allocation size overflows the maximum supported limit.
 */
extern JS_PUBLIC_API(void)
JS_ReportAllocationOverflow(JSContext *cx);

struct JSErrorReport {
    const char      *filename;      /* source file name, URL, etc., or null */
    uintN           lineno;         /* source line number */
    const char      *linebuf;       /* offending source line without final \n */
    const char      *tokenptr;      /* pointer to error token in linebuf */
    const jschar    *uclinebuf;     /* unicode (original) line buffer */
    const jschar    *uctokenptr;    /* unicode (original) token pointer */
    uintN           flags;          /* error/warning, etc. */
    uintN           errorNumber;    /* the error number, e.g. see js.msg */
    const jschar    *ucmessage;     /* the (default) error message */
    const jschar    **messageArgs;  /* arguments for the error message */
};

/*
 * JSErrorReport flag values.  These may be freely composed.
 */
#define JSREPORT_ERROR      0x0     /* pseudo-flag for default case */
#define JSREPORT_WARNING    0x1     /* reported via JS_ReportWarning */
#define JSREPORT_EXCEPTION  0x2     /* exception was thrown */
#define JSREPORT_STRICT     0x4     /* error or warning due to strict option */

/*
 * This condition is an error in strict mode code, a warning if
 * JS_HAS_STRICT_OPTION(cx), and otherwise should not be reported at
 * all.  We check the strictness of the context's top frame's script;
 * where that isn't appropriate, the caller should do the right checks
 * itself instead of using this flag.
 */
#define JSREPORT_STRICT_MODE_ERROR 0x8

/*
 * If JSREPORT_EXCEPTION is set, then a JavaScript-catchable exception
 * has been thrown for this runtime error, and the host should ignore it.
 * Exception-aware hosts should also check for JS_IsExceptionPending if
 * JS_ExecuteScript returns failure, and signal or propagate the exception, as
 * appropriate.
 */
#define JSREPORT_IS_WARNING(flags)      (((flags) & JSREPORT_WARNING) != 0)
#define JSREPORT_IS_EXCEPTION(flags)    (((flags) & JSREPORT_EXCEPTION) != 0)
#define JSREPORT_IS_STRICT(flags)       (((flags) & JSREPORT_STRICT) != 0)
#define JSREPORT_IS_STRICT_MODE_ERROR(flags) (((flags) &                      \
                                              JSREPORT_STRICT_MODE_ERROR) != 0)

extern JS_PUBLIC_API(JSErrorReporter)
JS_SetErrorReporter(JSContext *cx, JSErrorReporter er);

/************************************************************************/

/*
 * Regular Expressions.
 */
#define JSREG_FOLD      0x01    /* fold uppercase to lowercase */
#define JSREG_GLOB      0x02    /* global exec, creates array of matches */
#define JSREG_MULTILINE 0x04    /* treat ^ and $ as begin and end of line */
#define JSREG_STICKY    0x08    /* only match starting at lastIndex */
#define JSREG_FLAT      0x10    /* parse as a flat regexp */
#define JSREG_NOCOMPILE 0x20    /* do not try to compile to native code */

extern JS_PUBLIC_API(JSObject *)
JS_NewRegExpObject(JSContext *cx, char *bytes, size_t length, uintN flags);

extern JS_PUBLIC_API(JSObject *)
JS_NewUCRegExpObject(JSContext *cx, jschar *chars, size_t length, uintN flags);

extern JS_PUBLIC_API(void)
JS_SetRegExpInput(JSContext *cx, JSString *input, JSBool multiline);

extern JS_PUBLIC_API(void)
JS_ClearRegExpStatics(JSContext *cx);

extern JS_PUBLIC_API(void)
JS_ClearRegExpRoots(JSContext *cx);

/* TODO: compile, exec, get/set other statics... */

/************************************************************************/

extern JS_PUBLIC_API(JSBool)
JS_IsExceptionPending(JSContext *cx);

extern JS_PUBLIC_API(JSBool)
JS_GetPendingException(JSContext *cx, jsval *vp);

extern JS_PUBLIC_API(void)
JS_SetPendingException(JSContext *cx, jsval v);

extern JS_PUBLIC_API(void)
JS_ClearPendingException(JSContext *cx);

extern JS_PUBLIC_API(JSBool)
JS_ReportPendingException(JSContext *cx);

/*
 * Save the current exception state.  This takes a snapshot of cx's current
 * exception state without making any change to that state.
 *
 * The returned state pointer MUST be passed later to JS_RestoreExceptionState
 * (to restore that saved state, overriding any more recent state) or else to
 * JS_DropExceptionState (to free the state struct in case it is not correct
 * or desirable to restore it).  Both Restore and Drop free the state struct,
 * so callers must stop using the pointer returned from Save after calling the
 * Release or Drop API.
 */
extern JS_PUBLIC_API(JSExceptionState *)
JS_SaveExceptionState(JSContext *cx);

extern JS_PUBLIC_API(void)
JS_RestoreExceptionState(JSContext *cx, JSExceptionState *state);

extern JS_PUBLIC_API(void)
JS_DropExceptionState(JSContext *cx, JSExceptionState *state);

/*
 * If the given value is an exception object that originated from an error,
 * the exception will contain an error report struct, and this API will return
 * the address of that struct.  Otherwise, it returns NULL.  The lifetime of
 * the error report struct that might be returned is the same as the lifetime
 * of the exception object.
 */
extern JS_PUBLIC_API(JSErrorReport *)
JS_ErrorFromException(JSContext *cx, jsval v);

/*
 * Given a reported error's message and JSErrorReport struct pointer, throw
 * the corresponding exception on cx.
 */
extern JS_PUBLIC_API(JSBool)
JS_ThrowReportedError(JSContext *cx, const char *message,
                      JSErrorReport *reportp);

/*
 * Throws a StopIteration exception on cx.
 */
extern JS_PUBLIC_API(JSBool)
JS_ThrowStopIteration(JSContext *cx);

/*
 * Associate the current thread with the given context.  This is done
 * implicitly by JS_NewContext.
 *
 * Returns the old thread id for this context, which should be treated as
 * an opaque value.  This value is provided for comparison to 0, which
 * indicates that ClearContextThread has been called on this context
 * since the last SetContextThread, or non-0, which indicates the opposite.
 */
extern JS_PUBLIC_API(jsword)
JS_GetContextThread(JSContext *cx);

extern JS_PUBLIC_API(jsword)
JS_SetContextThread(JSContext *cx);

extern JS_PUBLIC_API(jsword)
JS_ClearContextThread(JSContext *cx);

/************************************************************************/

#ifdef DEBUG
#define JS_GC_ZEAL 1
#endif

#ifdef JS_GC_ZEAL
extern JS_PUBLIC_API(void)
JS_SetGCZeal(JSContext *cx, uint8 zeal);
#endif

JS_END_EXTERN_C

/************************************************************************/

#ifdef __cplusplus

/*
 * Spanky new C++ API
 */

namespace js {

struct NullTag {
    explicit NullTag() {}
};

struct UndefinedTag {
    explicit UndefinedTag() {}
};

struct Int32Tag {
    explicit Int32Tag(int32 i32) : i32(i32) {}
    int32 i32;
};

struct DoubleTag {
    explicit DoubleTag(double dbl) : dbl(dbl) {}
    double dbl;
};

struct NumberTag {
    explicit NumberTag(double dbl) : dbl(dbl) {}
    double dbl;
};

struct StringTag {
    explicit StringTag(JSString *str) : str(str) {}
    JSString *str;
};

struct FunObjTag {
    explicit FunObjTag(JSObject &obj) : obj(obj) {}
    JSObject &obj;
};

struct FunObjOrNull {
    explicit FunObjOrNull(JSObject *obj) : obj(obj) {}
    JSObject *obj;
};

struct FunObjOrUndefinedTag {
    explicit FunObjOrUndefinedTag(JSObject *obj) : obj(obj) {}
    JSObject *obj;
};

struct NonFunObjTag {
    explicit NonFunObjTag(JSObject &obj) : obj(obj) {}
    JSObject &obj;
};

struct NonFunObjOrNullTag {
    explicit NonFunObjOrNullTag(JSObject *obj) : obj(obj) {}
    JSObject *obj;
};

struct ObjectTag {
    explicit ObjectTag(JSObject &obj) : obj(obj) {}
    JSObject &obj;
};

struct ObjectOrNullTag {
    explicit ObjectOrNullTag(JSObject *obj) : obj(obj) {}
    JSObject *obj;
};

struct BooleanTag {
    explicit BooleanTag(bool boo) : boo(boo) {}
    bool boo;
};

struct PrivateVoidPtrTag {
    explicit PrivateVoidPtrTag(void *ptr) : ptr(ptr) {}
    void *ptr;
};

/*
 * While there is a single representation for values, there are two declared
 * types for dealing with these values: jsval and js::Value. jsval allows a
 * high-degree of source compatibility with the old word-sized boxed value
 * representation. js::Value is a new C++-only type and more accurately
 * reflects the current, unboxed value representation. As these two types are
 * layout-compatible, pointers to jsval and js::Value are interchangeable and
 * may be cast safely and canonically using js::Jsvalify and js::asValue.
 */
class Value
{
    /*
     * Generally, we'd like to keep the exact representation encapsulated so
     * that it may be tweaked in the future. Engine internals that need to
     * break this encapsulation should be listed as friends below. Also see
     * uses of public jsval members in jsapi.h/jspubtd.h.
     */
    friend bool StrictlyEqual(JSContext *, const Value &, const Value &);
    friend bool Interpret(JSContext *);  /* grep "value representation" */
    friend class PrimitiveValue;

  protected:
    /* Type masks */

    void staticAssertions() {
        JS_STATIC_ASSERT(sizeof(void *) == 4);
        JS_STATIC_ASSERT(sizeof(jsval) == 8);
        JS_STATIC_ASSERT(sizeof(JSBool) == 4);
        JS_STATIC_ASSERT(sizeof(JSValueMask16) == 2);
        JS_STATIC_ASSERT(sizeof(jsval_payload) == 4);
        JS_STATIC_ASSERT(sizeof(JSWhyMagic) <= 4);
    }

    jsval_layout data;

    static bool isNullOrUndefinedMask(uint32 mask) {
        return (mask & JSVAL_MASK32_SINGLETON) > JSVAL_MASK32_CLEAR;
    }

    static bool isDoubleMask(uint32 mask) {
        return mask < JSVAL_MASK32_CLEAR;
    }

    static bool isNumberMask(uint32 mask) {
        return (mask < JSVAL_MASK32_CLEAR) | (mask == JSVAL_MASK32_INT32);
    }

    static bool isObjectMask(uint32 mask) {
        return (mask & JSVAL_MASK32_OBJECT) > JSVAL_MASK32_CLEAR;
    }

    static bool isObjectOrNullMask(uint32 mask) {
        return (mask & JSVAL_MASK32_OBJORNULL) > JSVAL_MASK32_CLEAR;
    }

  public:
    /* Constructors */

    /* Value's default constructor leaves Value undefined */
    Value() {}

    /* Construct a Value of a single type */

    Value(NullTag)                     { setNull(); }
    Value(UndefinedTag)                { setUndefined(); }
    Value(Int32Tag arg)                { setInt32(arg.i32); }
    Value(DoubleTag arg)               { setDouble(arg.dbl); }
    Value(StringTag arg)               { setString(arg.str); }
    Value(FunObjTag arg)               { setFunObj(arg.obj); }
    Value(NonFunObjTag arg)            { setNonFunObj(arg.obj); }
    Value(BooleanTag arg)              { setBoolean(arg.boo); }
    Value(JSWhyMagic arg)              { setMagic(arg); }

    /* Construct a Value of a type dynamically chosen from a set of types */

    Value(FunObjOrNull arg)            { setFunObjOrNull(arg.obj); }
    Value(FunObjOrUndefinedTag arg)    { setFunObjOrUndefined(arg.obj); }
    Value(NonFunObjOrNullTag arg)      { setNonFunObjOrNull(arg.obj); }
    inline Value(NumberTag arg);
    inline Value(ObjectTag arg);
    inline Value(ObjectOrNullTag arg);

    /* Change to a Value of a single type */

    void setNull() {
        data.s.mask32 = JSVAL_MASK32_NULL;
        data.s.payload.obj = NULL;
    }

    void setUndefined() {
        data.s.mask32 = JSVAL_MASK32_UNDEFINED;
        data.s.payload.obj = NULL;
    }

    void setInt32(int32 i) {
        data.s.mask32 = JSVAL_MASK32_INT32;
        data.s.payload.i32 = i;
    }

    int32 &asInt32Ref() {
        JS_ASSERT(isInt32());
        return data.s.payload.i32;
    }

    void setDouble(double d) {
<<<<<<< HEAD
        JS_ASSERT(size_t(this) % sizeof(double) == 0);
        data.asDouble = d;
        JS_ASSERT(data.s.tag.nanBits != JSVAL_NANBOX_PATTERN);
    }

    double &asDoubleRef() {
        JS_ASSERT(size_t(this) % sizeof(double) == 0);
=======
        ASSERT_DOUBLE_ALIGN();
        mask = JSVAL_DOUBLE_MASK;
        data.dbl = d;
    }

    inline void setNumber(double d);

    void setNumber(uint32 ui) {
        if (ui > JSVAL_INT_MAX) {
            mask = JSVAL_DOUBLE_MASK;
            data.dbl = ui;
        } else {
            mask = JSVAL_INT32_MASK;
            data.i32 = ui;
        }
    }

    double &asDoubleRef() {
        ASSERT_DOUBLE_ALIGN();
>>>>>>> 9e800db8
        JS_ASSERT(isDouble());
        return data.asDouble;
    }

    void setString(JSString *str) {
        data.s.mask32 = JSVAL_MASK32_STRING;
        data.s.payload.str = str;
    }

    void setFunObj(JSObject &arg) {
        JS_ASSERT(JS_ObjectIsFunction(NULL, &arg));
        data.s.mask32 = JSVAL_MASK32_FUNOBJ;
        data.s.payload.obj = &arg;
    }

    void setNonFunObj(JSObject &arg) {
        JS_ASSERT(!JS_ObjectIsFunction(NULL, &arg));
        data.s.mask32 = JSVAL_MASK32_NONFUNOBJ;
        data.s.payload.obj = &arg;
    }

    void setBoolean(bool b) {
        data.s.mask32 = JSVAL_MASK32_BOOLEAN;
        data.s.payload.boo = b;
    }

    void setMagic(JSWhyMagic why) {
        data.s.mask32 = JSVAL_MASK32_MAGIC;
        data.s.payload.why = why;
    }

    /* Change to a Value of a type dynamically chosen from a set of types */

    void setNumber(uint32 ui) {
        if (ui > JSVAL_INT_MAX) {
            data.asDouble = ui;
            JS_ASSERT(data.s.tag.nanBits != JSVAL_NANBOX_PATTERN);
        } else {
            data.s.mask32 = JSVAL_MASK32_INT32;
            data.s.payload.i32 = (int32)ui;
        }
    }

    inline void setNumber(double d);

    void setFunObjOrNull(JSObject *arg) {
        JS_ASSERT_IF(arg, JS_ObjectIsFunction(NULL, arg));
        data.s.mask32 = arg ? JSVAL_MASK32_FUNOBJ : JSVAL_MASK32_NULL;
        data.s.payload.obj = arg;
    }

    void setFunObjOrUndefined(JSObject *arg) {
        JS_ASSERT_IF(arg, JS_ObjectIsFunction(NULL, arg));
        data.s.mask32 = arg ? JSVAL_MASK32_FUNOBJ : JSVAL_MASK32_UNDEFINED;
        data.s.payload.obj = arg;
    }

    void setNonFunObjOrNull(JSObject *arg) {
        JS_ASSERT_IF(arg, !JS_ObjectIsFunction(NULL, arg));
        data.s.mask32 = arg ? JSVAL_MASK32_NONFUNOBJ : JSVAL_MASK32_NULL;
        data.s.payload.obj = arg;
    }

    inline void setObject(JSObject &arg);
    inline void setObjectOrNull(JSObject *arg);

    /* Query a Value's type */

    bool isUndefined() const {
        return data.s.mask32 == JSVAL_MASK32_UNDEFINED;
    }

    bool isNull() const {
        return data.s.mask32 == JSVAL_MASK32_NULL;
    }

    bool isNullOrUndefined() const {
        return isNullOrUndefinedMask(data.s.mask32);
    }

    bool isInt32() const {
        return data.s.mask32 == JSVAL_MASK32_INT32;
    }

    bool isInt32(int32 i32) const {
        return (data.s.mask32 == JSVAL_MASK32_INT32) &
               (data.s.payload.i32 == i32);
    }

    bool isDouble() const {
        return isDoubleMask(data.s.mask32);
    }

<<<<<<< HEAD
    bool isNumber() const {
        return isNumberMask(data.s.mask32);
    }

    bool isString() const {
        return data.s.mask32 == JSVAL_MASK32_STRING;
=======
    double asDouble() const {
        ASSERT_DOUBLE_ALIGN();
        return data.dbl;
    }

    bool isNumber() const {
        return !!(mask & JSVAL_NUMBER_MASK);
>>>>>>> 9e800db8
    }

    bool isNonFunObj() const {
        return data.s.mask32 == JSVAL_MASK32_NONFUNOBJ;
    }

    bool isFunObj() const {
        return data.s.mask32 == JSVAL_MASK32_FUNOBJ;
    }

    bool isObject() const {
        return isObjectMask(data.s.mask32);
    }

    bool isPrimitive() const {
        return !isObject();
    }

    bool isObjectOrNull() const {
        return isObjectOrNullMask(data.s.mask32);
    }

    bool isGCThing() const {
        return (data.s.mask32 & JSVAL_MASK32_GCTHING) > JSVAL_MASK32_CLEAR;
    }

    bool isBoolean() const {
        return data.s.mask32 == JSVAL_MASK32_BOOLEAN;
    }

<<<<<<< HEAD
    bool isTrue() const {
        return data.s.mask32 == JSVAL_MASK32_BOOLEAN &&
               data.s.payload.boo == true;
=======
    bool isObject() const {
        return !!(mask & JSVAL_OBJECT_MASK);
>>>>>>> 9e800db8
    }

    bool isFalse() const {
        return data.s.mask32 == JSVAL_MASK32_BOOLEAN &&
               data.s.payload.boo == false;
    }

    bool isMagic() const {
        return data.s.mask32 == JSVAL_MASK32_MAGIC;
    }

    bool isMagic(JSWhyMagic why) const {
        JS_ASSERT_IF(isMagic(), data.s.payload.why == why);
        return isMagic();
    }

    int32 traceKind() const {
        JS_ASSERT(isGCThing());
        return (int32)(data.s.mask32 == JSVAL_MASK32_STRING);
    }

<<<<<<< HEAD
    JSWhyMagic whyMagic() const {
        JS_ASSERT(isMagic());
        return data.s.payload.why;
=======
    bool isGCThing() const {
        return !!(mask & JSVAL_GCTHING_MASK);
>>>>>>> 9e800db8
    }

    bool operator==(const Value &rhs) const {
        return data.asBits == rhs.data.asBits;
    }

    bool operator!=(const Value &rhs) const {
        return data.asBits != rhs.data.asBits;
    }

    /* Extract a Value's payload */

    int32 asInt32() const {
        JS_ASSERT(isInt32());
        return data.s.payload.i32;
    }

    double asDouble() const {
        JS_ASSERT(isDouble());
        JS_ASSERT(size_t(this) % sizeof(double) == 0);
        return data.asDouble;
    }

<<<<<<< HEAD
    double asNumber() const {
        JS_ASSERT(isNumber());
        return isDouble() ? asDouble() : double(asInt32());
=======
    bool asBoolean() const {
        JS_ASSERT(isBoolean());
        return !!data.boo;
>>>>>>> 9e800db8
    }

    JSString *asString() const {
        JS_ASSERT(isString());
        return data.s.payload.str;
    }

    JSObject &asNonFunObj() const {
        JS_ASSERT(isNonFunObj());
        return *data.s.payload.obj;
    }

    JSObject &asFunObj() const {
        JS_ASSERT(isFunObj());
        return *data.s.payload.obj;
    }

    JSObject &asObject() const {
        JS_ASSERT(isObject());
        return *data.s.payload.obj;
    }

    JSObject *asObjectOrNull() const {
        JS_ASSERT(isObjectOrNull());
        return data.s.payload.obj;
    }

    void *asGCThing() const {
        JS_ASSERT(isGCThing());
        return data.s.payload.ptr;
    }

    bool asBoolean() const {
        JS_ASSERT(isBoolean());
        return data.s.payload.boo;
    }

    /* Swap two Values */

    void swap(Value &rhs) {
        jsval_layout tmp = data;
        data = rhs.data;
        rhs.data = tmp;
    }

    /*
     * Private API
     *
     * Private setters/getters allow the caller to read/write arbitrary types
     * that fit in the 64-bit payload. It is the caller's responsibility, after
     * storing to a value with setPrivateX to only read with getPrivateX.
     * Privates values are given a valid type of Int32Tag and are thus GC-safe.
     */

    Value(PrivateVoidPtrTag arg) {
        setPrivateVoidPtr(arg.ptr);
    }

    void setPrivateVoidPtr(void *ptr) {
        data.s.mask32 = JSVAL_MASK32_INT32;
        data.s.payload.ptr = ptr;
    }

    void *asPrivateVoidPtr() const {
        JS_ASSERT(data.s.mask32 == JSVAL_MASK32_INT32);
        return data.s.payload.ptr;
    }

    void setPrivateUint32(uint32 u) {
        data.s.mask32 = JSVAL_MASK32_INT32;
        data.s.payload.u32 = u;
    }

    uint32 asPrivateUint32() const {
        JS_ASSERT(data.s.mask32 == JSVAL_MASK32_INT32);
        return data.s.payload.u32;
    }

    uint32 &asPrivateUint32Ref() {
        JS_ASSERT(data.s.mask32 == JSVAL_MASK32_INT32);
        return data.s.payload.u32;
    }
} __attribute__((aligned (8)));

/*
 * As asserted above, js::Value and jsval are layout equivalent. To provide
 * widespread casting, the following safe casts are provided.
 */
static inline jsval *       Jsvalify(Value *v)       { return (jsval *)v; }
static inline const jsval * Jsvalify(const Value *v) { return (const jsval *)v; }
static inline jsval &       Jsvalify(Value &v)       { return (jsval &)v; }
static inline const jsval & Jsvalify(const Value &v) { return (const jsval &)v; }
static inline Value *       Valueify(jsval *v)       { return (Value *)v; }
static inline const Value * Valueify(const jsval *v) { return (const Value *)v; }
static inline Value &       Valueify(jsval &v)       { return (Value &)v; }
static inline const Value & Valueify(const jsval &v) { return (const Value &)v; }

<<<<<<< HEAD
=======
inline bool
equalTypeAndPayload(const Value &l, const Value &r)
{
    return !!EQUAL_TYPE_AND_PAYLOAD(Jsvalify(&l), Jsvalify(&r));
}

>>>>>>> 9e800db8
/* Convenience inlines. */
static inline Value undefinedValue() { return UndefinedTag(); }
static inline Value nullValue()      { return NullTag(); }

/*
 * js::Class is layout compatible and thus 
 */
struct Class {
    const char          *name;
    uint32              flags;

    /* Mandatory non-null function pointer members. */
    PropertyOp          addProperty;
    PropertyOp          delProperty;
    PropertyOp          getProperty;
    PropertyOp          setProperty;
    JSEnumerateOp       enumerate;
    JSResolveOp         resolve;
    ConvertOp           convert;
    JSFinalizeOp        finalize;

    /* Optionally non-null members start here. */
    GetObjectOps        getObjectOps;
    CheckAccessOp       checkAccess;
    Native              call;
    Native              construct;
    JSXDRObjectOp       xdrObject;
    HasInstanceOp       hasInstance;
    JSMarkOp            mark;
    JSReserveSlotsOp    reserveSlots;
};

JS_STATIC_ASSERT(sizeof(JSClass) == sizeof(Class));

struct ExtendedClass {
    Class               base;
    EqualityOp          equality;
    JSObjectOp          outerObject;
    JSObjectOp          innerObject;
    JSIteratorOp        iteratorObject;
    JSObjectOp          wrappedObject;          /* NB: infallible, null
                                                   returns are treated as
                                                   the original object */
    void                (*reserved0)(void);
    void                (*reserved1)(void);
    void                (*reserved2)(void);
};

JS_STATIC_ASSERT(sizeof(JSExtendedClass) == sizeof(ExtendedClass));

static JS_ALWAYS_INLINE JSClass *         Jsvalify(Class *c)           { return (JSClass *)c; }
static JS_ALWAYS_INLINE Class *           Valueify(JSClass *c)         { return (Class *)c; }
static JS_ALWAYS_INLINE JSExtendedClass * Jsvalify(ExtendedClass *c)   { return (JSExtendedClass *)c; }
static JS_ALWAYS_INLINE ExtendedClass *   Valueify(JSExtendedClass *c) { return (ExtendedClass *)c; }

static const PropertyOp PropertyStub     = (PropertyOp)JS_PropertyStub;
static const JSEnumerateOp EnumerateStub = JS_EnumerateStub;
static const JSResolveOp ResolveStub     = JS_ResolveStub;
static const ConvertOp ConvertStub       = (ConvertOp)JS_ConvertStub;
static const JSFinalizeOp FinalizeStub   = JS_FinalizeStub;

} /* namespace js */
#endif  /* __cplusplus */

#endif /* jsapi_h___ */<|MERGE_RESOLUTION|>--- conflicted
+++ resolved
@@ -3095,35 +3095,13 @@
     }
 
     void setDouble(double d) {
-<<<<<<< HEAD
-        JS_ASSERT(size_t(this) % sizeof(double) == 0);
+        ASSERT_DOUBLE_ALIGN();
         data.asDouble = d;
         JS_ASSERT(data.s.tag.nanBits != JSVAL_NANBOX_PATTERN);
     }
 
     double &asDoubleRef() {
-        JS_ASSERT(size_t(this) % sizeof(double) == 0);
-=======
         ASSERT_DOUBLE_ALIGN();
-        mask = JSVAL_DOUBLE_MASK;
-        data.dbl = d;
-    }
-
-    inline void setNumber(double d);
-
-    void setNumber(uint32 ui) {
-        if (ui > JSVAL_INT_MAX) {
-            mask = JSVAL_DOUBLE_MASK;
-            data.dbl = ui;
-        } else {
-            mask = JSVAL_INT32_MASK;
-            data.i32 = ui;
-        }
-    }
-
-    double &asDoubleRef() {
-        ASSERT_DOUBLE_ALIGN();
->>>>>>> 9e800db8
         JS_ASSERT(isDouble());
         return data.asDouble;
     }
@@ -3217,22 +3195,12 @@
         return isDoubleMask(data.s.mask32);
     }
 
-<<<<<<< HEAD
     bool isNumber() const {
         return isNumberMask(data.s.mask32);
     }
 
     bool isString() const {
         return data.s.mask32 == JSVAL_MASK32_STRING;
-=======
-    double asDouble() const {
-        ASSERT_DOUBLE_ALIGN();
-        return data.dbl;
-    }
-
-    bool isNumber() const {
-        return !!(mask & JSVAL_NUMBER_MASK);
->>>>>>> 9e800db8
     }
 
     bool isNonFunObj() const {
@@ -3263,14 +3231,9 @@
         return data.s.mask32 == JSVAL_MASK32_BOOLEAN;
     }
 
-<<<<<<< HEAD
     bool isTrue() const {
         return data.s.mask32 == JSVAL_MASK32_BOOLEAN &&
                data.s.payload.boo == true;
-=======
-    bool isObject() const {
-        return !!(mask & JSVAL_OBJECT_MASK);
->>>>>>> 9e800db8
     }
 
     bool isFalse() const {
@@ -3292,14 +3255,9 @@
         return (int32)(data.s.mask32 == JSVAL_MASK32_STRING);
     }
 
-<<<<<<< HEAD
     JSWhyMagic whyMagic() const {
         JS_ASSERT(isMagic());
         return data.s.payload.why;
-=======
-    bool isGCThing() const {
-        return !!(mask & JSVAL_GCTHING_MASK);
->>>>>>> 9e800db8
     }
 
     bool operator==(const Value &rhs) const {
@@ -3323,15 +3281,9 @@
         return data.asDouble;
     }
 
-<<<<<<< HEAD
     double asNumber() const {
         JS_ASSERT(isNumber());
         return isDouble() ? asDouble() : double(asInt32());
-=======
-    bool asBoolean() const {
-        JS_ASSERT(isBoolean());
-        return !!data.boo;
->>>>>>> 9e800db8
     }
 
     JSString *asString() const {
@@ -3429,15 +3381,6 @@
 static inline Value &       Valueify(jsval &v)       { return (Value &)v; }
 static inline const Value & Valueify(const jsval &v) { return (const Value &)v; }
 
-<<<<<<< HEAD
-=======
-inline bool
-equalTypeAndPayload(const Value &l, const Value &r)
-{
-    return !!EQUAL_TYPE_AND_PAYLOAD(Jsvalify(&l), Jsvalify(&r));
-}
-
->>>>>>> 9e800db8
 /* Convenience inlines. */
 static inline Value undefinedValue() { return UndefinedTag(); }
 static inline Value nullValue()      { return NullTag(); }
