--- conflicted
+++ resolved
@@ -488,7 +488,8 @@
 
 void GetDynamicName(JSContext *cx, JSObject *scopeChain, JSString *str, Value *vp);
 
-<<<<<<< HEAD
+JSBool FilterArguments(JSContext *cx, JSString *str);
+
 bool DebugPrologue(JSContext *cx, BaselineFrame *frame, JSBool *mustReturn);
 bool DebugEpilogue(JSContext *cx, BaselineFrame *frame, JSBool ok);
 
@@ -505,9 +506,6 @@
 
 bool InitBaselineFrameForOsr(BaselineFrame *frame, StackFrame *interpFrame,
                              uint32_t numStackValues);
-=======
-JSBool FilterArguments(JSContext *cx, JSString *str);
->>>>>>> 789f89aa
 
 } // namespace ion
 } // namespace js
