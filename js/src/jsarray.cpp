/* -*- Mode: C++; tab-width: 8; indent-tabs-mode: nil; c-basic-offset: 4 -*-
 * vim: set sw=4 ts=8 et tw=78:
 *
 * ***** BEGIN LICENSE BLOCK *****
 * Version: MPL 1.1/GPL 2.0/LGPL 2.1
 *
 * The contents of this file are subject to the Mozilla Public License Version
 * 1.1 (the "License"); you may not use this file except in compliance with
 * the License. You may obtain a copy of the License at
 * http://www.mozilla.org/MPL/
 *
 * Software distributed under the License is distributed on an "AS IS" basis,
 * WITHOUT WARRANTY OF ANY KIND, either express or implied. See the License
 * for the specific language governing rights and limitations under the
 * License.
 *
 * The Original Code is Mozilla Communicator client code, released
 * March 31, 1998.
 *
 * The Initial Developer of the Original Code is
 * Netscape Communications Corporation.
 * Portions created by the Initial Developer are Copyright (C) 1998
 * the Initial Developer. All Rights Reserved.
 *
 * Contributor(s):
 *
 * Alternatively, the contents of this file may be used under the terms of
 * either of the GNU General Public License Version 2 or later (the "GPL"),
 * or the GNU Lesser General Public License Version 2.1 or later (the "LGPL"),
 * in which case the provisions of the GPL or the LGPL are applicable instead
 * of those above. If you wish to allow use of your version of this file only
 * under the terms of either the GPL or the LGPL, and not to allow others to
 * use your version of this file under the terms of the MPL, indicate your
 * decision by deleting the provisions above and replace them with the notice
 * and other provisions required by the GPL or the LGPL. If you do not delete
 * the provisions above, a recipient may use your version of this file under
 * the terms of any one of the MPL, the GPL or the LGPL.
 *
 * ***** END LICENSE BLOCK ***** */

/*
 * JS array class.
 *
 * Array objects begin as "dense" arrays, optimized for index-only property
 * access over a vector of slots with high load factor.  Array methods
 * optimize for denseness by testing that the object's class is
 * &js_ArrayClass, and can then directly manipulate the slots for efficiency.
 *
 * We track these pieces of metadata for arrays in dense mode:
 *  - The array's length property as a uint32, accessible with
 *    getArrayLength(), setArrayLength().
 *  - The number of element slots (capacity), gettable with
 *    getDenseArrayCapacity().
 *  - The array's initialized length, accessible with getDenseArrayInitializedLength().
 *
 * In dense mode, holes in the array are represented by
 * MagicValue(JS_ARRAY_HOLE) invalid values. Elements between the initialized
 * length and the length property are left uninitialized, but are conceptually holes.
 * Arrays with no holes below the initialized length are "packed" arrays.
 *
 * NB: the capacity and length of a dense array are entirely unrelated!  The
 * length may be greater than, less than, or equal to the capacity. The first
 * case may occur when the user writes "new Array(100), in which case the
 * length is 100 while the capacity remains 0 (indices below length and above
 * capacity must be treated as holes). See array_length_setter for another
 * explanation of how the first case may occur. When type inference is enabled,
 * the initialized length is always less than or equal to both the length and
 * capacity. Otherwise, the initialized length always equals the capacity.
 *
 * Arrays are converted to use js_SlowArrayClass when any of these conditions
 * are met:
 *  - there are more than MIN_SPARSE_INDEX slots total and the load factor
 *    (COUNT / capacity) is less than 0.25
 *  - a property is set that is not indexed (and not "length")
 *  - a property is defined that has non-default property attributes.
 *
 * Dense arrays do not track property creation order, so unlike other native
 * objects and slow arrays, enumerating an array does not necessarily visit the
 * properties in the order they were created.  We could instead maintain the
 * scope to track property enumeration order, but still use the fast slot
 * access.  That would have the same memory cost as just using a
 * js_SlowArrayClass, but have the same performance characteristics as a dense
 * array for slot accesses, at some cost in code complexity.
 */
#include <stdlib.h>
#include <string.h>
#include "jstypes.h"
#include "jsstdint.h"
#include "jsutil.h"
#include "jsapi.h"
#include "jsarray.h"
#include "jsatom.h"
#include "jsbit.h"
#include "jsbool.h"
#include "jsbuiltins.h"
#include "jscntxt.h"
#include "jsversion.h"
#include "jsfun.h"
#include "jsgc.h"
#include "jsgcmark.h"
#include "jsinterp.h"
#include "jsiter.h"
#include "jslock.h"
#include "jsnum.h"
#include "jsobj.h"
#include "jsscope.h"
#include "jsstr.h"
#include "jsstaticcheck.h"
#include "jstracer.h"
#include "jsvector.h"
#include "jswrapper.h"
#include "methodjit/StubCalls.h"
#include "methodjit/StubCalls-inl.h"

#include "jsatominlines.h"
#include "jscntxtinlines.h"
#include "jsinterpinlines.h"
#include "jsobjinlines.h"
#include "jsscopeinlines.h"
#include "jscntxtinlines.h"
#include "jsinferinlines.h"
#include "jsstrinlines.h"

#include "vm/Stack-inl.h"

using namespace js;
using namespace js::gc;
using namespace js::types;

/* 2^32 - 1 as a number and a string */
#define MAXINDEX 4294967295u
#define MAXSTR   "4294967295"

static inline bool
ENSURE_SLOW_ARRAY(JSContext *cx, JSObject *obj)
{
    return obj->getClass() == &js_SlowArrayClass ||
           obj->makeDenseArraySlow(cx);
}

/*
 * Determine if the id represents an array index or an XML property index.
 *
 * An id is an array index according to ECMA by (15.4):
 *
 * "Array objects give special treatment to a certain class of property names.
 * A property name P (in the form of a string value) is an array index if and
 * only if ToString(ToUint32(P)) is equal to P and ToUint32(P) is not equal
 * to 2^32-1."
 *
 * In our implementation, it would be sufficient to check for JSVAL_IS_INT(id)
 * except that by using signed 31-bit integers we miss the top half of the
 * valid range. This function checks the string representation itself; note
 * that calling a standard conversion routine might allow strings such as
 * "08" or "4.0" as array indices, which they are not.
 *
 * 'id' is passed as a jsboxedword since the given id need not necessarily hold
 * an atomized string.
 */
bool
js_StringIsIndex(JSLinearString *str, jsuint *indexp)
{
    const jschar *cp = str->chars();
    if (JS7_ISDEC(*cp) && str->length() < sizeof(MAXSTR)) {
        jsuint index = JS7_UNDEC(*cp++);
        jsuint oldIndex = 0;
        jsuint c = 0;
        if (index != 0) {
            while (JS7_ISDEC(*cp)) {
                oldIndex = index;
                c = JS7_UNDEC(*cp);
                index = 10*index + c;
                cp++;
            }
        }

        /* Ensure that all characters were consumed and we didn't overflow. */
        if (*cp == 0 &&
             (oldIndex < (MAXINDEX / 10) ||
              (oldIndex == (MAXINDEX / 10) && c < (MAXINDEX % 10))))
        {
            *indexp = index;
            return true;
        }
    }
    return false;
}

static bool
ValueToLength(JSContext *cx, Value* vp, jsuint* plength)
{
    if (vp->isInt32()) {
        int32_t i = vp->toInt32();
        if (i < 0)
            goto error;

        *plength = (jsuint)(i);
        return true;
    }

    jsdouble d;
    if (!ValueToNumber(cx, *vp, &d))
        goto error;

    if (JSDOUBLE_IS_NaN(d))
        goto error;

    jsuint length;
    length = (jsuint) d;
    if (d != (jsdouble) length)
        goto error;


    *plength = length;
    return true;

error:
    JS_ReportErrorNumber(cx, js_GetErrorMessage, NULL,
                         JSMSG_BAD_ARRAY_LENGTH);
    return false;
}

JSBool
js_GetLengthProperty(JSContext *cx, JSObject *obj, jsuint *lengthp)
{
    if (obj->isArray()) {
        *lengthp = obj->getArrayLength();
        return true;
    }

    if (obj->isArguments() && !obj->isArgsLengthOverridden()) {
        *lengthp = obj->getArgsInitialLength();
        return true;
    }

    AutoValueRooter tvr(cx);
    if (!obj->getProperty(cx, ATOM_TO_JSID(cx->runtime->atomState.lengthAtom), tvr.addr()))
        return false;

    if (tvr.value().isInt32()) {
        *lengthp = jsuint(jsint(tvr.value().toInt32())); /* jsuint cast does ToUint32 */
        return true;
    }

    JS_STATIC_ASSERT(sizeof(jsuint) == sizeof(uint32_t));
    return ValueToECMAUint32(cx, tvr.value(), (uint32_t *)lengthp);
}

static JSBool
BigIndexToId(JSContext *cx, JSObject *obj, jsuint index, JSBool createAtom,
             jsid *idp)
{
    jschar buf[10], *start;
    Class *clasp;
    JSAtom *atom;
    JS_STATIC_ASSERT((jsuint)-1 == 4294967295U);

    JS_ASSERT(index > JSID_INT_MAX);

    start = JS_ARRAY_END(buf);
    do {
        --start;
        *start = (jschar)('0' + index % 10);
        index /= 10;
    } while (index != 0);

    /*
     * Skip the atomization if the class is known to store atoms corresponding
     * to big indexes together with elements. In such case we know that the
     * array does not have an element at the given index if its atom does not
     * exist.  Fast arrays (clasp == &js_ArrayClass) don't use atoms for
     * any indexes, though it would be rare to see them have a big index
     * in any case.
     */
    if (!createAtom &&
        ((clasp = obj->getClass()) == &js_SlowArrayClass ||
         clasp == &js_ArgumentsClass ||
         clasp == &js_ObjectClass)) {
        atom = js_GetExistingStringAtom(cx, start, JS_ARRAY_END(buf) - start);
        if (!atom) {
            *idp = JSID_VOID;
            return JS_TRUE;
        }
    } else {
        atom = js_AtomizeChars(cx, start, JS_ARRAY_END(buf) - start, 0);
        if (!atom)
            return JS_FALSE;
    }

    *idp = ATOM_TO_JSID(atom);
    return JS_TRUE;
}

bool
JSObject::willBeSparseDenseArray(uintN requiredCapacity, uintN newElementsHint)
{
    JS_ASSERT(isDenseArray());
    JS_ASSERT(requiredCapacity > MIN_SPARSE_INDEX);

    uintN cap = numSlots();
    JS_ASSERT(requiredCapacity >= cap);

    if (requiredCapacity >= JSObject::NSLOTS_LIMIT)
        return true;

    uintN minimalDenseCount = requiredCapacity / 4;
    if (newElementsHint >= minimalDenseCount)
        return false;
    minimalDenseCount -= newElementsHint;

    if (minimalDenseCount > cap)
        return true;

    uintN len = getDenseArrayInitializedLength();
    Value *elems = getDenseArrayElements();
    for (uintN i = 0; i < len; i++) {
        if (!elems[i].isMagic(JS_ARRAY_HOLE) && !--minimalDenseCount)
            return false;
    }
    return true;
}

static bool
ReallyBigIndexToId(JSContext* cx, jsdouble index, jsid* idp)
{
    return js_ValueToStringId(cx, DoubleValue(index), idp);
}

static bool
IndexToId(JSContext* cx, JSObject* obj, jsdouble index, JSBool* hole, jsid* idp,
          JSBool createAtom = JS_FALSE)
{
    if (index <= JSID_INT_MAX) {
        *idp = INT_TO_JSID(int(index));
        return JS_TRUE;
    }

    if (index <= jsuint(-1)) {
        if (!BigIndexToId(cx, obj, jsuint(index), createAtom, idp))
            return JS_FALSE;
        if (hole && JSID_IS_VOID(*idp))
            *hole = JS_TRUE;
        return JS_TRUE;
    }

    return ReallyBigIndexToId(cx, index, idp);
}

/*
 * If the property at the given index exists, get its value into location
 * pointed by vp and set *hole to false. Otherwise set *hole to true and *vp
 * to JSVAL_VOID. This function assumes that the location pointed by vp is
 * properly rooted and can be used as GC-protected storage for temporaries.
 */
static JSBool
GetElement(JSContext *cx, JSObject *obj, jsdouble index, JSBool *hole, Value *vp)
{
    JS_ASSERT(index >= 0);
    if (obj->isDenseArray() && index < obj->getDenseArrayInitializedLength() &&
        !(*vp = obj->getDenseArrayElement(uint32(index))).isMagic(JS_ARRAY_HOLE)) {
        *hole = JS_FALSE;
        return JS_TRUE;
    }
    if (obj->isArguments() &&
        index < obj->getArgsInitialLength() &&
        !(*vp = obj->getArgsElement(uint32(index))).isMagic(JS_ARGS_HOLE)) {
        *hole = JS_FALSE;
        StackFrame *fp = (StackFrame *)obj->getPrivate();
        if (fp != JS_ARGUMENTS_OBJECT_ON_TRACE) {
            if (fp)
                *vp = fp->canonicalActualArg(index);
            return JS_TRUE;
        }
    }

    AutoIdRooter idr(cx);

    *hole = JS_FALSE;
    if (!IndexToId(cx, obj, index, hole, idr.addr()))
        return JS_FALSE;
    if (*hole) {
        vp->setUndefined();
        return JS_TRUE;
    }

    JSObject *obj2;
    JSProperty *prop;
    if (!obj->lookupProperty(cx, idr.id(), &obj2, &prop))
        return JS_FALSE;
    if (!prop) {
        *hole = JS_TRUE;
        vp->setUndefined();
    } else {
        if (!obj->getProperty(cx, idr.id(), vp))
            return JS_FALSE;
        *hole = JS_FALSE;
    }
    return JS_TRUE;
}

namespace js {

struct STATIC_SKIP_INFERENCE CopyNonHoleArgsTo
{
    CopyNonHoleArgsTo(JSObject *aobj, Value *dst) : aobj(aobj), dst(dst) {}
    JSObject *aobj;
    Value *dst;
    bool operator()(uintN argi, Value *src) {
        if (aobj->getArgsElement(argi).isMagic(JS_ARGS_HOLE))
            return false;
        *dst++ = *src;
        return true;
    }
};

bool
GetElements(JSContext *cx, JSObject *aobj, jsuint length, Value *vp)
{
    if (aobj->isDenseArray() && length <= aobj->getDenseArrayInitializedLength() &&
        !js_PrototypeHasIndexedProperties(cx, aobj)) {
        /* The prototype does not have indexed properties so hole = undefined */
        Value *srcbeg = aobj->getDenseArrayElements();
        Value *srcend = srcbeg + length;
        for (Value *dst = vp, *src = srcbeg; src < srcend; ++dst, ++src)
            *dst = src->isMagic(JS_ARRAY_HOLE) ? UndefinedValue() : *src;
    } else if (aobj->isArguments() && !aobj->isArgsLengthOverridden() &&
               !js_PrototypeHasIndexedProperties(cx, aobj)) {
        /*
         * If the argsobj is for an active call, then the elements are the
         * live args on the stack. Otherwise, the elements are the args that
         * were copied into the argsobj by PutActivationObjects when the
         * function returned. In both cases, it is necessary to fall off the
         * fast path for deleted properties (MagicValue(JS_ARGS_HOLE) since
         * this requires general-purpose property lookup.
         */
        if (StackFrame *fp = (StackFrame *) aobj->getPrivate()) {
            JS_ASSERT(fp->numActualArgs() <= JS_ARGS_LENGTH_MAX);
            if (!fp->forEachCanonicalActualArg(CopyNonHoleArgsTo(aobj, vp)))
                goto found_deleted_prop;
        } else {
            Value *srcbeg = aobj->getArgsElements();
            Value *srcend = srcbeg + length;
            for (Value *dst = vp, *src = srcbeg; src < srcend; ++dst, ++src) {
                if (src->isMagic(JS_ARGS_HOLE))
                    goto found_deleted_prop;
                *dst = *src;
            }
        }
    } else {
      found_deleted_prop:
        for (uintN i = 0; i < length; i++) {
            if (!aobj->getProperty(cx, INT_TO_JSID(jsint(i)), &vp[i]))
                return JS_FALSE;
        }
    }

    return true;
}

}

/*
 * Set the value of the property at the given index to v assuming v is rooted.
 */
static JSBool
SetArrayElement(JSContext *cx, JSObject *obj, jsdouble index, const Value &v)
{
    JS_ASSERT(index >= 0);

    if (obj->isDenseArray()) {
        /* Predicted/prefetched code should favor the remains-dense case. */
        JSObject::EnsureDenseResult result = JSObject::ED_SPARSE;
        do {
            if (index > jsuint(-1))
                break;
            jsuint idx = jsuint(index);
            result = obj->ensureDenseArrayElements(cx, idx, 1);
            if (result != JSObject::ED_OK)
                break;
            if (idx >= obj->getArrayLength())
                obj->setDenseArrayLength(idx + 1);
            obj->setDenseArrayElement(idx, v);
            return true;
        } while (false);

        if (result == JSObject::ED_FAILED)
            return false;
        JS_ASSERT(result == JSObject::ED_SPARSE);
        if (!obj->makeDenseArraySlow(cx))
            return JS_FALSE;
    }

    AutoIdRooter idr(cx);

    if (!IndexToId(cx, obj, index, NULL, idr.addr(), JS_TRUE))
        return JS_FALSE;
    JS_ASSERT(!JSID_IS_VOID(idr.id()));

    Value tmp = v;
    return obj->setProperty(cx, idr.id(), &tmp, true);
}

#ifdef JS_TRACER
JSBool JS_FASTCALL
js_EnsureDenseArrayCapacity(JSContext *cx, JSObject *obj, jsint i)
{
#ifdef DEBUG
    Class *origObjClasp = obj->clasp;
#endif
    jsuint u = jsuint(i);
    JSBool ret = (obj->ensureDenseArrayElements(cx, u, 1) == JSObject::ED_OK);

    /* Partially check the CallInfo's storeAccSet is correct. */
    JS_ASSERT(obj->clasp == origObjClasp);
    return ret;
}
/* This function and its callees do not touch any object's .clasp field. */
JS_DEFINE_CALLINFO_3(extern, BOOL, js_EnsureDenseArrayCapacity, CONTEXT, OBJECT, INT32,
                     0, nanojit::ACCSET_STORE_ANY & ~tjit::ACCSET_OBJ_CLASP)
#endif

/*
 * Delete the element |index| from |obj|. If |strict|, do a strict
 * deletion: throw if the property is not configurable.
 *
 * - Return 1 if the deletion succeeds (that is, ES5's [[Delete]] would
 *   return true)
 *
 * - Return 0 if the deletion fails because the property is not
 *   configurable (that is, [[Delete]] would return false). Note that if
 *   |strict| is true we will throw, not return zero.
 *
 * - Return -1 if an exception occurs (that is, [[Delete]] would throw).
 */
static int
DeleteArrayElement(JSContext *cx, JSObject *obj, jsdouble index, bool strict)
{
    JS_ASSERT(index >= 0);
    if (obj->isDenseArray()) {
        if (index <= jsuint(-1)) {
            jsuint idx = jsuint(index);
            if (idx < obj->getDenseArrayInitializedLength()) {
                obj->setDenseArrayNotPacked(cx);
                obj->setDenseArrayElement(idx, MagicValue(JS_ARRAY_HOLE));
                if (!js_SuppressDeletedIndexProperties(cx, obj, idx, idx+1))
                    return -1;
            }
        }
        return 1;
    }

    AutoIdRooter idr(cx);

    if (!IndexToId(cx, obj, index, NULL, idr.addr()))
        return -1;
    if (JSID_IS_VOID(idr.id()))
        return 1;

    Value v;
    if (!obj->deleteProperty(cx, idr.id(), &v, strict))
        return -1;
    return v.isTrue() ? 1 : 0;
}

/*
 * When hole is true, delete the property at the given index. Otherwise set
 * its value to v assuming v is rooted.
 */
static JSBool
SetOrDeleteArrayElement(JSContext *cx, JSObject *obj, jsdouble index,
                        JSBool hole, const Value &v)
{
    if (hole) {
        JS_ASSERT(v.isUndefined());
        return DeleteArrayElement(cx, obj, index, true) >= 0;
    }
    return SetArrayElement(cx, obj, index, v);
}

JSBool
js_SetLengthProperty(JSContext *cx, JSObject *obj, jsdouble length)
{
    Value v;
    jsid id;

    v.setNumber(length);
    id = ATOM_TO_JSID(cx->runtime->atomState.lengthAtom);

    /*
     * Arrays are already known to have lengths (if the length overflows, it will
     * be caught by setArrayLength).
     */
    if (!obj->isArray())
        cx->addTypePropertyId(obj->getType(), id, v);

    /* We don't support read-only array length yet. */
    return obj->setProperty(cx, id, &v, false);
}

JSBool
js_HasLengthProperty(JSContext *cx, JSObject *obj, jsuint *lengthp)
{
    JSErrorReporter older = JS_SetErrorReporter(cx, NULL);
    AutoValueRooter tvr(cx);
    jsid id = ATOM_TO_JSID(cx->runtime->atomState.lengthAtom);
    JSBool ok = obj->getProperty(cx, id, tvr.addr());
    JS_SetErrorReporter(cx, older);
    if (!ok)
        return false;

    if (!ValueToLength(cx, tvr.addr(), lengthp))
        return false;

    return true;
}

/*
 * Since SpiderMonkey supports cross-class prototype-based delegation, we have
 * to be careful about the length getter and setter being called on an object
 * not of Array class. For the getter, we search obj's prototype chain for the
 * array that caused this getter to be invoked. In the setter case to overcome
 * the JSPROP_SHARED attribute, we must define a shadowing length property.
 */
static JSBool
array_length_getter(JSContext *cx, JSObject *obj, jsid id, Value *vp)
{
    do {
        if (obj->isArray()) {
            vp->setNumber(obj->getArrayLength());
            return JS_TRUE;
        }
    } while ((obj = obj->getProto()) != NULL);
    return JS_TRUE;
}

static JSBool
array_length_setter(JSContext *cx, JSObject *obj, jsid id, JSBool strict, Value *vp)
{
    jsuint newlen, oldlen, gap, index;
    Value junk;

    if (!obj->isArray()) {
        jsid lengthId = ATOM_TO_JSID(cx->runtime->atomState.lengthAtom);

        return obj->defineProperty(cx, lengthId, *vp, NULL, NULL, JSPROP_ENUMERATE);
    }

    if (!ValueToLength(cx, vp, &newlen))
        return false;

    oldlen = obj->getArrayLength();

    if (oldlen == newlen)
        return true;

    vp->setNumber(newlen);
    if (oldlen < newlen)
        return obj->setArrayLength(cx, newlen);

    if (obj->isDenseArray()) {
        /*
         * Don't reallocate if we're not actually shrinking our slots. If we do
         * shrink slots here, shrink the initialized length too.  This permits us
         * us to disregard length when reading from arrays as long we are within
         * the initialized capacity.
         */
        jsuint oldcap = obj->getDenseArrayCapacity();
        if (oldcap > newlen)
            obj->shrinkDenseArrayElements(cx, newlen);
        jsuint oldinit = obj->getDenseArrayInitializedLength();
        if (oldinit > newlen) {
            obj->setDenseArrayInitializedLength(newlen);
            if (!cx->typeInferenceEnabled())
                obj->backfillDenseArrayHoles();
        }
    } else if (oldlen - newlen < (1 << 24)) {
        do {
            --oldlen;
            if (!JS_CHECK_OPERATION_LIMIT(cx)) {
                JS_ALWAYS_TRUE(obj->setArrayLength(cx, oldlen + 1));
                return false;
            }
            int deletion = DeleteArrayElement(cx, obj, oldlen, strict);
            if (deletion <= 0) {
                JS_ALWAYS_TRUE(obj->setArrayLength(cx, oldlen + 1));
                return deletion >= 0;
            }
        } while (oldlen != newlen);
    } else {
        /*
         * We are going to remove a lot of indexes in a presumably sparse
         * array. So instead of looping through indexes between newlen and
         * oldlen, we iterate through all properties and remove those that
         * correspond to indexes in the half-open range [newlen, oldlen).  See
         * bug 322135.
         */
        JSObject *iter = JS_NewPropertyIterator(cx, obj);
        if (!iter)
            return false;

        /* Protect iter against GC under JSObject::deleteProperty. */
        AutoObjectRooter tvr(cx, iter);

        gap = oldlen - newlen;
        for (;;) {
            if (!JS_CHECK_OPERATION_LIMIT(cx) || !JS_NextProperty(cx, iter, &id))
                return false;
            if (JSID_IS_VOID(id))
                break;
            if (js_IdIsIndex(id, &index) && index - newlen < gap &&
                !obj->deleteProperty(cx, id, &junk, false)) {
                return false;
            }
        }
    }

    return obj->setArrayLength(cx, newlen);
}

/*
 * We have only indexed properties up to initialized length, plus the
 * length property. For all else, we delegate to the prototype.
 */
static inline bool
IsDenseArrayId(JSContext *cx, JSObject *obj, jsid id)
{
    JS_ASSERT(obj->isDenseArray());

    uint32 i;
    return JSID_IS_ATOM(id, cx->runtime->atomState.lengthAtom) ||
           (js_IdIsIndex(id, &i) && i < obj->getDenseArrayInitializedLength() &&
            !obj->getDenseArrayElement(i).isMagic(JS_ARRAY_HOLE));
}

static JSBool
array_lookupProperty(JSContext *cx, JSObject *obj, jsid id, JSObject **objp,
                     JSProperty **propp)
{
    if (!obj->isDenseArray())
        return js_LookupProperty(cx, obj, id, objp, propp);

    if (IsDenseArrayId(cx, obj, id)) {
        *propp = (JSProperty *) 1;  /* non-null to indicate found */
        *objp = obj;
        return JS_TRUE;
    }

    JSObject *proto = obj->getProto();
    if (!proto) {
        *objp = NULL;
        *propp = NULL;
        return JS_TRUE;
    }
    return proto->lookupProperty(cx, id, objp, propp);
}

JSBool
js_GetDenseArrayElementValue(JSContext *cx, JSObject *obj, jsid id, Value *vp)
{
    JS_ASSERT(obj->isDenseArray());

    uint32 i;
    if (!js_IdIsIndex(id, &i)) {
        JS_ASSERT(JSID_IS_ATOM(id, cx->runtime->atomState.lengthAtom));
        vp->setNumber(obj->getArrayLength());
        return JS_TRUE;
    }
    *vp = obj->getDenseArrayElement(i);
    return JS_TRUE;
}

static JSBool
array_getProperty(JSContext *cx, JSObject *obj, JSObject *receiver, jsid id, Value *vp)
{
    uint32 i;

    if (JSID_IS_ATOM(id, cx->runtime->atomState.lengthAtom)) {
        vp->setNumber(obj->getArrayLength());
        return JS_TRUE;
    }

    if (JSID_IS_ATOM(id, cx->runtime->atomState.protoAtom)) {
        vp->setObjectOrNull(obj->getProto());
        return JS_TRUE;
    }

    if (!obj->isDenseArray())
        return js_GetProperty(cx, obj, id, vp);

    if (!js_IdIsIndex(id, &i) || i >= obj->getDenseArrayInitializedLength() ||
        obj->getDenseArrayElement(i).isMagic(JS_ARRAY_HOLE)) {
        JSObject *obj2;
        JSProperty *prop;
        const Shape *shape;

        JSObject *proto = obj->getProto();
        if (!proto) {
            vp->setUndefined();
            return JS_TRUE;
        }

        vp->setUndefined();
        if (js_LookupPropertyWithFlags(cx, proto, id, cx->resolveFlags,
                                       &obj2, &prop) < 0)
            return JS_FALSE;

        if (prop && obj2->isNative()) {
            shape = (const Shape *) prop;
            if (!js_NativeGet(cx, obj, obj2, shape, JSGET_METHOD_BARRIER, vp))
                return JS_FALSE;
        }
        return JS_TRUE;
    }

    *vp = obj->getDenseArrayElement(i);
    return JS_TRUE;
}

static JSBool
slowarray_addProperty(JSContext *cx, JSObject *obj, jsid id, Value *vp)
{
    jsuint index, length;

    if (!js_IdIsIndex(id, &index))
        return JS_TRUE;
    length = obj->getArrayLength();
    if (index >= length && !obj->setArrayLength(cx, index + 1))
        return false;
    return JS_TRUE;
}

static JSType
array_typeOf(JSContext *cx, JSObject *obj)
{
    return JSTYPE_OBJECT;
}

static JSBool
array_setProperty(JSContext *cx, JSObject *obj, jsid id, Value *vp, JSBool strict)
{
    uint32 i;

    if (JSID_IS_ATOM(id, cx->runtime->atomState.lengthAtom))
        return array_length_setter(cx, obj, id, strict, vp);

    if (!obj->isDenseArray())
        return js_SetProperty(cx, obj, id, vp, strict);

    do {
        if (!js_IdIsIndex(id, &i))
            break;
        if (js_PrototypeHasIndexedProperties(cx, obj))
            break;

        JSObject::EnsureDenseResult result = obj->ensureDenseArrayElements(cx, i, 1);
        if (result != JSObject::ED_OK) {
            if (result == JSObject::ED_FAILED)
                return false;
            JS_ASSERT(result == JSObject::ED_SPARSE);
            break;
        }

        if (i >= obj->getArrayLength())
            obj->setDenseArrayLength(i + 1);
        obj->setDenseArrayElement(i, *vp);
        return true;
    } while (false);

    if (!obj->makeDenseArraySlow(cx))
        return false;
    return js_SetProperty(cx, obj, id, vp, strict);
}

JSBool
js_PrototypeHasIndexedProperties(JSContext *cx, JSObject *obj)
{
    /*
     * Walk up the prototype chain and see if this indexed element already
     * exists. If we hit the end of the prototype chain, it's safe to set the
     * element on the original object.
     */
    while ((obj = obj->getProto()) != NULL) {
        /*
         * If the prototype is a non-native object (possibly a dense array), or
         * a native object (possibly a slow array) that has indexed properties,
         * return true.
         */
        if (!obj->isNative())
            return JS_TRUE;
        if (obj->isIndexed())
            return JS_TRUE;
    }
    return JS_FALSE;
}

static JSBool
array_defineProperty(JSContext *cx, JSObject *obj, jsid id, const Value *value,
                     PropertyOp getter, StrictPropertyOp setter, uintN attrs)
{
    if (JSID_IS_ATOM(id, cx->runtime->atomState.lengthAtom))
        return JS_TRUE;

    if (!obj->isDenseArray())
        return js_DefineProperty(cx, obj, id, value, getter, setter, attrs);

    do {
        uint32 i = 0;       // init to shut GCC up
        bool isIndex = js_IdIsIndex(id, &i);
        if (!isIndex || attrs != JSPROP_ENUMERATE)
            break;

        JSObject::EnsureDenseResult result = obj->ensureDenseArrayElements(cx, i, 1);
        if (result != JSObject::ED_OK) {
            if (result == JSObject::ED_FAILED)
                return false;
            JS_ASSERT(result == JSObject::ED_SPARSE);
            break;
        }

        if (i >= obj->getArrayLength())
            obj->setDenseArrayLength(i + 1);
        obj->setDenseArrayElement(i, *value);
        return true;
    } while (false);

    if (!obj->makeDenseArraySlow(cx))
        return false;
    return js_DefineProperty(cx, obj, id, value, getter, setter, attrs);
}

static JSBool
array_getAttributes(JSContext *cx, JSObject *obj, jsid id, uintN *attrsp)
{
    *attrsp = JSID_IS_ATOM(id, cx->runtime->atomState.lengthAtom)
        ? JSPROP_PERMANENT : JSPROP_ENUMERATE;
    return JS_TRUE;
}

static JSBool
array_setAttributes(JSContext *cx, JSObject *obj, jsid id, uintN *attrsp)
{
    JS_ReportErrorNumber(cx, js_GetErrorMessage, NULL,
                         JSMSG_CANT_SET_ARRAY_ATTRS);
    return JS_FALSE;
}

static JSBool
array_deleteProperty(JSContext *cx, JSObject *obj, jsid id, Value *rval, JSBool strict)
{
    uint32 i;

    if (!obj->isDenseArray())
        return js_DeleteProperty(cx, obj, id, rval, strict);

    if (JSID_IS_ATOM(id, cx->runtime->atomState.lengthAtom)) {
        rval->setBoolean(false);
        return JS_TRUE;
    }

    if (js_IdIsIndex(id, &i) && i < obj->getDenseArrayInitializedLength()) {
        obj->setDenseArrayNotPacked(cx);
        obj->setDenseArrayElement(i, MagicValue(JS_ARRAY_HOLE));
    }

    if (!js_SuppressDeletedProperty(cx, obj, id))
        return false;

    rval->setBoolean(true);
    return JS_TRUE;
}

static void
array_trace(JSTracer *trc, JSObject *obj)
{
    JS_ASSERT(obj->isDenseArray());

    uint32 capacity = obj->getDenseArrayInitializedLength();
    MarkValueRange(trc, capacity, obj->getDenseArrayElements(), "element");
}

static JSBool
array_fix(JSContext *cx, JSObject *obj, bool *success, AutoIdVector *props)
{
    JS_ASSERT(obj->isDenseArray());

    /*
     * We must slowify dense arrays; otherwise, we'd need to detect assignments to holes,
     * since that is effectively adding a new property to the array.
     */
    if (!obj->makeDenseArraySlow(cx) ||
        !GetPropertyNames(cx, obj, JSITER_HIDDEN | JSITER_OWNONLY, props))
        return false;

    *success = true;
    return true;
}

Class js_ArrayClass = {
    "Array",
    Class::NON_NATIVE |
    JSCLASS_HAS_PRIVATE |
    JSCLASS_HAS_CACHED_PROTO(JSProto_Array),
    PropertyStub,         /* addProperty */
    PropertyStub,         /* delProperty */
    PropertyStub,         /* getProperty */
    StrictPropertyStub,   /* setProperty */
    EnumerateStub,
    ResolveStub,
    js_TryValueOf,
    NULL,
    NULL,           /* reserved0   */
    NULL,           /* checkAccess */
    NULL,           /* call        */
    NULL,           /* construct   */
    NULL,           /* xdrObject   */
    NULL,           /* hasInstance */
    array_trace,    /* trace       */
    JS_NULL_CLASS_EXT,
    {
        array_lookupProperty,
        array_defineProperty,
        array_getProperty,
        array_setProperty,
        array_getAttributes,
        array_setAttributes,
        array_deleteProperty,
        NULL,       /* enumerate      */
        array_typeOf,
        array_fix,
        NULL,       /* thisObject     */
        NULL,       /* clear          */
    }
};

Class js_SlowArrayClass = {
    "Array",
    JSCLASS_HAS_PRIVATE |
    JSCLASS_HAS_CACHED_PROTO(JSProto_Array),
    slowarray_addProperty,
    PropertyStub,         /* delProperty */
    PropertyStub,         /* getProperty */
    StrictPropertyStub,   /* setProperty */
    EnumerateStub,
    ResolveStub,
    js_TryValueOf
};

static bool
AddLengthProperty(JSContext *cx, JSObject *obj)
{
    const jsid lengthId = ATOM_TO_JSID(cx->runtime->atomState.lengthAtom);
    JS_ASSERT(!obj->nativeLookup(lengthId));

    return obj->addProperty(cx, lengthId, array_length_getter, array_length_setter,
                            SHAPE_INVALID_SLOT, JSPROP_PERMANENT | JSPROP_SHARED, 0, 0);
}

/*
 * Convert an array object from fast-and-dense to slow-and-flexible.
 */
JSBool
JSObject::makeDenseArraySlow(JSContext *cx)
{
    JS_ASSERT(isDenseArray());

    cx->markTypeArrayNotPacked(getType(), true);
    setDenseArrayNotPacked(cx);

    /*
     * Save old map now, before calling InitScopeForObject. We'll have to undo
     * on error. This is gross, but a better way is not obvious. Note: the
     * exact contents of the array are not preserved on error.
     */
    js::Shape *oldMap = lastProp;

    /* Create a native scope. */
<<<<<<< HEAD
    js::gc::FinalizeKind kind = js::gc::FinalizeKind(arena()->header()->thingKind);
    if (!InitScopeForObject(cx, this, &js_SlowArrayClass, getType(), kind))
=======
    JSObject *arrayProto = getProto();
    js::gc::FinalizeKind kind = js::gc::FinalizeKind(arenaHeader()->getThingKind());
    if (!InitScopeForObject(cx, this, &js_SlowArrayClass, arrayProto, kind))
>>>>>>> 376c3661
        return false;

    backfillDenseArrayHoles();

    uint32 arrayCapacity = getDenseArrayCapacity();
    uint32 arrayInitialized = getDenseArrayInitializedLength();

    /*
     * Adjust the slots to account for the different layout between dense
     * arrays and other objects. The slots must be dynamic, and the fixed slots
     * are now available for newly added properties.
     */
    if (denseArrayHasInlineSlots()) {
        if (!allocSlots(cx, numSlots())) {
            setMap(oldMap);
            return false;
        }
        JS_ASSERT(!denseArrayHasInlineSlots());
    }
    capacity = numFixedSlots() + arrayCapacity;
    clasp = &js_SlowArrayClass;

    /*
     * Root all values in the array during conversion, as SlowArrayClass only
     * protects up to its slot span.
     */
    AutoValueArray autoArray(cx, slots, arrayInitialized);

    /* The initialized length is used iff this is a dense array. */
    initializedLength = 0;
    JS_ASSERT(newType == NULL);

    /*
     * Begin with the length property to share more of the property tree.
     * The getter/setter here will directly access the object's private value.
     */
    if (!AddLengthProperty(cx, this)) {
        setMap(oldMap);
        capacity = arrayCapacity;
        initializedLength = arrayInitialized;
        clasp = &js_ArrayClass;
        return false;
    }

    /*
     * Create new properties pointing to existing elements. Pack the array to
     * remove holes, so that shapes use successive slots (as for other objects).
     */
    uint32 next = 0;
    for (uint32 i = 0; i < arrayCapacity; i++) {
        /* Dense array indexes can always fit in a jsid. */
        jsid id;
        JS_ALWAYS_TRUE(ValueToId(cx, Int32Value(i), &id));

        if (slots[i].isMagic(JS_ARRAY_HOLE))
            continue;

        setSlot(next, slots[i]);

        if (!addDataProperty(cx, id, next, JSPROP_ENUMERATE)) {
            setMap(oldMap);
            capacity = arrayCapacity;
            initializedLength = arrayInitialized;
            clasp = &js_ArrayClass;
            return false;
        }

        next++;
    }

    clearSlotRange(next, capacity - next);

    /*
     * Finally, update class. If |this| is Array.prototype, then js_InitClass
     * will create an emptyShape whose class is &js_SlowArrayClass, to ensure
     * that delegating instances can share shapes in the tree rooted at the
     * proto's empty shape.
     */
    return true;
}

#if JS_HAS_TOSOURCE
class ArraySharpDetector
{
    JSContext *cx;
    jschar *chars;
    JSHashEntry *he;
    bool sharp;

  public:
    ArraySharpDetector(JSContext *cx)
      : cx(cx),
        chars(NULL),
        he(NULL),
        sharp(false)
    {}

    bool init(JSObject *obj) {
        he = js_EnterSharpObject(cx, obj, NULL, &chars);
        if (!he)
            return false;
        sharp = IS_SHARP(he);
        return true;
    }

    bool initiallySharp() const {
        JS_ASSERT_IF(sharp, hasSharpChars());
        return sharp;
    }

    void makeSharp() {
        MAKE_SHARP(he);
    }

    bool hasSharpChars() const {
        return chars != NULL;
    }

    jschar *takeSharpChars() {
        jschar *ret = chars;
        chars = NULL;
        return ret;
    }

    ~ArraySharpDetector() {
        if (chars)
            cx->free_(chars);
        if (he && !sharp)
            js_LeaveSharpObject(cx, NULL);
    }
};

static JSBool
array_toSource(JSContext *cx, uintN argc, Value *vp)
{
    JS_CHECK_RECURSION(cx, return false);

    JSObject *obj = ToObject(cx, &vp[1]);
    if (!obj)
        return false;
    if (!obj->isArray()) {
        ReportIncompatibleMethod(cx, vp, &js_ArrayClass);
        return false;
    }

    ArraySharpDetector detector(cx);
    if (!detector.init(obj))
        return false;

    StringBuffer sb(cx);

#if JS_HAS_SHARP_VARS
    if (detector.initiallySharp()) {
        jschar *chars = detector.takeSharpChars();
        sb.replaceRawBuffer(chars, js_strlen(chars));
        goto make_string;
    } else if (detector.hasSharpChars()) {
        detector.makeSharp();
        jschar *chars = detector.takeSharpChars();
        sb.replaceRawBuffer(chars, js_strlen(chars));
    }
#else
    if (detector.initiallySharp()) {
        if (!sb.append("[]"))
            return false;
        goto make_string;
    }
#endif

    if (!sb.append('['))
        return false;

    jsuint length;
    if (!js_GetLengthProperty(cx, obj, &length))
        return false;

    for (jsuint index = 0; index < length; index++) {
        JSBool hole;
        Value tmp;
        if (!JS_CHECK_OPERATION_LIMIT(cx) ||
            !GetElement(cx, obj, index, &hole, &tmp)) {
            return false;
        }

        /* Get element's character string. */
        JSString *str;
        if (hole) {
            str = cx->runtime->emptyString;
        } else {
            str = js_ValueToSource(cx, tmp);
            if (!str)
                return false;
        }

        /* Append element to buffer. */
        if (!sb.append(str))
            return false;
        if (index + 1 != length) {
            if (!sb.append(", "))
                return false;
        } else if (hole) {
            if (!sb.append(','))
                return false;
        }
    }

    /* Finalize the buffer. */
    if (!sb.append(']'))
        return false;

  make_string:
    JSString *str = sb.finishString();
    if (!str)
        return false;

    JS_SET_RVAL(cx, vp, StringValue(str));
    return true;
}
#endif

class AutoArrayCycleDetector
{
    JSContext *cx;
    JSObject *obj;
    uint32 genBefore;
    BusyArraysSet::AddPtr hashPointer;
    bool cycle;
    JS_DECL_USE_GUARD_OBJECT_NOTIFIER

  public:
    AutoArrayCycleDetector(JSContext *cx, JSObject *obj JS_GUARD_OBJECT_NOTIFIER_PARAM)
      : cx(cx),
        obj(obj),
        cycle(true)
    {
        JS_GUARD_OBJECT_NOTIFIER_INIT;
    }

    bool init()
    {
        BusyArraysSet &set = cx->busyArrays;
        hashPointer = set.lookupForAdd(obj);
        if (!hashPointer) {
            if (!set.add(hashPointer, obj))
                return false;
            cycle = false;
            genBefore = set.generation();
        }
        return true;
    }

    ~AutoArrayCycleDetector()
    {
        if (!cycle) {
            if (genBefore == cx->busyArrays.generation())
                cx->busyArrays.remove(hashPointer);
            else
                cx->busyArrays.remove(obj);
        }
    }

    bool foundCycle() { return cycle; }

  protected:
};

static JSBool
array_toString_sub(JSContext *cx, JSObject *obj, JSBool locale,
                   JSString *sepstr, Value *rval)
{
    static const jschar comma = ',';
    const jschar *sep;
    size_t seplen;
    if (sepstr) {
        seplen = sepstr->length();
        sep = sepstr->getChars(cx);
        if (!sep)
            return false;
    } else {
        sep = &comma;
        seplen = 1;
    }

    AutoArrayCycleDetector detector(cx, obj);
    if (!detector.init())
        return false;

    if (detector.foundCycle()) {
        rval->setString(cx->runtime->atomState.emptyAtom);
        return true;
    }

    jsuint length;
    if (!js_GetLengthProperty(cx, obj, &length))
        return false;

    StringBuffer sb(cx);

    if (!locale && !seplen && obj->isDenseArray() && !js_PrototypeHasIndexedProperties(cx, obj)) {
        /* Elements beyond 'capacity' are 'undefined' and thus can be ignored. */
        Value *beg = obj->getDenseArrayElements();
        Value *end = beg + Min(length, obj->getDenseArrayCapacity());
        for (Value *vp = beg; vp != end; ++vp) {
            if (!JS_CHECK_OPERATION_LIMIT(cx))
                return false;

            if (!vp->isMagic(JS_ARRAY_HOLE) && !vp->isNullOrUndefined()) {
                if (!ValueToStringBuffer(cx, *vp, sb))
                    return false;
            }
        }
    } else {
        for (jsuint index = 0; index < length; index++) {
            if (!JS_CHECK_OPERATION_LIMIT(cx))
                return false;

            JSBool hole;
            if (!GetElement(cx, obj, index, &hole, rval))
                return false;

            if (!hole && !rval->isNullOrUndefined()) {
                if (locale) {
                    JSObject *robj = ToObject(cx, rval);
                    if (!robj)
                        return false;
                    jsid id = ATOM_TO_JSID(cx->runtime->atomState.toLocaleStringAtom);
                    if (!robj->callMethod(cx, id, 0, NULL, rval))
                        return false;
                }
                if (!ValueToStringBuffer(cx, *rval, sb))
                    return false;
            }

            if (index + 1 != length) {
                if (!sb.append(sep, seplen))
                    return false;
            }
        }
    }

    JSString *str = sb.finishString();
    if (!str)
        return false;
    rval->setString(str);
    return true;
}

/* ES5 15.4.4.2. NB: The algorithm here differs from the one in ES3. */
static JSBool
array_toString(JSContext *cx, uintN argc, Value *vp)
{
    JS_CHECK_RECURSION(cx, return false);

    JSObject *obj = ToObject(cx, &vp[1]);
    if (!obj)
        return false;

    Value &join = vp[0];
    if (!obj->getProperty(cx, ATOM_TO_JSID(cx->runtime->atomState.joinAtom), &join))
        return false;

    if (!js_IsCallable(join)) {
        JSString *str = obj_toStringHelper(cx, obj);
        if (!str)
            return false;
        vp->setString(str);
        return true;
    }

    LeaveTrace(cx);
    InvokeArgsGuard args;
    if (!cx->stack.pushInvokeArgs(cx, 0, &args))
        return false;

    args.calleev() = join;
    args.thisv().setObject(*obj);

    /* Do the call. */
    if (!Invoke(cx, args))
        return false;
    *vp = args.rval();
    return true;
}

static JSBool
array_toLocaleString(JSContext *cx, uintN argc, Value *vp)
{
    JS_CHECK_RECURSION(cx, return false);

    JSObject *obj = ToObject(cx, &vp[1]);
    if (!obj)
        return false;

    /*
     *  Passing comma here as the separator. Need a way to get a
     *  locale-specific version.
     */
    return array_toString_sub(cx, obj, JS_TRUE, NULL, vp);
}

static inline bool
InitArrayTypes(JSContext *cx, TypeObject *type, const Value *vector, unsigned count)
{
    if (cx->typeInferenceEnabled() && !type->unknownProperties()) {
        AutoEnterTypeInference enter(cx);

        TypeSet *types = type->getProperty(cx, JSID_VOID, true);
        if (!types)
            return false;

        for (unsigned i = 0; i < count; i++) {
            if (vector[i].isMagic(JS_ARRAY_HOLE))
                continue;
            jstype valtype = GetValueType(cx, vector[i]);
            types->addType(cx, valtype);
        }
    }
    return true;
}

static JSBool
InitArrayElements(JSContext *cx, JSObject *obj, jsuint start, jsuint count, Value *vector, bool updateTypes)
{
    JS_ASSERT(count < MAXINDEX);

    if (count == 0)
        return JS_TRUE;

    if (updateTypes && !InitArrayTypes(cx, obj->getType(), vector, count))
        return JS_FALSE;

    /*
     * Optimize for dense arrays so long as adding the given set of elements
     * wouldn't otherwise make the array slow.
     */
    do {
        if (!obj->isDenseArray())
            break;
        if (js_PrototypeHasIndexedProperties(cx, obj))
            break;

        JSObject::EnsureDenseResult result = obj->ensureDenseArrayElements(cx, start, count);
        if (result != JSObject::ED_OK) {
            if (result == JSObject::ED_FAILED)
                return false;
            JS_ASSERT(result == JSObject::ED_SPARSE);
            break;
        }
        jsuint newlen = start + count;
        if (newlen > obj->getArrayLength())
            obj->setDenseArrayLength(newlen);

        JS_ASSERT(count < uint32(-1) / sizeof(Value));
        memcpy(obj->getDenseArrayElements() + start, vector, sizeof(jsval) * count);
        JS_ASSERT_IF(count != 0, !obj->getDenseArrayElement(newlen - 1).isMagic(JS_ARRAY_HOLE));
        return true;
    } while (false);

    Value* end = vector + count;
    while (vector != end && start < MAXINDEX) {
        if (!JS_CHECK_OPERATION_LIMIT(cx) ||
            !SetArrayElement(cx, obj, start++, *vector++)) {
            return JS_FALSE;
        }
    }

    if (vector == end)
        return JS_TRUE;

    /* Finish out any remaining elements past the max array index. */
    if (obj->isDenseArray() && !ENSURE_SLOW_ARRAY(cx, obj))
        return JS_FALSE;

    JS_ASSERT(start == MAXINDEX);
    AutoValueRooter tvr(cx);
    AutoIdRooter idr(cx);
    Value idval = DoubleValue(MAXINDEX);
    do {
        *tvr.addr() = *vector++;
        if (!js_ValueToStringId(cx, idval, idr.addr()) ||
            !obj->setProperty(cx, idr.id(), tvr.addr(), true)) {
            return JS_FALSE;
        }
        idval.getDoubleRef() += 1;
    } while (vector != end);

    return JS_TRUE;
}

static JSBool
InitArrayObject(JSContext *cx, JSObject *obj, jsuint length, const Value *vector)
{
    JS_ASSERT(obj->isArray());

    JS_ASSERT(obj->isDenseArray());
    if (!obj->setArrayLength(cx, length))
        return false;
    if (!vector || !length)
        return true;

    if (!InitArrayTypes(cx, obj->getType(), vector, length))
        return false;

    /* Avoid ensureDenseArrayElements to skip sparse array checks there. */
    if (!obj->ensureSlots(cx, length))
        return false;

    if (cx->typeInferenceEnabled())
        obj->setDenseArrayInitializedLength(length);
    else
        obj->backfillDenseArrayHoles();

    bool hole = false;
    for (jsuint i = 0; i < length; i++) {
        obj->setDenseArrayElement(i, vector[i]);
        hole |= vector[i].isMagic(JS_ARRAY_HOLE);
    }
    if (hole)
        obj->setDenseArrayNotPacked(cx);

    return true;
}

/*
 * Perl-inspired join, reverse, and sort.
 */
static JSBool
array_join(JSContext *cx, uintN argc, Value *vp)
{
    JS_CHECK_RECURSION(cx, return false);

    JSString *str;
    if (argc == 0 || vp[2].isUndefined()) {
        str = NULL;
    } else {
        str = js_ValueToString(cx, vp[2]);
        if (!str)
            return JS_FALSE;
        vp[2].setString(str);
    }
    JSObject *obj = ToObject(cx, &vp[1]);
    if (!obj)
        return false;
    return array_toString_sub(cx, obj, JS_FALSE, str, vp);
}

static JSBool
array_reverse(JSContext *cx, uintN argc, Value *vp)
{
    JSObject *obj = ToObject(cx, &vp[1]);
    if (!obj)
        return false;

    jsuint len;
    if (!js_GetLengthProperty(cx, obj, &len))
        return false;
    vp->setObject(*obj);

    do {
        if (!obj->isDenseArray())
            break;
        if (js_PrototypeHasIndexedProperties(cx, obj))
            break;

        /* An empty array or an array with no elements is already reversed. */
        if (len == 0 || obj->getDenseArrayCapacity() == 0)
            return true;

        /*
         * It's actually surprisingly complicated to reverse an array due to the
         * orthogonality of array length and array capacity while handling
         * leading and trailing holes correctly.  Reversing seems less likely to
         * be a common operation than other array mass-mutation methods, so for
         * now just take a probably-small memory hit (in the absence of too many
         * holes in the array at its start) and ensure that the capacity is
         * sufficient to hold all the elements in the array if it were full.
         */
        JSObject::EnsureDenseResult result = obj->ensureDenseArrayElements(cx, len, 0);
        if (result != JSObject::ED_OK) {
            if (result == JSObject::ED_FAILED)
                return false;
            JS_ASSERT(result == JSObject::ED_SPARSE);
            break;
        }

        /* Fill out the array's initialized length to its proper length. */
        jsuint initlen = obj->getDenseArrayInitializedLength();
        if (len > initlen) {
            JS_ASSERT(cx->typeInferenceEnabled());
            ClearValueRange(obj->getDenseArrayElements() + initlen, len - initlen, true);
            obj->setDenseArrayNotPacked(cx);
            obj->setDenseArrayInitializedLength(len);
        }

        uint32 lo = 0, hi = len - 1;
        for (; lo < hi; lo++, hi--) {
            Value origlo = obj->getDenseArrayElement(lo);
            Value orighi = obj->getDenseArrayElement(hi);
            obj->setDenseArrayElement(lo, orighi);
            if (orighi.isMagic(JS_ARRAY_HOLE) &&
                !js_SuppressDeletedProperty(cx, obj, INT_TO_JSID(lo))) {
                return false;
            }
            obj->setDenseArrayElement(hi, origlo);
            if (origlo.isMagic(JS_ARRAY_HOLE) &&
                !js_SuppressDeletedProperty(cx, obj, INT_TO_JSID(hi))) {
                return false;
            }
        }

        /*
         * Per ECMA-262, don't update the length of the array, even if the new
         * array has trailing holes (and thus the original array began with
         * holes).
         */
        return true;
    } while (false);

    AutoValueRooter tvr(cx);
    for (jsuint i = 0, half = len / 2; i < half; i++) {
        JSBool hole, hole2;
        if (!JS_CHECK_OPERATION_LIMIT(cx) ||
            !GetElement(cx, obj, i, &hole, tvr.addr()) ||
            !GetElement(cx, obj, len - i - 1, &hole2, vp) ||
            !SetOrDeleteArrayElement(cx, obj, len - i - 1, hole, tvr.value()) ||
            !SetOrDeleteArrayElement(cx, obj, i, hole2, *vp)) {
            return false;
        }
    }
    vp->setObject(*obj);
    return true;
}

typedef struct MSortArgs {
    size_t       elsize;
    JSComparator cmp;
    void         *arg;
    JSBool       isValue;
} MSortArgs;

/* Helper function for js_MergeSort. */
static JSBool
MergeArrays(MSortArgs *msa, void *src, void *dest, size_t run1, size_t run2)
{
    void *arg, *a, *b, *c;
    size_t elsize, runtotal;
    int cmp_result;
    JSComparator cmp;
    JSBool isValue;

    runtotal = run1 + run2;

    elsize = msa->elsize;
    cmp = msa->cmp;
    arg = msa->arg;
    isValue = msa->isValue;

#define CALL_CMP(a, b) \
    if (!cmp(arg, (a), (b), &cmp_result)) return JS_FALSE;

    /* Copy runs already in sorted order. */
    b = (char *)src + run1 * elsize;
    a = (char *)b - elsize;
    CALL_CMP(a, b);
    if (cmp_result <= 0) {
        memcpy(dest, src, runtotal * elsize);
        return JS_TRUE;
    }

#define COPY_ONE(p,q,n) \
    (isValue ? (void)(*(Value*)p = *(Value*)q) : (void)memcpy(p, q, n))

    a = src;
    c = dest;
    for (; runtotal != 0; runtotal--) {
        JSBool from_a = run2 == 0;
        if (!from_a && run1 != 0) {
            CALL_CMP(a,b);
            from_a = cmp_result <= 0;
        }

        if (from_a) {
            COPY_ONE(c, a, elsize);
            run1--;
            a = (char *)a + elsize;
        } else {
            COPY_ONE(c, b, elsize);
            run2--;
            b = (char *)b + elsize;
        }
        c = (char *)c + elsize;
    }
#undef COPY_ONE
#undef CALL_CMP

    return JS_TRUE;
}

/*
 * This sort is stable, i.e. sequence of equal elements is preserved.
 * See also bug #224128.
 */
bool
js_MergeSort(void *src, size_t nel, size_t elsize,
             JSComparator cmp, void *arg, void *tmp,
             JSMergeSortElemType elemType)
{
    void *swap, *vec1, *vec2;
    MSortArgs msa;
    size_t i, j, lo, hi, run;
    int cmp_result;

    JS_ASSERT_IF(JS_SORTING_VALUES, elsize == sizeof(Value));
    bool isValue = elemType == JS_SORTING_VALUES;

    /* Avoid memcpy overhead for word-sized and word-aligned elements. */
#define COPY_ONE(p,q,n) \
    (isValue ? (void)(*(Value*)p = *(Value*)q) : (void)memcpy(p, q, n))
#define CALL_CMP(a, b) \
    if (!cmp(arg, (a), (b), &cmp_result)) return JS_FALSE;
#define INS_SORT_INT 4

    /*
     * Apply insertion sort to small chunks to reduce the number of merge
     * passes needed.
     */
    for (lo = 0; lo < nel; lo += INS_SORT_INT) {
        hi = lo + INS_SORT_INT;
        if (hi >= nel)
            hi = nel;
        for (i = lo + 1; i < hi; i++) {
            vec1 = (char *)src + i * elsize;
            vec2 = (char *)vec1 - elsize;
            for (j = i; j > lo; j--) {
                CALL_CMP(vec2, vec1);
                /* "<=" instead of "<" insures the sort is stable */
                if (cmp_result <= 0) {
                    break;
                }

                /* Swap elements, using "tmp" as tmp storage */
                COPY_ONE(tmp, vec2, elsize);
                COPY_ONE(vec2, vec1, elsize);
                COPY_ONE(vec1, tmp, elsize);
                vec1 = vec2;
                vec2 = (char *)vec1 - elsize;
            }
        }
    }
#undef CALL_CMP
#undef COPY_ONE

    msa.elsize = elsize;
    msa.cmp = cmp;
    msa.arg = arg;
    msa.isValue = isValue;

    vec1 = src;
    vec2 = tmp;
    for (run = INS_SORT_INT; run < nel; run *= 2) {
        for (lo = 0; lo < nel; lo += 2 * run) {
            hi = lo + run;
            if (hi >= nel) {
                memcpy((char *)vec2 + lo * elsize, (char *)vec1 + lo * elsize,
                       (nel - lo) * elsize);
                break;
            }
            if (!MergeArrays(&msa, (char *)vec1 + lo * elsize,
                             (char *)vec2 + lo * elsize, run,
                             hi + run > nel ? nel - hi : run)) {
                return JS_FALSE;
            }
        }
        swap = vec1;
        vec1 = vec2;
        vec2 = swap;
    }
    if (src != vec1)
        memcpy(src, tmp, nel * elsize);

    return JS_TRUE;
}

struct CompareArgs
{
    JSContext          *context;
    InvokeSessionGuard session;

    CompareArgs(JSContext *cx)
      : context(cx)
    {}
};

static JS_REQUIRES_STACK JSBool
sort_compare(void *arg, const void *a, const void *b, int *result)
{
    const Value *av = (const Value *)a, *bv = (const Value *)b;
    CompareArgs *ca = (CompareArgs *) arg;
    JSContext *cx = ca->context;

    /*
     * array_sort deals with holes and undefs on its own and they should not
     * come here.
     */
    JS_ASSERT(!av->isMagic() && !av->isUndefined());
    JS_ASSERT(!av->isMagic() && !bv->isUndefined());

    if (!JS_CHECK_OPERATION_LIMIT(cx))
        return JS_FALSE;

    InvokeSessionGuard &session = ca->session;
    session[0] = *av;
    session[1] = *bv;

    if (!session.invoke(cx))
        return JS_FALSE;

    jsdouble cmp;
    if (!ValueToNumber(cx, session.rval(), &cmp))
        return JS_FALSE;

    /* Clamp cmp to -1, 0, 1. */
    *result = 0;
    if (!JSDOUBLE_IS_NaN(cmp) && cmp != 0)
        *result = cmp > 0 ? 1 : -1;

    /*
     * XXX else report some kind of error here?  ECMA talks about 'consistent
     * compare functions' that don't return NaN, but is silent about what the
     * result should be.  So we currently ignore it.
     */

    return JS_TRUE;
}

typedef JSBool (JS_REQUIRES_STACK *JSRedComparator)(void*, const void*,
                                                    const void*, int *);

static inline JS_IGNORE_STACK JSComparator
comparator_stack_cast(JSRedComparator func)
{
    return func;
}

static int
sort_compare_strings(void *arg, const void *a, const void *b, int *result)
{
    JSContext *cx = (JSContext *)arg;
    JSString *astr = ((const Value *)a)->toString();
    JSString *bstr = ((const Value *)b)->toString();
    return JS_CHECK_OPERATION_LIMIT(cx) && CompareStrings(cx, astr, bstr, result);
}

JSBool
js::array_sort(JSContext *cx, uintN argc, Value *vp)
{
    jsuint len, newlen, i, undefs;
    size_t elemsize;
    JSString *str;

    Value *argv = JS_ARGV(cx, vp);
    Value fval;
    if (argc > 0 && !argv[0].isUndefined()) {
        if (argv[0].isPrimitive()) {
            JS_ReportErrorNumber(cx, js_GetErrorMessage, NULL, JSMSG_BAD_SORT_ARG);
            return false;
        }
        fval = argv[0];     /* non-default compare function */
    } else {
        fval.setNull();
    }

    JSObject *obj = ToObject(cx, &vp[1]);
    if (!obj)
        return false;
    if (!js_GetLengthProperty(cx, obj, &len))
        return false;
    if (len == 0) {
        vp->setObject(*obj);
        return true;
    }

    /*
     * We need a temporary array of 2 * len Value to hold the array elements
     * and the scratch space for merge sort. Check that its size does not
     * overflow size_t, which would allow for indexing beyond the end of the
     * malloc'd vector.
     */
#if JS_BITS_PER_WORD == 32
    if (size_t(len) > size_t(-1) / (2 * sizeof(Value))) {
        js_ReportAllocationOverflow(cx);
        return false;
    }
#endif

    /*
     * Initialize vec as a root. We will clear elements of vec one by
     * one while increasing the rooted amount of vec when we know that the
     * property at the corresponding index exists and its value must be rooted.
     *
     * In this way when sorting a huge mostly sparse array we will not
     * access the tail of vec corresponding to properties that do not
     * exist, allowing OS to avoiding committing RAM. See bug 330812.
     */
    {
        Value *vec = (Value *) cx->malloc_(2 * size_t(len) * sizeof(Value));
        if (!vec)
            return false;

        DEFINE_LOCAL_CLASS_OF_STATIC_FUNCTION(AutoFreeVector) {
            JSContext *const cx;
            Value *&vec;
           public:
            AutoFreeVector(JSContext *cx, Value *&vec) : cx(cx), vec(vec) { }
            ~AutoFreeVector() {
                cx->free_(vec);
            }
        } free_(cx, vec);

        AutoArrayRooter tvr(cx, 0, vec);

        /*
         * By ECMA 262, 15.4.4.11, a property that does not exist (which we
         * call a "hole") is always greater than an existing property with
         * value undefined and that is always greater than any other property.
         * Thus to sort holes and undefs we simply count them, sort the rest
         * of elements, append undefs after them and then make holes after
         * undefs.
         */
        undefs = 0;
        newlen = 0;
        bool allStrings = true;
        for (i = 0; i < len; i++) {
            if (!JS_CHECK_OPERATION_LIMIT(cx))
                return false;

            /* Clear vec[newlen] before including it in the rooted set. */
            JSBool hole;
            vec[newlen].setNull();
            tvr.changeLength(newlen + 1);
            if (!GetElement(cx, obj, i, &hole, &vec[newlen]))
                return false;

            if (hole)
                continue;

            if (vec[newlen].isUndefined()) {
                ++undefs;
                continue;
            }

            allStrings = allStrings && vec[newlen].isString();

            ++newlen;
        }

        if (newlen == 0) {
            vp->setObject(*obj);
            return true; /* The array has only holes and undefs. */
        }

        /*
         * The first newlen elements of vec are copied from the array object
         * (above). The remaining newlen positions are used as GC-rooted scratch
         * space for mergesort. We must clear the space before including it to
         * the root set covered by tvr.count.
         */
        Value *mergesort_tmp = vec + newlen;
        MakeRangeGCSafe(mergesort_tmp, newlen);
        tvr.changeLength(newlen * 2);

        /* Here len == 2 * (newlen + undefs + number_of_holes). */
        if (fval.isNull()) {
            /*
             * Sort using the default comparator converting all elements to
             * strings.
             */
            if (allStrings) {
                elemsize = sizeof(Value);
            } else {
                /*
                 * To avoid string conversion on each compare we do it only once
                 * prior to sorting. But we also need the space for the original
                 * values to recover the sorting result. To reuse
                 * sort_compare_strings we move the original values to the odd
                 * indexes in vec, put the string conversion results in the even
                 * indexes and pass 2 * sizeof(Value) as an element size to the
                 * sorting function. In this way sort_compare_strings will only
                 * see the string values when it casts the compare arguments as
                 * pointers to Value.
                 *
                 * This requires doubling the temporary storage including the
                 * scratch space for the merge sort. Since vec already contains
                 * the rooted scratch space for newlen elements at the tail, we
                 * can use it to rearrange and convert to strings first and try
                 * realloc only when we know that we successfully converted all
                 * the elements.
                 */
#if JS_BITS_PER_WORD == 32
                if (size_t(newlen) > size_t(-1) / (4 * sizeof(Value))) {
                    js_ReportAllocationOverflow(cx);
                    return false;
                }
#endif

                /*
                 * Rearrange and string-convert the elements of the vector from
                 * the tail here and, after sorting, move the results back
                 * starting from the start to prevent overwrite the existing
                 * elements.
                 */
                i = newlen;
                do {
                    --i;
                    if (!JS_CHECK_OPERATION_LIMIT(cx))
                        return false;
                    const Value &v = vec[i];
                    str = js_ValueToString(cx, v);
                    if (!str)
                        return false;
                    // Copying v must come first, because the following line overwrites v
                    // when i == 0.
                    vec[2 * i + 1] = v;
                    vec[2 * i].setString(str);
                } while (i != 0);

                JS_ASSERT(tvr.array == vec);
                vec = (Value *) cx->realloc_(vec, 4 * size_t(newlen) * sizeof(Value));
                if (!vec) {
                    vec = tvr.array;  /* N.B. AutoFreeVector */
                    return false;
                }
                mergesort_tmp = vec + 2 * newlen;
                MakeRangeGCSafe(mergesort_tmp, 2 * newlen);
                tvr.changeArray(vec, newlen * 4);
                elemsize = 2 * sizeof(Value);
            }
            if (!js_MergeSort(vec, size_t(newlen), elemsize,
                              sort_compare_strings, cx, mergesort_tmp,
                              JS_SORTING_GENERIC)) {
                return false;
            }
            if (!allStrings) {
                /*
                 * We want to make the following loop fast and to unroot the
                 * cached results of toString invocations before the operation
                 * callback has a chance to run the GC. For this reason we do
                 * not call JS_CHECK_OPERATION_LIMIT in the loop.
                 */
                i = 0;
                do {
                    vec[i] = vec[2 * i + 1];
                } while (++i != newlen);
            }
        } else {
            CompareArgs ca(cx);
            if (!ca.session.start(cx, fval, UndefinedValue(), 2))
                return false;

            if (!js_MergeSort(vec, size_t(newlen), sizeof(Value),
                              comparator_stack_cast(sort_compare),
                              &ca, mergesort_tmp,
                              JS_SORTING_VALUES)) {
                return false;
            }
        }

        /*
         * We no longer need to root the scratch space for the merge sort, so
         * unroot it now to make the job of a potential GC under
         * InitArrayElements easier.
         */
        tvr.changeLength(newlen);
        if (!InitArrayElements(cx, obj, 0, newlen, vec, false))
            return false;
    }

    /* Set undefs that sorted after the rest of elements. */
    while (undefs != 0) {
        --undefs;
        if (!JS_CHECK_OPERATION_LIMIT(cx) ||
            !SetArrayElement(cx, obj, newlen++, UndefinedValue())) {
            return false;
        }
    }

    /* Re-create any holes that sorted to the end of the array. */
    while (len > newlen) {
        if (!JS_CHECK_OPERATION_LIMIT(cx) || DeleteArrayElement(cx, obj, --len, true) < 0)
            return false;
    }
    vp->setObject(*obj);
    return true;
}

/*
 * Perl-inspired push, pop, shift, unshift, and splice methods.
 */
static JSBool
array_push_slowly(JSContext *cx, JSObject *obj, uintN argc, Value *argv, Value *rval)
{
    jsuint length;

    if (!js_GetLengthProperty(cx, obj, &length))
        return JS_FALSE;
    if (!InitArrayElements(cx, obj, length, argc, argv, true))
        return JS_FALSE;

    /* Per ECMA-262, return the new array length. */
    jsdouble newlength = length + jsdouble(argc);
    rval->setNumber(newlength);

    /* watch for length overflowing to a double. */
    if (!rval->isInt32())
        cx->markTypeCallerOverflow();

    return js_SetLengthProperty(cx, obj, newlength);
}

static JSBool
array_push1_dense(JSContext* cx, JSObject* obj, const Value &v, Value *rval)
{
    uint32 length = obj->getArrayLength();
    do {
        JSObject::EnsureDenseResult result = obj->ensureDenseArrayElements(cx, length, 1);
        if (result != JSObject::ED_OK) {
            if (result == JSObject::ED_FAILED)
                return false;
            JS_ASSERT(result == JSObject::ED_SPARSE);
            break;
        }

        cx->addTypePropertyId(obj->getType(), JSID_VOID, v);

        obj->setDenseArrayLength(length + 1);
        obj->setDenseArrayElement(length, v);
        rval->setNumber(obj->getArrayLength());
        return true;
    } while (false);

    if (!obj->makeDenseArraySlow(cx))
        return false;
    Value tmp = v;
    return array_push_slowly(cx, obj, 1, &tmp, rval);
}

JS_ALWAYS_INLINE JSBool
ArrayCompPushImpl(JSContext *cx, JSObject *obj, const Value &v)
{
    uint32 length = obj->getArrayLength();
    if (obj->isSlowArray()) {
        /* This can happen in one evil case. See bug 630377. */
        jsid id;
        return IndexToId(cx, length, &id) &&
               js_DefineProperty(cx, obj, id, &v, NULL, NULL, JSPROP_ENUMERATE);
    }

    JS_ASSERT(obj->isDenseArray());
    JS_ASSERT(length <= obj->getDenseArrayCapacity());

    if (length == obj->getDenseArrayCapacity()) {
        if (length > JS_ARGS_LENGTH_MAX) {
            JS_ReportErrorNumberUC(cx, js_GetErrorMessage, NULL,
                                   JSMSG_ARRAY_INIT_TOO_BIG);
            return false;
        }

        /*
         * An array comprehension cannot add holes to the array. So we can use
         * ensureSlots instead of ensureDenseArrayElements.
         */
        if (!obj->ensureSlots(cx, length + 1))
            return false;
        if (!cx->typeInferenceEnabled())
            obj->backfillDenseArrayHoles();
    }

    if (cx->typeInferenceEnabled())
        obj->setDenseArrayInitializedLength(length + 1);
    obj->setDenseArrayLength(length + 1);
    obj->setDenseArrayElement(length, v);
    return true;
}

JSBool
js_ArrayCompPush(JSContext *cx, JSObject *obj, const Value &vp)
{
    return ArrayCompPushImpl(cx, obj, vp);
}

#ifdef JS_TRACER
JSBool JS_FASTCALL
js_ArrayCompPush_tn(JSContext *cx, JSObject *obj, ValueArgType v)
{
    TraceMonitor *tm = JS_TRACE_MONITOR_ON_TRACE(cx);

    if (!ArrayCompPushImpl(cx, obj, ValueArgToConstRef(v))) {
        SetBuiltinError(tm);
        return JS_FALSE;
    }

    return WasBuiltinSuccessful(tm);
}
JS_DEFINE_CALLINFO_3(extern, BOOL_FAIL, js_ArrayCompPush_tn, CONTEXT, OBJECT,
                     VALUE, 0, nanojit::ACCSET_STORE_ANY)
#endif

static JSBool
array_push(JSContext *cx, uintN argc, Value *vp)
{
    JSObject *obj = ToObject(cx, &vp[1]);
    if (!obj)
        return false;

    /* Insist on one argument and obj of the expected class. */
    if (argc != 1 || !obj->isDenseArray())
        return array_push_slowly(cx, obj, argc, vp + 2, vp);

    return array_push1_dense(cx, obj, vp[2], vp);
}

static JSBool
array_pop_slowly(JSContext *cx, JSObject* obj, Value *vp)
{
    jsuint index;
    JSBool hole;

    if (!js_GetLengthProperty(cx, obj, &index))
        return JS_FALSE;
    if (index == 0) {
        vp->setUndefined();
        cx->markTypeCallerUnexpected(TYPE_UNDEFINED);
    } else {
        index--;

        /* Get the to-be-deleted property's value into vp. */
        if (!GetElement(cx, obj, index, &hole, vp))
            return JS_FALSE;
        if (hole)
            cx->markTypeCallerUnexpected(TYPE_UNDEFINED);
        if (!hole && DeleteArrayElement(cx, obj, index, true) < 0)
            return JS_FALSE;
    }
    return js_SetLengthProperty(cx, obj, index);
}

static JSBool
array_pop_dense(JSContext *cx, JSObject* obj, Value *vp)
{
    jsuint index;
    JSBool hole;

    index = obj->getArrayLength();
    if (index == 0) {
        vp->setUndefined();
        cx->markTypeCallerUnexpected(TYPE_UNDEFINED);
        return JS_TRUE;
    }
    index--;
    if (!GetElement(cx, obj, index, &hole, vp))
        return JS_FALSE;
    if (hole)
        cx->markTypeCallerUnexpected(TYPE_UNDEFINED);
    if (!hole && DeleteArrayElement(cx, obj, index, true) < 0)
        return JS_FALSE;

    if (cx->typeInferenceEnabled() && obj->getDenseArrayInitializedLength() > index)
        obj->setDenseArrayInitializedLength(index);
    obj->setDenseArrayLength(index);
    return JS_TRUE;
}

static JSBool
array_pop(JSContext *cx, uintN argc, Value *vp)
{
    JSObject *obj = ToObject(cx, &vp[1]);
    if (!obj)
        return false;
    if (obj->isDenseArray())
        return array_pop_dense(cx, obj, vp);
    return array_pop_slowly(cx, obj, vp);
}

static JSBool
array_shift(JSContext *cx, uintN argc, Value *vp)
{
    JSObject *obj = ToObject(cx, &vp[1]);
    if (!obj)
        return JS_FALSE;

    jsuint length;
    if (!js_GetLengthProperty(cx, obj, &length))
        return JS_FALSE;

    if (length == 0) {
        vp->setUndefined();
        cx->markTypeCallerUnexpected(TYPE_UNDEFINED);
    } else {
        length--;

        if (obj->isDenseArray() && !js_PrototypeHasIndexedProperties(cx, obj) &&
            length < obj->getDenseArrayCapacity() &&
            0 < obj->getDenseArrayInitializedLength()) {
            *vp = obj->getDenseArrayElement(0);
            if (vp->isMagic(JS_ARRAY_HOLE)) {
                vp->setUndefined();
                cx->markTypeCallerUnexpected(TYPE_UNDEFINED);
            }
            Value *elems = obj->getDenseArrayElements();
            memmove(elems, elems + 1, length * sizeof(jsval));
            if (cx->typeInferenceEnabled())
                obj->setDenseArrayInitializedLength(obj->getDenseArrayInitializedLength() - 1);
            else
                obj->setDenseArrayElement(length, MagicValue(JS_ARRAY_HOLE));
            JS_ALWAYS_TRUE(obj->setArrayLength(cx, length));
            if (!js_SuppressDeletedIndexProperties(cx, obj, length, length + 1))
                return JS_FALSE;
            return JS_TRUE;
        }

        /* Get the to-be-deleted property's value into vp ASAP. */
        JSBool hole;
        if (!GetElement(cx, obj, 0, &hole, vp))
            return JS_FALSE;

        if (hole)
            cx->markTypeCallerUnexpected(TYPE_UNDEFINED);

        /* Slide down the array above the first element. */
        AutoValueRooter tvr(cx);
        for (jsuint i = 0; i < length; i++) {
            if (!JS_CHECK_OPERATION_LIMIT(cx) ||
                !GetElement(cx, obj, i + 1, &hole, tvr.addr()) ||
                !SetOrDeleteArrayElement(cx, obj, i, hole, tvr.value())) {
                return JS_FALSE;
            }
        }

        /* Delete the only or last element when it exists. */
        if (!hole && DeleteArrayElement(cx, obj, length, true) < 0)
            return JS_FALSE;
    }
    return js_SetLengthProperty(cx, obj, length);
}

static JSBool
array_unshift(JSContext *cx, uintN argc, Value *vp)
{
    Value *argv;
    JSBool hole;
    jsdouble last, newlen;

    JSObject *obj = ToObject(cx, &vp[1]);
    if (!obj)
        return false;

    jsuint length;
    if (!js_GetLengthProperty(cx, obj, &length))
        return JS_FALSE;

    newlen = length;
    if (argc > 0) {
        /* Slide up the array to make room for argc at the bottom. */
        argv = JS_ARGV(cx, vp);
        if (length > 0) {
            bool optimized = false;
            do {
                if (!obj->isDenseArray())
                    break;
                if (js_PrototypeHasIndexedProperties(cx, obj))
                    break;
                JSObject::EnsureDenseResult result = obj->ensureDenseArrayElements(cx, length, argc);
                if (result != JSObject::ED_OK) {
                    if (result == JSObject::ED_FAILED)
                        return false;
                    JS_ASSERT(result == JSObject::ED_SPARSE);
                    break;
                }
                Value *elems = obj->getDenseArrayElements();
                memmove(elems + argc, elems, length * sizeof(jsval));
                ClearValueRange(obj->getDenseArrayElements(), argc, false);
                optimized = true;
            } while (false);

            if (!optimized) {
                last = length;
                jsdouble upperIndex = last + argc;
                AutoValueRooter tvr(cx);
                do {
                    --last, --upperIndex;
                    if (!JS_CHECK_OPERATION_LIMIT(cx) ||
                        !GetElement(cx, obj, last, &hole, tvr.addr()) ||
                        !SetOrDeleteArrayElement(cx, obj, upperIndex, hole, tvr.value())) {
                        return JS_FALSE;
                    }
                } while (last != 0);
            }
        }

        /* Copy from argv to the bottom of the array. */
        if (!InitArrayElements(cx, obj, 0, argc, argv, true))
            return JS_FALSE;

        newlen += argc;
    }
    if (!js_SetLengthProperty(cx, obj, newlen))
        return JS_FALSE;

    /* Follow Perl by returning the new array length. */
    vp->setNumber(newlen);

    /* watch for length overflowing to a double. */
    if (!vp->isInt32())
        cx->markTypeCallerOverflow();

    return JS_TRUE;
}

static JSBool
array_splice(JSContext *cx, uintN argc, Value *vp)
{
    JSObject *obj = ToObject(cx, &vp[1]);
    if (!obj)
        return false;

    jsuint length, begin, end, count, delta, last;
    JSBool hole;

    /* Get the type of the result object. */
    TypeObject *type;
    if (obj->isArray()) {
        /*
         * :FIXME: This is getting a type whose prototype is that of the
         * argument, even if it is the Array.prototype on a different
         * global than the current frame.
         */
        type = obj->getType();
    } else {
        /*
         * Make a new type object for the return value.  This is an unexpected
         * result of the call so mark it at the callsite.
         */
        type = cx->getTypeNewObject(JSProto_Array);
        if (!type)
            return false;
        cx->markTypeCallerUnexpected((jstype) type);
    }

    /* Create a new array value to return. */
    JSObject *obj2 = NewDenseEmptyArray(cx);
    if (!obj2)
        return JS_FALSE;
    obj2->setType(type);
    vp->setObject(*obj2);

    /* Nothing to do if no args.  Otherwise get length. */
    if (argc == 0)
        return JS_TRUE;
    Value *argv = JS_ARGV(cx, vp);
    if (!js_GetLengthProperty(cx, obj, &length))
        return JS_FALSE;
    jsuint origlength = length;

    /* Convert the first argument into a starting index. */
    jsdouble d;
    if (!ToInteger(cx, *argv, &d))
        return JS_FALSE;
    if (d < 0) {
        d += length;
        if (d < 0)
            d = 0;
    } else if (d > length) {
        d = length;
    }
    begin = (jsuint)d; /* d has been clamped to uint32 */
    argc--;
    argv++;

    /* Convert the second argument from a count into a fencepost index. */
    delta = length - begin;
    if (argc == 0) {
        count = delta;
        end = length;
    } else {
        if (!ToInteger(cx, *argv, &d))
            return false;
        if (d < 0)
            d = 0;
        else if (d > delta)
            d = delta;
        count = (jsuint)d;
        end = begin + count;
        argc--;
        argv++;
    }

    AutoValueRooter tvr(cx);

    /* If there are elements to remove, put them into the return value. */
    if (count > 0) {
        if (obj->isDenseArray() && !js_PrototypeHasIndexedProperties(cx, obj) &&
            end <= obj->getDenseArrayInitializedLength()) {
            if (!InitArrayObject(cx, obj2, count, obj->getDenseArrayElements() + begin))
                return JS_FALSE;
        } else {
            for (last = begin; last < end; last++) {
                if (!JS_CHECK_OPERATION_LIMIT(cx) ||
                    !GetElement(cx, obj, last, &hole, tvr.addr())) {
                    return JS_FALSE;
                }

                /* Copy tvr.value() to the new array unless it's a hole. */
                cx->addTypePropertyId(obj2->getType(), JSID_VOID, tvr.value());
                if (!hole && !SetArrayElement(cx, obj2, last - begin, tvr.value()))
                    return JS_FALSE;
            }

            if (!js_SetLengthProperty(cx, obj2, count))
                return JS_FALSE;
        }
    }

    /* Find the direction (up or down) to copy and make way for argv. */
    if (argc > count) {
        delta = (jsuint)argc - count;
        last = length;
        bool optimized = false;
        do {
            if (!obj->isDenseArray())
                break;
            if (js_PrototypeHasIndexedProperties(cx, obj))
                break;
            if (length > obj->getDenseArrayInitializedLength())
                break;
            if (length != 0 && obj->getDenseArrayElement(length - 1).isMagic(JS_ARRAY_HOLE))
                break;
            JSObject::EnsureDenseResult result = obj->ensureDenseArrayElements(cx, length, delta);
            if (result != JSObject::ED_OK) {
                if (result == JSObject::ED_FAILED)
                    return false;
                JS_ASSERT(result == JSObject::ED_SPARSE);
                break;
            }
            Value *arraybeg = obj->getDenseArrayElements();
            Value *srcbeg = arraybeg + last - 1;
            Value *srcend = arraybeg + end - 1;
            Value *dstbeg = srcbeg + delta;
            for (Value *src = srcbeg, *dst = dstbeg; src > srcend; --src, --dst)
                *dst = *src;

            if (!obj->setArrayLength(cx, obj->getArrayLength() + delta))
                return false;
            optimized = true;
        } while (false);

        if (!optimized) {
            /* (uint) end could be 0, so we can't use a vanilla >= test. */
            while (last-- > end) {
                if (!JS_CHECK_OPERATION_LIMIT(cx) ||
                    !GetElement(cx, obj, last, &hole, tvr.addr()) ||
                    !SetOrDeleteArrayElement(cx, obj, last + delta, hole, tvr.value())) {
                    return JS_FALSE;
                }
            }
        }
        length += delta;
    } else if (argc < count) {
        delta = count - (jsuint)argc;
        if (obj->isDenseArray() && !js_PrototypeHasIndexedProperties(cx, obj) &&
            length <= obj->getDenseArrayInitializedLength()) {

            Value *arraybeg = obj->getDenseArrayElements();
            Value *srcbeg = arraybeg + end;
            Value *srcend = arraybeg + length;
            Value *dstbeg = srcbeg - delta;
            for (Value *src = srcbeg, *dst = dstbeg; src < srcend; ++src, ++dst)
                *dst = *src;
        } else {
            for (last = end; last < length; last++) {
                if (!JS_CHECK_OPERATION_LIMIT(cx) ||
                    !GetElement(cx, obj, last, &hole, tvr.addr()) ||
                    !SetOrDeleteArrayElement(cx, obj, last - delta, hole, tvr.value())) {
                    return JS_FALSE;
                }
            }
        }
        length -= delta;
    }

    if (length < origlength && !js_SuppressDeletedIndexProperties(cx, obj, length, origlength))
        return JS_FALSE;

    /*
     * Copy from argv into the hole to complete the splice, and update length in
     * case we deleted elements from the end.
     */
    return InitArrayElements(cx, obj, begin, argc, argv, true) &&
           js_SetLengthProperty(cx, obj, length);
}

/*
 * Python-esque sequence operations.
 */
static JSBool
array_concat(JSContext *cx, uintN argc, Value *vp)
{
    /* Treat our |this| object as the first argument; see ECMA 15.4.4.4. */
    Value *p = JS_ARGV(cx, vp) - 1;

    /* Create a new Array object and root it using *vp. */
    JSObject *aobj = ToObject(cx, &vp[1]);
    if (!aobj)
        return false;

    JSObject *nobj;
    jsuint length;
    if (aobj->isDenseArray()) {
        length = aobj->getArrayLength();
        Value *vector = aobj->getDenseArrayElements();
        jsuint initlen = aobj->getDenseArrayInitializedLength();
        nobj = NewDenseCopiedArray(cx, initlen, vector);
        if (!nobj)
            return JS_FALSE;
        if (nobj->getProto() == aobj->getProto())
            nobj->setType(aobj->getType());
        else
            cx->markTypeCallerUnexpected(TYPE_UNKNOWN);
        nobj->setType(aobj->getType());
        if (!nobj->setArrayLength(cx, length))
            return JS_FALSE;
        if (!aobj->isPackedDenseArray())
            nobj->setDenseArrayNotPacked(cx);
        vp->setObject(*nobj);
        if (argc == 0)
            return JS_TRUE;
        argc--;
        p++;
    } else {
        nobj = NewDenseEmptyArray(cx);
        if (!nobj)
            return JS_FALSE;
        cx->markTypeCallerUnexpected(TYPE_UNKNOWN);
        vp->setObject(*nobj);
        length = 0;
    }

    AutoValueRooter tvr(cx);

    /* Loop over [0, argc] to concat args into nobj, expanding all Arrays. */
    for (uintN i = 0; i <= argc; i++) {
        if (!JS_CHECK_OPERATION_LIMIT(cx))
            return false;
        const Value &v = p[i];
        if (v.isObject()) {
            aobj = &v.toObject();
            if (aobj->isArray() ||
                (aobj->isWrapper() && aobj->unwrap()->isArray())) {
                jsid id = ATOM_TO_JSID(cx->runtime->atomState.lengthAtom);
                if (!aobj->getProperty(cx, id, tvr.addr()))
                    return false;
                jsuint alength;
                if (!ValueToLength(cx, tvr.addr(), &alength))
                    return false;
                for (jsuint slot = 0; slot < alength; slot++) {
                    JSBool hole;
                    if (!JS_CHECK_OPERATION_LIMIT(cx) ||
                        !GetElement(cx, aobj, slot, &hole, tvr.addr())) {
                        return false;
                    }

                    if (!hole)
                        cx->addTypePropertyId(nobj->getType(), JSID_VOID, tvr.value());

                    /*
                     * Per ECMA 262, 15.4.4.4, step 9, ignore nonexistent
                     * properties.
                     */
                    if (!hole &&
                        !SetArrayElement(cx, nobj, length+slot, tvr.value())) {
                        return false;
                    }
                }
                length += alength;
                continue;
            }
        }

        cx->addTypePropertyId(nobj->getType(), JSID_VOID, v);
        if (!SetArrayElement(cx, nobj, length, v))
            return false;
        length++;
    }

    return js_SetLengthProperty(cx, nobj, length);
}

static JSBool
array_slice(JSContext *cx, uintN argc, Value *vp)
{
    Value *argv;
    JSObject *nobj;
    jsuint length, begin, end, slot;
    JSBool hole;

    argv = JS_ARGV(cx, vp);

    JSObject *obj = ToObject(cx, &vp[1]);
    if (!obj)
        return false;

    if (!js_GetLengthProperty(cx, obj, &length))
        return JS_FALSE;
    begin = 0;
    end = length;

    if (argc > 0) {
        jsdouble d;
        if (!ToInteger(cx, argv[0], &d))
            return false;
        if (d < 0) {
            d += length;
            if (d < 0)
                d = 0;
        } else if (d > length) {
            d = length;
        }
        begin = (jsuint)d;

        if (argc > 1 && !argv[1].isUndefined()) {
            if (!ToInteger(cx, argv[1], &d))
                return false;
            if (d < 0) {
                d += length;
                if (d < 0)
                    d = 0;
            } else if (d > length) {
                d = length;
            }
            end = (jsuint)d;
        }
    }

    if (begin > end)
        begin = end;

    /* Get the type object for the returned array. */
    TypeObject *type;
    if (obj->isArray()) {
        /* :FIXME: Same issue as array_splice. */
        type = obj->getType();
    } else {
        /*
         * Make a new type object for the return value.  This is an unexpected
         * result of the call so mark it at the callsite.
         */
        type = cx->getTypeNewObject(JSProto_Array);
        if (!type)
            return false;
        cx->markTypeCallerUnexpected((jstype) type);
    }

    if (obj->isDenseArray() && end <= obj->getDenseArrayInitializedLength() &&
        !js_PrototypeHasIndexedProperties(cx, obj)) {
        nobj = NewDenseCopiedArray(cx, end - begin, obj->getDenseArrayElements() + begin);
        if (!nobj)
            return JS_FALSE;
        nobj->setType(type);
        if (!obj->isPackedDenseArray())
            nobj->setDenseArrayNotPacked(cx);
        vp->setObject(*nobj);
        return JS_TRUE;
    }

    /* Create a new Array object and root it using *vp. */
    nobj = NewDenseAllocatedArray(cx, end - begin);
    if (!nobj)
        return JS_FALSE;
    nobj->setType(type);
    vp->setObject(*nobj);

    AutoValueRooter tvr(cx);
    for (slot = begin; slot < end; slot++) {
        if (!JS_CHECK_OPERATION_LIMIT(cx) ||
            !GetElement(cx, obj, slot, &hole, tvr.addr())) {
            return JS_FALSE;
        }
        if (!hole && !SetArrayElement(cx, nobj, slot - begin, tvr.value()))
            return JS_FALSE;
    }

    return JS_TRUE;
}

#if JS_HAS_ARRAY_EXTRAS

static JSBool
array_indexOfHelper(JSContext *cx, JSBool isLast, uintN argc, Value *vp)
{
    jsuint length, i, stop;
    Value tosearch;
    jsint direction;
    JSBool hole;

    JSObject *obj = ToObject(cx, &vp[1]);
    if (!obj)
        return false;
    if (!js_GetLengthProperty(cx, obj, &length))
        return JS_FALSE;
    if (length == 0)
        goto not_found;

    if (argc <= 1) {
        i = isLast ? length - 1 : 0;
        tosearch = (argc != 0) ? vp[2] : UndefinedValue();
    } else {
        jsdouble start;

        tosearch = vp[2];
        if (!ToInteger(cx, vp[3], &start))
            return false;
        if (start < 0) {
            start += length;
            if (start < 0) {
                if (isLast)
                    goto not_found;
                i = 0;
            } else {
                i = (jsuint)start;
            }
        } else if (start >= length) {
            if (!isLast)
                goto not_found;
            i = length - 1;
        } else {
            i = (jsuint)start;
        }
    }

    if (isLast) {
        stop = 0;
        direction = -1;
    } else {
        stop = length - 1;
        direction = 1;
    }

    for (;;) {
        if (!JS_CHECK_OPERATION_LIMIT(cx) ||
            !GetElement(cx, obj, (jsuint)i, &hole, vp)) {
            return JS_FALSE;
        }
        if (!hole) {
            JSBool equal;
            if (!StrictlyEqual(cx, *vp, tosearch, &equal))
                return JS_FALSE;
            if (equal) {
                vp->setNumber(i);
                if (!vp->isInt32())
                    cx->markTypeCallerOverflow();
                return JS_TRUE;
            }
        }
        if (i == stop)
            goto not_found;
        i += direction;
    }

  not_found:
    vp->setInt32(-1);
    return JS_TRUE;
}

static JSBool
array_indexOf(JSContext *cx, uintN argc, Value *vp)
{
    return array_indexOfHelper(cx, JS_FALSE, argc, vp);
}

static JSBool
array_lastIndexOf(JSContext *cx, uintN argc, Value *vp)
{
    return array_indexOfHelper(cx, JS_TRUE, argc, vp);
}

/* Order is important; extras that take a predicate funarg must follow MAP. */
typedef enum ArrayExtraMode {
    FOREACH,
    REDUCE,
    REDUCE_RIGHT,
    MAP,
    FILTER,
    SOME,
    EVERY
} ArrayExtraMode;

#define REDUCE_MODE(mode) ((mode) == REDUCE || (mode) == REDUCE_RIGHT)

static JSBool
array_extra(JSContext *cx, ArrayExtraMode mode, uintN argc, Value *vp)
{
    JSObject *obj = ToObject(cx, &vp[1]);
    if (!obj)
        return false;

    jsuint length;
    if (!js_GetLengthProperty(cx, obj, &length))
        return JS_FALSE;

    /*
     * First, get or compute our callee, so that we error out consistently
     * when passed a non-callable object.
     */
    if (argc == 0) {
        js_ReportMissingArg(cx, *vp, 0);
        return JS_FALSE;
    }
    Value *argv = vp + 2;
    JSObject *callable = js_ValueToCallableObject(cx, &argv[0], JSV2F_SEARCH_STACK);
    if (!callable)
        return JS_FALSE;

    /*
     * Set our initial return condition, used for zero-length array cases
     * (and pre-size our map return to match our known length, for all cases).
     */
    jsuint newlen;
    JSObject *newarr;
    TypeObject *newtype = NULL;
#ifdef __GNUC__ /* quell GCC overwarning */
    newlen = 0;
    newarr = NULL;
#endif
    jsint start = 0, end = length, step = 1;

    switch (mode) {
      case REDUCE_RIGHT:
        start = length - 1, end = -1, step = -1;
        /* FALL THROUGH */
      case REDUCE:
        if (length == 0 && argc == 1) {
            JS_ReportErrorNumber(cx, js_GetErrorMessage, NULL,
                                 JSMSG_EMPTY_ARRAY_REDUCE);
            return JS_FALSE;
        }
        if (argc >= 2) {
            *vp = argv[1];
        } else {
            JSBool hole;
            do {
                if (!GetElement(cx, obj, start, &hole, vp))
                    return JS_FALSE;
                start += step;
            } while (hole && start != end);

            if (hole && start == end) {
                JS_ReportErrorNumber(cx, js_GetErrorMessage, NULL,
                                     JSMSG_EMPTY_ARRAY_REDUCE);
                return JS_FALSE;
            }
        }
        break;
      case MAP:
      case FILTER:
        newlen = (mode == MAP) ? length : 0;
        newarr = NewDenseAllocatedArray(cx, newlen);
        if (!newarr)
            return JS_FALSE;
        newtype = cx->getTypeCallerInitObject(true);
        if (!newtype)
            return JS_FALSE;
        newarr->setType(newtype);
        vp->setObject(*newarr);
        break;
      case SOME:
        vp->setBoolean(false);
        break;
      case EVERY:
        vp->setBoolean(true);
        break;
      case FOREACH:
        vp->setUndefined();
        break;
    }

    if (length == 0)
        return JS_TRUE;

    Value thisv = (argc > 1 && !REDUCE_MODE(mode)) ? argv[1] : UndefinedValue();

    /*
     * For all but REDUCE, we call with 3 args (value, index, array). REDUCE
     * requires 4 args (accum, value, index, array).
     */
    argc = 3 + REDUCE_MODE(mode);

    InvokeSessionGuard session;
    if (!session.start(cx, ObjectValue(*callable), thisv, argc))
        return JS_FALSE;

    MUST_FLOW_THROUGH("out");
    JSBool ok = JS_TRUE;
    JSBool cond;

    Value objv = ObjectValue(*obj);
    AutoValueRooter tvr(cx);
    for (jsint i = start; i != end; i += step) {
        JSBool hole;
        ok = JS_CHECK_OPERATION_LIMIT(cx) &&
             GetElement(cx, obj, i, &hole, tvr.addr());
        if (!ok)
            goto out;
        if (hole)
            continue;

        /*
         * Push callable and 'this', then args. We must do this for every
         * iteration around the loop since Invoke clobbers its arguments.
         */
        uintN argi = 0;
        if (REDUCE_MODE(mode))
            session[argi++] = *vp;
        session[argi++] = tvr.value();
        session[argi++] = Int32Value(i);
        session[argi]   = objv;

        /* Do the call. */
        ok = session.invoke(cx);
        if (!ok)
            break;

        const Value &rval = session.rval();

        if (mode > MAP)
            cond = js_ValueToBoolean(rval);
#ifdef __GNUC__ /* quell GCC overwarning */
        else
            cond = JS_FALSE;
#endif

        switch (mode) {
          case FOREACH:
            break;
          case REDUCE:
          case REDUCE_RIGHT:
            *vp = rval;
            break;
          case MAP:
            cx->addTypePropertyId(newarr->getType(), JSID_VOID, rval);
            if (!ok)
                goto out;
            ok = SetArrayElement(cx, newarr, i, rval);
            if (!ok)
                goto out;
            break;
          case FILTER:
            if (!cond)
                break;
            /* The element passed the filter, so push it onto our result. */
            cx->addTypePropertyId(newarr->getType(), JSID_VOID, tvr.value());
            if (!ok)
                goto out;
            ok = SetArrayElement(cx, newarr, newlen++, tvr.value());
            if (!ok)
                goto out;
            break;
          case SOME:
            if (cond) {
                vp->setBoolean(true);
                goto out;
            }
            break;
          case EVERY:
            if (!cond) {
                vp->setBoolean(false);
                goto out;
            }
            break;
        }
    }

  out:
    if (ok && mode == FILTER)
        ok = js_SetLengthProperty(cx, newarr, newlen);
    return ok;
}

static JSBool
array_forEach(JSContext *cx, uintN argc, Value *vp)
{
    return array_extra(cx, FOREACH, argc, vp);
}

static JSBool
array_map(JSContext *cx, uintN argc, Value *vp)
{
    return array_extra(cx, MAP, argc, vp);
}

static JSBool
array_reduce(JSContext *cx, uintN argc, Value *vp)
{
    return array_extra(cx, REDUCE, argc, vp);
}

static JSBool
array_reduceRight(JSContext *cx, uintN argc, Value *vp)
{
    return array_extra(cx, REDUCE_RIGHT, argc, vp);
}

static JSBool
array_filter(JSContext *cx, uintN argc, Value *vp)
{
    return array_extra(cx, FILTER, argc, vp);
}

static JSBool
array_some(JSContext *cx, uintN argc, Value *vp)
{
    return array_extra(cx, SOME, argc, vp);
}

static JSBool
array_every(JSContext *cx, uintN argc, Value *vp)
{
    return array_extra(cx, EVERY, argc, vp);
}
#endif

/*
 * These handlers deal with objects of type other than arrays, except for updates
 * of the 'length' property. Sets of length on non-arrays and overflowing length
 * on arrays are both handled by write barriers within the natives.
 */

static void
array_TypeSort(JSContext *cx, JSTypeFunction *jsfun, JSTypeCallsite *jssite)
{
    TypeCallsite *site = Valueify(jssite);

    if (!site->forceThisTypes(cx))
        return;

    if (site->returnTypes) {
        if (site->isNew)
            site->returnTypes->addType(cx, TYPE_UNKNOWN);
        site->thisTypes->addSubset(cx, site->script, site->returnTypes);
    }
}

static void
array_TypeInsert(JSContext *cx, JSTypeFunction *jsfun, JSTypeCallsite *jssite)
{
    TypeCallsite *site = Valueify(jssite);

    if (site->returnTypes) {
        /* The return type is an integer (array length). */
        if (site->isNew)
            site->returnTypes->addType(cx, TYPE_UNKNOWN);
        site->returnTypes->addType(cx, TYPE_INT32);
    }

    if (!site->forceThisTypes(cx))
        return;

    for (size_t ind = 0; ind < site->argumentCount; ind++) {
        site->thisTypes->addSetProperty(cx, site->script, site->pc,
                                        site->argumentTypes[ind], JSID_VOID);
    }
}

static void
array_TypeRemove(JSContext *cx, JSTypeFunction *jsfun, JSTypeCallsite *jssite)
{
    TypeCallsite *site = Valueify(jssite);

    if (!site->returnTypes)
        return;

    if (site->isNew)
        site->returnTypes->addType(cx, TYPE_UNKNOWN);

    if (!site->forceThisTypes(cx))
        return;
    site->thisTypes->addGetProperty(cx, site->script, site->pc, site->returnTypes, JSID_VOID);
}

static void
array_TypeSplice(JSContext *cx, JSTypeFunction *jsfun, JSTypeCallsite *jssite)
{
    TypeCallsite *site = Valueify(jssite);

    if (!site->forceThisTypes(cx))
        return;

    if (site->returnTypes) {
        /* Treat the returned array the same as the 'this' array. */
        if (site->isNew)
            site->returnTypes->addType(cx, TYPE_UNKNOWN);
        site->thisTypes->addSubset(cx, site->script, site->returnTypes);
    }

    /* All arguments beyond the first two are new array elements. */
    for (size_t ind = 2; ind < site->argumentCount; ind++) {
        site->thisTypes->addSetProperty(cx, site->script, site->pc,
                                        site->argumentTypes[ind], JSID_VOID);
    }
}

static void
array_TypeConcat(JSContext *cx, JSTypeFunction *jsfun, JSTypeCallsite *jssite)
{
    TypeCallsite *site = Valueify(jssite);

    if (!site->compileAndGo()) {
        if (site->returnTypes)
            site->returnTypes->addType(cx, TYPE_UNKNOWN);
        return;
    }

    if (!site->forceThisTypes(cx))
        return;

    if (site->returnTypes) {
        if (site->isNew)
            site->returnTypes->addType(cx, TYPE_UNKNOWN);
        site->thisTypes->addSubset(cx, site->script, site->returnTypes);
    }
}

static void
array_TypeSlice(JSContext *cx, JSTypeFunction *jsfun, JSTypeCallsite *jssite)
{
    TypeCallsite *site = Valueify(jssite);

    if (!site->forceThisTypes(cx))
        return;

    if (site->returnTypes) {
        if (site->isNew)
            site->returnTypes->addType(cx, TYPE_UNKNOWN);
        site->thisTypes->addFilterPrimitives(cx, site->script, site->returnTypes, false);
    }
}

/* Handler for all higher order array builtins. */
static void
array_TypeExtra(JSContext *cx, JSTypeFunction *jsfun, JSTypeCallsite *jssite,
                ArrayExtraMode mode)
{
    TypeCallsite *site = Valueify(jssite);

    if (!site->returnTypes)
        return;

    if (site->isNew)
        site->returnTypes->addType(cx, TYPE_UNKNOWN);

    switch (mode) {

      case FOREACH:
        site->returnTypes->addType(cx, TYPE_UNDEFINED);
        break;

      case REDUCE:
        site->returnTypes->addType(cx, TYPE_UNKNOWN);
        break;

      case MAP:
      case FILTER:
        if (site->compileAndGo()) {
            /* Makes a new array whose element type will be filled in as the code runs. */
            TypeObject *object = site->getInitObject(cx, true);
            if (!object)
                return;
            site->returnTypes->addType(cx, (jstype) object);
        } else {
            site->returnTypes->addType(cx, TYPE_UNKNOWN);
        }
        break;

      case SOME:
        site->returnTypes->addType(cx, TYPE_BOOLEAN);
        break;

      default:
        JS_NOT_REACHED("Unexpected ArrayExtraMode");
    }
}

static void
array_TypeExtraForEach(JSContext *cx, JSTypeFunction *jsfun, JSTypeCallsite *jssite)
{
    array_TypeExtra(cx, jsfun, jssite, FOREACH);
}

static void
array_TypeExtraMap(JSContext *cx, JSTypeFunction *jsfun, JSTypeCallsite *jssite)
{
    array_TypeExtra(cx, jsfun, jssite, MAP);
}

static void
array_TypeExtraReduce(JSContext *cx, JSTypeFunction *jsfun, JSTypeCallsite *jssite)
{
    array_TypeExtra(cx, jsfun, jssite, REDUCE);
}

static void
array_TypeExtraFilter(JSContext *cx, JSTypeFunction *jsfun, JSTypeCallsite *jssite)
{
    array_TypeExtra(cx, jsfun, jssite, FILTER);
}

static void
array_TypeExtraSome(JSContext *cx, JSTypeFunction *jsfun, JSTypeCallsite *jssite)
{
    array_TypeExtra(cx, jsfun, jssite, SOME);
}

static JSBool
array_isArray(JSContext *cx, uintN argc, Value *vp)
{
    JSObject *obj;
    vp->setBoolean(argc > 0 &&
                   vp[2].isObject() &&
                   ((obj = &vp[2].toObject())->isArray() ||
                    (obj->isWrapper() && obj->unwrap()->isArray())));
    return true;
}

#define GENERIC JSFUN_GENERIC_NATIVE

static JSFunctionSpec array_methods[] = {
#if JS_HAS_TOSOURCE
    JS_FN_TYPE(js_toSource_str,      array_toSource,     0,0, JS_TypeHandlerString),
#endif
    JS_FN_TYPE(js_toString_str,      array_toString,     0,0, JS_TypeHandlerString),
    JS_FN_TYPE(js_toLocaleString_str,array_toLocaleString,0,0, JS_TypeHandlerString),

    /* Perl-ish methods. */
    JS_FN_TYPE("join",               array_join,         1,GENERIC, JS_TypeHandlerString),
    JS_FN_TYPE("reverse",            array_reverse,      0,GENERIC, JS_TypeHandlerThis),
    JS_FN_TYPE("sort",               array_sort,         1,GENERIC, array_TypeSort),
    JS_FN_TYPE("push",               array_push,         1,GENERIC, array_TypeInsert),
    JS_FN_TYPE("pop",                array_pop,          0,GENERIC, array_TypeRemove),
    JS_FN_TYPE("shift",              array_shift,        0,GENERIC, array_TypeRemove),
    JS_FN_TYPE("unshift",            array_unshift,      1,GENERIC, array_TypeInsert),
    JS_FN_TYPE("splice",             array_splice,       2,GENERIC, array_TypeSplice),

    /* Pythonic sequence methods. */
    JS_FN_TYPE("concat",             array_concat,       1,GENERIC, array_TypeConcat),
    JS_FN_TYPE("slice",              array_slice,        2,GENERIC, array_TypeSlice),

#if JS_HAS_ARRAY_EXTRAS
    JS_FN_TYPE("indexOf",            array_indexOf,      1,GENERIC, JS_TypeHandlerInt),
    JS_FN_TYPE("lastIndexOf",        array_lastIndexOf,  1,GENERIC, JS_TypeHandlerInt),
    JS_FN_TYPE("forEach",            array_forEach,      1,GENERIC, array_TypeExtraForEach),
    JS_FN_TYPE("map",                array_map,          1,GENERIC, array_TypeExtraMap),
    JS_FN_TYPE("reduce",             array_reduce,       1,GENERIC, array_TypeExtraReduce),
    JS_FN_TYPE("reduceRight",        array_reduceRight,  1,GENERIC, array_TypeExtraReduce),
    JS_FN_TYPE("filter",             array_filter,       1,GENERIC, array_TypeExtraFilter),
    JS_FN_TYPE("some",               array_some,         1,GENERIC, array_TypeExtraSome),
    JS_FN_TYPE("every",              array_every,        1,GENERIC, array_TypeExtraSome),
#endif

    JS_FS_END
};

static JSFunctionSpec array_static_methods[] = {
    JS_FN_TYPE("isArray",            array_isArray,      1,0, JS_TypeHandlerBool),
    JS_FS_END
};

JSBool
js_Array(JSContext *cx, uintN argc, Value *vp)
{
    JSObject *obj;

    TypeObject *type = cx->getTypeCallerInitObject(true);
    if (!type)
        return JS_FALSE;

    if (argc == 0) {
        obj = NewDenseEmptyArray(cx);
    } else if (argc > 1) {
        if (!InitArrayTypes(cx, type, vp + 2, argc))
            return false;
        obj = NewDenseCopiedArray(cx, argc, vp + 2);
    } else if (!vp[2].isNumber()) {
        cx->addTypeProperty(type, NULL, vp[2]);
        obj = NewDenseCopiedArray(cx, 1, vp + 2);
    } else {
        jsuint length;
        if (!ValueToLength(cx, vp + 2, &length))
            return JS_FALSE;
        obj = NewDenseUnallocatedArray(cx, length);
    }

    if (!obj)
        return JS_FALSE;

    obj->setType(type);

    /* If the length calculation overflowed, make sure that is marked for the new type. */
    if (obj->getArrayLength() > INT32_MAX && !obj->setArrayLength(cx, obj->getArrayLength()))
        return false;

    vp->setObject(*obj);
    return JS_TRUE;
}

/*
 * Specialized handler for Array() that propagates arguments into indexes of
 * the resulting array.
 */
static void
array_TypeNew(JSContext *cx, JSTypeFunction *jsfun, JSTypeCallsite *jssite)
{
    TypeCallsite *site = Valueify(jssite);

    if (!site->compileAndGo()) {
        if (site->returnTypes)
            site->returnTypes->addType(cx, TYPE_UNKNOWN);
        return;
    }

    TypeObject *object = site->getInitObject(cx, true);
    if (!object)
        return;
    if (site->returnTypes)
        site->returnTypes->addType(cx, (jstype) object);

    if (object->unknownProperties())
        return;

    TypeSet *indexTypes = object->getProperty(cx, JSID_VOID, true);
    if (!indexTypes)
        return;

    /*
     * Ignore the case where the call is passed a single argument. This is
     * expected to be the array length, but if it isn't we will catch it in the
     * Array native itself.
     */
    if (site->argumentCount > 1) {
        for (size_t ind = 0; ind < site->argumentCount; ind++)
            site->argumentTypes[ind]->addSubset(cx, site->script, indexTypes);
    }
}

JSObject *
js_InitArrayClass(JSContext *cx, JSObject *obj)
{
    JSObject *proto = js_InitClass(cx, obj, NULL, &js_ArrayClass, js_Array, 1, array_TypeNew,
                                   NULL, array_methods, NULL, array_static_methods);
    if (!proto)
        return NULL;

    JS_AddTypeProperty(cx, proto, "length", INT_TO_JSVAL(0));
    JS_ALWAYS_TRUE(proto->setArrayLength(cx, 0));

    /* The default 'new' object for Array.prototype has unknown properties. */
    TypeObject *newType = proto->getNewType(cx);
    if (!newType)
        return NULL;
    cx->markTypeObjectUnknownProperties(newType);

    return proto;
}

/*
 * Array allocation functions.
 */
namespace js {

template<bool allocateCapacity>
static JS_ALWAYS_INLINE JSObject *
NewArray(JSContext *cx, jsuint length, JSObject *proto)
{
    JS_ASSERT_IF(proto, proto->isArray());

    gc::FinalizeKind kind = GuessObjectGCKind(length, true);
    JSObject *obj = detail::NewObject<WithProto::Class, false>(cx, &js_ArrayClass, proto, NULL, kind);
    if (!obj)
        return NULL;

    if (!obj->setArrayLength(cx, length))
        return NULL;

    if (allocateCapacity) {
        if (!obj->ensureSlots(cx, length))
            return NULL;
    }

    if (!cx->typeInferenceEnabled())
        obj->backfillDenseArrayHoles();

    return obj;
}

JSObject * JS_FASTCALL
NewDenseEmptyArray(JSContext *cx, JSObject *proto)
{
    return NewArray<false>(cx, 0, proto);
}

JSObject * JS_FASTCALL
NewDenseAllocatedArray(JSContext *cx, uint32 length, JSObject *proto)
{
    return NewArray<true>(cx, length, proto);
}

JSObject * JS_FASTCALL
NewDenseAllocatedEmptyArray(JSContext *cx, uint length, JSObject *proto)
{
    return NewArray<true>(cx, length, proto);
}

JSObject * JS_FASTCALL
NewDenseUnallocatedArray(JSContext *cx, uint32 length, JSObject *proto)
{
    return NewArray<false>(cx, length, proto);
}

#ifdef JS_METHODJIT
JSObject * JS_FASTCALL
mjit::stubs::NewDenseUnallocatedArray(VMFrame &f, uint32 length)
{
    JSObject *proto = (JSObject *) f.scratch;
    JSObject *obj = NewArray<false>(f.cx, length, proto);
    if (!obj) {
        js_ReportOutOfMemory(f.cx);
        THROWV(NULL);
    }
    return obj;
}
#endif

JSObject *
NewDenseCopiedArray(JSContext *cx, uintN length, Value *vp, JSObject *proto)
{
    JSObject* obj = NewArray<true>(cx, length, proto);
    if (!obj)
        return NULL;

    JS_ASSERT(obj->getDenseArrayCapacity() >= length);

    if (cx->typeInferenceEnabled()) {
        if (vp) {
            memcpy(obj->getDenseArrayElements(), vp, length * sizeof(Value));
            obj->setDenseArrayInitializedLength(length);
        } else {
            obj->setDenseArrayInitializedLength(0);
        }
    } else if (vp) {
        memcpy(obj->getDenseArrayElements(), vp, length * sizeof(Value));
    }

    return obj;
}

#ifdef JS_TRACER
JS_DEFINE_CALLINFO_2(extern, OBJECT, NewDenseEmptyArray, CONTEXT, OBJECT, 0,
                     nanojit::ACCSET_STORE_ANY)
JS_DEFINE_CALLINFO_3(extern, OBJECT, NewDenseAllocatedArray, CONTEXT, UINT32, OBJECT, 0,
                     nanojit::ACCSET_STORE_ANY)
JS_DEFINE_CALLINFO_3(extern, OBJECT, NewDenseAllocatedEmptyArray, CONTEXT, UINT32, OBJECT, 0,
                     nanojit::ACCSET_STORE_ANY)
JS_DEFINE_CALLINFO_3(extern, OBJECT, NewDenseUnallocatedArray, CONTEXT, UINT32, OBJECT, 0,
                     nanojit::ACCSET_STORE_ANY)
#endif



JSObject *
NewSlowEmptyArray(JSContext *cx)
{
    JSObject *obj = NewNonFunction<WithProto::Class>(cx, &js_SlowArrayClass, NULL, NULL);
    if (!obj || !AddLengthProperty(cx, obj))
        return NULL;

    JS_ALWAYS_TRUE(obj->setArrayLength(cx, 0));
    return obj;
}

}


#ifdef DEBUG
JSBool
js_ArrayInfo(JSContext *cx, uintN argc, jsval *vp)
{
    uintN i;
    JSObject *array;

    for (i = 0; i < argc; i++) {
        Value arg = Valueify(JS_ARGV(cx, vp)[i]);

        char *bytes = DecompileValueGenerator(cx, JSDVG_SEARCH_STACK, arg, NULL);
        if (!bytes)
            return JS_FALSE;
        if (arg.isPrimitive() ||
            !(array = arg.toObjectOrNull())->isArray()) {
            fprintf(stderr, "%s: not array\n", bytes);
            cx->free_(bytes);
            continue;
        }
        fprintf(stderr, "%s: %s (len %u", bytes,
                array->isDenseArray() ? "dense" : "sparse",
                array->getArrayLength());
        if (array->isDenseArray()) {
            fprintf(stderr, ", capacity %u",
                    array->getDenseArrayCapacity());
        }
        fputs(")\n", stderr);
        cx->free_(bytes);
    }

    JS_SET_RVAL(cx, vp, JSVAL_VOID);
    return true;
}
#endif

JS_FRIEND_API(JSBool)
js_CoerceArrayToCanvasImageData(JSObject *obj, jsuint offset, jsuint count,
                                JSUint8 *dest)
{
    uint32 length;

    if (!obj || !obj->isDenseArray())
        return JS_FALSE;

    length = obj->getArrayLength();
    if (length < offset + count)
        return JS_FALSE;

    JSUint8 *dp = dest;
    for (uintN i = offset; i < offset+count; i++) {
        const Value &v = obj->getDenseArrayElement(i);
        if (v.isInt32()) {
            jsint vi = v.toInt32();
            if (jsuint(vi) > 255)
                vi = (vi < 0) ? 0 : 255;
            *dp++ = JSUint8(vi);
        } else if (v.isDouble()) {
            jsdouble vd = v.toDouble();
            if (!(vd >= 0)) /* Not < so that NaN coerces to 0 */
                *dp++ = 0;
            else if (vd > 255)
                *dp++ = 255;
            else {
                jsdouble toTruncate = vd + 0.5;
                JSUint8 val = JSUint8(toTruncate);

                /*
                 * now val is rounded to nearest, ties rounded up.  We want
                 * rounded to nearest ties to even, so check whether we had a
                 * tie.
                 */
                if (val == toTruncate) {
                  /*
                   * It was a tie (since adding 0.5 gave us the exact integer
                   * we want).  Since we rounded up, we either already have an
                   * even number or we have an odd number but the number we
                   * want is one less.  So just unconditionally masking out the
                   * ones bit should do the trick to get us the value we
                   * want.
                   */
                  *dp++ = (val & ~1);
                } else {
                  *dp++ = val;
                }
            }
        } else {
            return JS_FALSE;
        }
    }

    return JS_TRUE;
}

JS_FRIEND_API(JSBool)
js_IsDensePrimitiveArray(JSObject *obj)
{
    if (!obj || !obj->isDenseArray())
        return JS_FALSE;

    jsuint capacity = obj->getDenseArrayCapacity();
    for (jsuint i = 0; i < capacity; i++) {
        if (obj->getDenseArrayElement(i).isObject())
            return JS_FALSE;
    }

    return JS_TRUE;
}

JS_FRIEND_API(JSBool)
js_CloneDensePrimitiveArray(JSContext *cx, JSObject *obj, JSObject **clone)
{
    JS_ASSERT(obj);
    if (!obj->isDenseArray()) {
        /*
         * This wasn't a dense array. Return JS_TRUE but a NULL clone to signal
         * that no exception was encountered.
         */
        *clone = NULL;
        return JS_TRUE;
    }

    jsuint length = obj->getArrayLength();
    jsuint initlen = obj->getDenseArrayInitializedLength();

    AutoValueVector vector(cx);
    if (!vector.reserve(initlen))
        return JS_FALSE;

    for (jsuint i = 0; i < initlen; i++) {
        const Value &val = obj->getDenseArrayElement(i);

        if (val.isString()) {
            // Strings must be made immutable before being copied to a clone.
            if (!val.toString()->ensureFixed(cx))
                return JS_FALSE;
        } else if (val.isObject()) {
            /*
             * This wasn't an array of primitives. Return JS_TRUE but a null
             * clone to signal that no exception was encountered.
             */
            *clone = NULL;
            return JS_TRUE;
        }

        vector.infallibleAppend(val);
    }

    *clone = NewDenseCopiedArray(cx, initlen, vector.begin());
    if (!*clone)
        return JS_FALSE;

    if (!obj->isPackedDenseArray())
        (*clone)->setDenseArrayNotPacked(cx);

    /* The length will be set to the initlen, above, but length might be larger. */
    return (*clone)->setArrayLength(cx, length);
}<|MERGE_RESOLUTION|>--- conflicted
+++ resolved
@@ -1074,14 +1074,8 @@
     js::Shape *oldMap = lastProp;
 
     /* Create a native scope. */
-<<<<<<< HEAD
-    js::gc::FinalizeKind kind = js::gc::FinalizeKind(arena()->header()->thingKind);
+    js::gc::FinalizeKind kind = js::gc::FinalizeKind(arenaHeader()->getThingKind());
     if (!InitScopeForObject(cx, this, &js_SlowArrayClass, getType(), kind))
-=======
-    JSObject *arrayProto = getProto();
-    js::gc::FinalizeKind kind = js::gc::FinalizeKind(arenaHeader()->getThingKind());
-    if (!InitScopeForObject(cx, this, &js_SlowArrayClass, arrayProto, kind))
->>>>>>> 376c3661
         return false;
 
     backfillDenseArrayHoles();
