/* -*- Mode: C++; tab-width: 8; indent-tabs-mode: nil; c-basic-offset: 2 -*-
 * vim: set ts=8 sts=2 et sw=2 tw=80:
 * This Source Code Form is subject to the terms of the Mozilla Public
 * License, v. 2.0. If a copy of the MPL was not distributed with this
 * file, You can obtain one at http://mozilla.org/MPL/2.0/. */

#ifndef jit_StructuredSpewer_h
#define jit_StructuredSpewer_h

#ifdef JS_STRUCTURED_SPEW

#  include "mozilla/Atomics.h"
#  include "mozilla/Attributes.h"
#  include "mozilla/EnumeratedArray.h"
#  include "mozilla/EnumSet.h"
#  include "mozilla/Maybe.h"
#  include "mozilla/RecordReplay.h"
#  include "mozilla/Sprintf.h"

#  include "jstypes.h"
#  include "vm/JSONPrinter.h"
#  include "vm/Printer.h"

#  ifdef XP_WIN
#    include <process.h>
#    define getpid _getpid
#  else
#    include <unistd.h>
#  endif

// [SMDOC] JSON Structured Spewer
//
// This spewer design has two goals:
//
//   1. Provide a spew mechanism that has first-class support for slicing and
//      dicing output. This means that filtering by script and channel should be
//      the dominant output mechanism.
//   2. Provide a simple powerful mechanism for getting information out of the
//      compiler and into tools. I'm inspired by tools like CacheIR analyzer,
//      IR Hydra, and the upcoming tracelogger integration into
//      profiler.firefox.com.
//
// The spewer has four main control knobs, all currently set as
// environment variables. All but the first are optional. When the spewer is
// activated through the browser, it is synchronized with the gecko profiler
// start and stop routines. Setting SPEW=AtStartup activates the spewer at
// startup instead of profiler start, but profiler stop will still deactivate
// the spewer.
//
//   SPEW: Activates the spewer. The value provided is interpreted as a comma
//         separated list that selects channels by name. Currently there's no
//         mapping between internal and external names, so the channel names
//         are exactly those described in STRUCTURED_CHANNEL_LIST below.
//
//   SPEW_FILE: Selects the file to write to. An absolute path.
//
//   SPEW_FILTER: A string which is matched against 'signature' constructed or a
//        JSScript, currently connsisting of filename:line:col.
//
//        Matching in this version is merely finding the string in
//        in question in the 'signature'
//
//   SPEW_UPLOAD: If this variable is set as well as MOZ_UPLOAD_DIR, output goes
//        to $MOZ_UPLOAD_DIR/spew_output* to ease usage with Treeherder.
//
// Other notes:
// - Thread safety is provided by opening a new spewer file for every thread.
// - Each file is prefixed with the PID to handle multiple processes.
// - Files are opened lazily, just before the first write to them.

class JS_PUBLIC_API JSScript;

namespace js {

#  define STRUCTURED_CHANNEL_LIST(_) \
    _(BaselineICStats)               \
    _(ScriptStats)                   \
    _(RateMyCacheIR)

// Structured spew channels
enum class SpewChannel {
#  define STRUCTURED_CHANNEL(name) name,
  STRUCTURED_CHANNEL_LIST(STRUCTURED_CHANNEL)
#  undef STRUCTURED_CHANNEL
      Count,
  Disabled
};

// A filter is used to select what channel is enabled
//
// To save memory, JSScripts do not have their own filters, but instead have
// a single bit which tracks if that script has opted into spewing.
class StructuredSpewFilter {
  // Indicates what spew channel is enabled.
  SpewChannel channel_ = SpewChannel::Disabled;

 public:
  // Return true iff any channel is enabled.
  bool isChannelSelected() const {
    return !(channel_ == SpewChannel::Disabled);
  }

  // Return true iff spew is enabled for this channel for
  // the script this was created for.
  bool enabled(SpewChannel x) const { return channel_ == x; }

  // Returns true if we have enabled a new channel, false otherwise.
  bool enableChannel(SpewChannel x) {
    // Assert that we are not going to set the channel to
    // SpewChannel::Disabled.
    MOZ_ASSERT(x != SpewChannel::Disabled);
    if (!isChannelSelected()) {
      channel_ = x;
      return true;
    }

    return false;
  }

  void disableAllChannels() { channel_ = SpewChannel::Disabled; }
};

class StructuredSpewer {
 public:
  StructuredSpewer()
      : outputInitializationAttempted_(false),
        spewingEnabled_(false),
        json_(mozilla::Nothing()),
<<<<<<< HEAD
        selectedChannels_() {
    // If we are recording or replaying, we cannot use getenv
    if (mozilla::recordreplay::IsRecordingOrReplaying()) {
      return;
    }
=======
        selectedChannel_() {
>>>>>>> 0aa061dd
    if (getenv("SPEW")) {
      parseSpewFlags(getenv("SPEW"));
    }
  }

  ~StructuredSpewer() { disableSpewing(); }

  void enableSpewing() { spewingEnabled_ = true; }

  void disableSpewing() {
    if (!spewingEnabled_) {
      return;
    }

    if (json_.isSome()) {
      json_->endList();
      output_.flush();
      output_.finish();
      json_.reset();
    }

    spewingEnabled_ = false;
    outputInitializationAttempted_ = false;
  }

  // Check if the spewer is enabled for a particular script, used to power
  // script level filtering.
  bool enabled(JSScript* script);

  // A generic printf like spewer that logs the formatted string.
  static void spew(JSContext* cx, SpewChannel channel, const char* fmt, ...)
      MOZ_FORMAT_PRINTF(3, 4);

  // Returns true iff the channel is enabled for the given script.
  bool enabled(JSContext* cx, const JSScript* script,
               SpewChannel channel) const;

 private:
  // In order to support lazy initialization, and simultaneously support a
  // failure to open a log file being non-fatal (as lazily reporting failure
  // would be hard, we have an akward set of states to represent.
  //
  // We need to handle:
  // - Output file not initialized, and not yet attempted
  // - Output file not intialized, attempted, and failed.
  // - Output file initialized, JSON writer ready for input.
  //
  // Because Fprinter doesn't record whether or not its initialization was
  // attempted, we keep track of that here.
  //
  // The contract we require is that ensureInitializationAttempted() be called
  // just before any attempte to write. This will ensure the file open is
  // attemped in the right place.
  bool outputInitializationAttempted_;

  bool spewingEnabled_;

  Fprinter output_;
  mozilla::Maybe<JSONPrinter> json_;

  // Globally selected channel.
  StructuredSpewFilter selectedChannel_;

  using NameArray =
      mozilla::EnumeratedArray<SpewChannel, SpewChannel::Count, const char*>;
  // Channel Names
  static NameArray const names_;

  // Get channel name
  static const char* getName(SpewChannel channel) { return names_[channel]; }

  // Call just before writes to the output are expected.
  //
  // Avoids opening files that will remain empty
  //
  // Returns true iff we are able to write now.
  bool ensureInitializationAttempted();

  void tryToInitializeOutput(const char* path);

  // Using flags, choose the enabled channels for this spewer.
  void parseSpewFlags(const char* flags);

  // Returns true iff the channels is enabled
  bool enabled(SpewChannel channel) {
    return (spewingEnabled_ && selectedChannel_.enabled(channel));
  }

  // Start a record
  void startObject(JSContext* cx, const JSScript* script, SpewChannel channel);

  friend class AutoSpewChannel;
  friend class AutoStructuredSpewer;
};

// An RAII class for accessing the structured spewer.
//
// This class prefixes the spew with channel and location information.
//
// Before writing with this Spewer, it must be checked: ie.
//
//     {
//       AutoSpew x(...);
//       if (x) {
//          x->property("lalala", y);
//       }
//     }
//
// As the selected channel may not be enabled.
//
// Note: If the lifespan of two AutoSpewers overlap, then the output
//  may not be well defined JSON. These spewers should be given as
//  short a lifespan as possible.
//
//  As well, this class cannot be copied or assigned to ensure the
//  correct number of destructors fire.
class MOZ_RAII AutoStructuredSpewer {
  mozilla::Maybe<JSONPrinter*> printer_;
  AutoStructuredSpewer(const AutoStructuredSpewer&) = delete;
  void operator=(AutoStructuredSpewer&) = delete;

 public:
  explicit AutoStructuredSpewer(JSContext* cx, SpewChannel channel,
                                JSScript* script);

  ~AutoStructuredSpewer() {
    if (printer_.isSome()) {
      printer_.ref()->endObject();
    }
  }

  explicit operator bool() const { return printer_.isSome(); }

  JSONPrinter* operator->() {
    MOZ_ASSERT(printer_.isSome());
    return printer_.ref();
  }

  JSONPrinter& operator*() {
    MOZ_ASSERT(printer_.isSome());
    return *printer_.ref();
  }
};

// An RAII class for setting a structured spewer's channel.
//
// This class is used to set a spewer's channel and then automatically
// unset the channel when AutoSpewChannel goes out of scope.
class MOZ_RAII AutoSpewChannel {
  JSContext* cx_;
  bool wasChannelAutoSet = false;

  AutoSpewChannel(const AutoSpewChannel&) = delete;
  void operator=(AutoSpewChannel&) = delete;

 public:
  explicit AutoSpewChannel(JSContext* cx, SpewChannel channel,
                           JSScript* script);

  ~AutoSpewChannel();
};

}  // namespace js

#endif
#endif /* jit_StructuredSpewer_h */<|MERGE_RESOLUTION|>--- conflicted
+++ resolved
@@ -126,15 +126,11 @@
       : outputInitializationAttempted_(false),
         spewingEnabled_(false),
         json_(mozilla::Nothing()),
-<<<<<<< HEAD
-        selectedChannels_() {
+        selectedChannel_() {
     // If we are recording or replaying, we cannot use getenv
     if (mozilla::recordreplay::IsRecordingOrReplaying()) {
       return;
     }
-=======
-        selectedChannel_() {
->>>>>>> 0aa061dd
     if (getenv("SPEW")) {
       parseSpewFlags(getenv("SPEW"));
     }
