/* -*- Mode: C++; tab-width: 8; indent-tabs-mode: nil; c-basic-offset: 2 -*-
 * vim: set ts=8 sts=2 et sw=2 tw=80:
 * This Source Code Form is subject to the terms of the Mozilla Public
 * License, v. 2.0. If a copy of the MPL was not distributed with this
 * file, You can obtain one at http://mozilla.org/MPL/2.0/. */

#ifndef vm_Scope_h
#define vm_Scope_h

#include "mozilla/Maybe.h"
#include "mozilla/Variant.h"

#include <stddef.h>

#include "gc/Policy.h"
#include "js/UbiNode.h"
#include "js/UniquePtr.h"
#include "util/Poison.h"
#include "vm/BytecodeUtil.h"
#include "vm/JSObject.h"
#include "vm/Printer.h"  // GenericPrinter
#include "vm/ScopeKind.h"
#include "vm/Xdr.h"

namespace js {

namespace frontend {
struct CompilationAtomCache;
class ScriptStencil;
class ScopeStencil;
class ParserAtom;
};  // namespace frontend

template <typename NameT>
class AbstractBaseScopeData;

template <typename NameT>
class BaseAbstractBindingIter;

template <typename NameT>
class AbstractBindingIter;

using BindingIter = AbstractBindingIter<JSAtom>;

class ModuleObject;
class AbstractScopePtr;

enum class BindingKind : uint8_t {
  Import,
  FormalParameter,
  Var,
  Let,
  Const,

  // So you think named lambda callee names are consts? Nope! They don't
  // throw when being assigned to in sloppy mode.
  NamedLambdaCallee
};

static inline bool BindingKindIsLexical(BindingKind kind) {
  return kind == BindingKind::Let || kind == BindingKind::Const;
}

static inline bool ScopeKindIsCatch(ScopeKind kind) {
  return kind == ScopeKind::SimpleCatch || kind == ScopeKind::Catch;
}

static inline bool ScopeKindIsInBody(ScopeKind kind) {
  return kind == ScopeKind::Lexical || kind == ScopeKind::SimpleCatch ||
         kind == ScopeKind::Catch || kind == ScopeKind::With ||
         kind == ScopeKind::FunctionLexical ||
         kind == ScopeKind::FunctionBodyVar || kind == ScopeKind::ClassBody;
}

const char* BindingKindString(BindingKind kind);
const char* ScopeKindString(ScopeKind kind);

template <typename NameT>
class AbstractBindingName {
  template <typename OtherNameT>
  friend class AbstractBindingName;

  // A JSAtom* or ParserAtom* with its low bit used as a tag for the:
  //  * whether it is closed over (i.e., exists in the environment shape)
  //  * whether it is a top-level function binding in global or eval scope,
  //    instead of var binding (both are in the same range in Scope data)
  uintptr_t bits_;

  static const uintptr_t ClosedOverFlag = 0x1;
  // TODO: We should reuse this bit for let vs class distinction to
  //       show the better redeclaration error message (bug 1428672).
  static const uintptr_t TopLevelFunctionFlag = 0x2;
  static const uintptr_t FlagMask = 0x3;

 public:
  AbstractBindingName() : bits_(0) {}

  template <typename OldNameT>
  AbstractBindingName(NameT* name, const AbstractBindingName<OldNameT>& old)
      : bits_(uintptr_t(name) | (old.bits_ & FlagMask)) {}

  AbstractBindingName(NameT* name, bool closedOver,
                      bool isTopLevelFunction = false)
      : bits_(uintptr_t(name) | (closedOver ? ClosedOverFlag : 0x0) |
              (isTopLevelFunction ? TopLevelFunctionFlag : 0x0)) {}

 private:
  // For fromXDR.
  AbstractBindingName(NameT* name, uint8_t flags)
      : bits_(uintptr_t(name) | flags) {
    static_assert(FlagMask < alignof(NameT),
                  "Flags should fit into unused low bits of atom repr");
    MOZ_ASSERT((flags & FlagMask) == flags);
  }

 public:
  static AbstractBindingName<NameT> fromXDR(NameT* name, uint8_t flags) {
    return AbstractBindingName<NameT>(name, flags);
  }

  uint8_t flagsForXDR() const { return static_cast<uint8_t>(bits_ & FlagMask); }

  NameT* name() const { return reinterpret_cast<NameT*>(bits_ & ~FlagMask); }

  bool closedOver() const { return bits_ & ClosedOverFlag; }

  template <typename NewNameT>
  AbstractBindingName<NewNameT> transformName(NewNameT* newName) const {
    return AbstractBindingName<NewNameT>(newName, *this);
  }

 private:
  friend class BaseAbstractBindingIter<NameT>;
  friend class frontend::ScopeStencil;

  // This method should be called only for binding names in `vars` range in
  // BindingIter.
  bool isTopLevelFunction() const { return bits_ & TopLevelFunctionFlag; }

 public:
  void trace(JSTracer* trc);
};

using BindingName = AbstractBindingName<JSAtom>;

const size_t ScopeDataAlignBytes = size_t(1) << gc::CellFlagBitsReservedForGC;

/**
 * Empty base class for scope Data classes to inherit from.
 *
 * Scope GC things store a pointer to these in their first word so they must be
 * suitably aligned to allow storing GC flags in the low bits.
 */
template <typename NameT>
class alignas(ScopeDataAlignBytes) AbstractBaseScopeData {
 public:
  using NameType = NameT;
};

using BaseScopeData = AbstractBaseScopeData<JSAtom>;

/**
 * The various {Global,Module,...}Scope::Data classes consist of always-present
 * bits, then a trailing array of BindingNames.  The various Data classes all
 * end in a TrailingNamesArray that contains sized/aligned space for *one*
 * BindingName.  Data instances that contain N BindingNames, are then allocated
 * in sizeof(Data) + (space for (N - 1) BindingNames).  Because this class's
 * |data_| field is properly sized/aligned, the N-BindingName array can start
 * at |data_|.
 *
 * This is concededly a very low-level representation, but we want to only
 * allocate once for data+bindings both, and this does so approximately as
 * elegantly as C++ allows.
 *
 * The names array is implemented in terms of an generic type that
 * allows specialization between a (JSAtom*) BindingName and a
 * ParserAtom
 */
template <typename NameT>
class AbstractTrailingNamesArray {
  using BindingNameT = AbstractBindingName<NameT>;

 private:
  alignas(BindingNameT) unsigned char data_[sizeof(BindingNameT)];

 private:
  // Some versions of GCC treat it as a -Wstrict-aliasing violation (ergo a
  // -Werror compile error) to reinterpret_cast<> |data_| to |T*|, even
  // through |void*|.  Placing the latter cast in these separate functions
  // breaks the chain such that affected GCC versions no longer warn/error.
  void* ptr() { return data_; }

 public:
  // Explicitly ensure no one accidentally allocates scope data without
  // poisoning its trailing names.
  AbstractTrailingNamesArray() = delete;

  explicit AbstractTrailingNamesArray(size_t nameCount) {
    if (nameCount) {
      AlwaysPoison(&data_, JS_SCOPE_DATA_TRAILING_NAMES_PATTERN,
                   sizeof(BindingNameT) * nameCount,
                   MemCheckKind::MakeUndefined);
    }
  }

  BindingNameT* start() { return reinterpret_cast<BindingNameT*>(ptr()); }

  BindingNameT& get(size_t i) { return start()[i]; }
  BindingNameT& operator[](size_t i) { return get(i); }
};

// typedef AbstractTrailingNamesArray<JSAtom> TrailingNamesArray;

class BindingLocation {
 public:
  enum class Kind {
    Global,
    Argument,
    Frame,
    Environment,
    Import,
    NamedLambdaCallee
  };

 private:
  Kind kind_;
  uint32_t slot_;

  BindingLocation(Kind kind, uint32_t slot) : kind_(kind), slot_(slot) {}

 public:
  static BindingLocation Global() {
    return BindingLocation(Kind::Global, UINT32_MAX);
  }

  static BindingLocation Argument(uint16_t slot) {
    return BindingLocation(Kind::Argument, slot);
  }

  static BindingLocation Frame(uint32_t slot) {
    MOZ_ASSERT(slot < LOCALNO_LIMIT);
    return BindingLocation(Kind::Frame, slot);
  }

  static BindingLocation Environment(uint32_t slot) {
    MOZ_ASSERT(slot < ENVCOORD_SLOT_LIMIT);
    return BindingLocation(Kind::Environment, slot);
  }

  static BindingLocation Import() {
    return BindingLocation(Kind::Import, UINT32_MAX);
  }

  static BindingLocation NamedLambdaCallee() {
    return BindingLocation(Kind::NamedLambdaCallee, UINT32_MAX);
  }

  bool operator==(const BindingLocation& other) const {
    return kind_ == other.kind_ && slot_ == other.slot_;
  }

  bool operator!=(const BindingLocation& other) const {
    return !operator==(other);
  }

  Kind kind() const { return kind_; }

  uint32_t slot() const {
    MOZ_ASSERT(kind_ == Kind::Frame || kind_ == Kind::Environment);
    return slot_;
  }

  uint16_t argumentSlot() const {
    MOZ_ASSERT(kind_ == Kind::Argument);
    return mozilla::AssertedCast<uint16_t>(slot_);
  }
};

//
// Allow using is<T> and as<T> on Rooted<Scope*> and Handle<Scope*>.
//
template <typename Wrapper>
class WrappedPtrOperations<Scope*, Wrapper> {
 public:
  template <class U>
  JS::Handle<U*> as() const {
    const Wrapper& self = *static_cast<const Wrapper*>(this);
    MOZ_ASSERT_IF(self, self->template is<U>());
    return Handle<U*>::fromMarkedLocation(
        reinterpret_cast<U* const*>(self.address()));
  }
};

struct ScopeNameLocation;

//
// The base class of all Scopes.
//
class Scope : public gc::TenuredCellWithNonGCPointer<BaseScopeData> {
  friend class GCMarker;
  friend class frontend::ScopeStencil;
  friend class js::AbstractBindingIter<JSAtom>;

 protected:
  // The raw data pointer, stored in the cell header.
  BaseScopeData* rawData() { return headerPtr(); }
  const BaseScopeData* rawData() const { return headerPtr(); }

  // The kind determines data_.
  const ScopeKind kind_;

  // If there are any aliased bindings, the shape for the
  // EnvironmentObject. Otherwise nullptr.
  const HeapPtr<Shape*> environmentShape_;

  // The enclosing scope or nullptr.
  HeapPtr<Scope*> enclosingScope_;

  Scope(ScopeKind kind, Scope* enclosing, Shape* environmentShape)
      : TenuredCellWithNonGCPointer(nullptr),
        kind_(kind),
        environmentShape_(environmentShape),
        enclosingScope_(enclosing) {}

  static Scope* create(JSContext* cx, ScopeKind kind, HandleScope enclosing,
                       HandleShape envShape);

  template <typename ConcreteScope, XDRMode mode>
  static XDRResult XDRSizedBindingNames(
      XDRState<mode>* xdr, Handle<ConcreteScope*> scope,
      MutableHandle<typename ConcreteScope::Data*> data);

  Shape* maybeCloneEnvironmentShape(JSContext* cx);

  template <typename ConcreteScope>
  void initData(MutableHandle<UniquePtr<typename ConcreteScope::Data>> data);

  template <typename F>
  void applyScopeDataTyped(F&& f);

  template <typename EnvironmentT>
  static bool updateEnvShapeIfRequired(JSContext* cx, MutableHandleShape shape,
                                       bool needsEnvironment);

  template <typename EnvironmentT>
  static bool updateEnvShapeIfRequired(JSContext* cx,
                                       mozilla::Maybe<uint32_t>* envShape,
                                       bool needsEnvironment);

 public:
  template <typename ConcreteScope>
  static ConcreteScope* create(
      JSContext* cx, ScopeKind kind, HandleScope enclosing,
      HandleShape envShape,
      MutableHandle<UniquePtr<typename ConcreteScope::Data>> data);

  static const JS::TraceKind TraceKind = JS::TraceKind::Scope;

  template <typename T>
  bool is() const {
    return kind_ == T::classScopeKind_;
  }

  template <typename T>
  T& as() {
    MOZ_ASSERT(this->is<T>());
    return *static_cast<T*>(this);
  }

  template <typename T>
  const T& as() const {
    MOZ_ASSERT(this->is<T>());
    return *static_cast<const T*>(this);
  }

  ScopeKind kind() const { return kind_; }

  Shape* environmentShape() const { return environmentShape_; }

  Scope* enclosing() const { return enclosingScope_; }

  static bool hasEnvironment(ScopeKind kind, bool environmentShape) {
    switch (kind) {
      case ScopeKind::With:
      case ScopeKind::Global:
      case ScopeKind::NonSyntactic:
        return true;
      default:
        // If there's a shape, an environment must be created for this scope.
        return environmentShape;
    }
  }

  bool hasEnvironment() const {
    return hasEnvironment(kind_, environmentShape());
  }

  uint32_t firstFrameSlot() const;

  uint32_t chainLength() const;
  uint32_t environmentChainLength() const;

  template <typename T>
  bool hasOnChain() const {
    for (const Scope* it = this; it; it = it->enclosing()) {
      if (it->is<T>()) {
        return true;
      }
    }
    return false;
  }

  bool hasOnChain(ScopeKind kind) const {
    for (const Scope* it = this; it; it = it->enclosing()) {
      if (it->kind() == kind) {
        return true;
      }
    }
    return false;
  }

  static Scope* clone(JSContext* cx, HandleScope scope, HandleScope enclosing);

  void traceChildren(JSTracer* trc);
  void finalize(JSFreeOp* fop);

  size_t sizeOfExcludingThis(mozilla::MallocSizeOf mallocSizeOf) const;

  inline const ScopeNameLocation* getLocations(size_t* aNumLocations) const;

  void dump();
#if defined(DEBUG) || defined(JS_JITSPEW)
  static bool dumpForDisassemble(JSContext* cx, JS::Handle<Scope*> scope,
                                 GenericPrinter& out, const char* indent);
#endif /* defined(DEBUG) || defined(JS_JITSPEW) */
};

<<<<<<< HEAD
// Location where a name was declared.
struct ScopeNameLocation {
  JSAtom* name;
  uint32_t line;
  uint32_t column;
};

/** Empty base class for scope Data classes to inherit from. */
class BaseScopeData {
 public:
  // Optional locations of places where names in this scope were declared.
  ScopeNameLocation* locations = nullptr;
  size_t numLocations = 0;
};

=======
>>>>>>> 0aa061dd
template <class Data>
inline size_t SizeOfScopeData(uint32_t numBindings) {
  return sizeof(Data) + ((numBindings ? numBindings - 1 : 0) *
                         sizeof(AbstractBindingName<typename Data::NameType>));
}

inline const ScopeNameLocation* Scope::getLocations(size_t* aNumLocations) const {
  *aNumLocations = data_->numLocations;
  return data_->locations;
}

//
// A useful typedef for selecting between a gc-aware wrappers
// around pointers to BaseScopeData-derived types, and around raw
// pointer wrappers around BaseParserScopeData-derived types.
//
template <typename ScopeT, typename AtomT>
using AbstractScopeData = typename ScopeT::template AbstractData<AtomT>;

template <typename ScopeT, typename AtomT>
using MaybeRootedScopeData = std::conditional_t<
    std::is_same_v<AtomT, JSAtom>,
    MaybeRooted<UniquePtr<typename ScopeT::Data>, AllowGC::CanGC>,
    MaybeRooted<AbstractScopeData<ScopeT, AtomT>*, AllowGC::NoGC>>;

//
// A lexical scope that holds let and const bindings. There are 4 kinds of
// LexicalScopes.
//
// Lexical
//   A plain lexical scope.
//
// SimpleCatch
//   Holds the single catch parameter of a catch block.
//
// Catch
//   Holds the catch parameters (and only the catch parameters) of a catch
//   block.
//
// NamedLambda
// StrictNamedLambda
//   Holds the single name of the callee for a named lambda expression.
//
// All kinds of LexicalScopes correspond to LexicalEnvironmentObjects on the
// environment chain.
//
class LexicalScope : public Scope {
  friend class Scope;
  friend class AbstractBindingIter<JSAtom>;
  friend class GCMarker;
  friend class frontend::ScopeStencil;

 public:
  // Data is public because it is created by the frontend. See
  // Parser<FullParseHandler>::newLexicalScopeData.
  template <typename NameT>
  struct AbstractData : public AbstractBaseScopeData<NameT> {
    // Frame slots [0, nextFrameSlot) are live when this is the innermost
    // scope.
    uint32_t nextFrameSlot = 0;

    // Bindings are sorted by kind in both frames and environments.
    //
    //   lets - [0, constStart)
    // consts - [constStart, length)
    uint32_t constStart = 0;
    uint32_t length = 0;

    // Tagged JSAtom* names, allocated beyond the end of the struct.
    AbstractTrailingNamesArray<NameT> trailingNames;

    explicit AbstractData(size_t nameCount) : trailingNames(nameCount) {}
    AbstractData() = delete;

    void trace(JSTracer* trc);
  };

  using Data = AbstractData<JSAtom>;

  template <XDRMode mode>
  static XDRResult XDR(XDRState<mode>* xdr, ScopeKind kind,
                       HandleScope enclosing, MutableHandleScope scope);

 private:
  static LexicalScope* createWithData(JSContext* cx, ScopeKind kind,
                                      MutableHandle<UniquePtr<Data>> data,
                                      uint32_t firstFrameSlot,
                                      HandleScope enclosing);

  template <typename AtomT, typename ShapeT>
  static bool prepareForScopeCreation(
      JSContext* cx, ScopeKind kind, uint32_t firstFrameSlot,
      typename MaybeRootedScopeData<LexicalScope, AtomT>::MutableHandleType
          data,
      ShapeT envShape);

  Data& data() { return *static_cast<Data*>(rawData()); }
  const Data& data() const { return *static_cast<const Data*>(rawData()); }

  static uint32_t nextFrameSlot(const AbstractScopePtr& scope);

 public:
  uint32_t nextFrameSlot() const { return data().nextFrameSlot; }

  // Returns an empty shape for extensible global and non-syntactic lexical
  // scopes.
  static Shape* getEmptyExtensibleEnvironmentShape(JSContext* cx);
};

template <>
inline bool Scope::is<LexicalScope>() const {
  return kind_ == ScopeKind::Lexical || kind_ == ScopeKind::SimpleCatch ||
         kind_ == ScopeKind::Catch || kind_ == ScopeKind::NamedLambda ||
         kind_ == ScopeKind::StrictNamedLambda ||
         kind_ == ScopeKind::FunctionLexical || kind_ == ScopeKind::ClassBody;
}

//
// Scope corresponding to a function. Holds formal parameter names, special
// internal names (see FunctionScope::isSpecialName), and, if the function
// parameters contain no expressions that might possibly be evaluated, the
// function's var bindings. For example, in these functions, the FunctionScope
// will store a/b/c bindings but not d/e/f bindings:
//
//   function f1(a, b) {
//     var c;
//     let e;
//     const f = 3;
//   }
//   function f2([a], b = 4, ...c) {
//     var d, e, f; // stored in VarScope
//   }
//
// Corresponds to CallObject on environment chain.
//
class FunctionScope : public Scope {
  friend class GCMarker;
  friend class AbstractBindingIter<JSAtom>;
  friend class PositionalFormalParameterIter;
  friend class Scope;
  friend class AbstractScopePtr;
  static const ScopeKind classScopeKind_ = ScopeKind::Function;

 public:
  // Data is public because it is created by the
  // frontend. See Parser<FullParseHandler>::newFunctionScopeData.
  template <typename NameT>
  struct AbstractData : public AbstractBaseScopeData<NameT> {
    // The canonical function of the scope, as during a scope walk we
    // often query properties of the JSFunction (e.g., is the function an
    // arrow).
    HeapPtr<JSFunction*> canonicalFunction = {};

    // Frame slots [0, nextFrameSlot) are live when this is the innermost
    // scope.
    uint32_t nextFrameSlot = 0;

    // If parameter expressions are present, parameters act like lexical
    // bindings.
    bool hasParameterExprs = false;

    // Bindings are sorted by kind in both frames and environments.
    //
    // Positional formal parameter names are those that are not
    // destructured. They may be referred to by argument slots if
    // !script()->hasParameterExprs().
    //
    // An argument slot that needs to be skipped due to being destructured
    // or having defaults will have a nullptr name in the name array to
    // advance the argument slot.
    //
    // Rest parameter binding is also included in positional formals.
    // This also becomes nullptr if destructuring.
    //
    // The number of positional formals is equal to function.length if
    // there's no rest, function.length+1 otherwise.
    //
    // Destructuring parameters and destructuring rest are included in
    // "other formals" below.
    //
    // "vars" contains the following:
    //   * function's top level vars if !script()->hasParameterExprs()
    //   * special internal names (arguments, .this, .generator) if
    //     they're used.
    //
    // positional formals - [0, nonPositionalFormalStart)
    //      other formals - [nonPositionalParamStart, varStart)
    //               vars - [varStart, length)
    uint16_t nonPositionalFormalStart = 0;
    uint16_t varStart = 0;
    uint32_t length = 0;

    // Tagged JSAtom* names, allocated beyond the end of the struct.
    AbstractTrailingNamesArray<NameT> trailingNames;

    explicit AbstractData(size_t nameCount) : trailingNames(nameCount) {}
    AbstractData() = delete;

    void trace(JSTracer* trc);
  };

  using Data = AbstractData<JSAtom>;

  template <typename AtomT, typename ShapeT>
  static bool prepareForScopeCreation(
      JSContext* cx,
      typename MaybeRootedScopeData<FunctionScope, AtomT>::MutableHandleType
          data,
      bool hasParameterExprs, bool needsEnvironment, HandleFunction fun,
      ShapeT envShape);

  static FunctionScope* clone(JSContext* cx, Handle<FunctionScope*> scope,
                              HandleFunction fun, HandleScope enclosing);

  template <XDRMode mode>
  static XDRResult XDR(XDRState<mode>* xdr, HandleFunction fun,
                       HandleScope enclosing, MutableHandleScope scope);

 private:
  static FunctionScope* createWithData(JSContext* cx,
                                       MutableHandle<UniquePtr<Data>> data,
                                       bool hasParameterExprs,
                                       bool needsEnvironment,
                                       HandleFunction fun,
                                       HandleScope enclosing);

  Data& data() { return *static_cast<Data*>(rawData()); }

  const Data& data() const { return *static_cast<const Data*>(rawData()); }

 public:
  uint32_t nextFrameSlot() const { return data().nextFrameSlot; }

  JSFunction* canonicalFunction() const { return data().canonicalFunction; }

  JSScript* script() const;

  bool hasParameterExprs() const { return data().hasParameterExprs; }

  uint32_t numPositionalFormalParameters() const {
    return data().nonPositionalFormalStart;
  }

  static bool isSpecialName(JSContext* cx, JSAtom* name);
  static bool isSpecialName(JSContext* cx, const frontend::ParserAtom* name);
};

//
// Scope holding only vars. There is a single kind of VarScopes.
//
// FunctionBodyVar
//   Corresponds to the extra var scope present in functions with parameter
//   expressions. See examples in comment above FunctionScope.
//
// Corresponds to VarEnvironmentObject on environment chain.
//
class VarScope : public Scope {
  friend class GCMarker;
  friend class AbstractBindingIter<JSAtom>;
  friend class Scope;
  friend class frontend::ScopeStencil;

 public:
  // Data is public because it is created by the
  // frontend. See Parser<FullParseHandler>::newVarScopeData.
  template <typename NameT>
  struct AbstractData : public AbstractBaseScopeData<NameT> {
    // Frame slots [0, nextFrameSlot) are live when this is the innermost
    // scope.
    uint32_t nextFrameSlot = 0;

    // All bindings are vars.
    //
    //            vars - [0, length)
    uint32_t length = 0;

    // Tagged JSAtom* names, allocated beyond the end of the struct.
    AbstractTrailingNamesArray<NameT> trailingNames;

    explicit AbstractData(size_t nameCount) : trailingNames(nameCount) {}
    AbstractData() = delete;

    void trace(JSTracer* trc);
  };
  using Data = AbstractData<JSAtom>;

  template <XDRMode mode>
  static XDRResult XDR(XDRState<mode>* xdr, ScopeKind kind,
                       HandleScope enclosing, MutableHandleScope scope);

 private:
  static VarScope* createWithData(JSContext* cx, ScopeKind kind,
                                  MutableHandle<UniquePtr<Data>> data,
                                  uint32_t firstFrameSlot,
                                  bool needsEnvironment, HandleScope enclosing);

  template <typename AtomT, typename ShapeT>
  static bool prepareForScopeCreation(
      JSContext* cx, ScopeKind kind,
      typename MaybeRootedScopeData<VarScope, AtomT>::MutableHandleType data,
      uint32_t firstFrameSlot, bool needsEnvironment, ShapeT envShape);

  Data& data() { return *static_cast<Data*>(rawData()); }

  const Data& data() const { return *static_cast<const Data*>(rawData()); }

 public:
  uint32_t nextFrameSlot() const { return data().nextFrameSlot; }
};

template <>
inline bool Scope::is<VarScope>() const {
  return kind_ == ScopeKind::FunctionBodyVar;
}

//
// Scope corresponding to both the global object scope and the global lexical
// scope.
//
// Both are extensible and are singletons across <script> tags, so these
// scopes are a fragment of the names in global scope. In other words, two
// global scripts may have two different GlobalScopes despite having the same
// GlobalObject.
//
// There are 2 kinds of GlobalScopes.
//
// Global
//   Corresponds to a GlobalObject and its global LexicalEnvironmentObject on
//   the environment chain.
//
// NonSyntactic
//   Corresponds to a non-GlobalObject created by the embedding on the
//   environment chain. This distinction is important for optimizations.
//
class GlobalScope : public Scope {
  friend class Scope;
  friend class AbstractBindingIter<JSAtom>;
  friend class GCMarker;

 public:
  // Data is public because it is created by the frontend. See
  // Parser<FullParseHandler>::newGlobalScopeData.
  template <typename NameT>
  struct AbstractData : public AbstractBaseScopeData<NameT> {
    // Bindings are sorted by kind.
    // `vars` includes top-level functions which is distinguished by a bit
    // on the BindingName.
    //
    //            vars - [0, letStart)
    //            lets - [letStart, constStart)
    //          consts - [constStart, length)
    uint32_t letStart = 0;
    uint32_t constStart = 0;
    uint32_t length = 0;

    // Tagged JSAtom* names, allocated beyond the end of the struct.
    AbstractTrailingNamesArray<NameT> trailingNames;

    explicit AbstractData(size_t nameCount) : trailingNames(nameCount) {}
    AbstractData() = delete;

    void trace(JSTracer* trc);
  };
  using Data = AbstractData<JSAtom>;

  static GlobalScope* create(JSContext* cx, ScopeKind kind, Handle<Data*> data);

  static GlobalScope* createEmpty(JSContext* cx, ScopeKind kind) {
    return create(cx, kind, nullptr);
  }

  static GlobalScope* clone(JSContext* cx, Handle<GlobalScope*> scope,
                            ScopeKind kind);

  template <XDRMode mode>
  static XDRResult XDR(XDRState<mode>* xdr, ScopeKind kind,
                       MutableHandleScope scope);

 private:
  static GlobalScope* createWithData(JSContext* cx, ScopeKind kind,
                                     MutableHandle<UniquePtr<Data>> data);

  Data& data() { return *static_cast<Data*>(rawData()); }

  const Data& data() const { return *static_cast<const Data*>(rawData()); }

 public:
  bool isSyntactic() const { return kind() != ScopeKind::NonSyntactic; }

  bool hasBindings() const { return data().length > 0; }
};

template <>
inline bool Scope::is<GlobalScope>() const {
  return kind_ == ScopeKind::Global || kind_ == ScopeKind::NonSyntactic;
}

//
// Scope of a 'with' statement. Has no bindings.
//
// Corresponds to a WithEnvironmentObject on the environment chain.
class WithScope : public Scope {
  friend class Scope;
  friend class AbstractScopePtr;
  static const ScopeKind classScopeKind_ = ScopeKind::With;

 public:
  static WithScope* create(JSContext* cx, HandleScope enclosing);

  template <XDRMode mode>
  static XDRResult XDR(XDRState<mode>* xdr, HandleScope enclosing,
                       MutableHandleScope scope);
};

//
// Scope of an eval. Holds var bindings. There are 2 kinds of EvalScopes.
//
// StrictEval
//   A strict eval. Corresponds to a VarEnvironmentObject, where its var
//   bindings lives.
//
// Eval
//   A sloppy eval. This is an empty scope, used only in the frontend, to
//   detect redeclaration errors. It has no Environment. Any `var`s declared
//   in the eval code are bound on the nearest enclosing var environment.
//
class EvalScope : public Scope {
  friend class Scope;
  friend class AbstractBindingIter<JSAtom>;
  friend class GCMarker;
  friend class frontend::ScopeStencil;

 public:
  // Data is public because it is created by the frontend. See
  // Parser<FullParseHandler>::newEvalScopeData.
  template <typename NameT>
  struct AbstractData : public AbstractBaseScopeData<NameT> {
    // Frame slots [0, nextFrameSlot) are live when this is the innermost
    // scope.
    uint32_t nextFrameSlot = 0;

    // All bindings in an eval script are 'var' bindings. The implicit
    // lexical scope around the eval is present regardless of strictness
    // and is its own LexicalScope.
    // `vars` includes top-level functions which is distinguished by a bit
    // on the BindingName.
    //
    //            vars - [0, length)
    uint32_t length = 0;

    // Tagged JSAtom* names, allocated beyond the end of the struct.
    AbstractTrailingNamesArray<NameT> trailingNames;

    explicit AbstractData(size_t nameCount) : trailingNames(nameCount) {}
    AbstractData() = delete;

    void trace(JSTracer* trc);
  };
  using Data = AbstractData<JSAtom>;

  template <XDRMode mode>
  static XDRResult XDR(XDRState<mode>* xdr, ScopeKind kind,
                       HandleScope enclosing, MutableHandleScope scope);

 private:
  static EvalScope* createWithData(JSContext* cx, ScopeKind kind,
                                   MutableHandle<UniquePtr<Data>> data,
                                   HandleScope enclosing);

  template <typename AtomT, typename ShapeT>
  static bool prepareForScopeCreation(
      JSContext* cx, ScopeKind scopeKind,
      typename MaybeRootedScopeData<EvalScope, AtomT>::MutableHandleType data,
      ShapeT envShape);

  Data& data() { return *static_cast<Data*>(rawData()); }

  const Data& data() const { return *static_cast<const Data*>(rawData()); }

 public:
  // Starting a scope, the nearest var scope that a direct eval can
  // introduce vars on.
  static Scope* nearestVarScopeForDirectEval(Scope* scope);

  uint32_t nextFrameSlot() const { return data().nextFrameSlot; }

  bool strict() const { return kind() == ScopeKind::StrictEval; }

  bool hasBindings() const { return data().length > 0; }

  bool isNonGlobal() const {
    if (strict()) {
      return true;
    }
    return !nearestVarScopeForDirectEval(enclosing())->is<GlobalScope>();
  }
};

template <>
inline bool Scope::is<EvalScope>() const {
  return kind_ == ScopeKind::Eval || kind_ == ScopeKind::StrictEval;
}

//
// Scope corresponding to the toplevel script in an ES module.
//
// Like GlobalScopes, these scopes contain both vars and lexical bindings, as
// the treating of imports and exports requires putting them in one scope.
//
// Corresponds to a ModuleEnvironmentObject on the environment chain.
//
class ModuleScope : public Scope {
  friend class GCMarker;
  friend class AbstractBindingIter<JSAtom>;
  friend class Scope;
  friend class AbstractScopePtr;
  friend class frontend::ScopeStencil;
  static const ScopeKind classScopeKind_ = ScopeKind::Module;

 public:
  // Data is public because it is created by the frontend. See
  // Parser<FullParseHandler>::newModuleScopeData.
  template <typename NameT>
  struct AbstractData : public AbstractBaseScopeData<NameT> {
    // The module of the scope.
    HeapPtr<ModuleObject*> module = {};

    // Frame slots [0, nextFrameSlot) are live when this is the innermost
    // scope.
    uint32_t nextFrameSlot = 0;

    // Bindings are sorted by kind.
    //
    // imports - [0, varStart)
    //    vars - [varStart, letStart)
    //    lets - [letStart, constStart)
    //  consts - [constStart, length)
    uint32_t varStart = 0;
    uint32_t letStart = 0;
    uint32_t constStart = 0;
    uint32_t length = 0;

    // Tagged JSAtom* names, allocated beyond the end of the struct.
    AbstractTrailingNamesArray<NameT> trailingNames;

    explicit AbstractData(size_t nameCount) : trailingNames(nameCount) {}
    AbstractData() = delete;

    void trace(JSTracer* trc);
    Zone* zone() const;
  };
  using Data = AbstractData<JSAtom>;

  template <XDRMode mode>
  static XDRResult XDR(XDRState<mode>* xdr, HandleModuleObject module,
                       HandleScope enclosing, MutableHandleScope scope);

 private:
  static ModuleScope* createWithData(JSContext* cx,
                                     MutableHandle<UniquePtr<Data>> data,
                                     Handle<ModuleObject*> module,
                                     HandleScope enclosing);
  template <typename AtomT, typename ShapeT>
  static bool prepareForScopeCreation(
      JSContext* cx,
      typename MaybeRootedScopeData<ModuleScope, AtomT>::MutableHandleType data,
      HandleModuleObject module, ShapeT envShape);

  Data& data() { return *static_cast<Data*>(rawData()); }

  const Data& data() const { return *static_cast<const Data*>(rawData()); }

 public:
  uint32_t nextFrameSlot() const { return data().nextFrameSlot; }

  ModuleObject* module() const { return data().module; }

  // Off-thread compilation needs to calculate environmentChainLength for
  // an emptyGlobalScope where the global may not be available.
  static const size_t EnclosingEnvironmentChainLength = 1;
};

class WasmInstanceScope : public Scope {
  friend class AbstractBindingIter<JSAtom>;
  friend class Scope;
  friend class GCMarker;
  friend class AbstractScopePtr;
  static const ScopeKind classScopeKind_ = ScopeKind::WasmInstance;

 public:
  template <typename NameT>
  struct AbstractData : public AbstractBaseScopeData<NameT> {
    // The wasm instance of the scope.
    HeapPtr<WasmInstanceObject*> instance = {};

    // Frame slots [0, nextFrameSlot) are live when this is the innermost
    // scope.
    uint32_t nextFrameSlot = 0;

    // Bindings list the WASM memories and globals.
    //
    // memories - [0, globalsStart)
    //  globals - [globalsStart, length)
    uint32_t globalsStart = 0;
    uint32_t length = 0;

    // Tagged JSAtom* names, allocated beyond the end of the struct.
    AbstractTrailingNamesArray<NameT> trailingNames;

    explicit AbstractData(size_t nameCount) : trailingNames(nameCount) {}
    AbstractData() = delete;

    void trace(JSTracer* trc);
  };
  using Data = AbstractData<JSAtom>;

  static WasmInstanceScope* create(JSContext* cx, WasmInstanceObject* instance);

 private:
  Data& data() { return *static_cast<Data*>(rawData()); }

  const Data& data() const { return *static_cast<const Data*>(rawData()); }

 public:
  WasmInstanceObject* instance() const { return data().instance; }

  uint32_t memoriesStart() const { return 0; }

  uint32_t globalsStart() const { return data().globalsStart; }

  uint32_t namesCount() const { return data().length; }
};

// Scope corresponding to the wasm function. A WasmFunctionScope is used by
// Debugger only, and not for wasm execution.
//
class WasmFunctionScope : public Scope {
  friend class AbstractBindingIter<JSAtom>;
  friend class Scope;
  friend class GCMarker;
  friend class AbstractScopePtr;
  static const ScopeKind classScopeKind_ = ScopeKind::WasmFunction;

 public:
  template <typename NameT>
  struct AbstractData : public AbstractBaseScopeData<NameT> {
    // Frame slots [0, nextFrameSlot) are live when this is the innermost
    // scope.
    uint32_t nextFrameSlot = 0;

    // Bindings are the local variable names.
    //
    //    vars - [0, length)
    uint32_t length = 0;

    // Tagged JSAtom* names, allocated beyond the end of the struct.
    AbstractTrailingNamesArray<NameT> trailingNames;

    explicit AbstractData(size_t nameCount) : trailingNames(nameCount) {}
    AbstractData() = delete;

    void trace(JSTracer* trc);
  };
  using Data = AbstractData<JSAtom>;

  static WasmFunctionScope* create(JSContext* cx, HandleScope enclosing,
                                   uint32_t funcIndex);

 private:
  Data& data() { return *static_cast<Data*>(rawData()); }

  const Data& data() const { return *static_cast<const Data*>(rawData()); }
};

template <typename F>
void Scope::applyScopeDataTyped(F&& f) {
  switch (kind()) {
    case ScopeKind::Function: {
      f(&as<FunctionScope>().data());
      break;
      case ScopeKind::FunctionBodyVar:
        f(&as<VarScope>().data());
        break;
      case ScopeKind::Lexical:
      case ScopeKind::SimpleCatch:
      case ScopeKind::Catch:
      case ScopeKind::NamedLambda:
      case ScopeKind::StrictNamedLambda:
      case ScopeKind::FunctionLexical:
      case ScopeKind::ClassBody:
        f(&as<LexicalScope>().data());
        break;
      case ScopeKind::With:
        // With scopes do not have data.
        break;
      case ScopeKind::Eval:
      case ScopeKind::StrictEval:
        f(&as<EvalScope>().data());
        break;
      case ScopeKind::Global:
      case ScopeKind::NonSyntactic:
        f(&as<GlobalScope>().data());
        break;
      case ScopeKind::Module:
        f(&as<ModuleScope>().data());
        break;
      case ScopeKind::WasmInstance:
        f(&as<WasmInstanceScope>().data());
        break;
      case ScopeKind::WasmFunction:
        f(&as<WasmFunctionScope>().data());
        break;
    }
  }
}

//
// An iterator for a Scope's bindings. This is the source of truth for frame
// and environment object layout.
//
// It may be placed in GC containers; for example:
//
//   for (Rooted<BindingIter> bi(cx, BindingIter(scope)); bi; bi++) {
//     use(bi);
//     SomeMayGCOperation();
//     use(bi);
//   }
//
template <typename NameT>
class BaseAbstractBindingIter {
 protected:
  // Bindings are sorted by kind. Because different Scopes have differently
  // laid out Data for packing, BindingIter must handle all binding kinds.
  //
  // Kind ranges:
  //
  //            imports - [0, positionalFormalStart)
  // positional formals - [positionalFormalStart, nonPositionalFormalStart)
  //      other formals - [nonPositionalParamStart, varStart)
  //               vars - [varStart, letStart)
  //               lets - [letStart, constStart)
  //             consts - [constStart, length)
  //
  // Access method when not closed over:
  //
  //            imports - name
  // positional formals - argument slot
  //      other formals - frame slot
  //               vars - frame slot
  //               lets - frame slot
  //             consts - frame slot
  //
  // Access method when closed over:
  //
  //            imports - name
  // positional formals - environment slot or name
  //      other formals - environment slot or name
  //               vars - environment slot or name
  //               lets - environment slot or name
  //             consts - environment slot or name
  MOZ_INIT_OUTSIDE_CTOR uint32_t positionalFormalStart_;
  MOZ_INIT_OUTSIDE_CTOR uint32_t nonPositionalFormalStart_;
  MOZ_INIT_OUTSIDE_CTOR uint32_t varStart_;
  MOZ_INIT_OUTSIDE_CTOR uint32_t letStart_;
  MOZ_INIT_OUTSIDE_CTOR uint32_t constStart_;
  MOZ_INIT_OUTSIDE_CTOR uint32_t length_;

  MOZ_INIT_OUTSIDE_CTOR uint32_t index_;

  enum Flags : uint8_t {
    CannotHaveSlots = 0,
    CanHaveArgumentSlots = 1 << 0,
    CanHaveFrameSlots = 1 << 1,
    CanHaveEnvironmentSlots = 1 << 2,

    // See comment in settle below.
    HasFormalParameterExprs = 1 << 3,
    IgnoreDestructuredFormalParameters = 1 << 4,

    // Truly I hate named lambdas.
    IsNamedLambda = 1 << 5
  };

  static const uint8_t CanHaveSlotsMask = 0x7;

  MOZ_INIT_OUTSIDE_CTOR uint8_t flags_;
  MOZ_INIT_OUTSIDE_CTOR uint16_t argumentSlot_;
  MOZ_INIT_OUTSIDE_CTOR uint32_t frameSlot_;
  MOZ_INIT_OUTSIDE_CTOR uint32_t environmentSlot_;

  MOZ_INIT_OUTSIDE_CTOR AbstractBindingName<NameT>* names_;

  void init(uint32_t positionalFormalStart, uint32_t nonPositionalFormalStart,
            uint32_t varStart, uint32_t letStart, uint32_t constStart,
            uint8_t flags, uint32_t firstFrameSlot,
            uint32_t firstEnvironmentSlot, AbstractBindingName<NameT>* names,
            uint32_t length) {
    positionalFormalStart_ = positionalFormalStart;
    nonPositionalFormalStart_ = nonPositionalFormalStart;
    varStart_ = varStart;
    letStart_ = letStart;
    constStart_ = constStart;
    length_ = length;
    index_ = 0;
    flags_ = flags;
    argumentSlot_ = 0;
    frameSlot_ = firstFrameSlot;
    environmentSlot_ = firstEnvironmentSlot;
    names_ = names;

    settle();
  }

  void init(LexicalScope::AbstractData<NameT>& data, uint32_t firstFrameSlot,
            uint8_t flags);

  void init(FunctionScope::AbstractData<NameT>& data, uint8_t flags);

  void init(VarScope::AbstractData<NameT>& data, uint32_t firstFrameSlot);
  void init(GlobalScope::AbstractData<NameT>& data);
  void init(EvalScope::AbstractData<NameT>& data, bool strict);
  void init(ModuleScope::AbstractData<NameT>& data);
  void init(WasmInstanceScope::AbstractData<NameT>& data);
  void init(WasmFunctionScope::AbstractData<NameT>& data);

  bool hasFormalParameterExprs() const {
    return flags_ & HasFormalParameterExprs;
  }

  bool ignoreDestructuredFormalParameters() const {
    return flags_ & IgnoreDestructuredFormalParameters;
  }

  bool isNamedLambda() const { return flags_ & IsNamedLambda; }

  void increment() {
    MOZ_ASSERT(!done());
    if (flags_ & CanHaveSlotsMask) {
      if (canHaveArgumentSlots()) {
        if (index_ < nonPositionalFormalStart_) {
          MOZ_ASSERT(index_ >= positionalFormalStart_);
          argumentSlot_++;
        }
      }
      if (closedOver()) {
        // Imports must not be given known slots. They are
        // indirect bindings.
        MOZ_ASSERT(kind() != BindingKind::Import);
        MOZ_ASSERT(canHaveEnvironmentSlots());
        environmentSlot_++;
      } else if (canHaveFrameSlots()) {
        // Usually positional formal parameters don't have frame
        // slots, except when there are parameter expressions, in
        // which case they act like lets.
        if (index_ >= nonPositionalFormalStart_ ||
            (hasFormalParameterExprs() && name())) {
          frameSlot_++;
        }
      }
    }
    index_++;
  }

  void settle() {
    if (ignoreDestructuredFormalParameters()) {
      while (!done() && !name()) {
        increment();
      }
    }
  }

  BaseAbstractBindingIter() = default;

 public:
  BaseAbstractBindingIter(LexicalScope::AbstractData<NameT>& data,
                          uint32_t firstFrameSlot, bool isNamedLambda) {
    init(data, firstFrameSlot, isNamedLambda ? IsNamedLambda : 0);
  }

  BaseAbstractBindingIter(FunctionScope::AbstractData<NameT>& data,
                          bool hasParameterExprs) {
    init(data, IgnoreDestructuredFormalParameters |
                   (hasParameterExprs ? HasFormalParameterExprs : 0));
  }

  BaseAbstractBindingIter(VarScope::AbstractData<NameT>& data,
                          uint32_t firstFrameSlot) {
    init(data, firstFrameSlot);
  }

  explicit BaseAbstractBindingIter(GlobalScope::AbstractData<NameT>& data) {
    init(data);
  }

  explicit BaseAbstractBindingIter(ModuleScope::AbstractData<NameT>& data) {
    init(data);
  }

  explicit BaseAbstractBindingIter(
      WasmFunctionScope::AbstractData<NameT>& data) {
    init(data);
  }

  BaseAbstractBindingIter(EvalScope::AbstractData<NameT>& data, bool strict) {
    init(data, strict);
  }

  MOZ_IMPLICIT BaseAbstractBindingIter(
      const BaseAbstractBindingIter<NameT>& bi) = default;

  bool done() const { return index_ == length_; }

  explicit operator bool() const { return !done(); }

  void operator++(int) {
    increment();
    settle();
  }

  bool isLast() const {
    MOZ_ASSERT(!done());
    return index_ + 1 == length_;
  }

  bool canHaveArgumentSlots() const { return flags_ & CanHaveArgumentSlots; }

  bool canHaveFrameSlots() const { return flags_ & CanHaveFrameSlots; }

  bool canHaveEnvironmentSlots() const {
    return flags_ & CanHaveEnvironmentSlots;
  }

  NameT* name() const {
    MOZ_ASSERT(!done());
    return names_[index_].name();
  }

  bool closedOver() const {
    MOZ_ASSERT(!done());
    return names_[index_].closedOver();
  }

  BindingLocation location() const {
    MOZ_ASSERT(!done());
    if (!(flags_ & CanHaveSlotsMask)) {
      return BindingLocation::Global();
    }
    if (index_ < positionalFormalStart_) {
      return BindingLocation::Import();
    }
    if (closedOver()) {
      MOZ_ASSERT(canHaveEnvironmentSlots());
      return BindingLocation::Environment(environmentSlot_);
    }
    if (index_ < nonPositionalFormalStart_ && canHaveArgumentSlots()) {
      return BindingLocation::Argument(argumentSlot_);
    }
    if (canHaveFrameSlots()) {
      return BindingLocation::Frame(frameSlot_);
    }
    MOZ_ASSERT(isNamedLambda());
    return BindingLocation::NamedLambdaCallee();
  }

  BindingKind kind() const {
    MOZ_ASSERT(!done());
    if (index_ < positionalFormalStart_) {
      return BindingKind::Import;
    }
    if (index_ < varStart_) {
      // When the parameter list has expressions, the parameters act
      // like lexical bindings and have TDZ.
      if (hasFormalParameterExprs()) {
        return BindingKind::Let;
      }
      return BindingKind::FormalParameter;
    }
    if (index_ < letStart_) {
      return BindingKind::Var;
    }
    if (index_ < constStart_) {
      return BindingKind::Let;
    }
    if (isNamedLambda()) {
      return BindingKind::NamedLambdaCallee;
    }
    return BindingKind::Const;
  }

  bool isTopLevelFunction() const {
    MOZ_ASSERT(!done());
    bool result = names_[index_].isTopLevelFunction();
    MOZ_ASSERT_IF(result, kind() == BindingKind::Var);
    return result;
  }

  bool hasArgumentSlot() const {
    MOZ_ASSERT(!done());
    if (hasFormalParameterExprs()) {
      return false;
    }
    return index_ >= positionalFormalStart_ &&
           index_ < nonPositionalFormalStart_;
  }

  uint16_t argumentSlot() const {
    MOZ_ASSERT(canHaveArgumentSlots());
    return mozilla::AssertedCast<uint16_t>(index_);
  }

  uint32_t nextFrameSlot() const {
    MOZ_ASSERT(canHaveFrameSlots());
    return frameSlot_;
  }

  uint32_t nextEnvironmentSlot() const {
    MOZ_ASSERT(canHaveEnvironmentSlots());
    return environmentSlot_;
  }
};

template <typename NameT>
class AbstractBindingIter;

template <>
class AbstractBindingIter<JSAtom> : public BaseAbstractBindingIter<JSAtom> {
  using Base = BaseAbstractBindingIter<JSAtom>;

 public:
  AbstractBindingIter<JSAtom>(ScopeKind kind, BaseScopeData* data,
                              uint32_t firstFrameSlot);

  explicit AbstractBindingIter<JSAtom>(Scope* scope);
  explicit AbstractBindingIter<JSAtom>(JSScript* script);

  using Base::Base;

  void trace(JSTracer* trc);
};

template <>
class AbstractBindingIter<const frontend::ParserAtom>
    : public BaseAbstractBindingIter<const frontend::ParserAtom> {
  using Base = BaseAbstractBindingIter<const frontend::ParserAtom>;

 public:
  using Base::Base;
};

void DumpBindings(JSContext* cx, Scope* scope);
JSAtom* FrameSlotName(JSScript* script, jsbytecode* pc);

Shape* EmptyEnvironmentShape(JSContext* cx, const JSClass* cls,
                             uint32_t numSlots, uint32_t baseShapeFlags);

template <class T>
Shape* EmptyEnvironmentShape(JSContext* cx) {
  return EmptyEnvironmentShape(cx, &T::class_, T::RESERVED_SLOTS,
                               T::BASESHAPE_FLAGS);
}

//
// A refinement BindingIter that only iterates over positional formal
// parameters of a function.
//
class PositionalFormalParameterIter : public BindingIter {
  void settle() {
    if (index_ >= nonPositionalFormalStart_) {
      index_ = length_;
    }
  }

 public:
  explicit PositionalFormalParameterIter(Scope* scope);
  explicit PositionalFormalParameterIter(JSScript* script);

  void operator++(int) {
    BindingIter::operator++(1);
    settle();
  }

  bool isDestructured() const { return !name(); }
};

//
// Iterator for walking the scope chain.
//
// It may be placed in GC containers; for example:
//
//   for (Rooted<ScopeIter> si(cx, ScopeIter(scope)); si; si++) {
//     use(si);
//     SomeMayGCOperation();
//     use(si);
//   }
//
class MOZ_STACK_CLASS ScopeIter {
  Scope* scope_;

 public:
  explicit ScopeIter(Scope* scope) : scope_(scope) {}

  explicit ScopeIter(JSScript* script);

  explicit ScopeIter(const ScopeIter& si) = default;

  bool done() const { return !scope_; }

  explicit operator bool() const { return !done(); }

  void operator++(int) {
    MOZ_ASSERT(!done());
    scope_ = scope_->enclosing();
  }

  Scope* scope() const {
    MOZ_ASSERT(!done());
    return scope_;
  }

  ScopeKind kind() const {
    MOZ_ASSERT(!done());
    return scope_->kind();
  }

  // Returns the shape of the environment if it is known. It is possible to
  // hasSyntacticEnvironment and to have no known shape, e.g., eval.
  Shape* environmentShape() const { return scope()->environmentShape(); }

  // Returns whether this scope has a syntactic environment (i.e., an
  // Environment that isn't a non-syntactic With or NonSyntacticVariables)
  // on the environment chain.
  bool hasSyntacticEnvironment() const;

  void trace(JSTracer* trc) {
    if (scope_) {
      TraceRoot(trc, &scope_, "scope iter scope");
    }
  }
};

//
// Specializations of Rooted containers for the iterators.
//

template <typename Wrapper>
class WrappedPtrOperations<BindingIter, Wrapper> {
  const BindingIter& iter() const {
    return static_cast<const Wrapper*>(this)->get();
  }

 public:
  bool done() const { return iter().done(); }
  explicit operator bool() const { return !done(); }
  bool isLast() const { return iter().isLast(); }
  bool canHaveArgumentSlots() const { return iter().canHaveArgumentSlots(); }
  bool canHaveFrameSlots() const { return iter().canHaveFrameSlots(); }
  bool canHaveEnvironmentSlots() const {
    return iter().canHaveEnvironmentSlots();
  }
  JSAtom* name() const { return iter().name(); }
  bool closedOver() const { return iter().closedOver(); }
  BindingLocation location() const { return iter().location(); }
  BindingKind kind() const { return iter().kind(); }
  bool isTopLevelFunction() const { return iter().isTopLevelFunction(); }
  bool hasArgumentSlot() const { return iter().hasArgumentSlot(); }
  uint16_t argumentSlot() const { return iter().argumentSlot(); }
  uint32_t nextFrameSlot() const { return iter().nextFrameSlot(); }
  uint32_t nextEnvironmentSlot() const { return iter().nextEnvironmentSlot(); }
};

template <typename Wrapper>
class MutableWrappedPtrOperations<BindingIter, Wrapper>
    : public WrappedPtrOperations<BindingIter, Wrapper> {
  BindingIter& iter() { return static_cast<Wrapper*>(this)->get(); }

 public:
  void operator++(int) { iter().operator++(1); }
};

template <typename Wrapper>
class WrappedPtrOperations<ScopeIter, Wrapper> {
  const ScopeIter& iter() const {
    return static_cast<const Wrapper*>(this)->get();
  }

 public:
  bool done() const { return iter().done(); }
  explicit operator bool() const { return !done(); }
  Scope* scope() const { return iter().scope(); }
  ScopeKind kind() const { return iter().kind(); }
  Shape* environmentShape() const { return iter().environmentShape(); }
  bool hasSyntacticEnvironment() const {
    return iter().hasSyntacticEnvironment();
  }
};

template <typename Wrapper>
class MutableWrappedPtrOperations<ScopeIter, Wrapper>
    : public WrappedPtrOperations<ScopeIter, Wrapper> {
  ScopeIter& iter() { return static_cast<Wrapper*>(this)->get(); }

 public:
  void operator++(int) { iter().operator++(1); }
};

Shape* CreateEnvironmentShape(JSContext* cx, BindingIter& bi,
                              const JSClass* cls, uint32_t numSlots,
                              uint32_t baseShapeFlags);

Shape* CreateEnvironmentShape(
    JSContext* cx, frontend::CompilationAtomCache& atomCache,
    AbstractBindingIter<const frontend::ParserAtom>& bi, const JSClass* cls,
    uint32_t numSlots, uint32_t baseShapeFlags);

Shape* EmptyEnvironmentShape(JSContext* cx, const JSClass* cls,
                             uint32_t numSlots, uint32_t baseShapeFlags);

}  // namespace js

namespace JS {

template <>
struct GCPolicy<js::ScopeKind> : public IgnoreGCPolicy<js::ScopeKind> {};

template <typename T>
struct ScopeDataGCPolicy : public NonGCPointerPolicy<T> {};

#define DEFINE_SCOPE_DATA_GCPOLICY(Data)              \
  template <>                                         \
  struct MapTypeToRootKind<Data*> {                   \
    static const RootKind kind = RootKind::Traceable; \
  };                                                  \
  template <>                                         \
  struct GCPolicy<Data*> : public ScopeDataGCPolicy<Data*> {}

DEFINE_SCOPE_DATA_GCPOLICY(js::LexicalScope::Data);
DEFINE_SCOPE_DATA_GCPOLICY(js::FunctionScope::Data);
DEFINE_SCOPE_DATA_GCPOLICY(js::VarScope::Data);
DEFINE_SCOPE_DATA_GCPOLICY(js::GlobalScope::Data);
DEFINE_SCOPE_DATA_GCPOLICY(js::EvalScope::Data);
DEFINE_SCOPE_DATA_GCPOLICY(js::ModuleScope::Data);
DEFINE_SCOPE_DATA_GCPOLICY(js::WasmFunctionScope::Data);

#undef DEFINE_SCOPE_DATA_GCPOLICY

namespace ubi {

template <>
class Concrete<js::Scope> : TracerConcrete<js::Scope> {
 protected:
  explicit Concrete(js::Scope* ptr) : TracerConcrete<js::Scope>(ptr) {}

 public:
  static void construct(void* storage, js::Scope* ptr) {
    new (storage) Concrete(ptr);
  }

  CoarseType coarseType() const final { return CoarseType::Script; }

  Size size(mozilla::MallocSizeOf mallocSizeOf) const override;

  const char16_t* typeName() const override { return concreteTypeName; }
  static const char16_t concreteTypeName[];
};

}  // namespace ubi
}  // namespace JS

#endif  // vm_Scope_h<|MERGE_RESOLUTION|>--- conflicted
+++ resolved
@@ -435,24 +435,6 @@
 #endif /* defined(DEBUG) || defined(JS_JITSPEW) */
 };
 
-<<<<<<< HEAD
-// Location where a name was declared.
-struct ScopeNameLocation {
-  JSAtom* name;
-  uint32_t line;
-  uint32_t column;
-};
-
-/** Empty base class for scope Data classes to inherit from. */
-class BaseScopeData {
- public:
-  // Optional locations of places where names in this scope were declared.
-  ScopeNameLocation* locations = nullptr;
-  size_t numLocations = 0;
-};
-
-=======
->>>>>>> 0aa061dd
 template <class Data>
 inline size_t SizeOfScopeData(uint32_t numBindings) {
   return sizeof(Data) + ((numBindings ? numBindings - 1 : 0) *
