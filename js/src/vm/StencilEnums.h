/* -*- Mode: C++; tab-width: 8; indent-tabs-mode: nil; c-basic-offset: 2 -*-
 * vim: set ts=8 sts=2 et sw=2 tw=80:
 * This Source Code Form is subject to the terms of the Mozilla Public
 * License, v. 2.0. If a copy of the MPL was not distributed with this
 * file, You can obtain one at http://mozilla.org/MPL/2.0/. */

#ifndef vm_StencilEnums_h
#define vm_StencilEnums_h

#include <stdint.h>  // uint8_t

//
// Enum definitions shared between frontend, stencil, and the VM.
//

namespace js {

// [SMDOC] Try Notes
//
// Trynotes are attached to regions that are involved with
// exception unwinding. They can be broken up into four categories:
//
// 1. Catch and Finally: Basic exception handling. A Catch trynote
//    covers the range of the associated try. A Finally trynote covers
//    the try and the catch.
//
// 2. ForIn and Destructuring: These operations create an iterator
//    which must be cleaned up (by calling IteratorClose) during
//    exception unwinding.
//
// 3. ForOf and ForOfIterclose: For-of loops handle unwinding using
//    catch blocks. These trynotes are used for for-of breaks/returns,
//    which create regions that are lexically within a for-of block,
//    but logically outside of it. See TryNoteIter::settle for more
//    details.
//
// 4. Loop: This represents normal for/while/do-while loops. It is
//    unnecessary for exception unwinding, but storing the boundaries
//    of loops here is helpful for heuristics that need to know
//    whether a given op is inside a loop.
enum class TryNoteKind : uint8_t {
  Catch,
  Finally,
  ForIn,
  Destructuring,
  ForOf,
  ForOfIterClose,
  Loop
};

// [SMDOC] Script Flags
//
// Interpreted scripts represented by the BaseScript type use two flag words to
// encode an assortment of conditions and attributes about the script.
//
// The "immutable" flags are a combination of input flags describing aspects of
// the execution context that affect parsing (such as if we are an ES module or
// normal script), and flags derived from source text. These flags are preserved
// during cloning and serializing. As well, they should never change after the
// BaseScript is created (although there are currently a few exceptions for
// de-/re-lazification that remain).
//
// The "mutable" flags are temporary flags that are used by subsystems in the
// engine such as the debugger or JITs. These flags are not preserved through
// serialization or cloning since the attributes are generally associated with
// one specific instance of a BaseScript.

enum class ImmutableScriptFlagsEnum : uint32_t {
  // Input Flags
  //
  // These flags are from CompileOptions or the Parser entry point. They
  // generally cannot be derived from the source text alone.
  // ----

  // A script may have one of the following kinds: Global, Eval, Module,
  // Function. At most one flag can be set, with a default of Global.
  IsForEval = 1 << 0,
  IsModule = 1 << 1,
  IsFunction = 1 << 2,

  // The script is compiled as engine-internal self-hosted JavaScript. This mode
  // is used to implement certain library functions and has special parse,
  // bytecode, and runtime behaviour that differs from normal script.
  SelfHosted = 1 << 3,

  // The script was compiled with the default mode set to strict mode. Note that
  // this tracks the default value, while the actual mode used (after processing
  // source and its directives) is the `Strict` flag below.
  ForceStrict = 1 << 4,

  // The script has a non-syntactic scope on its environment chain. That is,
  // there may be objects about which we know nothing between the outermost
  // syntactic scope and the global.
  HasNonSyntacticScope = 1 << 5,

  // The script return value will not be used and simplified code will be
  // generated. This can only be applied to top-level scripts. The value this
  // script returns will be UndefinedValue instead of what the spec normally
  // prescribes.
  NoScriptRval = 1 << 6,

  // TreatAsRunOnce roughly indicates that a script is expected to be run no
  // more than once. This affects optimizations and heuristics.
  //
  // On top-level global/eval/module scripts, this is set when the embedding
  // ensures this script will not be re-used. In this case, parser literals may
  // be exposed directly instead of being cloned.
  TreatAsRunOnce = 1 << 7,
  // ----

  // Parser Flags
  //
  // Flags computed by the Parser from the source text and input flags.
  // ----

  // Generated code will execute in strict mode. This is due to either the
  // ForceStrict flag being specified above, or due to source text itself (such
  // as "use strict" directives).
  Strict = 1 << 8,

  // Script is parsed with a top-level goal of Module. This may be a top-level
  // or an inner-function script.
  HasModuleGoal = 1 << 9,

  // Script contains inner functions.
  //
  // Note: This prevents relazification since inner function close-over the
  // current scripts scopes.
  HasInnerFunctions = 1 << 10,

  // There is a direct eval statement in this script OR in any of its inner
  // functions.
  //
  // Note: This prevents relazification since it can introduce inner functions.
  HasDirectEval = 1 << 11,

  // The (static) bindings of this script must support dynamic name access for
  // read/write. The environment chain is used to do these dynamic lookups and
  // optimizations to avoid allocating environments are suppressed.
  //
  // This includes direct-eval, `with`, and `delete` in this script OR in any of
  // its inner functions.
  //
  // Note: Access through the arguments object is not considered dynamic binding
  // access since it does not go through the normal name lookup mechanism.
  BindingsAccessedDynamically = 1 << 12,

  // A tagged template exists in the body (which will use JSOp::CallSiteObj in
  // bytecode).
  //
  // Note: This prevents relazification since the template's object is
  // observable to the user and cannot be recreated.
  HasCallSiteObj = 1 << 13,

  // Parser Flags for Functions
  // ----

  // This function's initial prototype is one of Function, GeneratorFunction,
  // AsyncFunction, or AsyncGeneratorFunction as indicated by these flags.
  //
  // If either of these flags is set, the script may suspend and resume as it
  // executes. Stack frames for this script also have a generator object.
  IsAsync = 1 << 14,
  IsGenerator = 1 << 15,

  // This function's body serves as the `var` environment for a non-strict
  // direct eval. This matters because it's the only way bindings can be
  // dynamically added to a local environment, possibly shadowing other
  // variables.
  FunHasExtensibleScope = 1 << 16,

  // This function has an internal .this binding and we need to emit
  // JSOp::FunctionThis in the prologue to initialize it. This binding may be
  // used directly for "this", or indirectly (such as class constructors).
  FunctionHasThisBinding = 1 << 17,

  // This function is a class method that must uses an internal [[HomeObject]]
  // slot. This slot is initialized when the class definition is executed in the
  // enclosing function.
  NeedsHomeObject = 1 << 18,

  // This function is a constructor for a derived class. This is a class that
  // uses the `extends` syntax.
  IsDerivedClassConstructor = 1 << 19,

  // This function is a field initializer lambda for a class.
  IsFieldInitializer = 1 << 20,

  // This function has a rest (`...`) parameter.
  HasRest = 1 << 21,

  // This function needs a call object or named lambda environment to be created
  // in order to execute the function. This is done in the Stack or JIT frame
  // setup code _before_ the bytecode prologue starts.
  NeedsFunctionEnvironmentObjects = 1 << 22,

  // An extra VarScope is used as the body scope instead of the normal
  // FunctionScope. This is needed when parameter expressions are used AND the
  // function has var bindings or a sloppy-direct-eval. For example,
  //    `function(x = eval("")) { var y; }`
  FunctionHasExtraBodyVarScope = 1 << 23,

  // This function must define the implicit `arguments` binding on the function
  // scope. If there are no free uses or an appropriate explicit binding exists,
  // then this flag is unset.
  //
  // Note: Parameter expressions will not see an explicit `var arguments;`
  // binding in the body and an implicit binding on the function-scope must
  // still be used in that case.
  ShouldDeclareArguments = 1 << 24,

  // This function has a local (implicit or explicit) `arguments` binding. This
  // binding is initialized by the JSOp::Arguments bytecode.
  //
  // Technically, every function has a binding named `arguments`. Internally,
  // this binding is only added when `arguments` is mentioned by the function
  // body.
  //
  // Examples:
  //   ```
  //    // Explicit definition
  //    function f() { var arguments; return arguments; }
  //
  //    // Implicit use
  //    function f() { return arguments; }
  //
  //    // Implicit use in arrow function
  //    function f() { return () => arguments; }
  //
  //    // Implicit use in parameter expression
  //    function f(a = arguments) { return a; }
  //   ```
  ArgumentsHasVarBinding = 1 << 25,

  // This function requires the `arguments` binding to be initialized with the
  // real arguments object. If unset, but ArgumentsHasVarBinding is set then an
  // analysis pass will determine if an efficient placeholder value can be used
  // instead.
  // See the implementation of JSOp::Arguments opcode.
  AlwaysNeedsArgsObj = 1 << 26,

  // This function must use the "mapped" form of an arguments object. This flag
  // is set independently of whether we actually use an `arguments` binding. The
  // conditions are specified in the ECMAScript spec.
  HasMappedArgsObj = 1 << 27,
<<<<<<< HEAD

  // All of 'this', 'arguments' and f.apply() are used. This is likely to be a
  // wrapper. This is a heuristic that affects Type Inference.
  IsLikelyConstructorWrapper = 1 << 28,

  IsDefaultClassConstructor = 1 << 29,
=======
>>>>>>> b7c85e09
};

enum class MutableScriptFlagsEnum : uint32_t {
  // Number of times the |warmUpCount| was forcibly discarded. The counter is
  // reset when a script is successfully jit-compiled.
  WarmupResets_MASK = 0xFF,

  // If treatAsRunOnce, whether script has executed.
  HasRunOnce = 1 << 8,

  // Script has been reused for a clone.
  HasBeenCloned = 1 << 9,

  // Script has an entry in Realm::scriptCountsMap.
  HasScriptCounts = 1 << 10,

  // Script has an entry in Realm::debugScriptMap.
  HasDebugScript = 1 << 11,

  // See: JSScript::ensureHasAnalyzedArgsUsage.
  NeedsArgsAnalysis = 1 << 12,
  NeedsArgsObj = 1 << 13,

  // Script supports relazification where it releases bytecode and gcthings to
  // save memory. This process is opt-in since various complexities may disallow
  // this for some scripts.
  // NOTE: Must check for isRelazifiable() before setting this flag.
  AllowRelazify = 1 << 14,

  // Set if the script has opted into spew.
  SpewEnabled = 1 << 15,

  // Set if we care about a script's final warmup count.
  NeedsFinalWarmUpCount = 1 << 16,

  //
  // IonMonkey compilation hints.
  //

  // Whether Baseline or Ion compilation has been disabled for this script.
  // IonDisabled is equivalent to |jitScript->canIonCompile() == false| but
  // JitScript can be discarded on GC and we don't want this to affect
  // observable behavior (see ArgumentsGetterImpl comment).
  BaselineDisabled = 1 << 17,
  IonDisabled = 1 << 18,

  // Script has had hoisted bounds checks fail.
  FailedBoundsCheck = 1 << 19,

  // Script has had hoisted shape guard fail.
  FailedShapeGuard = 1 << 20,

  // Script has had instruction hoisted by LICM fail.
  HadLICMInvalidation = 1 << 21,

  // An overflow happened where Range Analysis hoped it would not. The next
  // compile should be more conservative.
  HadEagerTruncationBailout = 1 << 22,

  // This script should not be inlined into others. This happens after inlining
  // has failed.
  Uninlineable = 1 << 23,

  // An idempotent IC has triggered invalidation and should be deoptimized.
  InvalidatedIdempotentCache = 1 << 24,

  // Lexical check did fail and bail out.
  FailedLexicalCheck = 1 << 25,

  // A guard inserted by phi specialization failed.
  HadSpeculativePhiBailout = 1 << 26,

  // An unbox folded with a load failed.
  HadUnboxFoldingBailout = 1 << 27,

  // Large self-hosted methods that should be inlined anyway by the JIT for
  // performance reasons can be marked with this flag.
  IsInlinableLargeFunction = 1 << 28,
};

}  // namespace js

#endif /* vm_StencilEnums_h */<|MERGE_RESOLUTION|>--- conflicted
+++ resolved
@@ -243,15 +243,6 @@
   // is set independently of whether we actually use an `arguments` binding. The
   // conditions are specified in the ECMAScript spec.
   HasMappedArgsObj = 1 << 27,
-<<<<<<< HEAD
-
-  // All of 'this', 'arguments' and f.apply() are used. This is likely to be a
-  // wrapper. This is a heuristic that affects Type Inference.
-  IsLikelyConstructorWrapper = 1 << 28,
-
-  IsDefaultClassConstructor = 1 << 29,
-=======
->>>>>>> b7c85e09
 };
 
 enum class MutableScriptFlagsEnum : uint32_t {
