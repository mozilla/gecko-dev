/* -*- Mode: C++; tab-width: 8; indent-tabs-mode: nil; c-basic-offset: 2 -*-
 * vim: set ts=8 sts=2 et sw=2 tw=80:
 * This Source Code Form is subject to the terms of the Mozilla Public
 * License, v. 2.0. If a copy of the MPL was not distributed with this
 * file, You can obtain one at http://mozilla.org/MPL/2.0/. */

#include "vm/Scope.h"

#include "mozilla/OperatorNewExtensions.h"  // mozilla::KnownNotNull
#include "mozilla/ScopeExit.h"

#include <memory>
#include <new>

#include "builtin/ModuleObject.h"
#include "frontend/CompilationInfo.h"  // CompiltionAtomCache, CompilationInput, CompilationStencil, CompilationGCOutput
#include "frontend/Parser.h"           // Copy*ScopeData
#include "frontend/SharedContext.h"
#include "frontend/Stencil.h"
#include "gc/Allocator.h"
#include "gc/MaybeRooted.h"
#include "util/StringBuffer.h"
#include "vm/EnvironmentObject.h"
#include "vm/JSScript.h"
#include "wasm/WasmInstance.h"

#include "gc/FreeOp-inl.h"
#include "gc/ObjectKind-inl.h"
#include "vm/Shape-inl.h"

using namespace js;
using namespace js::frontend;

using mozilla::Maybe;
using mozilla::PodCopy;

const char* js::BindingKindString(BindingKind kind) {
  switch (kind) {
    case BindingKind::Import:
      return "import";
    case BindingKind::FormalParameter:
      return "formal parameter";
    case BindingKind::Var:
      return "var";
    case BindingKind::Let:
      return "let";
    case BindingKind::Const:
      return "const";
    case BindingKind::NamedLambdaCallee:
      return "named lambda callee";
  }
  MOZ_CRASH("Bad BindingKind");
}

const char* js::ScopeKindString(ScopeKind kind) {
  switch (kind) {
    case ScopeKind::Function:
      return "function";
    case ScopeKind::FunctionBodyVar:
      return "function body var";
    case ScopeKind::Lexical:
      return "lexical";
    case ScopeKind::SimpleCatch:
    case ScopeKind::Catch:
      return "catch";
    case ScopeKind::NamedLambda:
      return "named lambda";
    case ScopeKind::StrictNamedLambda:
      return "strict named lambda";
    case ScopeKind::FunctionLexical:
      return "function lexical";
    case ScopeKind::ClassBody:
      return "class body";
    case ScopeKind::With:
      return "with";
    case ScopeKind::Eval:
      return "eval";
    case ScopeKind::StrictEval:
      return "strict eval";
    case ScopeKind::Global:
      return "global";
    case ScopeKind::NonSyntactic:
      return "non-syntactic";
    case ScopeKind::Module:
      return "module";
    case ScopeKind::WasmInstance:
      return "wasm instance";
    case ScopeKind::WasmFunction:
      return "wasm function";
  }
  MOZ_CRASH("Bad ScopeKind");
}

Shape* js::EmptyEnvironmentShape(JSContext* cx, const JSClass* cls,
                                 uint32_t numSlots, uint32_t baseShapeFlags) {
  // Put as many slots into the object header as possible.
  uint32_t numFixed = gc::GetGCKindSlots(gc::GetGCObjectKind(numSlots));
  return EmptyShape::getInitialShape(cx, cls, TaggedProto(nullptr), numFixed,
                                     baseShapeFlags);
}

static Shape* NextEnvironmentShape(JSContext* cx, HandleAtom name,
                                   BindingKind bindKind, uint32_t slot,
                                   StackBaseShape& stackBase,
                                   HandleShape shape) {
  UnownedBaseShape* base = BaseShape::getUnowned(cx, stackBase);
  if (!base) {
    return nullptr;
  }

  unsigned attrs = JSPROP_PERMANENT | JSPROP_ENUMERATE;
  switch (bindKind) {
    case BindingKind::Const:
    case BindingKind::NamedLambdaCallee:
      attrs |= JSPROP_READONLY;
      break;
    default:
      break;
  }

  jsid id = NameToId(name->asPropertyName());
  Rooted<StackShape> child(cx, StackShape(base, id, slot, attrs));
  return cx->zone()->propertyTree().getChild(cx, shape, child);
}

Shape* js::CreateEnvironmentShape(JSContext* cx, BindingIter& bi,
                                  const JSClass* cls, uint32_t numSlots,
                                  uint32_t baseShapeFlags) {
  RootedShape shape(cx,
                    EmptyEnvironmentShape(cx, cls, numSlots, baseShapeFlags));
  if (!shape) {
    return nullptr;
  }

  RootedAtom name(cx);
  StackBaseShape stackBase(cls, baseShapeFlags);
  for (; bi; bi++) {
    BindingLocation loc = bi.location();
    if (loc.kind() == BindingLocation::Kind::Environment) {
      name = bi.name();
      cx->markAtom(name);
      shape = NextEnvironmentShape(cx, name, bi.kind(), loc.slot(), stackBase,
                                   shape);
      if (!shape) {
        return nullptr;
      }
    }
  }

  return shape;
}

Shape* js::CreateEnvironmentShape(
    JSContext* cx, frontend::CompilationAtomCache& atomCache,
    AbstractBindingIter<const frontend::ParserAtom>& bi, const JSClass* cls,
    uint32_t numSlots, uint32_t baseShapeFlags) {
  RootedShape shape(cx,
                    EmptyEnvironmentShape(cx, cls, numSlots, baseShapeFlags));
  if (!shape) {
    return nullptr;
  }

  RootedAtom name(cx);
  StackBaseShape stackBase(cls, baseShapeFlags);
  for (; bi; bi++) {
    BindingLocation loc = bi.location();
    if (loc.kind() == BindingLocation::Kind::Environment) {
      name = bi.name()->toJSAtom(cx, atomCache);
      if (!name) {
        return nullptr;
      }
      MOZ_ASSERT(name);
      cx->markAtom(name);
      shape = NextEnvironmentShape(cx, name, bi.kind(), loc.slot(), stackBase,
                                   shape);
      if (!shape) {
        return nullptr;
      }
    }
  }

  return shape;
}

template <class Data>
inline size_t SizeOfAllocatedData(Data* data) {
  return SizeOfScopeData<Data>(data->length);
}

template <typename ConcreteScope, typename AtomT>
static UniquePtr<AbstractScopeData<ConcreteScope, AtomT>> CopyScopeDataImpl(
    JSContext* cx, AbstractScopeData<ConcreteScope, AtomT>* data) {
  using Data = AbstractScopeData<ConcreteScope, AtomT>;

  size_t size = SizeOfAllocatedData(data);
  void* bytes = cx->pod_malloc<char>(size);
  if (!bytes) {
    return nullptr;
  }

  auto* dataCopy = new (bytes) Data(*data);

  std::uninitialized_copy_n(data->trailingNames.start(), data->length,
                            dataCopy->trailingNames.start());

  return UniquePtr<Data>(dataCopy);
}

template <typename ConcreteScope>
static UniquePtr<typename ConcreteScope::Data> CopyScopeData(
    JSContext* cx, typename ConcreteScope::Data* data) {
  // Make sure the binding names are marked in the context's zone, if we are
  // copying data from another zone.
  BindingName* names = data->trailingNames.start();
  uint32_t length = data->length;
  for (size_t i = 0; i < length; i++) {
    if (JSAtom* name = names[i].name()) {
      cx->markAtom(name);
    }
  }
  return CopyScopeDataImpl<ConcreteScope>(cx, data);
}

<<<<<<< HEAD
  size_t size = SizeOfAllocatedData(data);
  void* bytes = cx->pod_malloc<char>(size);
  if (!bytes) {
    return nullptr;
  }

  auto* dataCopy = new (bytes) typename ConcreteScope::Data(*data);

  std::uninitialized_copy_n(names, length, dataCopy->trailingNames.start());

  if (dataCopy->locations) {
    // Note: this will leak if the main Data is deleted without being assigned
    // to a Scope object. Oh well.
    ScopeNameLocation* locations = cx->pod_malloc<ScopeNameLocation>(dataCopy->numLocations);
    PodCopy(locations, dataCopy->locations, dataCopy->numLocations);
    dataCopy->locations = locations;
  }

  return UniquePtr<typename ConcreteScope::Data>(dataCopy);
=======
template <typename ConcreteScope>
static UniquePtr<ParserScopeData<ConcreteScope>> CopyScopeData(
    JSContext* cx, ParserScopeData<ConcreteScope>* data) {
  return CopyScopeDataImpl<ConcreteScope>(cx, data);
>>>>>>> 0aa061dd
}

static bool SetEnvironmentShape(JSContext* cx, BindingIter& freshBi,
                                BindingIter& bi, const JSClass* cls,
                                uint32_t firstFrameSlot,
                                uint32_t baseShapeFlags,
                                MutableHandleShape envShape) {
  envShape.set(CreateEnvironmentShape(
      cx, freshBi, cls, bi.nextEnvironmentSlot(), baseShapeFlags));
  return envShape;
}

static bool SetEnvironmentShape(JSContext* cx, ParserBindingIter& freshBi,
                                ParserBindingIter& bi, const JSClass* cls,
                                uint32_t firstFrameSlot,
                                uint32_t baseShapeFlags,
                                mozilla::Maybe<uint32_t>* envShape) {
  envShape->emplace(bi.nextEnvironmentSlot());
  return true;
}

template <typename ConcreteScope, typename AtomT, typename EnvironmentT,
          typename ShapeT>
static bool PrepareScopeData(
    JSContext* cx, AbstractBindingIter<AtomT>& bi,
    typename MaybeRootedScopeData<ConcreteScope, AtomT>::HandleType data,
    uint32_t firstFrameSlot, ShapeT envShape) {
  const JSClass* cls = &EnvironmentT::class_;
  uint32_t baseShapeFlags = EnvironmentT::BASESHAPE_FLAGS;

  // Copy a fresh BindingIter for use below.
  AbstractBindingIter<AtomT> freshBi(bi);

  // Iterate through all bindings. This counts the number of environment
  // slots needed and computes the maximum frame slot.
  while (bi) {
    bi++;
  }
  data->nextFrameSlot =
      bi.canHaveFrameSlots() ? bi.nextFrameSlot() : LOCALNO_LIMIT;

  // Data is not used after this point.  Before this point, gc cannot
  // occur, so `data` is fine as a raw pointer.

  // Make a new environment shape if any environment slots were used.
  if (bi.nextEnvironmentSlot() != JSSLOT_FREE(cls)) {
    if (!SetEnvironmentShape(cx, freshBi, bi, cls, firstFrameSlot,
                             baseShapeFlags, envShape)) {
      return false;
    }
  }

  return true;
}

template <typename ConcreteScope, typename AtomT>
static UniquePtr<AbstractScopeData<ConcreteScope, AtomT>> NewEmptyScopeData(
    JSContext* cx, uint32_t length = 0) {
  using Data = AbstractScopeData<ConcreteScope, AtomT>;

  size_t dataSize = SizeOfScopeData<Data>(length);
  uint8_t* bytes = cx->pod_malloc<uint8_t>(dataSize);
  auto data = reinterpret_cast<Data*>(bytes);
  if (data) {
    new (data) Data(length);
  }
  return UniquePtr<Data>(data);
}

template <typename ConcreteScope>
static UniquePtr<typename ConcreteScope::Data> LiftParserScopeData(
    JSContext* cx, frontend::CompilationAtomCache& atomCache,
    ParserScopeData<ConcreteScope>* data) {
  using ConcreteData = typename ConcreteScope::Data;

  // Convert all scope ParserAtoms to rooted JSAtoms.
  // Rooting is necessary as conversion can gc.
  JS::RootedVector<JSAtom*> jsatoms(cx);
  if (!jsatoms.reserve(data->length)) {
    return nullptr;
  }
  auto* names = data->trailingNames.start();
  uint32_t length = data->length;
  for (size_t i = 0; i < length; i++) {
    JSAtom* jsatom = nullptr;
    if (names[i].name()) {
      jsatom = names[i].name()->toJSAtom(cx, atomCache);
      if (jsatom == nullptr) {
        return nullptr;
      }
    }
    jsatoms.infallibleAppend(jsatom);
  }

  // Allocate a new scope-data of the right kind.
  UniquePtr<ConcreteData> scopeData(
      NewEmptyScopeData<ConcreteScope, JSAtom>(cx, data->length));
  if (!scopeData) {
    return nullptr;
  }

  // Memcopy the head of the structure directly, no translation needed.
  static_assert(sizeof(ConcreteData) == sizeof(ParserScopeData<ConcreteScope>),
                "Parser and VM scope-data structures should be same size.");
  memcpy(scopeData.get(), data, offsetof(ConcreteData, trailingNames));

  // Initialize new scoped names.
  auto* namesOut = scopeData->trailingNames.start();
  for (size_t i = 0; i < length; i++) {
    namesOut[i] = names[i].transformName(jsatoms[i].get());
  }

  return scopeData;
}

static constexpr size_t HasAtomMask = 1;
static constexpr size_t HasAtomShift = 1;

static XDRResult XDRTrailingName(XDRState<XDR_ENCODE>* xdr,
                                 BindingName* bindingName,
                                 const uint32_t* length) {
  JSContext* cx = xdr->cx();

  RootedAtom atom(cx, bindingName->name());
  bool hasAtom = !!atom;

  uint8_t flags = bindingName->flagsForXDR();
  MOZ_ASSERT(((flags << HasAtomShift) >> HasAtomShift) == flags);
  uint8_t u8 = (flags << HasAtomShift) | uint8_t(hasAtom);
  MOZ_TRY(xdr->codeUint8(&u8));

  if (hasAtom) {
    MOZ_TRY(XDRAtom(xdr, &atom));
  }

  return Ok();
}

static XDRResult XDRTrailingName(XDRState<XDR_DECODE>* xdr, void* bindingName,
                                 uint32_t* length) {
  JSContext* cx = xdr->cx();

  uint8_t u8;
  MOZ_TRY(xdr->codeUint8(&u8));

  bool hasAtom = u8 & HasAtomMask;
  RootedAtom atom(cx);
  if (hasAtom) {
    MOZ_TRY(XDRAtom(xdr, &atom));
  }

  uint8_t flags = u8 >> HasAtomShift;
  new (bindingName) BindingName(BindingName::fromXDR(atom, flags));
  ++*length;

  return Ok();
}

template <typename ConcreteScope, XDRMode mode>
/* static */
XDRResult Scope::XDRSizedBindingNames(
    XDRState<mode>* xdr, Handle<ConcreteScope*> scope,
    MutableHandle<typename ConcreteScope::Data*> data) {
  MOZ_ASSERT(!data);

  JSContext* cx = xdr->cx();

  uint32_t length;
  if (mode == XDR_ENCODE) {
    length = scope->data().length;
  }
  MOZ_TRY(xdr->codeUint32(&length));

  if (mode == XDR_ENCODE) {
    data.set(&scope->data());
  } else {
    data.set(NewEmptyScopeData<ConcreteScope, JSAtom>(cx, length).release());
    if (!data) {
      return xdr->fail(JS::TranscodeResult_Throw);
    }
  }

  auto dataGuard = mozilla::MakeScopeExit([&]() {
    if (mode == XDR_DECODE) {
      js_delete(data.get());
      data.set(nullptr);
    }
  });

  for (uint32_t i = 0; i < length; i++) {
    if (mode == XDR_DECODE) {
      MOZ_ASSERT(i == data->length, "must be decoding at the end");
    }
    MOZ_TRY(XDRTrailingName(xdr, &data->trailingNames[i], &data->length));
  }
  MOZ_ASSERT(data->length == length);

  dataGuard.release();
  return Ok();
}

/* static */
Scope* Scope::create(JSContext* cx, ScopeKind kind, HandleScope enclosing,
                     HandleShape envShape) {
  Scope* scope = Allocate<Scope>(cx);
  if (scope) {
    new (scope) Scope(kind, enclosing, envShape);
  }
  return scope;
}

template <typename ConcreteScope>
/* static */
ConcreteScope* Scope::create(
    JSContext* cx, ScopeKind kind, HandleScope enclosing, HandleShape envShape,
    MutableHandle<UniquePtr<typename ConcreteScope::Data>> data) {
  Scope* scope = create(cx, kind, enclosing, envShape);
  if (!scope) {
    return nullptr;
  }

  // It is an invariant that all Scopes that have data (currently, all
  // ScopeKinds except With) must have non-null data.
  MOZ_ASSERT(data);
  scope->initData<ConcreteScope>(data);

  return &scope->as<ConcreteScope>();
}

template <typename ConcreteScope>
inline void Scope::initData(
    MutableHandle<UniquePtr<typename ConcreteScope::Data>> data) {
  MOZ_ASSERT(!rawData());

  if (data.get()->locations) {
    AddCellMemory(this, data.get()->numLocations * sizeof(ScopeNameLocation),
                  MemoryUse::ScopeData);
  }

  AddCellMemory(this, SizeOfAllocatedData(data.get().get()),
                MemoryUse::ScopeData);

  setHeaderPtr(data.get().release());
}

template <typename EnvironmentT>
bool Scope::updateEnvShapeIfRequired(JSContext* cx, MutableHandleShape envShape,
                                     bool needsEnvironment) {
  if (!envShape && needsEnvironment) {
    envShape.set(EmptyEnvironmentShape<EnvironmentT>(cx));
    if (!envShape) {
      return false;
    }
  }
  return true;
}

template <typename EnvironmentT>
bool Scope::updateEnvShapeIfRequired(JSContext* cx,
                                     mozilla::Maybe<uint32_t>* envShape,
                                     bool needsEnvironment) {
  if (envShape->isNothing() && needsEnvironment) {
    uint32_t numSlots = 0;
    envShape->emplace(numSlots);
  }
  return true;
}

uint32_t Scope::firstFrameSlot() const {
  switch (kind()) {
    case ScopeKind::Lexical:
    case ScopeKind::SimpleCatch:
    case ScopeKind::Catch:
    case ScopeKind::FunctionLexical:
    case ScopeKind::ClassBody:
      // For intra-frame scopes, find the enclosing scope's next frame slot.
      MOZ_ASSERT(is<LexicalScope>());
      return LexicalScope::nextFrameSlot(AbstractScopePtr(enclosing()));

    case ScopeKind::NamedLambda:
    case ScopeKind::StrictNamedLambda:
      // Named lambda scopes cannot have frame slots.
      return LOCALNO_LIMIT;

    case ScopeKind::FunctionBodyVar:
      if (enclosing()->is<FunctionScope>()) {
        return enclosing()->as<FunctionScope>().nextFrameSlot();
      }
      break;

    default:
      break;
  }
  return 0;
}

uint32_t Scope::chainLength() const {
  uint32_t length = 0;
  for (ScopeIter si(const_cast<Scope*>(this)); si; si++) {
    length++;
  }
  return length;
}

uint32_t Scope::environmentChainLength() const {
  uint32_t length = 0;
  for (ScopeIter si(const_cast<Scope*>(this)); si; si++) {
    if (si.hasSyntacticEnvironment()) {
      length++;
    }
  }
  return length;
}

Shape* Scope::maybeCloneEnvironmentShape(JSContext* cx) {
  // Clone the environment shape if cloning into a different zone.
  Shape* shape = environmentShape();
  if (shape && shape->zoneFromAnyThread() != cx->zone()) {
    BindingIter bi(this);
    return CreateEnvironmentShape(cx, bi, shape->getObjectClass(),
                                  shape->slotSpan(), shape->getObjectFlags());
  }
  return shape;
}

/* static */
Scope* Scope::clone(JSContext* cx, HandleScope scope, HandleScope enclosing) {
  RootedShape envShape(cx);
  if (scope->environmentShape()) {
    envShape = scope->maybeCloneEnvironmentShape(cx);
    if (!envShape) {
      return nullptr;
    }
  }

  switch (scope->kind_) {
    case ScopeKind::Function: {
      RootedScript script(cx, scope->as<FunctionScope>().script());
      const char* filename = script->filename();
      // If the script has an internal URL, include it in the crash reason. If
      // not, it may be a web URL, and therefore privacy-sensitive.
      if (!strncmp(filename, "chrome:", 7) ||
          !strncmp(filename, "resource:", 9)) {
        MOZ_CRASH_UNSAFE_PRINTF("Use FunctionScope::clone (script URL: %s)",
                                filename);
      }

      MOZ_CRASH("Use FunctionScope::clone.");
      break;
    }

    case ScopeKind::FunctionBodyVar: {
      Rooted<UniquePtr<VarScope::Data>> dataClone(cx);
      dataClone = CopyScopeData<VarScope>(cx, &scope->as<VarScope>().data());
      if (!dataClone) {
        return nullptr;
      }
      return create<VarScope>(cx, scope->kind_, enclosing, envShape,
                              &dataClone);
    }

    case ScopeKind::Lexical:
    case ScopeKind::SimpleCatch:
    case ScopeKind::Catch:
    case ScopeKind::NamedLambda:
    case ScopeKind::StrictNamedLambda:
    case ScopeKind::FunctionLexical:
    case ScopeKind::ClassBody: {
      Rooted<UniquePtr<LexicalScope::Data>> dataClone(cx);
      dataClone =
          CopyScopeData<LexicalScope>(cx, &scope->as<LexicalScope>().data());
      if (!dataClone) {
        return nullptr;
      }
      return create<LexicalScope>(cx, scope->kind_, enclosing, envShape,
                                  &dataClone);
    }

    case ScopeKind::With:
      return create(cx, scope->kind_, enclosing, envShape);

    case ScopeKind::Eval:
    case ScopeKind::StrictEval: {
      Rooted<UniquePtr<EvalScope::Data>> dataClone(cx);
      dataClone = CopyScopeData<EvalScope>(cx, &scope->as<EvalScope>().data());
      if (!dataClone) {
        return nullptr;
      }
      return create<EvalScope>(cx, scope->kind_, enclosing, envShape,
                               &dataClone);
    }

    case ScopeKind::Global:
    case ScopeKind::NonSyntactic:
      MOZ_CRASH("Use GlobalScope::clone.");
      break;

    case ScopeKind::WasmFunction:
      MOZ_CRASH("wasm functions are not nested in JSScript");
      break;

    case ScopeKind::Module:
    case ScopeKind::WasmInstance:
      MOZ_CRASH("NYI");
      break;
  }

  return nullptr;
}

void Scope::finalize(JSFreeOp* fop) {
  MOZ_ASSERT(CurrentThreadIsGCFinalizing());
  applyScopeDataTyped([this, fop](auto data) {
    if (data->locations) {
      fop->delete_(this, data->locations, data->numLocations * sizeof(ScopeNameLocation),
                   MemoryUse::ScopeData);
    }
    fop->delete_(this, data, SizeOfAllocatedData(data), MemoryUse::ScopeData);
  });
  setHeaderPtr(nullptr);
}

size_t Scope::sizeOfExcludingThis(mozilla::MallocSizeOf mallocSizeOf) const {
  if (rawData()) {
    return mallocSizeOf(rawData());
  }
  return 0;
}

void Scope::dump() {
  for (ScopeIter si(this); si; si++) {
    fprintf(stderr, "%s [%p]", ScopeKindString(si.kind()), si.scope());
    if (si.scope()->enclosing()) {
      fprintf(stderr, " -> ");
    }
  }
  fprintf(stderr, "\n");
}

#if defined(DEBUG) || defined(JS_JITSPEW)

/* static */
bool Scope::dumpForDisassemble(JSContext* cx, JS::Handle<Scope*> scope,
                               GenericPrinter& out, const char* indent) {
  if (!out.put(ScopeKindString(scope->kind()))) {
    return false;
  }
  if (!out.put(" {")) {
    return false;
  }

  size_t i = 0;
  for (Rooted<BindingIter> bi(cx, BindingIter(scope)); bi; bi++, i++) {
    if (i == 0) {
      if (!out.put("\n")) {
        return false;
      }
    }
    UniqueChars bytes = AtomToPrintableString(cx, bi.name());
    if (!bytes) {
      return false;
    }
    if (!out.put(indent)) {
      return false;
    }
    if (!out.printf("  %2zu: %s %s ", i, BindingKindString(bi.kind()),
                    bytes.get())) {
      return false;
    }
    switch (bi.location().kind()) {
      case BindingLocation::Kind::Global:
        if (bi.isTopLevelFunction()) {
          if (!out.put("(global function)\n")) {
            return false;
          }
        } else {
          if (!out.put("(global)\n")) {
            return false;
          }
        }
        break;
      case BindingLocation::Kind::Argument:
        if (!out.printf("(arg slot %u)\n", bi.location().argumentSlot())) {
          return false;
        }
        break;
      case BindingLocation::Kind::Frame:
        if (!out.printf("(frame slot %u)\n", bi.location().slot())) {
          return false;
        }
        break;
      case BindingLocation::Kind::Environment:
        if (!out.printf("(env slot %u)\n", bi.location().slot())) {
          return false;
        }
        break;
      case BindingLocation::Kind::NamedLambdaCallee:
        if (!out.put("(named lambda callee)\n")) {
          return false;
        }
        break;
      case BindingLocation::Kind::Import:
        if (!out.put("(import)\n")) {
          return false;
        }
        break;
    }
  }
  if (i > 0) {
    if (!out.put(indent)) {
      return false;
    }
  }
  if (!out.put("}")) {
    return false;
  }

  ScopeIter si(scope);
  si++;
  for (; si; si++) {
    if (!out.put(" -> ")) {
      return false;
    }
    if (!out.put(ScopeKindString(si.kind()))) {
      return false;
    }
  }
  return true;
}

#endif /* defined(DEBUG) || defined(JS_JITSPEW) */

/* static */
uint32_t LexicalScope::nextFrameSlot(const AbstractScopePtr& scope) {
  for (AbstractScopePtrIter si(scope); si; si++) {
    switch (si.kind()) {
      case ScopeKind::With:
        continue;
      case ScopeKind::Function:
      case ScopeKind::FunctionBodyVar:
      case ScopeKind::Lexical:
      case ScopeKind::SimpleCatch:
      case ScopeKind::Catch:
      case ScopeKind::FunctionLexical:
      case ScopeKind::ClassBody:
      case ScopeKind::NamedLambda:
      case ScopeKind::StrictNamedLambda:
      case ScopeKind::Eval:
      case ScopeKind::StrictEval:
      case ScopeKind::Global:
      case ScopeKind::NonSyntactic:
      case ScopeKind::Module:
      case ScopeKind::WasmInstance:
      case ScopeKind::WasmFunction:
        return si.abstractScopePtr().nextFrameSlot();
    }
  }
  MOZ_CRASH("Not an enclosing intra-frame Scope");
}

template <typename AtomT, typename ShapeT>
bool LexicalScope::prepareForScopeCreation(
    JSContext* cx, ScopeKind kind, uint32_t firstFrameSlot,
    typename MaybeRootedScopeData<LexicalScope, AtomT>::MutableHandleType data,
    ShapeT envShape) {
  bool isNamedLambda =
      kind == ScopeKind::NamedLambda || kind == ScopeKind::StrictNamedLambda;

  MOZ_ASSERT_IF(isNamedLambda, firstFrameSlot == LOCALNO_LIMIT);

  AbstractBindingIter<AtomT> bi(*data, firstFrameSlot, isNamedLambda);
  if (!PrepareScopeData<LexicalScope, AtomT, LexicalEnvironmentObject>(
          cx, bi, data, firstFrameSlot, envShape)) {
    return false;
  }
  return true;
}

/* static */
LexicalScope* LexicalScope::createWithData(JSContext* cx, ScopeKind kind,
                                           MutableHandle<UniquePtr<Data>> data,
                                           uint32_t firstFrameSlot,
                                           HandleScope enclosing) {
  RootedShape envShape(cx);

  if (!prepareForScopeCreation<JSAtom>(cx, kind, firstFrameSlot, data,
                                       &envShape)) {
    return nullptr;
  }

  auto scope = Scope::create<LexicalScope>(cx, kind, enclosing, envShape, data);
  if (!scope) {
    return nullptr;
  }

  MOZ_ASSERT(scope->firstFrameSlot() == firstFrameSlot);
  return scope;
}

/* static */
Shape* LexicalScope::getEmptyExtensibleEnvironmentShape(JSContext* cx) {
  const JSClass* cls = &LexicalEnvironmentObject::class_;
  return EmptyEnvironmentShape(cx, cls, JSSLOT_FREE(cls),
                               /* baseShapeFlags = */ 0);
}

template <XDRMode mode>
/* static */
XDRResult LexicalScope::XDR(XDRState<mode>* xdr, ScopeKind kind,
                            HandleScope enclosing, MutableHandleScope scope) {
  JSContext* cx = xdr->cx();

  Rooted<Data*> data(cx);
  MOZ_TRY(
      XDRSizedBindingNames<LexicalScope>(xdr, scope.as<LexicalScope>(), &data));

  {
    Maybe<Rooted<UniquePtr<Data>>> uniqueData;
    if (mode == XDR_DECODE) {
      uniqueData.emplace(cx, data);
    }

    uint32_t firstFrameSlot;
    uint32_t nextFrameSlot;
    if (mode == XDR_ENCODE) {
      firstFrameSlot = scope->firstFrameSlot();
      nextFrameSlot = data->nextFrameSlot;
    }

    MOZ_TRY(xdr->codeUint32(&data->constStart));
    MOZ_TRY(xdr->codeUint32(&firstFrameSlot));
    MOZ_TRY(xdr->codeUint32(&nextFrameSlot));

    if (mode == XDR_DECODE) {
      scope.set(createWithData(cx, kind, &uniqueData.ref(), firstFrameSlot,
                               enclosing));
      if (!scope) {
        return xdr->fail(JS::TranscodeResult_Throw);
      }

      // nextFrameSlot is used only for this correctness check.
      MOZ_ASSERT(nextFrameSlot ==
                 scope->as<LexicalScope>().data().nextFrameSlot);
    }
  }

  return Ok();
}

template
    /* static */
    XDRResult
    LexicalScope::XDR(XDRState<XDR_ENCODE>* xdr, ScopeKind kind,
                      HandleScope enclosing, MutableHandleScope scope);

template
    /* static */
    XDRResult
    LexicalScope::XDR(XDRState<XDR_DECODE>* xdr, ScopeKind kind,
                      HandleScope enclosing, MutableHandleScope scope);

template <typename AtomT, typename ShapeT>
bool FunctionScope::prepareForScopeCreation(
    JSContext* cx,
    typename MaybeRootedScopeData<FunctionScope, AtomT>::MutableHandleType data,
    bool hasParameterExprs, bool needsEnvironment, HandleFunction fun,
    ShapeT envShape) {
  uint32_t firstFrameSlot = 0;
  AbstractBindingIter<AtomT> bi(*data, hasParameterExprs);
  if (!PrepareScopeData<FunctionScope, AtomT, CallObject>(
          cx, bi, data, firstFrameSlot, envShape)) {
    return false;
  }

  data->hasParameterExprs = hasParameterExprs;
  data->canonicalFunction.init(fun);

  // An environment may be needed regardless of existence of any closed over
  // bindings:
  //   - Extensible scopes (i.e., due to direct eval)
  //   - Needing a home object
  //   - Being a derived class constructor
  //   - Being a generator or async function
  // Also see |FunctionBox::needsExtraBodyVarEnvironmentRegardlessOfBindings()|.
  return updateEnvShapeIfRequired<CallObject>(cx, envShape, needsEnvironment);
}

/* static */
FunctionScope* FunctionScope::createWithData(
    JSContext* cx, MutableHandle<UniquePtr<Data>> data, bool hasParameterExprs,
    bool needsEnvironment, HandleFunction fun, HandleScope enclosing) {
  MOZ_ASSERT(data);
  MOZ_ASSERT(fun->isTenured());

  RootedShape envShape(cx);

  if (!prepareForScopeCreation<JSAtom>(cx, data, hasParameterExprs,
                                       needsEnvironment, fun, &envShape)) {
    return nullptr;
  }

  return Scope::create<FunctionScope>(cx, ScopeKind::Function, enclosing,
                                      envShape, data);
}

JSScript* FunctionScope::script() const {
  return canonicalFunction()->nonLazyScript();
}

/* static */
bool FunctionScope::isSpecialName(JSContext* cx, JSAtom* name) {
  return name == cx->names().arguments || name == cx->names().dotThis ||
         name == cx->names().dotGenerator;
}

/* static */
bool FunctionScope::isSpecialName(JSContext* cx, const ParserAtom* name) {
  return name == cx->parserNames().arguments ||
         name == cx->parserNames().dotThis ||
         name == cx->parserNames().dotGenerator;
}

/* static */
FunctionScope* FunctionScope::clone(JSContext* cx, Handle<FunctionScope*> scope,
                                    HandleFunction fun, HandleScope enclosing) {
  MOZ_ASSERT(fun != scope->canonicalFunction());

  RootedShape envShape(cx);
  if (scope->environmentShape()) {
    envShape = scope->maybeCloneEnvironmentShape(cx);
    if (!envShape) {
      return nullptr;
    }
  }

  Rooted<Data*> dataOriginal(cx, &scope->as<FunctionScope>().data());
  Rooted<UniquePtr<Data>> dataClone(
      cx, CopyScopeData<FunctionScope>(cx, dataOriginal));
  if (!dataClone) {
    return nullptr;
  }

  dataClone->canonicalFunction = fun;

  return Scope::create<FunctionScope>(cx, scope->kind(), enclosing, envShape,
                                      &dataClone);
}

template <XDRMode mode>
/* static */
XDRResult FunctionScope::XDR(XDRState<mode>* xdr, HandleFunction fun,
                             HandleScope enclosing, MutableHandleScope scope) {
  JSContext* cx = xdr->cx();
  Rooted<Data*> data(cx);
  MOZ_TRY(XDRSizedBindingNames<FunctionScope>(xdr, scope.as<FunctionScope>(),
                                              &data));

  {
    Maybe<Rooted<UniquePtr<Data>>> uniqueData;
    if (mode == XDR_DECODE) {
      uniqueData.emplace(cx, data);
    }

    uint8_t needsEnvironment;
    uint8_t hasParameterExprs;
    uint32_t nextFrameSlot;
    if (mode == XDR_ENCODE) {
      needsEnvironment = scope->hasEnvironment();
      hasParameterExprs = data->hasParameterExprs;
      nextFrameSlot = data->nextFrameSlot;
    }
    MOZ_TRY(xdr->codeUint8(&needsEnvironment));
    MOZ_TRY(xdr->codeUint8(&hasParameterExprs));
    MOZ_TRY(xdr->codeUint16(&data->nonPositionalFormalStart));
    MOZ_TRY(xdr->codeUint16(&data->varStart));
    MOZ_TRY(xdr->codeUint32(&nextFrameSlot));

    if (mode == XDR_DECODE) {
      if (!data->length) {
        MOZ_ASSERT(!data->nonPositionalFormalStart);
        MOZ_ASSERT(!data->varStart);
        MOZ_ASSERT(!data->nextFrameSlot);
      }

      scope.set(createWithData(cx, &uniqueData.ref(), hasParameterExprs,
                               needsEnvironment, fun, enclosing));
      if (!scope) {
        return xdr->fail(JS::TranscodeResult_Throw);
      }

      // nextFrameSlot is used only for this correctness check.
      MOZ_ASSERT(nextFrameSlot ==
                 scope->as<FunctionScope>().data().nextFrameSlot);
    }
  }

  return Ok();
}

template
    /* static */
    XDRResult
    FunctionScope::XDR(XDRState<XDR_ENCODE>* xdr, HandleFunction fun,
                       HandleScope enclosing, MutableHandleScope scope);

template
    /* static */
    XDRResult
    FunctionScope::XDR(XDRState<XDR_DECODE>* xdr, HandleFunction fun,
                       HandleScope enclosing, MutableHandleScope scope);

template <typename AtomT, typename ShapeT>
bool VarScope::prepareForScopeCreation(
    JSContext* cx, ScopeKind kind,
    typename MaybeRootedScopeData<VarScope, AtomT>::MutableHandleType data,
    uint32_t firstFrameSlot, bool needsEnvironment, ShapeT envShape) {
  AbstractBindingIter<AtomT> bi(*data, firstFrameSlot);
  if (!PrepareScopeData<VarScope, AtomT, VarEnvironmentObject>(
          cx, bi, data, firstFrameSlot, envShape)) {
    return false;
  }

  // An environment may be needed regardless of existence of any closed over
  // bindings:
  //   - Extensible scopes (i.e., due to direct eval)
  //   - Being a generator
  return updateEnvShapeIfRequired<VarEnvironmentObject>(cx, envShape,
                                                        needsEnvironment);
}

/* static */
VarScope* VarScope::createWithData(JSContext* cx, ScopeKind kind,
                                   MutableHandle<UniquePtr<Data>> data,
                                   uint32_t firstFrameSlot,
                                   bool needsEnvironment,
                                   HandleScope enclosing) {
  MOZ_ASSERT(data);

  RootedShape envShape(cx);
  if (!prepareForScopeCreation<JSAtom>(cx, kind, data, firstFrameSlot,
                                       needsEnvironment, &envShape)) {
    return nullptr;
  }

  return Scope::create<VarScope>(cx, kind, enclosing, envShape, data);
}

template <XDRMode mode>
/* static */
XDRResult VarScope::XDR(XDRState<mode>* xdr, ScopeKind kind,
                        HandleScope enclosing, MutableHandleScope scope) {
  JSContext* cx = xdr->cx();
  Rooted<Data*> data(cx);
  MOZ_TRY(XDRSizedBindingNames<VarScope>(xdr, scope.as<VarScope>(), &data));

  {
    Maybe<Rooted<UniquePtr<Data>>> uniqueData;
    if (mode == XDR_DECODE) {
      uniqueData.emplace(cx, data);
    }

    uint8_t needsEnvironment;
    uint32_t firstFrameSlot;
    uint32_t nextFrameSlot;
    if (mode == XDR_ENCODE) {
      needsEnvironment = scope->hasEnvironment();
      firstFrameSlot = scope->firstFrameSlot();
      nextFrameSlot = data->nextFrameSlot;
    }
    MOZ_TRY(xdr->codeUint8(&needsEnvironment));
    MOZ_TRY(xdr->codeUint32(&firstFrameSlot));
    MOZ_TRY(xdr->codeUint32(&nextFrameSlot));

    if (mode == XDR_DECODE) {
      if (!data->length) {
        MOZ_ASSERT(!data->nextFrameSlot);
      }

      scope.set(createWithData(cx, kind, &uniqueData.ref(), firstFrameSlot,
                               needsEnvironment, enclosing));
      if (!scope) {
        return xdr->fail(JS::TranscodeResult_Throw);
      }

      // nextFrameSlot is used only for this correctness check.
      MOZ_ASSERT(nextFrameSlot == scope->as<VarScope>().data().nextFrameSlot);
    }
  }

  return Ok();
}

template
    /* static */
    XDRResult
    VarScope::XDR(XDRState<XDR_ENCODE>* xdr, ScopeKind kind,
                  HandleScope enclosing, MutableHandleScope scope);

template
    /* static */
    XDRResult
    VarScope::XDR(XDRState<XDR_DECODE>* xdr, ScopeKind kind,
                  HandleScope enclosing, MutableHandleScope scope);

/* static */
GlobalScope* GlobalScope::create(JSContext* cx, ScopeKind kind,
                                 Handle<Data*> dataArg) {
  // The data that's passed in is from the frontend and is LifoAlloc'd.
  // Copy it now that we're creating a permanent VM scope.
  Rooted<UniquePtr<Data>> data(
      cx, dataArg ? CopyScopeData<GlobalScope>(cx, dataArg)
                  : NewEmptyScopeData<GlobalScope, JSAtom>(cx));
  if (!data) {
    return nullptr;
  }

  return createWithData(cx, kind, &data);
}

/* static */
GlobalScope* GlobalScope::createWithData(JSContext* cx, ScopeKind kind,
                                         MutableHandle<UniquePtr<Data>> data) {
  MOZ_ASSERT(data);

  // The global scope has no environment shape. Its environment is the
  // global lexical scope and the global object or non-syntactic objects
  // created by embedding, all of which are not only extensible but may
  // have names on them deleted.
  return Scope::create<GlobalScope>(cx, kind, nullptr, nullptr, data);
}

/* static */
GlobalScope* GlobalScope::clone(JSContext* cx, Handle<GlobalScope*> scope,
                                ScopeKind kind) {
  Rooted<Data*> dataOriginal(cx, &scope->as<GlobalScope>().data());
  Rooted<UniquePtr<Data>> dataClone(
      cx, CopyScopeData<GlobalScope>(cx, dataOriginal));
  if (!dataClone) {
    return nullptr;
  }
  return Scope::create<GlobalScope>(cx, kind, nullptr, nullptr, &dataClone);
}

template <XDRMode mode>
/* static */
XDRResult GlobalScope::XDR(XDRState<mode>* xdr, ScopeKind kind,
                           MutableHandleScope scope) {
  MOZ_ASSERT((mode == XDR_DECODE) == !scope);

  JSContext* cx = xdr->cx();
  Rooted<Data*> data(cx);
  MOZ_TRY(
      XDRSizedBindingNames<GlobalScope>(xdr, scope.as<GlobalScope>(), &data));

  {
    Maybe<Rooted<UniquePtr<Data>>> uniqueData;
    if (mode == XDR_DECODE) {
      uniqueData.emplace(cx, data);
    }

    MOZ_TRY(xdr->codeUint32(&data->letStart));
    MOZ_TRY(xdr->codeUint32(&data->constStart));

    if (mode == XDR_DECODE) {
      if (!data->length) {
        MOZ_ASSERT(!data->letStart);
        MOZ_ASSERT(!data->constStart);
      }

      scope.set(createWithData(cx, kind, &uniqueData.ref()));
      if (!scope) {
        return xdr->fail(JS::TranscodeResult_Throw);
      }
    }
  }

  return Ok();
}

template
    /* static */
    XDRResult
    GlobalScope::XDR(XDRState<XDR_ENCODE>* xdr, ScopeKind kind,
                     MutableHandleScope scope);

template
    /* static */
    XDRResult
    GlobalScope::XDR(XDRState<XDR_DECODE>* xdr, ScopeKind kind,
                     MutableHandleScope scope);

/* static */
WithScope* WithScope::create(JSContext* cx, HandleScope enclosing) {
  Scope* scope = Scope::create(cx, ScopeKind::With, enclosing, nullptr);
  return static_cast<WithScope*>(scope);
}

template <XDRMode mode>
/* static */
XDRResult WithScope::XDR(XDRState<mode>* xdr, HandleScope enclosing,
                         MutableHandleScope scope) {
  JSContext* cx = xdr->cx();
  if (mode == XDR_DECODE) {
    scope.set(create(cx, enclosing));
    if (!scope) {
      return xdr->fail(JS::TranscodeResult_Throw);
    }
  }

  return Ok();
}

template
    /* static */
    XDRResult
    WithScope::XDR(XDRState<XDR_ENCODE>* xdr, HandleScope enclosing,
                   MutableHandleScope scope);

template
    /* static */
    XDRResult
    WithScope::XDR(XDRState<XDR_DECODE>* xdr, HandleScope enclosing,
                   MutableHandleScope scope);

template <typename AtomT, typename ShapeT>
bool EvalScope::prepareForScopeCreation(
    JSContext* cx, ScopeKind scopeKind,
    typename MaybeRootedScopeData<EvalScope, AtomT>::MutableHandleType data,
    ShapeT envShape) {
  if (scopeKind == ScopeKind::StrictEval) {
    uint32_t firstFrameSlot = 0;
    AbstractBindingIter<AtomT> bi(*data, true);
    if (!PrepareScopeData<EvalScope, AtomT, VarEnvironmentObject>(
            cx, bi, data, firstFrameSlot, envShape)) {
      return false;
    }
  }

  // Strict eval and direct eval in parameter expressions always get their own
  // var environment even if there are no bindings.
  bool needsEnvironment = (scopeKind == ScopeKind::StrictEval);

  return updateEnvShapeIfRequired<VarEnvironmentObject>(cx, envShape,
                                                        needsEnvironment);
}

/* static */
EvalScope* EvalScope::createWithData(JSContext* cx, ScopeKind scopeKind,
                                     MutableHandle<UniquePtr<Data>> data,
                                     HandleScope enclosing) {
  MOZ_ASSERT(data);

  RootedShape envShape(cx);
  if (!prepareForScopeCreation<JSAtom>(cx, scopeKind, data, &envShape)) {
    return nullptr;
  }

  return Scope::create<EvalScope>(cx, scopeKind, enclosing, envShape, data);
}

/* static */
Scope* EvalScope::nearestVarScopeForDirectEval(Scope* scope) {
  for (ScopeIter si(scope); si; si++) {
    switch (si.kind()) {
      case ScopeKind::Function:
      case ScopeKind::FunctionBodyVar:
      case ScopeKind::Global:
      case ScopeKind::NonSyntactic:
        return scope;
      default:
        break;
    }
  }
  return nullptr;
}

template <XDRMode mode>
/* static */
XDRResult EvalScope::XDR(XDRState<mode>* xdr, ScopeKind kind,
                         HandleScope enclosing, MutableHandleScope scope) {
  JSContext* cx = xdr->cx();
  Rooted<Data*> data(cx);

  {
    Maybe<Rooted<UniquePtr<Data>>> uniqueData;
    if (mode == XDR_DECODE) {
      uniqueData.emplace(cx, data);
    }

    MOZ_TRY(XDRSizedBindingNames<EvalScope>(xdr, scope.as<EvalScope>(), &data));

    if (mode == XDR_DECODE) {
      if (!data->length) {
        MOZ_ASSERT(!data->nextFrameSlot);
      }
      scope.set(createWithData(cx, kind, &uniqueData.ref(), enclosing));
      if (!scope) {
        return xdr->fail(JS::TranscodeResult_Throw);
      }
    }
  }

  return Ok();
}

template
    /* static */
    XDRResult
    EvalScope::XDR(XDRState<XDR_ENCODE>* xdr, ScopeKind kind,
                   HandleScope enclosing, MutableHandleScope scope);

template
    /* static */
    XDRResult
    EvalScope::XDR(XDRState<XDR_DECODE>* xdr, ScopeKind kind,
                   HandleScope enclosing, MutableHandleScope scope);

template <>
Zone* ModuleScope::AbstractData<BindingName>::zone() const {
  return module ? module->zone() : nullptr;
}

/* static */
template <typename AtomT, typename ShapeT>
bool ModuleScope::prepareForScopeCreation(
    JSContext* cx,
    typename MaybeRootedScopeData<ModuleScope, AtomT>::MutableHandleType data,
    HandleModuleObject module, ShapeT envShape) {
  uint32_t firstFrameSlot = 0;
  AbstractBindingIter<AtomT> bi(*data);
  if (!PrepareScopeData<ModuleScope, AtomT, ModuleEnvironmentObject>(
          cx, bi, data, firstFrameSlot, envShape)) {
    return false;
  }

  data->module.init(module);

  // Modules always need an environment object for now.
  bool needsEnvironment = true;

  return updateEnvShapeIfRequired<ModuleEnvironmentObject>(cx, envShape,
                                                           needsEnvironment);
}

/* static */
ModuleScope* ModuleScope::createWithData(JSContext* cx,
                                         MutableHandle<UniquePtr<Data>> data,
                                         HandleModuleObject module,
                                         HandleScope enclosing) {
  MOZ_ASSERT(data);
  MOZ_ASSERT(enclosing->is<GlobalScope>());

  RootedShape envShape(cx);
  if (!prepareForScopeCreation<JSAtom>(cx, data, module, &envShape)) {
    return nullptr;
  }

  return Scope::create<ModuleScope>(cx, ScopeKind::Module, enclosing, envShape,
                                    data);
}

template <size_t ArrayLength>
static JSAtom* GenerateWasmName(JSContext* cx,
                                const char (&prefix)[ArrayLength],
                                uint32_t index) {
  StringBuffer sb(cx);
  if (!sb.append(prefix)) {
    return nullptr;
  }
  if (!NumberValueToStringBuffer(cx, Int32Value(index), sb)) {
    return nullptr;
  }

  return sb.finishAtom();
}

template <XDRMode mode>
/* static */
XDRResult ModuleScope::XDR(XDRState<mode>* xdr, HandleModuleObject module,
                           HandleScope enclosing, MutableHandleScope scope) {
  JSContext* cx = xdr->cx();
  Rooted<Data*> data(cx);
  MOZ_TRY(
      XDRSizedBindingNames<ModuleScope>(xdr, scope.as<ModuleScope>(), &data));

  {
    Maybe<Rooted<UniquePtr<Data>>> uniqueData;
    if (mode == XDR_DECODE) {
      uniqueData.emplace(cx, data);
    }

    uint32_t nextFrameSlot;
    if (mode == XDR_ENCODE) {
      nextFrameSlot = data->nextFrameSlot;
    }

    MOZ_TRY(xdr->codeUint32(&data->varStart));
    MOZ_TRY(xdr->codeUint32(&data->letStart));
    MOZ_TRY(xdr->codeUint32(&data->constStart));
    MOZ_TRY(xdr->codeUint32(&nextFrameSlot));

    if (mode == XDR_DECODE) {
      if (!data->length) {
        MOZ_ASSERT(!data->varStart);
        MOZ_ASSERT(!data->letStart);
        MOZ_ASSERT(!data->constStart);
        MOZ_ASSERT(!data->nextFrameSlot);
      }

      scope.set(createWithData(cx, &uniqueData.ref(), module, enclosing));
      if (!scope) {
        return xdr->fail(JS::TranscodeResult_Throw);
      }

      // nextFrameSlot is used only for this correctness check.
      MOZ_ASSERT(nextFrameSlot ==
                 scope->as<ModuleScope>().data().nextFrameSlot);
    }
  }

  return Ok();
}

template
    /* static */
    XDRResult
    ModuleScope::XDR(XDRState<XDR_ENCODE>* xdr, HandleModuleObject module,
                     HandleScope enclosing, MutableHandleScope scope);

template
    /* static */
    XDRResult
    ModuleScope::XDR(XDRState<XDR_DECODE>* xdr, HandleModuleObject module,
                     HandleScope enclosing, MutableHandleScope scope);

static void InitializeTrailingName(
    AbstractTrailingNamesArray<JSAtom>& trailingNames, size_t i, JSAtom* name) {
  void* trailingName = &trailingNames[i];
  new (trailingName) BindingName(name, false);
}

template <class Data>
static void InitializeNextTrailingName(const Rooted<UniquePtr<Data>>& data,
                                       JSAtom* name) {
  InitializeTrailingName(data->trailingNames, data->length, name);
  data->length++;
}

/* static */
WasmInstanceScope* WasmInstanceScope::create(JSContext* cx,
                                             WasmInstanceObject* instance) {
  size_t namesCount = 0;
  if (instance->instance().memory()) {
    namesCount++;
  }
  size_t globalsStart = namesCount;
  size_t globalsCount = instance->instance().metadata().globals.length();
  namesCount += globalsCount;

  Rooted<UniquePtr<Data>> data(
      cx, NewEmptyScopeData<WasmInstanceScope, JSAtom>(cx, namesCount));
  if (!data) {
    return nullptr;
  }

  if (instance->instance().memory()) {
    JSAtom* wasmName = GenerateWasmName(cx, "memory", /* index = */ 0);
    if (!wasmName) {
      return nullptr;
    }

    InitializeNextTrailingName(data, wasmName);
  }

  for (size_t i = 0; i < globalsCount; i++) {
    JSAtom* wasmName = GenerateWasmName(cx, "global", i);
    if (!wasmName) {
      return nullptr;
    }

    InitializeNextTrailingName(data, wasmName);
  }

  MOZ_ASSERT(data->length == namesCount);

  data->instance.init(instance);
  data->globalsStart = globalsStart;

  RootedScope enclosing(cx, &cx->global()->emptyGlobalScope());
  return Scope::create<WasmInstanceScope>(cx, ScopeKind::WasmInstance,
                                          enclosing,
                                          /* envShape = */ nullptr, &data);
}

/* static */
WasmFunctionScope* WasmFunctionScope::create(JSContext* cx,
                                             HandleScope enclosing,
                                             uint32_t funcIndex) {
  MOZ_ASSERT(enclosing->is<WasmInstanceScope>());

  Rooted<WasmFunctionScope*> wasmFunctionScope(cx);

  Rooted<WasmInstanceObject*> instance(
      cx, enclosing->as<WasmInstanceScope>().instance());

  // TODO pull the local variable names from the wasm function definition.
  wasm::ValTypeVector locals;
  size_t argsLength;
  wasm::StackResults unusedStackResults;
  if (!instance->instance().debug().debugGetLocalTypes(
          funcIndex, &locals, &argsLength, &unusedStackResults)) {
    return nullptr;
  }
  uint32_t namesCount = locals.length();

  Rooted<UniquePtr<Data>> data(
      cx, NewEmptyScopeData<WasmFunctionScope, JSAtom>(cx, namesCount));
  if (!data) {
    return nullptr;
  }

  for (size_t i = 0; i < namesCount; i++) {
    JSAtom* wasmName = GenerateWasmName(cx, "var", i);
    if (!wasmName) {
      return nullptr;
    }

    InitializeNextTrailingName(data, wasmName);
  }
  MOZ_ASSERT(data->length == namesCount);

  return Scope::create<WasmFunctionScope>(cx, ScopeKind::WasmFunction,
                                          enclosing,
                                          /* envShape = */ nullptr, &data);
}

ScopeIter::ScopeIter(JSScript* script) : scope_(script->bodyScope()) {}

bool ScopeIter::hasSyntacticEnvironment() const {
  return scope()->hasEnvironment() &&
         scope()->kind() != ScopeKind::NonSyntactic;
}

AbstractBindingIter<JSAtom>::AbstractBindingIter(ScopeKind kind,
                                                 BaseScopeData* data,
                                                 uint32_t firstFrameSlot)
    : BaseAbstractBindingIter<JSAtom>() {
  switch (kind) {
    case ScopeKind::Lexical:
    case ScopeKind::SimpleCatch:
    case ScopeKind::Catch:
    case ScopeKind::FunctionLexical:
    case ScopeKind::ClassBody:
      init(*static_cast<LexicalScope::Data*>(data), firstFrameSlot, 0);
      break;
    case ScopeKind::NamedLambda:
    case ScopeKind::StrictNamedLambda:
      init(*static_cast<LexicalScope::Data*>(data), LOCALNO_LIMIT,
           IsNamedLambda);
      break;
    case ScopeKind::With:
      // With scopes do not have bindings.
      index_ = length_ = 0;
      MOZ_ASSERT(done());
      break;
    case ScopeKind::Function: {
      uint8_t flags = IgnoreDestructuredFormalParameters;
      if (static_cast<FunctionScope::Data*>(data)->hasParameterExprs) {
        flags |= HasFormalParameterExprs;
      }
      init(*static_cast<FunctionScope::Data*>(data), flags);
      break;
    }
    case ScopeKind::FunctionBodyVar:
      init(*static_cast<VarScope::Data*>(data), firstFrameSlot);
      break;
    case ScopeKind::Eval:
    case ScopeKind::StrictEval:
      init(*static_cast<EvalScope::Data*>(data), kind == ScopeKind::StrictEval);
      break;
    case ScopeKind::Global:
    case ScopeKind::NonSyntactic:
      init(*static_cast<GlobalScope::Data*>(data));
      break;
    case ScopeKind::Module:
      init(*static_cast<ModuleScope::Data*>(data));
      break;
    case ScopeKind::WasmInstance:
      init(*static_cast<WasmInstanceScope::Data*>(data));
      break;
    case ScopeKind::WasmFunction:
      init(*static_cast<WasmFunctionScope::Data*>(data));
      break;
  }
}

AbstractBindingIter<JSAtom>::AbstractBindingIter(Scope* scope)
    : AbstractBindingIter<JSAtom>(scope->kind(), scope->rawData(),
                                  scope->firstFrameSlot()) {}

AbstractBindingIter<JSAtom>::AbstractBindingIter(JSScript* script)
    : AbstractBindingIter<JSAtom>(script->bodyScope()) {}

template <typename NameT>
void BaseAbstractBindingIter<NameT>::init(
    LexicalScope::AbstractData<NameT>& data, uint32_t firstFrameSlot,
    uint8_t flags) {
  // Named lambda scopes can only have environment slots. If the callee
  // isn't closed over, it is accessed via JSOp::Callee.
  if (flags & IsNamedLambda) {
    // Named lambda binding is weird. Normal BindingKind ordering rules
    // don't apply.
    init(0, 0, 0, 0, 0, CanHaveEnvironmentSlots | flags, firstFrameSlot,
         JSSLOT_FREE(&LexicalEnvironmentObject::class_),
         data.trailingNames.start(), data.length);
  } else {
    //            imports - [0, 0)
    // positional formals - [0, 0)
    //      other formals - [0, 0)
    //               vars - [0, 0)
    //               lets - [0, data.constStart)
    //             consts - [data.constStart, data.length)
    init(0, 0, 0, 0, data.constStart,
         CanHaveFrameSlots | CanHaveEnvironmentSlots | flags, firstFrameSlot,
         JSSLOT_FREE(&LexicalEnvironmentObject::class_),
         data.trailingNames.start(), data.length);
  }
}

template void BaseAbstractBindingIter<JSAtom>::init(
    LexicalScope::AbstractData<JSAtom>&, uint32_t, uint8_t);
template void BaseAbstractBindingIter<const ParserAtom>::init(
    LexicalScope::AbstractData<const ParserAtom>&, uint32_t, uint8_t);

template <typename NameT>
void BaseAbstractBindingIter<NameT>::init(
    FunctionScope::AbstractData<NameT>& data, uint8_t flags) {
  flags = CanHaveFrameSlots | CanHaveEnvironmentSlots | flags;
  if (!(flags & HasFormalParameterExprs)) {
    flags |= CanHaveArgumentSlots;
  }

  //            imports - [0, 0)
  // positional formals - [0, data.nonPositionalFormalStart)
  //      other formals - [data.nonPositionalParamStart, data.varStart)
  //               vars - [data.varStart, data.length)
  //               lets - [data.length, data.length)
  //             consts - [data.length, data.length)
  init(0, data.nonPositionalFormalStart, data.varStart, data.length,
       data.length, flags, 0, JSSLOT_FREE(&CallObject::class_),
       data.trailingNames.start(), data.length);
}
template void BaseAbstractBindingIter<JSAtom>::init(
    FunctionScope::AbstractData<JSAtom>&, uint8_t);
template void BaseAbstractBindingIter<const ParserAtom>::init(
    FunctionScope::AbstractData<const ParserAtom>&, uint8_t);

template <typename NameT>
void BaseAbstractBindingIter<NameT>::init(VarScope::AbstractData<NameT>& data,
                                          uint32_t firstFrameSlot) {
  //            imports - [0, 0)
  // positional formals - [0, 0)
  //      other formals - [0, 0)
  //               vars - [0, data.length)
  //               lets - [data.length, data.length)
  //             consts - [data.length, data.length)
  init(0, 0, 0, data.length, data.length,
       CanHaveFrameSlots | CanHaveEnvironmentSlots, firstFrameSlot,
       JSSLOT_FREE(&VarEnvironmentObject::class_), data.trailingNames.start(),
       data.length);
}
template void BaseAbstractBindingIter<JSAtom>::init(
    VarScope::AbstractData<JSAtom>&, uint32_t);
template void BaseAbstractBindingIter<const ParserAtom>::init(
    VarScope::AbstractData<const ParserAtom>&, uint32_t);

template <typename NameT>
void BaseAbstractBindingIter<NameT>::init(
    GlobalScope::AbstractData<NameT>& data) {
  //            imports - [0, 0)
  // positional formals - [0, 0)
  //      other formals - [0, 0)
  //               vars - [0, data.letStart)
  //               lets - [data.letStart, data.constStart)
  //             consts - [data.constStart, data.length)
  init(0, 0, 0, data.letStart, data.constStart, CannotHaveSlots, UINT32_MAX,
       UINT32_MAX, data.trailingNames.start(), data.length);
}
template void BaseAbstractBindingIter<JSAtom>::init(
    GlobalScope::AbstractData<JSAtom>&);
template void BaseAbstractBindingIter<const ParserAtom>::init(
    GlobalScope::AbstractData<const ParserAtom>&);

template <typename NameT>
void BaseAbstractBindingIter<NameT>::init(EvalScope::AbstractData<NameT>& data,
                                          bool strict) {
  uint32_t flags;
  uint32_t firstFrameSlot;
  uint32_t firstEnvironmentSlot;
  if (strict) {
    flags = CanHaveFrameSlots | CanHaveEnvironmentSlots;
    firstFrameSlot = 0;
    firstEnvironmentSlot = JSSLOT_FREE(&VarEnvironmentObject::class_);
  } else {
    flags = CannotHaveSlots;
    firstFrameSlot = UINT32_MAX;
    firstEnvironmentSlot = UINT32_MAX;
  }

  //            imports - [0, 0)
  // positional formals - [0, 0)
  //      other formals - [0, 0)
  //               vars - [0, data.length)
  //               lets - [data.length, data.length)
  //             consts - [data.length, data.length)
  init(0, 0, 0, data.length, data.length, flags, firstFrameSlot,
       firstEnvironmentSlot, data.trailingNames.start(), data.length);
}
template void BaseAbstractBindingIter<JSAtom>::init(
    EvalScope::AbstractData<JSAtom>&, bool);
template void BaseAbstractBindingIter<const ParserAtom>::init(
    EvalScope::AbstractData<const ParserAtom>&, bool);

template <typename NameT>
void BaseAbstractBindingIter<NameT>::init(
    ModuleScope::AbstractData<NameT>& data) {
  //            imports - [0, data.varStart)
  // positional formals - [data.varStart, data.varStart)
  //      other formals - [data.varStart, data.varStart)
  //               vars - [data.varStart, data.letStart)
  //               lets - [data.letStart, data.constStart)
  //             consts - [data.constStart, data.length)
  init(data.varStart, data.varStart, data.varStart, data.letStart,
       data.constStart, CanHaveFrameSlots | CanHaveEnvironmentSlots, 0,
       JSSLOT_FREE(&ModuleEnvironmentObject::class_),
       data.trailingNames.start(), data.length);
}
template void BaseAbstractBindingIter<JSAtom>::init(
    ModuleScope::AbstractData<JSAtom>&);
template void BaseAbstractBindingIter<const ParserAtom>::init(
    ModuleScope::AbstractData<const ParserAtom>&);

template <typename NameT>
void BaseAbstractBindingIter<NameT>::init(
    WasmInstanceScope::AbstractData<NameT>& data) {
  //            imports - [0, 0)
  // positional formals - [0, 0)
  //      other formals - [0, 0)
  //               vars - [0, data.length)
  //               lets - [data.length, data.length)
  //             consts - [data.length, data.length)
  init(0, 0, 0, data.length, data.length,
       CanHaveFrameSlots | CanHaveEnvironmentSlots, UINT32_MAX, UINT32_MAX,
       data.trailingNames.start(), data.length);
}
template void BaseAbstractBindingIter<JSAtom>::init(
    WasmInstanceScope::AbstractData<JSAtom>&);
template void BaseAbstractBindingIter<const ParserAtom>::init(
    WasmInstanceScope::AbstractData<const ParserAtom>&);

template <typename NameT>
void BaseAbstractBindingIter<NameT>::init(
    WasmFunctionScope::AbstractData<NameT>& data) {
  //            imports - [0, 0)
  // positional formals - [0, 0)
  //      other formals - [0, 0)
  //               vars - [0, data.length)
  //               lets - [data.length, data.length)
  //             consts - [data.length, data.length)
  init(0, 0, 0, data.length, data.length,
       CanHaveFrameSlots | CanHaveEnvironmentSlots, UINT32_MAX, UINT32_MAX,
       data.trailingNames.start(), data.length);
}
template void BaseAbstractBindingIter<JSAtom>::init(
    WasmFunctionScope::AbstractData<JSAtom>&);
template void BaseAbstractBindingIter<const ParserAtom>::init(
    WasmFunctionScope::AbstractData<const ParserAtom>&);

PositionalFormalParameterIter::PositionalFormalParameterIter(Scope* scope)
    : BindingIter(scope) {
  // Reinit with flags = 0, i.e., iterate over all positional parameters.
  if (scope->is<FunctionScope>()) {
    init(scope->as<FunctionScope>().data(), /* flags = */ 0);
  }
  settle();
}

PositionalFormalParameterIter::PositionalFormalParameterIter(JSScript* script)
    : PositionalFormalParameterIter(script->bodyScope()) {}

void js::DumpBindings(JSContext* cx, Scope* scopeArg) {
  RootedScope scope(cx, scopeArg);
  for (Rooted<BindingIter> bi(cx, BindingIter(scope)); bi; bi++) {
    UniqueChars bytes = AtomToPrintableString(cx, bi.name());
    if (!bytes) {
      return;
    }
    fprintf(stderr, "%s %s ", BindingKindString(bi.kind()), bytes.get());
    switch (bi.location().kind()) {
      case BindingLocation::Kind::Global:
        if (bi.isTopLevelFunction()) {
          fprintf(stderr, "global function\n");
        } else {
          fprintf(stderr, "global\n");
        }
        break;
      case BindingLocation::Kind::Argument:
        fprintf(stderr, "arg slot %u\n", bi.location().argumentSlot());
        break;
      case BindingLocation::Kind::Frame:
        fprintf(stderr, "frame slot %u\n", bi.location().slot());
        break;
      case BindingLocation::Kind::Environment:
        fprintf(stderr, "env slot %u\n", bi.location().slot());
        break;
      case BindingLocation::Kind::NamedLambdaCallee:
        fprintf(stderr, "named lambda callee\n");
        break;
      case BindingLocation::Kind::Import:
        fprintf(stderr, "import\n");
        break;
    }
  }
}

static JSAtom* GetFrameSlotNameInScope(Scope* scope, uint32_t slot) {
  for (BindingIter bi(scope); bi; bi++) {
    BindingLocation loc = bi.location();
    if (loc.kind() == BindingLocation::Kind::Frame && loc.slot() == slot) {
      return bi.name();
    }
  }
  return nullptr;
}

JSAtom* js::FrameSlotName(JSScript* script, jsbytecode* pc) {
  MOZ_ASSERT(IsLocalOp(JSOp(*pc)));
  uint32_t slot = GET_LOCALNO(pc);
  MOZ_ASSERT(slot < script->nfixed());

  // Look for it in the body scope first.
  if (JSAtom* name = GetFrameSlotNameInScope(script->bodyScope(), slot)) {
    return name;
  }

  // If this is a function script and there is an extra var scope, look for
  // it there.
  if (script->functionHasExtraBodyVarScope()) {
    if (JSAtom* name = GetFrameSlotNameInScope(
            script->functionExtraBodyVarScope(), slot)) {
      return name;
    }
  }

  // If not found, look for it in a lexical scope.
  for (ScopeIter si(script->innermostScope(pc)); si; si++) {
    if (!si.scope()->is<LexicalScope>()) {
      continue;
    }
    LexicalScope& lexicalScope = si.scope()->as<LexicalScope>();

    // Is the slot within bounds of the current lexical scope?
    if (slot < lexicalScope.firstFrameSlot()) {
      continue;
    }
    if (slot >= lexicalScope.nextFrameSlot()) {
      break;
    }

    // If so, get the name.
    if (JSAtom* name = GetFrameSlotNameInScope(&lexicalScope, slot)) {
      return name;
    }
  }

  MOZ_CRASH("Frame slot not found");
}

JS::ubi::Node::Size JS::ubi::Concrete<Scope>::size(
    mozilla::MallocSizeOf mallocSizeOf) const {
  return js::gc::Arena::thingSize(get().asTenured().getAllocKind()) +
         get().sizeOfExcludingThis(mallocSizeOf);
}

/* static */
bool ScopeStencil::createForFunctionScope(
    JSContext* cx, frontend::CompilationStencil& stencil,
    ParserFunctionScopeData* data, bool hasParameterExprs,
    bool needsEnvironment, FunctionIndex functionIndex, bool isArrow,
    mozilla::Maybe<ScopeIndex> enclosing, ScopeIndex* index) {
  // If incoming data is null, initialize an empty scope data.
  UniquePtr<ParserFunctionScopeData> ownedData;
  if (!data) {
    ownedData =
        NewEmptyScopeData<FunctionScope, const frontend::ParserAtom>(cx);
    if (!ownedData) {
      return false;
    }
    data = ownedData.get();
  }

  // We do not initialize the canonical function while the data is owned by the
  // ScopeStencil. It gets set in ScopeStencil::releaseData.
  RootedFunction fun(cx, nullptr);

  uint32_t firstFrameSlot = 0;
  mozilla::Maybe<uint32_t> envShape;
  if (!FunctionScope::prepareForScopeCreation<const ParserAtom>(
          cx, &data, hasParameterExprs, needsEnvironment, fun, &envShape)) {
    return false;
  }

  if (!ownedData) {
    ownedData = CopyScopeData<FunctionScope>(cx, data);
    if (!ownedData) {
      return false;
    }
  }

  *index = stencil.scopeData.length();
  if (!stencil.scopeData.emplaceBack(
          ScopeKind::Function, enclosing, firstFrameSlot, envShape,
          ownedData.release(), mozilla::Some(functionIndex), isArrow)) {
    js::ReportOutOfMemory(cx);
    return false;
  }
  return true;
}

/* static */
bool ScopeStencil::createForLexicalScope(
    JSContext* cx, frontend::CompilationStencil& stencil, ScopeKind kind,
    ParserLexicalScopeData* data, uint32_t firstFrameSlot,
    mozilla::Maybe<ScopeIndex> enclosing, ScopeIndex* index) {
  // If incoming data is null, initialize an empty scope data.
  UniquePtr<ParserLexicalScopeData> ownedData;
  if (!data) {
    ownedData = NewEmptyScopeData<LexicalScope, const frontend::ParserAtom>(cx);
    if (!ownedData) {
      return false;
    }
    data = ownedData.get();
  }

  mozilla::Maybe<uint32_t> envShape;
  if (!LexicalScope::prepareForScopeCreation<const ParserAtom>(
          cx, kind, firstFrameSlot, &data, &envShape)) {
    return false;
  }

  if (!ownedData) {
    ownedData = CopyScopeData<LexicalScope>(cx, data);
    if (!ownedData) {
      return false;
    }
  }

  *index = stencil.scopeData.length();
  if (!stencil.scopeData.emplaceBack(kind, enclosing, firstFrameSlot, envShape,
                                     ownedData.release())) {
    js::ReportOutOfMemory(cx);
    return false;
  }
  return true;
}

bool ScopeStencil::createForVarScope(
    JSContext* cx, frontend::CompilationStencil& stencil, ScopeKind kind,
    ParserVarScopeData* data, uint32_t firstFrameSlot, bool needsEnvironment,
    mozilla::Maybe<ScopeIndex> enclosing, ScopeIndex* index) {
  // If incoming data is null, initialize an empty scope data.
  UniquePtr<ParserVarScopeData> ownedData;
  if (!data) {
    ownedData = NewEmptyScopeData<VarScope, const frontend::ParserAtom>(cx);
    if (!ownedData) {
      return false;
    }
    data = ownedData.get();
  }

  mozilla::Maybe<uint32_t> envShape;
  if (!VarScope::prepareForScopeCreation<const ParserAtom>(
          cx, kind, &data, firstFrameSlot, needsEnvironment, &envShape)) {
    return false;
  }

  if (!ownedData) {
    ownedData = CopyScopeData<VarScope>(cx, data);
    if (!ownedData) {
      return false;
    }
  }

  *index = stencil.scopeData.length();
  if (!stencil.scopeData.emplaceBack(kind, enclosing, firstFrameSlot, envShape,
                                     ownedData.release())) {
    js::ReportOutOfMemory(cx);
    return false;
  }
  return true;
}

/* static */
bool ScopeStencil::createForGlobalScope(JSContext* cx,
                                        frontend::CompilationStencil& stencil,
                                        ScopeKind kind,
                                        ParserGlobalScopeData* data,
                                        ScopeIndex* index) {
  // If incoming data is null, initialize an empty scope data.
  UniquePtr<ParserGlobalScopeData> ownedData;
  if (!data) {
    ownedData = NewEmptyScopeData<GlobalScope, const frontend::ParserAtom>(cx);
    if (!ownedData) {
      return false;
    }
    data = ownedData.get();
  }

  // The global scope has no environment shape. Its environment is the
  // global lexical scope and the global object or non-syntactic objects
  // created by embedding, all of which are not only extensible but may
  // have names on them deleted.
  uint32_t firstFrameSlot = 0;
  mozilla::Maybe<uint32_t> envShape;

  mozilla::Maybe<ScopeIndex> enclosing;

  if (!ownedData) {
    ownedData = CopyScopeData<GlobalScope>(cx, data);
    if (!ownedData) {
      return false;
    }
  }

  *index = stencil.scopeData.length();
  if (!stencil.scopeData.emplaceBack(kind, enclosing, firstFrameSlot, envShape,
                                     ownedData.release())) {
    js::ReportOutOfMemory(cx);
    return false;
  }
  return true;
}

/* static */
bool ScopeStencil::createForEvalScope(JSContext* cx,
                                      frontend::CompilationStencil& stencil,
                                      ScopeKind kind, ParserEvalScopeData* data,
                                      mozilla::Maybe<ScopeIndex> enclosing,
                                      ScopeIndex* index) {
  // If incoming data is null, initialize an empty scope data.
  UniquePtr<ParserEvalScopeData> ownedData;
  if (!data) {
    ownedData = NewEmptyScopeData<EvalScope, const frontend::ParserAtom>(cx);
    if (!ownedData) {
      return false;
    }
    data = ownedData.get();
  }

  uint32_t firstFrameSlot = 0;
  mozilla::Maybe<uint32_t> envShape;
  if (!EvalScope::prepareForScopeCreation<const ParserAtom>(cx, kind, &data,
                                                            &envShape)) {
    return false;
  }

  if (!ownedData) {
    ownedData = CopyScopeData<EvalScope>(cx, data);
    if (!ownedData) {
      return false;
    }
  }

  *index = stencil.scopeData.length();
  if (!stencil.scopeData.emplaceBack(kind, enclosing, firstFrameSlot, envShape,
                                     ownedData.release())) {
    js::ReportOutOfMemory(cx);
    return false;
  }
  return true;
}

/* static */
bool ScopeStencil::createForModuleScope(JSContext* cx,
                                        frontend::CompilationStencil& stencil,
                                        ParserModuleScopeData* data,
                                        mozilla::Maybe<ScopeIndex> enclosing,
                                        ScopeIndex* index) {
  // If incoming data is null, initialize an empty scope data.
  UniquePtr<ParserModuleScopeData> ownedData;
  if (!data) {
    ownedData = NewEmptyScopeData<ModuleScope, const frontend::ParserAtom>(cx);
    if (!ownedData) {
      return false;
    }
    data = ownedData.get();
  }

  MOZ_ASSERT(enclosing.isNothing());

  // We do not initialize the canonical module while the data is owned by the
  // ScopeStencil. It gets set in ScopeStencil::releaseData.
  RootedModuleObject module(cx, nullptr);

  // The data that's passed in is from the frontend and is LifoAlloc'd.
  // Copy it now that we're creating a permanent VM scope.
  uint32_t firstFrameSlot = 0;
  mozilla::Maybe<uint32_t> envShape;
  if (!ModuleScope::prepareForScopeCreation<const ParserAtom>(cx, &data, module,
                                                              &envShape)) {
    return false;
  }

  if (!ownedData) {
    ownedData = CopyScopeData<ModuleScope>(cx, data);
    if (!ownedData) {
      return false;
    }
  }

  *index = stencil.scopeData.length();
  if (!stencil.scopeData.emplaceBack(ScopeKind::Module, enclosing,
                                     firstFrameSlot, envShape,
                                     ownedData.release())) {
    js::ReportOutOfMemory(cx);
    return false;
  }
  return true;
}

template <typename SpecificEnvironmentT>
bool ScopeStencil::createSpecificShape(JSContext* cx, ScopeKind kind,
                                       BaseScopeData* scopeData,
                                       MutableHandleShape shape) const {
  const JSClass* cls = &SpecificEnvironmentT::class_;
  uint32_t baseShapeFlags = SpecificEnvironmentT::BASESHAPE_FLAGS;

  if (numEnvironmentSlots_.isSome()) {
    if (*numEnvironmentSlots_ > 0) {
      BindingIter bi(kind, scopeData, firstFrameSlot_);
      shape.set(CreateEnvironmentShape(cx, bi, cls, *numEnvironmentSlots_,
                                       baseShapeFlags));
      return shape;
    }

    shape.set(EmptyEnvironmentShape(cx, cls, JSSLOT_FREE(cls), baseShapeFlags));
    return shape;
  }

  return true;
}

/* static */
bool ScopeStencil::createForWithScope(JSContext* cx,
                                      CompilationStencil& stencil,
                                      mozilla::Maybe<ScopeIndex> enclosing,
                                      ScopeIndex* index) {
  uint32_t firstFrameSlot = 0;
  mozilla::Maybe<uint32_t> envShape;

  *index = stencil.scopeData.length();
  if (!stencil.scopeData.emplaceBack(ScopeKind::With, enclosing, firstFrameSlot,
                                     envShape)) {
    js::ReportOutOfMemory(cx);
    return false;
  }
  return true;
}

template <typename SpecificScopeT>
UniquePtr<typename SpecificScopeT::Data> ScopeStencil::createSpecificScopeData(
    JSContext* cx, CompilationAtomCache& atomCache,
    CompilationGCOutput& gcOutput) const {
  return LiftParserScopeData<SpecificScopeT>(cx, atomCache,
                                             &data<SpecificScopeT>());
}

template <>
UniquePtr<FunctionScope::Data>
ScopeStencil::createSpecificScopeData<FunctionScope>(
    JSContext* cx, CompilationAtomCache& atomCache,
    CompilationGCOutput& gcOutput) const {
  // Allocate a new vm function-scope.
  UniquePtr<FunctionScope::Data> data = LiftParserScopeData<FunctionScope>(
      cx, atomCache, &this->data<FunctionScope>());
  if (!data) {
    return nullptr;
  }

  // Initialize the HeapPtr in the FunctionScope::Data.
  data->canonicalFunction = gcOutput.functions[*functionIndex_];

  return data;
}

template <>
UniquePtr<ModuleScope::Data> ScopeStencil::createSpecificScopeData<ModuleScope>(
    JSContext* cx, CompilationAtomCache& atomCache,
    CompilationGCOutput& gcOutput) const {
  // Allocate a new vm module-scope.
  UniquePtr<ModuleScope::Data> data = LiftParserScopeData<ModuleScope>(
      cx, atomCache, &this->data<ModuleScope>());
  if (!data) {
    return nullptr;
  }

  // Initialize the HeapPtr in the ModuleScope::Data.
  data->module = gcOutput.module;

  return data;
}

// WithScope does not use binding data.
template <>
Scope* ScopeStencil::createSpecificScope<WithScope, std::nullptr_t>(
    JSContext* cx, CompilationInput& input,
    CompilationGCOutput& gcOutput) const {
  RootedScope enclosingScope(cx, enclosingExistingScope(input, gcOutput));
  return Scope::create(cx, ScopeKind::With, enclosingScope, nullptr);
}

// GlobalScope has bindings but no environment shape.
template <>
Scope* ScopeStencil::createSpecificScope<GlobalScope, std::nullptr_t>(
    JSContext* cx, CompilationInput& input,
    CompilationGCOutput& gcOutput) const {
  Rooted<UniquePtr<GlobalScope::Data>> rootedData(
      cx, createSpecificScopeData<GlobalScope>(cx, input.atomCache, gcOutput));
  if (!rootedData) {
    return nullptr;
  }

  MOZ_ASSERT(!enclosing_);
  MOZ_ASSERT(!input.enclosingScope);

  // Because we already baked the data here, we needn't do it again.
  return Scope::create<GlobalScope>(cx, kind(), nullptr, nullptr, &rootedData);
}

template <typename SpecificScopeT, typename SpecificEnvironmentT>
Scope* ScopeStencil::createSpecificScope(JSContext* cx, CompilationInput& input,
                                         CompilationGCOutput& gcOutput) const {
  Rooted<UniquePtr<typename SpecificScopeT::Data>> rootedData(
      cx,
      createSpecificScopeData<SpecificScopeT>(cx, input.atomCache, gcOutput));
  if (!rootedData) {
    return nullptr;
  }

  RootedShape shape(cx);
  if (!createSpecificShape<SpecificEnvironmentT>(
          cx, kind(), rootedData.get().get(), &shape)) {
    return nullptr;
  }

  RootedScope enclosingScope(cx, enclosingExistingScope(input, gcOutput));

  // Because we already baked the data here, we needn't do it again.
  return Scope::create<SpecificScopeT>(cx, kind(), enclosingScope, shape,
                                       &rootedData);
}

template Scope* ScopeStencil::createSpecificScope<FunctionScope, CallObject>(
    JSContext* cx, CompilationInput& input,
    CompilationGCOutput& gcOutput) const;
template Scope*
ScopeStencil::createSpecificScope<LexicalScope, LexicalEnvironmentObject>(
    JSContext* cx, CompilationInput& input,
    CompilationGCOutput& gcOutput) const;
template Scope* ScopeStencil::createSpecificScope<
    EvalScope, VarEnvironmentObject>(JSContext* cx, CompilationInput& input,
                                     CompilationGCOutput& gcOutput) const;
template Scope* ScopeStencil::createSpecificScope<
    VarScope, VarEnvironmentObject>(JSContext* cx, CompilationInput& input,
                                    CompilationGCOutput& gcOutput) const;
template Scope*
ScopeStencil::createSpecificScope<ModuleScope, ModuleEnvironmentObject>(
    JSContext* cx, CompilationInput& input,
    CompilationGCOutput& gcOutput) const;<|MERGE_RESOLUTION|>--- conflicted
+++ resolved
@@ -221,32 +221,10 @@
   return CopyScopeDataImpl<ConcreteScope>(cx, data);
 }
 
-<<<<<<< HEAD
-  size_t size = SizeOfAllocatedData(data);
-  void* bytes = cx->pod_malloc<char>(size);
-  if (!bytes) {
-    return nullptr;
-  }
-
-  auto* dataCopy = new (bytes) typename ConcreteScope::Data(*data);
-
-  std::uninitialized_copy_n(names, length, dataCopy->trailingNames.start());
-
-  if (dataCopy->locations) {
-    // Note: this will leak if the main Data is deleted without being assigned
-    // to a Scope object. Oh well.
-    ScopeNameLocation* locations = cx->pod_malloc<ScopeNameLocation>(dataCopy->numLocations);
-    PodCopy(locations, dataCopy->locations, dataCopy->numLocations);
-    dataCopy->locations = locations;
-  }
-
-  return UniquePtr<typename ConcreteScope::Data>(dataCopy);
-=======
 template <typename ConcreteScope>
 static UniquePtr<ParserScopeData<ConcreteScope>> CopyScopeData(
     JSContext* cx, ParserScopeData<ConcreteScope>* data) {
   return CopyScopeDataImpl<ConcreteScope>(cx, data);
->>>>>>> 0aa061dd
 }
 
 static bool SetEnvironmentShape(JSContext* cx, BindingIter& freshBi,
