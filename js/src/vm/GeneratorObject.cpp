--- conflicted
+++ resolved
@@ -119,13 +119,9 @@
   if (!stack) {
     return nullptr;
   }
-<<<<<<< HEAD
+
   genObj->setSlot(ID_SLOT, NumberValue(cx->runtime()->nextGeneratorId++));
-  genObj->clearStackStorage();
-=======
-
   genObj->setStackStorage(*stack);
->>>>>>> b7c85e09
 
   if (!DebugAPI::onNewGenerator(cx, frame, genObj)) {
     return nullptr;
