--- conflicted
+++ resolved
@@ -235,61 +235,6 @@
   return false;
 }
 
-<<<<<<< HEAD
-static void ReportError(JSContext* cx, JSErrorReport* reportp,
-                        JSErrorCallback callback, void* userRef) {
-  /*
-   * Check the error report, and set a JavaScript-catchable exception
-   * if the error is defined to have an associated exception.  If an
-   * exception is thrown, then the JSREPORT_EXCEPTION flag will be set
-   * on the error report, and exception-aware hosts should ignore it.
-   */
-  MOZ_ASSERT(reportp);
-  if ((!callback || callback == GetErrorMessage) &&
-      reportp->errorNumber == JSMSG_UNCAUGHT_EXCEPTION) {
-    reportp->flags |= JSREPORT_EXCEPTION;
-  }
-
-  if (JSREPORT_IS_WARNING(reportp->flags)) {
-    CallWarningReporter(cx, reportp);
-    return;
-  }
-
-  ErrorToException(cx, reportp, callback, userRef);
-}
-
-/*
- * The given JSErrorReport object have been zeroed and must not outlive
- * cx->fp() (otherwise owned fields may become invalid).
- */
-static void PopulateReportBlame(JSContext* cx, JSErrorReport* report) {
-  JS::Realm* realm = cx->realm();
-  if (!realm) {
-    return;
-  }
-
-  /*
-   * Walk stack until we find a frame that is associated with a non-builtin
-   * rather than a builtin frame and which we're allowed to know about.
-   */
-  NonBuiltinFrameIter iter(cx, realm->principals());
-  if (iter.done()) {
-    return;
-  }
-
-  report->filename = iter.filename();
-  if (iter.hasScript()) {
-    report->sourceId = iter.script()->scriptSource()->id();
-  }
-  uint32_t column;
-  report->lineno = iter.computeLine(&column);
-  report->column = FixupColumnForDisplay(column);
-  report->isMuted = iter.mutedErrors();
-  report->warpTarget = NewTimeWarpTarget(cx);
-}
-
-=======
->>>>>>> 0aa061dd
 /*
  * Since memory has been exhausted, avoid the normal error-handling path which
  * allocates an error object, report and callstack. If code is running, simply
