/* -*- Mode: C++; tab-width: 8; indent-tabs-mode: nil; c-basic-offset: 2 -*-
 * vim: set ts=8 sts=2 et sw=2 tw=80:
 * This Source Code Form is subject to the terms of the Mozilla Public
 * License, v. 2.0. If a copy of the MPL was not distributed with this
 * file, You can obtain one at http://mozilla.org/MPL/2.0/. */

/*
 * JS execution context.
 */

#include "vm/JSContext-inl.h"

#include "mozilla/CheckedInt.h"
#include "mozilla/DebugOnly.h"
#include "mozilla/MemoryReporting.h"
#include "mozilla/Sprintf.h"
#include "mozilla/TextUtils.h"
#include "mozilla/Unused.h"
#include "mozilla/Utf8.h"  // mozilla::ConvertUtf16ToUtf8

#include <stdarg.h>
#include <string.h>
#ifdef ANDROID
#  include <android/log.h>
#  include <fstream>
#  include <string>
#endif  // ANDROID
#ifdef XP_WIN
#  include <processthreadsapi.h>
#endif  // XP_WIN

#include "jsexn.h"
#include "jspubtd.h"
#include "jstypes.h"

#include "gc/FreeOp.h"
#include "gc/Marking.h"
#include "gc/PublicIterators.h"
#include "irregexp/RegExpAPI.h"
#include "jit/Ion.h"
#include "jit/PcScriptCache.h"
#include "jit/Simulator.h"
#include "js/CharacterEncoding.h"
#include "js/ContextOptions.h"        // JS::ContextOptions
#include "js/friend/ErrorMessages.h"  // js::GetErrorMessage, JSMSG_*
#include "js/friend/StackLimits.h"    // js::ReportOverRecursed
#include "js/Printf.h"
#include "util/DiagnosticAssertions.h"
#include "util/DifferentialTesting.h"
#include "util/DoubleToString.h"
#include "util/NativeStack.h"
#include "util/Text.h"
#include "util/Windows.h"
#include "vm/BytecodeUtil.h"  // JSDVG_IGNORE_STACK
#include "vm/ErrorObject.h"
#include "vm/ErrorReporting.h"
#include "vm/HelperThreadState.h"
#include "vm/Iteration.h"
#include "vm/JSAtom.h"
#include "vm/JSFunction.h"
#include "vm/JSObject.h"
#include "vm/JSScript.h"
#include "vm/PlainObject.h"  // js::PlainObject
#include "vm/Realm.h"
#include "vm/Shape.h"
#include "vm/StringType.h"  // StringToNewUTF8CharsZ
#include "vm/ToSource.h"    // js::ValueToSource

#include "vm/Compartment-inl.h"
#include "vm/JSObject-inl.h"
#include "vm/JSScript-inl.h"
#include "vm/Stack-inl.h"

using namespace js;

using mozilla::DebugOnly;
using mozilla::PodArrayZero;

#ifdef DEBUG
JSContext* js::MaybeGetJSContext() {
  if (!TlsContext.init()) {
    return nullptr;
  }
  return TlsContext.get();
}
#endif

bool js::AutoCycleDetector::init() {
  MOZ_ASSERT(cyclic);

  AutoCycleDetector::Vector& vector = cx->cycleDetectorVector();

  for (JSObject* obj2 : vector) {
    if (MOZ_UNLIKELY(obj == obj2)) {
      return true;
    }
  }

  if (!vector.append(obj)) {
    return false;
  }

  cyclic = false;
  return true;
}

js::AutoCycleDetector::~AutoCycleDetector() {
  if (MOZ_LIKELY(!cyclic)) {
    AutoCycleDetector::Vector& vec = cx->cycleDetectorVector();
    MOZ_ASSERT(vec.back() == obj);
    if (vec.length() > 1) {
      vec.popBack();
    } else {
      // Avoid holding on to unused heap allocations.
      vec.clearAndFree();
    }
  }
}

bool JSContext::init(ContextKind kind) {
  // Skip most of the initialization if this thread will not be running JS.
  if (kind == ContextKind::MainThread) {
    TlsContext.set(this);
    currentThread_ = ThreadId::ThisThreadId();

    if (!fx.initInstance()) {
      return false;
    }

#ifdef JS_SIMULATOR
    simulator_ = jit::Simulator::Create();
    if (!simulator_) {
      return false;
    }
#endif

  } else {
    atomsZoneFreeLists_ = js_new<gc::FreeLists>();
    if (!atomsZoneFreeLists_) {
      return false;
    }
  }

  isolate = irregexp::CreateIsolate(this);
  if (!isolate) {
    return false;
  }

  // Set the ContextKind last, so that ProtectedData checks will allow us to
  // initialize this context before it becomes the runtime's active context.
  kind_ = kind;

  return true;
}

JSContext* js::NewContext(uint32_t maxBytes, JSRuntime* parentRuntime) {
  AutoNoteSingleThreadedRegion anstr;

  MOZ_RELEASE_ASSERT(!TlsContext.get());

#if defined(DEBUG) || defined(JS_OOM_BREAKPOINT)
  js::oom::SetThreadType(!parentRuntime ? js::THREAD_TYPE_MAIN
                                        : js::THREAD_TYPE_WORKER);
#endif

  JSRuntime* runtime = js_new<JSRuntime>(parentRuntime);
  if (!runtime) {
    return nullptr;
  }

  JSContext* cx = js_new<JSContext>(runtime, JS::ContextOptions());
  if (!cx) {
    js_delete(runtime);
    return nullptr;
  }

  if (!cx->init(ContextKind::MainThread)) {
    js_delete(cx);
    js_delete(runtime);
    return nullptr;
  }

  if (!runtime->init(cx, maxBytes)) {
    runtime->destroyRuntime();
    js_delete(cx);
    js_delete(runtime);
    return nullptr;
  }

  return cx;
}

void js::DestroyContext(JSContext* cx) {
  JS_AbortIfWrongThread(cx);

  cx->checkNoGCRooters();

  // Cancel all off thread Ion compiles. Completed Ion compiles may try to
  // interrupt this context. See HelperThread::handleIonWorkload.
  CancelOffThreadIonCompile(cx->runtime());

  cx->jobQueue = nullptr;
  cx->internalJobQueue = nullptr;
  SetContextProfilingStack(cx, nullptr);

  JSRuntime* rt = cx->runtime();

  // Flush promise tasks executing in helper threads early, before any parts
  // of the JSRuntime that might be visible to helper threads are torn down.
  rt->offThreadPromiseState.ref().shutdown(cx);

  // Destroy the runtime along with its last context.
  js::AutoNoteSingleThreadedRegion nochecks;
  rt->destroyRuntime();
  js_delete_poison(cx);
  js_delete_poison(rt);
}

void JS::RootingContext::checkNoGCRooters() {
#ifdef DEBUG
  for (auto const& stackRootPtr : stackRoots_) {
    MOZ_ASSERT(stackRootPtr == nullptr);
  }
#endif
}

bool AutoResolving::alreadyStartedSlow() const {
  MOZ_ASSERT(link);
  AutoResolving* cursor = link;
  do {
    MOZ_ASSERT(this != cursor);
    if (object.get() == cursor->object && id.get() == cursor->id &&
        kind == cursor->kind) {
      return true;
    }
  } while (!!(cursor = cursor->link));
  return false;
}

/*
 * Since memory has been exhausted, avoid the normal error-handling path which
 * allocates an error object, report and callstack. If code is running, simply
 * throw the static atom "out of memory". If code is not running, call the
 * error reporter directly.
 *
 * Furthermore, callers of ReportOutOfMemory (viz., malloc) assume a GC does
 * not occur, so GC must be avoided or suppressed.
 */
JS_FRIEND_API void js::ReportOutOfMemory(JSContext* cx) {
  /*
   * OOMs are non-deterministic, especially across different execution modes
   * (e.g. interpreter vs JIT). When doing differential testing, print to stderr
   * so that the fuzzers can detect this.
   */
  if (js::SupportDifferentialTesting()) {
    fprintf(stderr, "ReportOutOfMemory called\n");
  }

  if (cx->isHelperThreadContext()) {
    return cx->addPendingOutOfMemory();
  }

  cx->runtime()->hadOutOfMemory = true;
  gc::AutoSuppressGC suppressGC(cx);

  /* Report the oom. */
  if (JS::OutOfMemoryCallback oomCallback = cx->runtime()->oomCallback) {
    oomCallback(cx, cx->runtime()->oomCallbackData);
  }

  // If we OOM early in process startup, this may be unavailable so just return
  // instead of crashing unexpectedly.
  if (MOZ_UNLIKELY(!cx->runtime()->hasInitializedSelfHosting())) {
    return;
  }

  RootedValue oomMessage(cx, StringValue(cx->names().outOfMemory));
  cx->setPendingException(oomMessage, nullptr);
}

mozilla::GenericErrorResult<OOM> js::ReportOutOfMemoryResult(JSContext* cx) {
  ReportOutOfMemory(cx);
  return cx->alreadyReportedOOM();
}

void js::ReportOverRecursed(JSContext* maybecx, unsigned errorNumber) {
<<<<<<< HEAD
  mozilla::recordreplay::InvalidateRecording("Over-recursed exception unwind");
#ifdef JS_MORE_DETERMINISTIC
=======
>>>>>>> b7c85e09
  /*
   * We cannot make stack depth deterministic across different
   * implementations (e.g. JIT vs. interpreter will differ in
   * their maximum stack depth).
   * However, we can detect externally when we hit the maximum
   * stack depth which is useful for external testing programs
   * like fuzzers.
   */
  if (js::SupportDifferentialTesting()) {
    fprintf(stderr, "ReportOverRecursed called\n");
  }

  if (maybecx) {
    if (!maybecx->isHelperThreadContext()) {
      JS_ReportErrorNumberASCII(maybecx, GetErrorMessage, nullptr, errorNumber);
      maybecx->overRecursed_ = true;
    } else {
      maybecx->addPendingOverRecursed();
    }
#ifdef DEBUG
    maybecx->hadOverRecursed_ = true;
#endif
  }
}

JS_FRIEND_API void js::ReportOverRecursed(JSContext* maybecx) {
  ReportOverRecursed(maybecx, JSMSG_OVER_RECURSED);
}

void js::ReportAllocationOverflow(JSContext* cx) {
  if (!cx) {
    return;
  }

  if (cx->isHelperThreadContext()) {
    return;
  }

  gc::AutoSuppressGC suppressGC(cx);
  JS_ReportErrorNumberASCII(cx, GetErrorMessage, nullptr, JSMSG_ALLOC_OVERFLOW);
}

/* |callee| requires a usage string provided by JS_DefineFunctionsWithHelp. */
void js::ReportUsageErrorASCII(JSContext* cx, HandleObject callee,
                               const char* msg) {
  RootedValue usage(cx);
  if (!JS_GetProperty(cx, callee, "usage", &usage)) {
    return;
  }

  if (!usage.isString()) {
    JS_ReportErrorASCII(cx, "%s", msg);
  } else {
    RootedString usageStr(cx, usage.toString());
    UniqueChars str = JS_EncodeStringToUTF8(cx, usageStr);
    if (!str) {
      return;
    }
    JS_ReportErrorUTF8(cx, "%s. Usage: %s", msg, str.get());
  }
}

enum class PrintErrorKind { Error, Warning, Note };

static void PrintErrorLine(FILE* file, const char* prefix,
                           JSErrorReport* report) {
  if (const char16_t* linebuf = report->linebuf()) {
    UniqueChars line;
    size_t n;
    {
      size_t linebufLen = report->linebufLength();

      // This function is only used for shell command-line sorts of stuff where
      // performance doesn't really matter, so just encode into max-sized
      // memory.
      mozilla::CheckedInt<size_t> utf8Len(linebufLen);
      utf8Len *= 3;
      if (utf8Len.isValid()) {
        line = UniqueChars(js_pod_malloc<char>(utf8Len.value()));
        if (line) {
          n = mozilla::ConvertUtf16toUtf8({linebuf, linebufLen},
                                          {line.get(), utf8Len.value()});
        }
      }
    }

    const char* utf8buf;
    if (line) {
      utf8buf = line.get();
    } else {
      static const char unavailableStr[] = "<context unavailable>";
      utf8buf = unavailableStr;
      n = js_strlen(unavailableStr);
    }

    fputs(":\n", file);
    if (prefix) {
      fputs(prefix, file);
    }

    for (size_t i = 0; i < n; i++) {
      fputc(utf8buf[i], file);
    }

    // linebuf/utf8buf usually ends with a newline. If not, add one here.
    if (n == 0 || utf8buf[n - 1] != '\n') {
      fputc('\n', file);
    }

    if (prefix) {
      fputs(prefix, file);
    }

    n = report->tokenOffset();
    for (size_t i = 0, j = 0; i < n; i++) {
      if (utf8buf[i] == '\t') {
        for (size_t k = (j + 8) & ~7; j < k; j++) {
          fputc('.', file);
        }
        continue;
      }
      fputc('.', file);
      j++;
    }
    fputc('^', file);
  }
}

static void PrintErrorLine(FILE* file, const char* prefix,
                           JSErrorNotes::Note* note) {}

template <typename T>
static void PrintSingleError(JSContext* cx, FILE* file,
                             JS::ConstUTF8CharsZ toStringResult, T* report,
                             PrintErrorKind kind) {
  UniqueChars prefix;
  if (report->filename) {
    prefix = JS_smprintf("%s:", report->filename);
  }

  if (report->lineno) {
    prefix = JS_smprintf("%s%u:%u ", prefix ? prefix.get() : "", report->lineno,
                         report->column);
  }

  if (kind != PrintErrorKind::Error) {
    const char* kindPrefix = nullptr;
    switch (kind) {
      case PrintErrorKind::Error:
        MOZ_CRASH("unreachable");
      case PrintErrorKind::Warning:
        kindPrefix = "warning";
        break;
      case PrintErrorKind::Note:
        kindPrefix = "note";
        break;
    }

    prefix = JS_smprintf("%s%s: ", prefix ? prefix.get() : "", kindPrefix);
  }

  const char* message =
      toStringResult ? toStringResult.c_str() : report->message().c_str();

  /* embedded newlines -- argh! */
  const char* ctmp;
  while ((ctmp = strchr(message, '\n')) != 0) {
    ctmp++;
    if (prefix) {
      fputs(prefix.get(), file);
    }
    mozilla::Unused << fwrite(message, 1, ctmp - message, file);
    message = ctmp;
  }

  /* If there were no filename or lineno, the prefix might be empty */
  if (prefix) {
    fputs(prefix.get(), file);
  }
  fputs(message, file);

  PrintErrorLine(file, prefix.get(), report);
  fputc('\n', file);

  fflush(file);
}

static void PrintErrorImpl(JSContext* cx, FILE* file,
                           JS::ConstUTF8CharsZ toStringResult,
                           JSErrorReport* report, bool reportWarnings) {
  MOZ_ASSERT(report);

  /* Conditionally ignore reported warnings. */
  if (report->isWarning() && !reportWarnings) {
    return;
  }

  PrintErrorKind kind = PrintErrorKind::Error;
  if (report->isWarning()) {
    kind = PrintErrorKind::Warning;
  }
  PrintSingleError(cx, file, toStringResult, report, kind);

  if (report->notes) {
    for (auto&& note : *report->notes) {
      PrintSingleError(cx, file, JS::ConstUTF8CharsZ(), note.get(),
                       PrintErrorKind::Note);
    }
  }
}

JS_PUBLIC_API void JS::PrintError(JSContext* cx, FILE* file,
                                  JSErrorReport* report, bool reportWarnings) {
  PrintErrorImpl(cx, file, JS::ConstUTF8CharsZ(), report, reportWarnings);
}

JS_PUBLIC_API void JS::PrintError(JSContext* cx, FILE* file,
                                  const JS::ErrorReportBuilder& builder,
                                  bool reportWarnings) {
  PrintErrorImpl(cx, file, builder.toStringResult(), builder.report(),
                 reportWarnings);
}

void js::ReportIsNotDefined(JSContext* cx, HandleId id) {
  if (UniqueChars printable =
          IdToPrintableUTF8(cx, id, IdToPrintableBehavior::IdIsIdentifier)) {
    JS_ReportErrorNumberUTF8(cx, GetErrorMessage, nullptr, JSMSG_NOT_DEFINED,
                             printable.get());
  }
}

void js::ReportIsNotDefined(JSContext* cx, HandlePropertyName name) {
  RootedId id(cx, NameToId(name));
  ReportIsNotDefined(cx, id);
}

const char* NullOrUndefinedToCharZ(HandleValue v) {
  MOZ_ASSERT(v.isNullOrUndefined());
  return v.isNull() ? js_null_str : js_undefined_str;
}

void js::ReportIsNullOrUndefinedForPropertyAccess(JSContext* cx, HandleValue v,
                                                  int vIndex) {
  MOZ_ASSERT(v.isNullOrUndefined());

  if (vIndex == JSDVG_IGNORE_STACK) {
    JS_ReportErrorNumberASCII(cx, GetErrorMessage, nullptr,
                              JSMSG_CANT_CONVERT_TO, NullOrUndefinedToCharZ(v),
                              "object");
    return;
  }

  UniqueChars bytes = DecompileValueGenerator(cx, vIndex, v, nullptr);
  if (!bytes) {
    return;
  }

  if (strcmp(bytes.get(), js_undefined_str) == 0 ||
      strcmp(bytes.get(), js_null_str) == 0) {
    JS_ReportErrorNumberUTF8(cx, GetErrorMessage, nullptr, JSMSG_NO_PROPERTIES,
                             bytes.get());
  } else {
    JS_ReportErrorNumberUTF8(cx, GetErrorMessage, nullptr,
                             JSMSG_UNEXPECTED_TYPE, bytes.get(),
                             NullOrUndefinedToCharZ(v));
  }
}

void js::ReportIsNullOrUndefinedForPropertyAccess(JSContext* cx, HandleValue v,
                                                  int vIndex, HandleId key) {
  MOZ_ASSERT(v.isNullOrUndefined());

  if (!cx->realm()->creationOptions().getPropertyErrorMessageFixEnabled()) {
    ReportIsNullOrUndefinedForPropertyAccess(cx, v, vIndex);
    return;
  }

  RootedValue idVal(cx, IdToValue(key));
  RootedString idStr(cx, ValueToSource(cx, idVal));
  if (!idStr) {
    return;
  }

  UniqueChars keyStr = StringToNewUTF8CharsZ(cx, *idStr);
  if (!keyStr) {
    return;
  }

  if (vIndex == JSDVG_IGNORE_STACK) {
    JS_ReportErrorNumberUTF8(cx, GetErrorMessage, nullptr, JSMSG_PROPERTY_FAIL,
                             keyStr.get(), NullOrUndefinedToCharZ(v));
    return;
  }

  UniqueChars bytes = DecompileValueGenerator(cx, vIndex, v, nullptr);
  if (!bytes) {
    return;
  }

  if (strcmp(bytes.get(), js_undefined_str) == 0 ||
      strcmp(bytes.get(), js_null_str) == 0) {
    JS_ReportErrorNumberUTF8(cx, GetErrorMessage, nullptr, JSMSG_PROPERTY_FAIL,
                             keyStr.get(), bytes.get());
    return;
  }

  JS_ReportErrorNumberUTF8(cx, GetErrorMessage, nullptr,
                           JSMSG_PROPERTY_FAIL_EXPR, keyStr.get(), bytes.get(),
                           NullOrUndefinedToCharZ(v));
}

bool js::ReportValueError(JSContext* cx, const unsigned errorNumber,
                          int spindex, HandleValue v, HandleString fallback,
                          const char* arg1, const char* arg2) {
  MOZ_ASSERT(js_ErrorFormatString[errorNumber].argCount >= 1);
  MOZ_ASSERT(js_ErrorFormatString[errorNumber].argCount <= 3);
  UniqueChars bytes = DecompileValueGenerator(cx, spindex, v, fallback);
  if (!bytes) {
    return false;
  }

  JS_ReportErrorNumberUTF8(cx, GetErrorMessage, nullptr, errorNumber,
                           bytes.get(), arg1, arg2);
  return false;
}

JSObject* js::CreateErrorNotesArray(JSContext* cx, JSErrorReport* report) {
  RootedArrayObject notesArray(cx, NewDenseEmptyArray(cx));
  if (!notesArray) {
    return nullptr;
  }

  if (!report->notes) {
    return notesArray;
  }

  for (auto&& note : *report->notes) {
    RootedPlainObject noteObj(cx, NewBuiltinClassInstance<PlainObject>(cx));
    if (!noteObj) {
      return nullptr;
    }

    RootedString messageStr(cx, note->newMessageString(cx));
    if (!messageStr) {
      return nullptr;
    }
    RootedValue messageVal(cx, StringValue(messageStr));
    if (!DefineDataProperty(cx, noteObj, cx->names().message, messageVal)) {
      return nullptr;
    }

    RootedValue filenameVal(cx);
    if (note->filename) {
      RootedString filenameStr(cx, NewStringCopyZ<CanGC>(cx, note->filename));
      if (!filenameStr) {
        return nullptr;
      }
      filenameVal = StringValue(filenameStr);
    }
    if (!DefineDataProperty(cx, noteObj, cx->names().fileName, filenameVal)) {
      return nullptr;
    }

    RootedValue linenoVal(cx, Int32Value(note->lineno));
    if (!DefineDataProperty(cx, noteObj, cx->names().lineNumber, linenoVal)) {
      return nullptr;
    }
    RootedValue columnVal(cx, Int32Value(note->column));
    if (!DefineDataProperty(cx, noteObj, cx->names().columnNumber, columnVal)) {
      return nullptr;
    }

    if (!NewbornArrayPush(cx, notesArray, ObjectValue(*noteObj))) {
      return nullptr;
    }
  }

  return notesArray;
}

void JSContext::recoverFromOutOfMemory() {
  if (isHelperThreadContext()) {
    // Keep in sync with addPendingOutOfMemory.
    if (ParseTask* task = parseTask()) {
      task->outOfMemory = false;
    }
  } else {
    if (isExceptionPending()) {
      MOZ_ASSERT(isThrowingOutOfMemory());
      clearPendingException();
    }
  }
}

JS_FRIEND_API bool js::UseInternalJobQueues(JSContext* cx) {
  // Internal job queue handling must be set up very early. Self-hosting
  // initialization is as good a marker for that as any.
  MOZ_RELEASE_ASSERT(
      !cx->runtime()->hasInitializedSelfHosting(),
      "js::UseInternalJobQueues must be called early during runtime startup.");
  MOZ_ASSERT(!cx->jobQueue);
  auto queue = MakeUnique<InternalJobQueue>(cx);
  if (!queue) {
    return false;
  }

  cx->internalJobQueue = std::move(queue);
  cx->jobQueue = cx->internalJobQueue.ref().get();

  cx->runtime()->offThreadPromiseState.ref().initInternalDispatchQueue();
  MOZ_ASSERT(cx->runtime()->offThreadPromiseState.ref().initialized());

  return true;
}

JS_FRIEND_API bool js::EnqueueJob(JSContext* cx, JS::HandleObject job) {
  MOZ_ASSERT(cx->jobQueue);
  return cx->jobQueue->enqueuePromiseJob(cx, nullptr, job, nullptr, nullptr);
}

JS_FRIEND_API void js::StopDrainingJobQueue(JSContext* cx) {
  MOZ_ASSERT(cx->internalJobQueue.ref());
  cx->internalJobQueue->interrupt();
}

JS_FRIEND_API void js::RunJobs(JSContext* cx) {
  MOZ_ASSERT(cx->jobQueue);
  cx->jobQueue->runJobs(cx);
  JS::ClearKeptObjects(cx);
}

JSObject* InternalJobQueue::getIncumbentGlobal(JSContext* cx) {
  if (!cx->compartment()) {
    return nullptr;
  }
  return cx->global();
}

bool InternalJobQueue::enqueuePromiseJob(JSContext* cx,
                                         JS::HandleObject promise,
                                         JS::HandleObject job,
                                         JS::HandleObject allocationSite,
                                         JS::HandleObject incumbentGlobal) {
  MOZ_ASSERT(job);
  if (!queue.pushBack(job)) {
    ReportOutOfMemory(cx);
    return false;
  }

  JS::JobQueueMayNotBeEmpty(cx);
  return true;
}

void InternalJobQueue::runJobs(JSContext* cx) {
  if (draining_ || interrupted_) {
    return;
  }

  while (true) {
    cx->runtime()->offThreadPromiseState.ref().internalDrain(cx);

    // It doesn't make sense for job queue draining to be reentrant. At the
    // same time we don't want to assert against it, because that'd make
    // drainJobQueue unsafe for fuzzers. We do want fuzzers to test this,
    // so we simply ignore nested calls of drainJobQueue.
    draining_ = true;

    RootedObject job(cx);
    JS::HandleValueArray args(JS::HandleValueArray::empty());
    RootedValue rval(cx);

    // Execute jobs in a loop until we've reached the end of the queue.
    while (!queue.empty()) {
      // A previous job might have set this flag. E.g., the js shell
      // sets it if the `quit` builtin function is called.
      if (interrupted_) {
        break;
      }

      job = queue.front();
      queue.popFront();

      // If the next job is the last job in the job queue, allow
      // skipping the standard job queuing behavior.
      if (queue.empty()) {
        JS::JobQueueIsEmpty(cx);
      }

      AutoRealm ar(cx, &job->as<JSFunction>());
      {
        if (!JS::Call(cx, UndefinedHandleValue, job, args, &rval)) {
          // Nothing we can do about uncatchable exceptions.
          if (!cx->isExceptionPending()) {
            continue;
          }
          RootedValue exn(cx);
          if (cx->getPendingException(&exn)) {
            /*
             * Clear the exception, because
             * PrepareScriptEnvironmentAndInvoke will assert that we don't
             * have one.
             */
            cx->clearPendingException();
            js::ReportExceptionClosure reportExn(exn);
            PrepareScriptEnvironmentAndInvoke(cx, cx->global(), reportExn);
          }
        }
      }
    }

    draining_ = false;

    if (interrupted_) {
      interrupted_ = false;
      break;
    }

    queue.clear();

    // It's possible a job added a new off-thread promise task.
    if (!cx->runtime()->offThreadPromiseState.ref().internalHasPending()) {
      break;
    }
  }
}

bool InternalJobQueue::empty() const { return queue.empty(); }

JSObject* InternalJobQueue::maybeFront() const {
  if (queue.empty()) {
    return nullptr;
  }

  return queue.get().front();
}

class js::InternalJobQueue::SavedQueue : public JobQueue::SavedJobQueue {
 public:
  SavedQueue(JSContext* cx, Queue&& saved, bool draining)
      : cx(cx), saved(cx, std::move(saved)), draining_(draining) {
    MOZ_ASSERT(cx->internalJobQueue.ref());
  }

  ~SavedQueue() {
    MOZ_ASSERT(cx->internalJobQueue.ref());
    cx->internalJobQueue->queue = std::move(saved.get());
    cx->internalJobQueue->draining_ = draining_;
  }

 private:
  JSContext* cx;
  PersistentRooted<Queue> saved;
  bool draining_;
};

js::UniquePtr<JS::JobQueue::SavedJobQueue> InternalJobQueue::saveJobQueue(
    JSContext* cx) {
  auto saved =
      js::MakeUnique<SavedQueue>(cx, std::move(queue.get()), draining_);
  if (!saved) {
    // When MakeUnique's allocation fails, the SavedQueue constructor is never
    // called, so this->queue is still initialized. (The move doesn't occur
    // until the constructor gets called.)
    ReportOutOfMemory(cx);
    return nullptr;
  }

  queue = Queue(SystemAllocPolicy());
  draining_ = false;
  return saved;
}

mozilla::GenericErrorResult<OOM> JSContext::alreadyReportedOOM() {
#ifdef DEBUG
  if (isHelperThreadContext()) {
    // Keep in sync with addPendingOutOfMemory.
    if (ParseTask* task = parseTask()) {
      MOZ_ASSERT(task->outOfMemory);
    }
  } else {
    MOZ_ASSERT(isThrowingOutOfMemory());
  }
#endif
  return mozilla::Err(JS::OOM());
}

mozilla::GenericErrorResult<JS::Error> JSContext::alreadyReportedError() {
  return mozilla::Err(JS::Error());
}

JSContext::JSContext(JSRuntime* runtime, const JS::ContextOptions& options)
    : runtime_(runtime),
      kind_(ContextKind::Uninitialized),
      nurserySuppressions_(this),
      options_(this, options),
      freeLists_(this, nullptr),
      atomsZoneFreeLists_(this),
      defaultFreeOp_(this, runtime, true),
      freeUnusedMemory(false),
      measuringExecutionTime_(this, false),
      jitActivation(this, nullptr),
      isolate(this, nullptr),
      activation_(this, nullptr),
      profilingActivation_(nullptr),
      nativeStackBase(GetNativeStackBase()),
      entryMonitor(this, nullptr),
      noExecuteDebuggerTop(this, nullptr),
#ifdef DEBUG
      inUnsafeCallWithABI(this, false),
      hasAutoUnsafeCallWithABI(this, false),
#endif
#ifdef JS_SIMULATOR
      simulator_(this, nullptr),
#endif
#ifdef JS_TRACE_LOGGING
      traceLogger(nullptr),
#endif
      dtoaState(this, nullptr),
      suppressGC(this, 0),
#ifdef DEBUG
      gcUse(this, GCUse::None),
      gcSweepZone(this, nullptr),
      isTouchingGrayThings(this, false),
      noNurseryAllocationCheck(this, 0),
      disableStrictProxyCheckingCount(this, 0),
#endif
#if defined(DEBUG) || defined(JS_OOM_BREAKPOINT)
      runningOOMTest(this, false),
#endif
      inUnsafeRegion(this, 0),
      generationalDisabled(this, 0),
      compactingDisabledCount(this, 0),
      frontendCollectionPool_(this),
      suppressProfilerSampling(false),
      tempLifoAlloc_(this, (size_t)TEMP_LIFO_ALLOC_PRIMARY_CHUNK_SIZE),
      debuggerMutations(this, 0),
      ionPcScriptCache(this, nullptr),
      throwing(this, false),
      unwrappedException_(this),
      unwrappedExceptionStack_(this),
      overRecursed_(this, false),
#ifdef DEBUG
      hadOverRecursed_(this, false),
#endif
      propagatingForcedReturn_(this, false),
      reportGranularity(this, JS_DEFAULT_JITREPORT_GRANULARITY),
      resolvingList(this, nullptr),
#ifdef DEBUG
      enteredPolicy(this, nullptr),
#endif
      generatingError(this, false),
      cycleDetectorVector_(this, this),
      data(nullptr),
      asyncStackForNewActivations_(this),
      asyncCauseForNewActivations(this, nullptr),
      asyncCallIsExplicit(this, false),
      interruptCallbacks_(this),
      interruptCallbackDisabled(this, false),
      interruptBits_(0),
      inlinedICScript_(this, nullptr),
      jitStackLimit(UINTPTR_MAX),
      jitStackLimitNoInterrupt(this, UINTPTR_MAX),
      jobQueue(this, nullptr),
      internalJobQueue(this),
      canSkipEnqueuingJobs(this, false),
      promiseRejectionTrackerCallback(this, nullptr),
      promiseRejectionTrackerCallbackData(this, nullptr),
#ifdef JS_STRUCTURED_SPEW
      structuredSpewer_(),
#endif
      insideDebuggerEvaluationWithOnNativeCallHook(this, nullptr) {
  MOZ_ASSERT(static_cast<JS::RootingContext*>(this) ==
             JS::RootingContext::get(this));
}

JSContext::~JSContext() {
  // Clear the ContextKind first, so that ProtectedData checks will allow us to
  // destroy this context even if the runtime is already gone.
  kind_ = ContextKind::Uninitialized;

  /* Free the stuff hanging off of cx. */
  MOZ_ASSERT(!resolvingList);

  if (dtoaState) {
    DestroyDtoaState(dtoaState);
  }

  fx.destroyInstance();

#ifdef JS_SIMULATOR
  js::jit::Simulator::Destroy(simulator_);
#endif

#ifdef JS_TRACE_LOGGING
  if (traceLogger) {
    DestroyTraceLogger(traceLogger);
  }
#endif

  if (isolate) {
    irregexp::DestroyIsolate(isolate.ref());
  }

  js_delete(atomsZoneFreeLists_.ref());

  TlsContext.set(nullptr);
}

void JSContext::setHelperThread(const AutoLockHelperThreadState& locked) {
  MOZ_ASSERT(isHelperThreadContext());
  MOZ_ASSERT_IF(!JSRuntime::hasLiveRuntimes(), !TlsContext.get());
  MOZ_ASSERT(currentThread_ == ThreadId());

  TlsContext.set(this);
  currentThread_ = ThreadId::ThisThreadId();
}

void JSContext::clearHelperThread(const AutoLockHelperThreadState& locked) {
  MOZ_ASSERT(isHelperThreadContext());
  MOZ_ASSERT(TlsContext.get() == this);
  MOZ_ASSERT(currentThread_ == ThreadId::ThisThreadId());

  currentThread_ = ThreadId();
  TlsContext.set(nullptr);
}

void JSContext::setRuntime(JSRuntime* rt) {
  MOZ_ASSERT(!resolvingList);
  MOZ_ASSERT(!compartment());
  MOZ_ASSERT(!activation());
  MOZ_ASSERT(!unwrappedException_.ref().initialized());
  MOZ_ASSERT(!unwrappedExceptionStack_.ref().initialized());
  MOZ_ASSERT(!asyncStackForNewActivations_.ref().initialized());

  runtime_ = rt;
}

static bool IsOutOfMemoryException(JSContext* cx, const Value& v) {
  return v == StringValue(cx->names().outOfMemory);
}

void JSContext::setPendingException(HandleValue v, HandleSavedFrame stack) {
#if defined(NIGHTLY_BUILD)
  do {
    // Do not intercept exceptions if we are already
    // in the exception interceptor. That would lead
    // to infinite recursion.
    if (this->runtime()->errorInterception.isExecuting) {
      break;
    }

    // Check whether we have an interceptor at all.
    if (!this->runtime()->errorInterception.interceptor) {
      break;
    }

    // Don't report OOM exceptions. The interceptor isn't interested in those
    // and they can confuse the interceptor because OOM can be thrown when we
    // are not in a realm (atom allocation, for example).
    if (IsOutOfMemoryException(this, v)) {
      break;
    }

    // Make sure that we do not call the interceptor from within
    // the interceptor.
    this->runtime()->errorInterception.isExecuting = true;

    // The interceptor must be infallible.
    const mozilla::DebugOnly<bool> wasExceptionPending =
        this->isExceptionPending();
    this->runtime()->errorInterception.interceptor->interceptError(this, v);
    MOZ_ASSERT(wasExceptionPending == this->isExceptionPending());

    this->runtime()->errorInterception.isExecuting = false;
  } while (false);
#endif  // defined(NIGHTLY_BUILD)

  // overRecursed_ is set after the fact by ReportOverRecursed.
  this->overRecursed_ = false;
  this->throwing = true;
  this->unwrappedException() = v;
  this->unwrappedExceptionStack() = stack;
}

void JSContext::setPendingExceptionAndCaptureStack(HandleValue value) {
  RootedObject stack(this);
  if (!CaptureStack(this, &stack)) {
    clearPendingException();
  }

  RootedSavedFrame nstack(this);
  if (stack) {
    nstack = &stack->as<SavedFrame>();
  }
  setPendingException(value, nstack);
}

bool JSContext::getPendingException(MutableHandleValue rval) {
  MOZ_ASSERT(throwing);
  rval.set(unwrappedException());
  if (zone()->isAtomsZone()) {
    return true;
  }
  RootedSavedFrame stack(this, unwrappedExceptionStack());
  bool wasOverRecursed = overRecursed_;
  clearPendingException();
  if (!compartment()->wrap(this, rval)) {
    return false;
  }
  this->check(rval);
  setPendingException(rval, stack);
  overRecursed_ = wasOverRecursed;
  return true;
}

SavedFrame* JSContext::getPendingExceptionStack() {
  return unwrappedExceptionStack();
}

bool JSContext::isThrowingOutOfMemory() {
  return throwing && IsOutOfMemoryException(this, unwrappedException());
}

bool JSContext::isClosingGenerator() {
  return throwing && unwrappedException().isMagic(JS_GENERATOR_CLOSING);
}

bool JSContext::isThrowingDebuggeeWouldRun() {
  return throwing && unwrappedException().isObject() &&
         unwrappedException().toObject().is<ErrorObject>() &&
         unwrappedException().toObject().as<ErrorObject>().type() ==
             JSEXN_DEBUGGEEWOULDRUN;
}

size_t JSContext::sizeOfExcludingThis(
    mozilla::MallocSizeOf mallocSizeOf) const {
  /*
   * There are other JSContext members that could be measured; the following
   * ones have been found by DMD to be worth measuring.  More stuff may be
   * added later.
   */
  return cycleDetectorVector().sizeOfExcludingThis(mallocSizeOf) +
         wasm_.sizeOfExcludingThis(mallocSizeOf) +
         irregexp::IsolateSizeOfIncludingThis(isolate, mallocSizeOf);
}

size_t JSContext::sizeOfIncludingThis(
    mozilla::MallocSizeOf mallocSizeOf) const {
  return mallocSizeOf(this) + sizeOfExcludingThis(mallocSizeOf);
}

#ifdef DEBUG
bool JSContext::inAtomsZone() const { return zone_->isAtomsZone(); }
#endif

void JSContext::trace(JSTracer* trc) {
  cycleDetectorVector().trace(trc);
  geckoProfiler().trace(trc);
}

uintptr_t JSContext::stackLimitForJitCode(JS::StackKind kind) {
#ifdef JS_SIMULATOR
  return simulator()->stackLimit();
#else
  return stackLimit(kind);
#endif
}

void JSContext::resetJitStackLimit() {
  // Note that, for now, we use the untrusted limit for ion. This is fine,
  // because it's the most conservative limit, and if we hit it, we'll bail
  // out of ion into the interpreter, which will do a proper recursion check.
#ifdef JS_SIMULATOR
  jitStackLimit = jit::Simulator::StackLimit();
#else
  jitStackLimit = nativeStackLimit[JS::StackForUntrustedScript];
#endif
  jitStackLimitNoInterrupt = jitStackLimit;
}

void JSContext::initJitStackLimit() { resetJitStackLimit(); }

#ifdef JS_CRASH_DIAGNOSTICS
void ContextChecks::check(AbstractFramePtr frame, int argIndex) {
  if (frame) {
    check(frame.realm(), argIndex);
  }
}
#endif

void AutoEnterOOMUnsafeRegion::crash(const char* reason) {
  char msgbuf[1024];
  js::NoteIntentionalCrash();
  SprintfLiteral(msgbuf, "[unhandlable oom] %s", reason);
#ifndef DEBUG
  // In non-DEBUG builds MOZ_CRASH normally doesn't print to stderr so we have
  // to do this explicitly (the jit-test allow-unhandlable-oom annotation and
  // fuzzers depend on it).
  MOZ_ReportCrash(msgbuf, __FILE__, __LINE__);
#endif
  MOZ_CRASH_UNSAFE(msgbuf);
}

mozilla::Atomic<AutoEnterOOMUnsafeRegion::AnnotateOOMAllocationSizeCallback,
                mozilla::Relaxed>
    AutoEnterOOMUnsafeRegion::annotateOOMSizeCallback(nullptr);

void AutoEnterOOMUnsafeRegion::crash(size_t size, const char* reason) {
  {
    JS::AutoSuppressGCAnalysis suppress;
    if (annotateOOMSizeCallback) {
      annotateOOMSizeCallback(size);
    }
  }
  crash(reason);
}

void ExternalValueArray::trace(JSTracer* trc) {
  if (Value* vp = begin()) {
    TraceRootRange(trc, length(), vp, "js::ExternalValueArray");
  }
}

#ifdef DEBUG
AutoUnsafeCallWithABI::AutoUnsafeCallWithABI(UnsafeABIStrictness strictness)
    : cx_(TlsContext.get()),
      nested_(cx_ ? cx_->hasAutoUnsafeCallWithABI : false),
      nogc(cx_) {
  if (!cx_) {
    // This is a helper thread doing Ion or Wasm compilation - nothing to do.
    return;
  }
  switch (strictness) {
    case UnsafeABIStrictness::NoExceptions:
      MOZ_ASSERT(!JS_IsExceptionPending(cx_));
      checkForPendingException_ = true;
      break;
    case UnsafeABIStrictness::AllowPendingExceptions:
      checkForPendingException_ = !JS_IsExceptionPending(cx_);
      break;
    case UnsafeABIStrictness::AllowThrownExceptions:
      checkForPendingException_ = false;
      break;
  }

  cx_->hasAutoUnsafeCallWithABI = true;
}

AutoUnsafeCallWithABI::~AutoUnsafeCallWithABI() {
  if (!cx_) {
    return;
  }
  MOZ_ASSERT(cx_->hasAutoUnsafeCallWithABI);
  if (!nested_) {
    cx_->hasAutoUnsafeCallWithABI = false;
    cx_->inUnsafeCallWithABI = false;
  }
  MOZ_ASSERT_IF(checkForPendingException_, !JS_IsExceptionPending(cx_));
}
#endif<|MERGE_RESOLUTION|>--- conflicted
+++ resolved
@@ -284,11 +284,8 @@
 }
 
 void js::ReportOverRecursed(JSContext* maybecx, unsigned errorNumber) {
-<<<<<<< HEAD
   mozilla::recordreplay::InvalidateRecording("Over-recursed exception unwind");
-#ifdef JS_MORE_DETERMINISTIC
-=======
->>>>>>> b7c85e09
+
   /*
    * We cannot make stack depth deterministic across different
    * implementations (e.g. JIT vs. interpreter will differ in
