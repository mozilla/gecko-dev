--- conflicted
+++ resolved
@@ -3581,17 +3581,6 @@
   MOZ_ASSERT(isReadyForDelazification());
 }
 
-<<<<<<< HEAD
-// Takes owndership of the script's sharedData_ and either adds it into the
-// runtime's RuntimeScriptDataTable or frees it if a matching entry already
-// exists.
-bool JSScript::shareScriptData(JSContext* cx) {
-  mozilla::recordreplay::AutoSetCrashNote crashNote("JSScript::shareScriptData");
-
-  RuntimeScriptData* rsd = sharedData();
-  MOZ_ASSERT(rsd);
-  MOZ_ASSERT(rsd->refCount() == 1);
-=======
 // Takes ownership of the passed SharedImmutableScriptData and either adds it
 // into the runtime's SharedImmutableScriptDataTable, or frees it if a matching
 // entry already exists and replaces the passed RefPtr with the existing entry.
@@ -3602,7 +3591,6 @@
   MOZ_ASSERT(sisd->refCount() == 1);
 
   SharedImmutableScriptData* data = sisd.get();
->>>>>>> 0aa061dd
 
   // Calculate the hash before taking the lock. Because the data is reference
   // counted, it also will be freed after releasing the lock if necessary.
@@ -3742,26 +3730,6 @@
   }
 }
 
-<<<<<<< HEAD
-/* static */
-JSScript* JSScript::New(JSContext* cx, HandleObject functionOrGlobal,
-                        HandleScriptSourceObject sourceObject,
-                        const SourceExtent& extent) {
-  void* script = Allocate<BaseScript>(cx);
-  if (!script) {
-    return nullptr;
-  }
-
-#ifndef JS_CODEGEN_NONE
-  uint8_t* stubEntry = cx->runtime()->jitRuntime()->interpreterStub().value;
-#else
-  uint8_t* stubEntry = nullptr;
-#endif
-
-  return new (script)
-      JSScript(stubEntry, functionOrGlobal, sourceObject, extent);
-}
-
 static bool ShouldTrackRecordReplayProgress(JSScript* script) {
   // Progress is only tracked when recording or replaying, and only for
   // scripts associated with the main thread's runtime. Whether self hosted
@@ -3776,68 +3744,17 @@
          mozilla::recordreplay::ShouldUpdateProgressCounter(script->filename());
 }
 
-/* static */
-JSScript* JSScript::Create(JSContext* cx, HandleObject functionOrGlobal,
-                           const ReadOnlyCompileOptions& options,
-                           HandleScriptSourceObject sourceObject,
-                           const SourceExtent& extent) {
-  return JSScript::Create(cx, functionOrGlobal, sourceObject,
-                          ImmutableScriptFlags::fromCompileOptions(options),
-                          options.hideScriptFromDebugger, extent);
-}
-
-/*static*/
-JSScript* JSScript::Create(JSContext* cx, js::HandleObject functionOrGlobal,
-                           js::HandleScriptSourceObject sourceObject,
-                           js::ImmutableScriptFlags flags,
-                           bool hideScriptFromDebugger, SourceExtent extent) {
-  RootedScript script(
-      cx, JSScript::New(cx, functionOrGlobal, sourceObject, extent));
-  if (!script) {
-    return nullptr;
-  }
-
-  // Record compile options that get checked at runtime.
-  MOZ_ASSERT(script->immutableScriptFlags_ == 0);
-  script->setImmutableFlags(flags);
-
-  script->setFlag(MutableFlags::HideScriptFromDebugger, hideScriptFromDebugger);
-  script->setFlag(MutableFlags::TrackRecordReplayProgress,
-                  ShouldTrackRecordReplayProgress(script));
-
-  return script;
-}
-
-/* static */ JSScript* JSScript::CreateFromLazy(JSContext* cx,
-                                                Handle<BaseScript*> lazy) {
-  RootedScriptSourceObject sourceObject(cx, lazy->sourceObject());
-  RootedObject fun(cx, lazy->function());
-  RootedScript script(cx, JSScript::New(cx, fun, sourceObject, lazy->extent()));
-  if (!script) {
-    return nullptr;
-  }
-
-  // Propagate flags.
-  if (lazy->isLikelyConstructorWrapper()) {
-    script->setIsLikelyConstructorWrapper();
-  }
-  if (lazy->hasBeenCloned()) {
-    script->setHasBeenCloned();
-  }
-
-  script->setFlag(MutableFlags::TrackRecordReplayProgress,
-                  ShouldTrackRecordReplayProgress(script));
-
-  return script;
-=======
 /*static*/
 JSScript* JSScript::Create(JSContext* cx, js::HandleObject functionOrGlobal,
                            js::HandleScriptSourceObject sourceObject,
                            SourceExtent extent,
                            js::ImmutableScriptFlags flags) {
-  return static_cast<JSScript*>(
+  JSScript* script = static_cast<JSScript*>(
       BaseScript::New(cx, functionOrGlobal, sourceObject, extent, flags));
->>>>>>> 0aa061dd
+
+  script->setFlag(MutableFlags::TrackRecordReplayProgress,
+                  ShouldTrackRecordReplayProgress(script));
+  return script;
 }
 
 #ifdef MOZ_VTUNE
