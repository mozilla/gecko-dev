/* -*- Mode: C++; tab-width: 4; indent-tabs-mode: nil; c-basic-offset: 4 -*-
 * vim: set ts=4 sw=4 et tw=79 ft=cpp:
 *
 * ***** BEGIN LICENSE BLOCK *****
 * Version: MPL 1.1/GPL 2.0/LGPL 2.1
 *
 * The contents of this file are subject to the Mozilla Public License Version
 * 1.1 (the "License"); you may not use this file except in compliance with
 * the License. You may obtain a copy of the License at
 * http://www.mozilla.org/MPL/
 *
 * Software distributed under the License is distributed on an "AS IS" basis,
 * WITHOUT WARRANTY OF ANY KIND, either express or implied. See the License
 * for the specific language governing rights and limitations under the
 * License.
 *
 * The Original Code is SpiderMonkey JavaScript engine.
 *
 * The Initial Developer of the Original Code is
 * Mozilla Corporation.
 * Portions created by the Initial Developer are Copyright (C) 2009
 * the Initial Developer. All Rights Reserved.
 *
 * Contributor(s):
 *   Luke Wagner <luke@mozilla.com>
 *
 * Alternatively, the contents of this file may be used under the terms of
 * either the GNU General Public License Version 2 or later (the "GPL"), or
 * the GNU Lesser General Public License Version 2.1 or later (the "LGPL"),
 * in which case the provisions of the GPL or the LGPL are applicable instead
 * of those above. If you wish to allow use of your version of this file only
 * under the terms of either the GPL or the LGPL, and not to allow others to
 * use your version of this file under the terms of the MPL, indicate your
 * decision by deleting the provisions above and replace them with the notice
 * and other provisions required by the GPL or the LGPL. If you do not delete
 * the provisions above, a recipient may use your version of this file under
 * the terms of any one of the MPL, the GPL or the LGPL.
 *
 * ***** END LICENSE BLOCK ***** */

#ifndef Stack_h__
#define Stack_h__

#include "jsfun.h"
#include "ion/IonFrameIterator.h"

struct JSContext;
struct JSCompartment;

#ifdef JS_METHODJIT
namespace js { namespace mjit { struct CallSite; }}
typedef js::mjit::CallSite JSInlinedSite;
#else
struct JSInlinedSite {};
#endif

typedef /* js::mjit::RejoinState */ size_t JSRejoinState;

namespace js {

class StackFrame;
class FrameRegs;
class StackSegment;
class StackSpace;
class ContextStack;

class InvokeArgsGuard;
class InvokeFrameGuard;
class FrameGuard;
class ExecuteFrameGuard;
class BailoutFrameGuard;
class DummyFrameGuard;
class GeneratorFrameGuard;

class CallIter;
class FrameRegsIter;
class AllFramesIter;

class ArgumentsObject;
class StaticBlockObject;

#ifdef JS_METHODJIT
namespace mjit {
    struct JITScript;
    jsbytecode *NativeToPC(JITScript *jit, void *ncode, CallSite **pinline);
}
#endif

namespace detail {
    struct OOMCheck;
}

/*****************************************************************************/

/*
 * VM stack layout
 *
 * SpiderMonkey uses a per-thread stack to store the activation records,
 * parameters, locals, and expression temporaries for the stack of actively
 * executing scripts, functions and generators. The stack is owned by the
 * StackSpace object stored in the runtime.
 *
 * The stack is subdivided into contiguous segments of memory which
 * have a memory layout invariant that allows fixed offsets to be used for stack
 * access (by jit code) as well as fast call/return. This memory layout is
 * encapsulated by a set of types that describe different regions of memory.
 * This encapsulation has holes: to avoid calling into C++ from generated code,
 * JIT compilers generate code that simulates analogous operations in C++.
 *
 * A sample memory layout of a segment looks like:
 *
 *                          regs
 *       .---------------------------------------------.
 *       |                                             V
 *       |                                   fp .--FrameRegs--. sp
 *       |                                      V             V
 * |StackSegment| slots |StackFrame| slots |StackFrame| slots |
 *                        |      ^           |
 *           ? <----------'      `-----------'
 *                 prev               prev
 *
 * A segment starts with a fixed-size header (js::StackSegment) which logically
 * describes the segment, links it to the rest of the stack, and points to the
 * end of the stack.
 *
 * Each script activation (global or function code) is given a fixed-size header
 * (js::StackFrame) which is associated with the values (called "slots") before
 * and after it. The frame contains bookkeeping information about the activation
 * and links to the previous frame.
 *
 * The slots preceding a (function) StackFrame in memory are the arguments of
 * the call. The slots after a StackFrame in memory are its locals followed by
 * its expression stack. There is no clean line between the arguments of a
 * frame and the expression stack of the previous frame since the top slots of
 * the expression become the arguments of a call. There are also layout
 * invariants concerning the arguments and StackFrame; see "Arguments" comment
 * in StackFrame for more details.
 *
 * The top of a segment's current frame's expression stack is pointed to by the
 * segment's "current regs", which contains the stack pointer 'sp'. In the
 * interpreter, sp is adjusted as individual values are pushed and popped from
 * the stack and the FrameRegs struct (pointed by the StackSegment) is a local
 * var of js::Interpret. JIT code simulates this by lazily updating FrameRegs
 * when calling from JIT code into the VM. Ideally, we'd like to remove all
 * dependence on FrameRegs outside the interpreter.
 *
 * A call to a native (C++) function does not push a frame. Instead, an array
 * of values is passed to the native. The layout of this array is abstracted by
 * js::CallArgs. With respect to the StackSegment layout above, the args to a
 * native call are inserted anywhere there can be slots. A sample memory layout
 * looks like:
 *
 *                          regs
 *       .----------------------------------------.
 *       |                                        V
 *       |                              fp .--FrameRegs--. sp
 *       |                                 V             V
 * |StackSegment| native call | slots |StackFrame| slots | native call |
 *       |     vp <--argc--> end                        vp <--argc--> end
 *       |         CallArgs <------------------------------ CallArgs
 *       |                               prev                  ^
 *       `-----------------------------------------------------'
 *                                  calls
 *
 * Here there are two native calls on the stack. The start of each native arg
 * range is recorded by a CallArgs element which is prev-linked like stack
 * frames. Note that, in full generality, native and scripted calls can
 * interleave arbitrarily. Thus, the end of a segment is the maximum of its
 * current frame and its current native call. Similarly, the top of the entire
 * thread stack is the end of its current segment.
 *
 * Note that, between any two StackFrames there may be any number
 * of native calls, so the meaning of 'prev' is not 'directly called by'.
 *
 * An additional feature (perhaps not for much longer: bug 650361) is that
 * multiple independent "contexts" can interleave (LIFO) on a single contiguous
 * stack. "Independent" here means that neither context sees the other's
 * frames. Concretely, an embedding may enter the JS engine on cx1 and then,
 * from a native called by the JS engine, reenter the VM on cx2. Changing from
 * cx1 to cx2 causes a new segment to be started for cx2's stack on top of
 * cx1's current segment. These two segments are linked from the perspective of
 * StackSpace, since they are adjacent on the thread's stack, but not from the
 * perspective of cx1 and cx2. Thus, each segment has two links: prevInMemory
 * and prevInContext. Each independent stack is encapsulated and managed by
 * the js::ContextStack object stored in JSContext. ContextStack is the primary
 * interface to the rest of the engine for pushing and popping the stack.
 */

/*****************************************************************************/

class CallReceiver
{
  protected:
#ifdef DEBUG
    mutable bool usedRval_;
    void setUsedRval() const { usedRval_ = true; }
    void clearUsedRval() const { usedRval_ = false; }
#else
    void setUsedRval() const {}
    void clearUsedRval() const {}
#endif
    Value *argv_;
  public:
    friend CallReceiver CallReceiverFromVp(Value *);
    friend CallReceiver CallReceiverFromArgv(Value *);
    Value *base() const { return argv_ - 2; }
    JSObject &callee() const { JS_ASSERT(!usedRval_); return argv_[-2].toObject(); }
    Value &calleev() const { JS_ASSERT(!usedRval_); return argv_[-2]; }
    Value &thisv() const { return argv_[-1]; }

    Value &rval() const {
        setUsedRval();
        return argv_[-2];
    }

    Value *spAfterCall() const {
        setUsedRval();
        return argv_ - 1;
    }

    void setCallee(Value calleev) {
        clearUsedRval();
        this->calleev() = calleev;
    }
};

JS_ALWAYS_INLINE CallReceiver
CallReceiverFromArgv(Value *argv)
{
    CallReceiver receiver;
    receiver.clearUsedRval();
    receiver.argv_ = argv;
    return receiver;
}

JS_ALWAYS_INLINE CallReceiver
CallReceiverFromVp(Value *vp)
{
    return CallReceiverFromArgv(vp + 2);
}

/*****************************************************************************/

class CallArgs : public CallReceiver
{
  protected:
    unsigned argc_;
  public:
    friend CallArgs CallArgsFromVp(unsigned, Value *);
    friend CallArgs CallArgsFromArgv(unsigned, Value *);
    friend CallArgs CallArgsFromSp(unsigned, Value *);
    Value &operator[](unsigned i) const { JS_ASSERT(i < argc_); return argv_[i]; }
    Value *array() const { return argv_; }
    unsigned length() const { return argc_; }
    Value *end() const { return argv_ + argc_; }
    bool hasDefined(unsigned i) const { return i < argc_ && !argv_[i].isUndefined(); }
};

JS_ALWAYS_INLINE CallArgs
CallArgsFromArgv(unsigned argc, Value *argv)
{
    CallArgs args;
    args.clearUsedRval();
    args.argv_ = argv;
    args.argc_ = argc;
    return args;
}

JS_ALWAYS_INLINE CallArgs
CallArgsFromVp(unsigned argc, Value *vp)
{
    return CallArgsFromArgv(argc, vp + 2);
}

JS_ALWAYS_INLINE CallArgs
CallArgsFromSp(unsigned argc, Value *sp)
{
    return CallArgsFromArgv(argc, sp - argc);
}

/*****************************************************************************/

/*
 * For calls to natives, the InvokeArgsGuard object provides a record of the
 * call for the debugger's callstack. For this to work, the InvokeArgsGuard
 * record needs to know when the call is actually active (because the
 * InvokeArgsGuard can be pushed long before and popped long after the actual
 * call, during which time many stack-observing things can happen).
 */
class CallArgsList : public CallArgs
{
    friend class StackSegment;
    CallArgsList *prev_;
    bool active_;
  public:
    friend CallArgsList CallArgsListFromVp(unsigned, Value *, CallArgsList *);
    friend CallArgsList CallArgsListFromArgv(unsigned, Value *, CallArgsList *);
    CallArgsList *prev() const { return prev_; }
    bool active() const { return active_; }
    void setActive() { active_ = true; }
    void setInactive() { active_ = false; }
};

JS_ALWAYS_INLINE CallArgsList
CallArgsListFromArgv(unsigned argc, Value *argv, CallArgsList *prev)
{
    CallArgsList args;
#ifdef DEBUG
    args.usedRval_ = false;
#endif
    args.argv_ = argv;
    args.argc_ = argc;
    args.prev_ = prev;
    args.active_ = false;
    return args;
}

JS_ALWAYS_INLINE CallArgsList
CallArgsListFromVp(unsigned argc, Value *vp, CallArgsList *prev)
{
    return CallArgsListFromArgv(argc, vp + 2, prev);
}

/*****************************************************************************/

/* Flags specified for a frame as it is constructed. */
enum InitialFrameFlags {
    INITIAL_NONE           =          0,
    INITIAL_CONSTRUCT      =       0x80, /* == StackFrame::CONSTRUCTING, asserted below */
    INITIAL_LOWERED        =   0x200000  /* == StackFrame::LOWERED_CALL_APPLY, asserted below */
};

enum ExecuteType {
    EXECUTE_GLOBAL         =        0x1, /* == StackFrame::GLOBAL */
    EXECUTE_DIRECT_EVAL    =        0x8, /* == StackFrame::EVAL */
    EXECUTE_INDIRECT_EVAL  =        0x9, /* == StackFrame::GLOBAL | EVAL */
    EXECUTE_DEBUG          =       0x18  /* == StackFrame::EVAL | DEBUGGER */
};

/*****************************************************************************/

class StackFrame
{
  public:
    enum Flags {
        /* Primary frame type */
        GLOBAL             =        0x1,  /* frame pushed for a global script */
        FUNCTION           =        0x2,  /* frame pushed for a scripted call */
        DUMMY              =        0x4,  /* frame pushed for bookkeeping */

        /* Frame subtypes */
        EVAL               =        0x8,  /* frame pushed for eval() or debugger eval */
        DEBUGGER           =       0x10,  /* frame pushed for debugger eval */
        GENERATOR          =       0x20,  /* frame is associated with a generator */
        FLOATING_GENERATOR =       0x40,  /* frame is is in generator obj, not on stack */
        CONSTRUCTING       =       0x80,  /* frame is for a constructor invocation */

        /* Temporary frame states */
        YIELDING           =      0x100,  /* js::Interpret dispatched JSOP_YIELD */
        FINISHED_IN_INTERP =      0x200,  /* set if frame finished in Interpret() */

        /* Function arguments */
        OVERFLOW_ARGS      =      0x400,  /* numActualArgs > numFormalArgs */
        UNDERFLOW_ARGS     =      0x800,  /* numActualArgs < numFormalArgs */

        /* Lazy frame initialization */
        HAS_CALL_OBJ       =     0x1000,  /* frame has a callobj reachable from scopeChain_ */
        HAS_ARGS_OBJ       =     0x2000,  /* frame has an argsobj in StackFrame::args */
        HAS_HOOK_DATA      =     0x4000,  /* frame has hookData_ set */
        HAS_ANNOTATION     =     0x8000,  /* frame has annotation_ set */
        HAS_RVAL           =    0x10000,  /* frame has rval_ set */
        HAS_SCOPECHAIN     =    0x20000,  /* frame has scopeChain_ set */
        HAS_PREVPC         =    0x40000,  /* frame has prevpc_ and prevInline_ set */
        HAS_BLOCKCHAIN     =    0x80000,  /* frame has blockChain_ set */

        /* Method JIT state */
        DOWN_FRAMES_EXPANDED = 0x100000,  /* inlining in down frames has been expanded */
        LOWERED_CALL_APPLY   = 0x200000,  /* Pushed by a lowered call/apply */
        /* Ion frame state */
        RUNNING_IN_ION       = 0x400000   /* frame is running in Ion */
    };

  private:
    mutable uint32_t    flags_;         /* bits described by Flags */
    union {                             /* describes what code is executing in a */
        JSScript        *script;        /*   global frame */
        JSFunction      *fun;           /*   function frame, pre GetScopeChain */
    } exec;
    union {                             /* describes the arguments of a function */
        unsigned           nactual;        /*   for non-eval frames */
        JSScript        *evalScript;    /*   the script of an eval-in-function */
    } u;
    mutable JSObject    *scopeChain_;   /* current scope chain */
    StackFrame          *prev_;         /* previous cx->regs->fp */
    void                *ncode_;        /* return address for method JIT */

    /* Lazily initialized */
    Value               rval_;          /* return value of the frame */
    StaticBlockObject   *blockChain_;   /* innermost let block */
    ArgumentsObject     *argsObj_;      /* if has HAS_ARGS_OBJ */
    jsbytecode          *prevpc_;       /* pc of previous frame*/
    JSInlinedSite       *prevInline_;   /* inlined site in previous frame */
    void                *hookData_;     /* closure returned by call hook */
    void                *annotation_;   /* perhaps remove with bug 546848 */
    JSRejoinState       rejoin_;        /* If rejoining into the interpreter
                                         * from JIT code, state at rejoin. */

    static void staticAsserts() {
        JS_STATIC_ASSERT(offsetof(StackFrame, rval_) % sizeof(Value) == 0);
        JS_STATIC_ASSERT(sizeof(StackFrame) % sizeof(Value) == 0);
    }

    inline void initPrev(JSContext *cx);
    jsbytecode *prevpcSlow(JSInlinedSite **pinlined);

  public:
    /*
     * Frame initialization
     *
     * After acquiring a pointer to an uninitialized stack frame on the VM
     * stack from StackSpace, these members are used to initialize the stack
     * frame before officially pushing the frame into the context.
     */

    /* Used for Invoke, Interpret, trace-jit LeaveTree, and method-jit stubs. */
    void initCallFrame(JSContext *cx, JSFunction &callee,
                       JSScript *script, uint32_t nactual, StackFrame::Flags flags);

    /* Used for getFixupFrame (for FixupArity). */
    void initFixupFrame(StackFrame *prev, StackFrame::Flags flags, void *ncode, unsigned nactual);

    /* Used for eval. */
    void initExecuteFrame(JSScript *script, StackFrame *prev, FrameRegs *regs,
                          const Value &thisv, JSObject &scopeChain, ExecuteType type);

    /* Used when activating generators. */
    enum TriggerPostBarriers {
        DoPostBarrier = true,
        NoPostBarrier = false
    };
    template <class T, class U, TriggerPostBarriers doPostBarrier>
    void stealFrameAndSlots(StackFrame *fp, T *vp, StackFrame *otherfp, U *othervp,
                            Value *othersp);
    void writeBarrierPost();

    /* Perhaps one fine day we will remove dummy frames. */
    void initDummyFrame(JSContext *cx, JSObject &chain);

    /*
     * Stack frame type
     *
     * A stack frame may have one of three types, which determines which
     * members of the frame may be accessed and other invariants:
     *
     *  global frame:   execution of global code or an eval in global code
     *  function frame: execution of function code or an eval in a function
     *  dummy frame:    bookkeeping frame (to be removed in bug 625199)
     */

    bool isFunctionFrame() const {
        return !!(flags_ & FUNCTION);
    }

    bool isGlobalFrame() const {
        return !!(flags_ & GLOBAL);
    }

    bool isDummyFrame() const {
        return !!(flags_ & DUMMY);
    }

    bool isScriptFrame() const {
        bool retval = !!(flags_ & (FUNCTION | GLOBAL));
        JS_ASSERT(retval == !isDummyFrame());
        return retval;
    }

    /*
     * Eval frames
     *
     * As noted above, global and function frames may optionally be 'eval
     * frames'. Eval code shares its parent's arguments which means that the
     * arg-access members of StackFrame may not be used for eval frames.
     * Search for 'hasArgs' below for more details.
     *
     * A further sub-classification of eval frames is whether the frame was
     * pushed for an ES5 strict-mode eval().
     */

    bool isEvalFrame() const {
        JS_ASSERT_IF(flags_ & EVAL, isScriptFrame());
        return flags_ & EVAL;
    }

    bool isEvalInFunction() const {
        return (flags_ & (EVAL | FUNCTION)) == (EVAL | FUNCTION);
    }

    bool isNonEvalFunctionFrame() const {
        return (flags_ & (FUNCTION | EVAL)) == FUNCTION;
    }

    inline bool isStrictEvalFrame() const {
        return isEvalFrame() && script()->strictModeCode;
    }

    bool isNonStrictEvalFrame() const {
        return isEvalFrame() && !script()->strictModeCode;
    }

    /*
     * Previous frame
     *
     * A frame's 'prev' frame is either null or the previous frame pointed to
     * by cx->regs->fp when this frame was pushed. Often, given two prev-linked
     * frames, the next-frame is a function or eval that was called by the
     * prev-frame, but not always: the prev-frame may have called a native that
     * reentered the VM through JS_CallFunctionValue on the same context
     * (without calling JS_SaveFrameChain) which pushed the next-frame. Thus,
     * 'prev' has little semantic meaning and basically just tells the VM what
     * to set cx->regs->fp to when this frame is popped.
     */

    StackFrame *prev() const {
        return prev_;
    }

    inline void resetGeneratorPrev(JSContext *cx);
    inline void resetInlinePrev(StackFrame *prevfp, jsbytecode *prevpc);

    inline void initInlineFrame(JSFunction *fun, StackFrame *prevfp, jsbytecode *prevpc);

    /*
     * Frame slots
     *
     * A frame's 'slots' are the fixed slots associated with the frame (like
     * local variables) followed by an expression stack holding temporary
     * values. A frame's 'base' is the base of the expression stack.
     */

    Value *slots() const {
        return (Value *)(this + 1);
    }

    Value *base() const {
        return slots() + script()->nfixed;
    }

    Value &varSlot(unsigned i) {
        JS_ASSERT(i < script()->nfixed);
        JS_ASSERT_IF(maybeFun(), i < script()->bindings.countVars());
        return slots()[i];
    }

    Value &localSlot(unsigned i) {
        /* Let variables can be above script->nfixed. */
        JS_ASSERT(i < script()->nslots);
        return slots()[i];
    }

    /*
     * Script
     *
     * All function and global frames have an associated JSScript which holds
     * the bytecode being executed for the frame. This script/bytecode does
     * not reflect any inlining that has been performed by the method JIT.
     * If other frames were inlined into this one, the script/pc reflect the
     * point of the outermost call. Inlined frame invariants:
     *
     * - Inlined frames have the same scope chain as the outer frame.
     * - Inlined frames have the same strictness as the outer frame.
     * - Inlined frames can only make calls to other JIT frames associated with
     *   the same VMFrame. Other calls force expansion of the inlined frames.
     */

    /*
     * Get the frame's current bytecode, assuming |this| is in |cx|. next is
     * frame whose prev == this, NULL if not known or if this == cx->fp().
     * If the frame is inside an inline call made within the pc, the pc will
     * be that of the outermost call and the state of any inlined frame(s) is
     * returned through pinlined.
     *
     * Beware, as the name implies, pcQuadratic can lead to quadratic behavior
     * in loops such as:
     *
     *   for ( ...; fp; fp = fp->prev())
     *     ... fp->pcQuadratic(cx->stack);
     *
     * Using next can avoid this, but in most cases prefer FrameRegsIter;
     * it is amortized O(1).
     *
     *   When I get to the bottom I go back to the top of the stack
     *   Where I stop and I turn and I go right back
     *   Till I get to the bottom and I see you again...
     */
    jsbytecode *pcQuadratic(const ContextStack &stack, StackFrame *next = NULL,
                            JSInlinedSite **pinlined = NULL);

    jsbytecode *prevpc(JSInlinedSite **pinlined) {
        if (flags_ & HAS_PREVPC) {
            if (pinlined)
                *pinlined = prevInline_;
            return prevpc_;
        }
        return prevpcSlow(pinlined);
    }

    JSInlinedSite *prevInline() {
        JS_ASSERT(flags_ & HAS_PREVPC);
        return prevInline_;
    }

    JSScript *script() const {
        JS_ASSERT(isScriptFrame());
        return isFunctionFrame()
               ? isEvalFrame() ? u.evalScript : fun()->script()
               : exec.script;
    }

    JSScript *functionScript() const {
        JS_ASSERT(isFunctionFrame());
        return isEvalFrame() ? u.evalScript : fun()->script();
    }

    JSScript *globalScript() const {
        JS_ASSERT(isGlobalFrame());
        return exec.script;
    }

    JSScript *maybeScript() const {
        return isScriptFrame() ? script() : NULL;
    }

    size_t numFixed() const {
        return script()->nfixed;
    }

    size_t numSlots() const {
        return script()->nslots;
    }

    size_t numGlobalVars() const {
        JS_ASSERT(isGlobalFrame());
        return exec.script->nfixed;
    }

    /*
     * Function
     *
     * All function frames have an associated interpreted JSFunction. The
     * function returned by fun() and maybeFun() is not necessarily the
     * original canonical function which the frame's script was compiled
     * against. To get this function, use maybeScriptFunction().
     */

    JSFunction* fun() const {
        JS_ASSERT(isFunctionFrame());
        return exec.fun;
    }

    JSFunction* maybeFun() const {
        return isFunctionFrame() ? fun() : NULL;
    }

    JSFunction* maybeScriptFunction() const {
        if (!isFunctionFrame())
            return NULL;
        const StackFrame *fp = this;
        while (fp->isEvalFrame())
            fp = fp->prev();
        return fp->script()->function();
    }

    /*
     * Arguments
     *
     * Only non-eval function frames have arguments. A frame follows its
     * arguments contiguously in memory. The arguments pushed by the caller are
     * the 'actual' arguments. The declared arguments of the callee are the
     * 'formal' arguments. When the caller passes less or equal actual
     * arguments, the actual and formal arguments are the same array (but with
     * different extents). When the caller passes too many arguments, the
     * formal subset of the actual arguments is copied onto the top of the
     * stack. This allows the engine to maintain a jit-time constant offset of
     * arguments from the frame pointer. Since the formal subset of the actual
     * arguments is potentially on the stack twice, it is important for all
     * reads/writes to refer to the same canonical memory location.
     *
     * An arguments object (the object returned by the 'arguments' keyword) is
     * lazily created, so a given function frame may or may not have one.
     */

    /* True if this frame has arguments. Contrast with hasArgsObj. */
    bool hasArgs() const {
        return isNonEvalFunctionFrame();
    }

    unsigned numFormalArgs() const {
        JS_ASSERT(hasArgs());
        return fun()->nargs;
    }

    Value &formalArg(unsigned i) const {
        JS_ASSERT(i < numFormalArgs());
        return formalArgs()[i];
    }

    Value *formalArgs() const {
        JS_ASSERT(hasArgs());
        return (Value *)this - numFormalArgs();
    }

    Value *formalArgsEnd() const {
        JS_ASSERT(hasArgs());
        return (Value *)this;
    }

    Value *maybeFormalArgs() const {
        return (flags_ & (FUNCTION | EVAL)) == FUNCTION
               ? formalArgs()
               : NULL;
    }

    inline unsigned numActualArgs() const;
    inline Value *actualArgs() const;
    inline Value *actualArgsEnd() const;

    inline Value &canonicalActualArg(unsigned i) const;
    template <class Op>
    inline bool forEachCanonicalActualArg(Op op, unsigned start = 0, unsigned count = unsigned(-1));
    template <class Op> inline bool forEachFormalArg(Op op);

    bool hasArgsObj() const {
        return !!(flags_ & HAS_ARGS_OBJ);
    }

    ArgumentsObject &argsObj() const {
        JS_ASSERT(hasArgsObj());
        JS_ASSERT(!isEvalFrame());
        return *argsObj_;
    }

    ArgumentsObject *maybeArgsObj() const {
        return hasArgsObj() ? &argsObj() : NULL;
    }

    inline void setArgsObj(ArgumentsObject &obj);

    /*
     * This value
     *
     * Every frame has a this value although, until 'this' is computed, the
     * value may not be the semantically-correct 'this' value.
     *
     * The 'this' value is stored before the formal arguments for function
     * frames and directly before the frame for global frames. The *Args
     * members assert !isEvalFrame(), so we implement specialized inline
     * methods for accessing 'this'. When the caller has static knowledge that
     * a frame is a function or global frame, 'functionThis' and 'globalThis',
     * respectively, allow more efficient access.
     */

    Value &functionThis() const {
        JS_ASSERT(isFunctionFrame());
        if (isEvalFrame())
            return ((Value *)this)[-1];
        return formalArgs()[-1];
    }

    JSObject &constructorThis() const {
        JS_ASSERT(hasArgs());
        return formalArgs()[-1].toObject();
    }

    Value &globalThis() const {
        JS_ASSERT(isGlobalFrame());
        return ((Value *)this)[-1];
    }

    Value &thisValue() const {
        if (flags_ & (EVAL | GLOBAL))
            return ((Value *)this)[-1];
        return formalArgs()[-1];
    }

    /*
     * Callee
     *
     * Only function frames have a callee. An eval frame in a function has the
     * same caller as its containing function frame. maybeCalleev can be used
     * to return a value that is either caller object (for function frames) or
     * null (for global frames).
     */

    JSObject &callee() const {
        JS_ASSERT(isFunctionFrame());
        return calleev().toObject();
    }

    const Value &calleev() const {
        JS_ASSERT(isFunctionFrame());
        return mutableCalleev();
    }

    const Value &maybeCalleev() const {
        JS_ASSERT(isScriptFrame());
        Value &calleev = flags_ & (EVAL | GLOBAL)
                         ? ((Value *)this)[-2]
                         : formalArgs()[-2];
        JS_ASSERT(calleev.isObjectOrNull());
        return calleev;
    }

    /*
     * Beware! Ad hoc changes can corrupt the stack layout; the callee should
     * only be changed to something that is equivalent to the current callee in
     * terms of numFormalArgs etc. Prefer overwriteCallee since it checks.
     */
    inline void overwriteCallee(JSObject &newCallee);

    Value &mutableCalleev() const {
        JS_ASSERT(isFunctionFrame());
        if (isEvalFrame())
            return ((Value *)this)[-2];
        return formalArgs()[-2];
    }

    /*
     * Compute the callee function for this stack frame, cloning if needed to
     * implement the method read barrier.  If this is not a function frame,
     * set *vp to null.
     */
    bool getValidCalleeObject(JSContext *cx, Value *vp);

    CallReceiver callReceiver() const {
        return CallReceiverFromArgv(formalArgs());
    }

    /*
     * Scope chain
     *
     * Every frame has a scopeChain which, when traversed via the 'parent' link
     * to the root, indicates the current global object. A 'call object' is a
     * node on a scope chain representing a function's activation record. A
     * call object is used for dynamically-scoped name lookup and lexically-
     * scoped upvar access. The call object holds the values of locals and
     * arguments when a function returns (and its stack frame is popped). For
     * performance reasons, call objects are created lazily for 'lightweight'
     * functions, i.e., functions which are not statically known to require a
     * call object. Thus, a given function frame may or may not have a call
     * object. When a function does have a call object, it is found by walking
     * up the scope chain until the first call object. Thus, it is important,
     * when setting the scope chain, to indicate whether the new scope chain
     * contains a new call object and thus changes the 'hasCallObj' state.
     *
     * The method JIT requires that HAS_SCOPECHAIN be set for all frames which
     * use NAME or related opcodes that can access the scope chain (so it does
     * not have to test the bit). To ensure this, we always initialize the
     * scope chain when pushing frames in the VM, and only initialize it when
     * pushing frames in JIT code when the above situation applies.
     *
     * NB: 'fp->hasCallObj()' implies that fp->callObj() needs to be 'put' when
     * the frame is popped. Since the scope chain of a non-strict eval frame
     * contains the call object of the parent (function) frame, it is possible
     * to have:
     *   !fp->hasCall() && fp->scopeChain().isCall()
     */

    inline JSObject &scopeChain() const;

    bool hasCallObj() const {
        bool ret = !!(flags_ & HAS_CALL_OBJ);
        JS_ASSERT_IF(ret, !isNonStrictEvalFrame());
        return ret;
    }

    inline CallObject &callObj() const;
    inline void setScopeChainNoCallObj(JSObject &obj);
    inline void setScopeChainWithOwnCallObj(CallObject &obj);

    /* Block chain */

    bool hasBlockChain() const {
        return (flags_ & HAS_BLOCKCHAIN) && blockChain_;
    }

    StaticBlockObject *maybeBlockChain() {
        return (flags_ & HAS_BLOCKCHAIN) ? blockChain_ : NULL;
    }

    StaticBlockObject &blockChain() const {
        JS_ASSERT(hasBlockChain());
        return *blockChain_;
    }

    void setBlockChain(StaticBlockObject *obj) {
        flags_ |= HAS_BLOCKCHAIN;
        blockChain_ = obj;
    }

    /*
     * Prologue for function frames: make a call object for heavyweight
     * functions, and maintain type nesting invariants.
     */
    inline bool functionPrologue(JSContext *cx);

    /*
     * Epilogue for function frames: put any args or call object for the frame
     * which may still be live, and maintain type nesting invariants. Note:
     * this does not mark the epilogue as having been completed, since the
     * frame is about to be popped. Use updateEpilogueFlags for this.
     */
    inline void functionEpilogue();

    /*
     * If callObj() or argsObj() have already been put, update our flags
     * accordingly. This call must be followed by a later functionEpilogue.
     */
    inline void updateEpilogueFlags();

    inline bool maintainNestingState() const;

    /*
     * Variables object
     *
     * Given that a (non-dummy) StackFrame corresponds roughly to a ES5
     * Execution Context (ES5 10.3), StackFrame::varObj corresponds to the
     * VariableEnvironment component of a Exection Context. Intuitively, the
     * variables object is where new bindings (variables and functions) are
     * stored. One might expect that this is either the callObj or
     * scopeChain.globalObj for function or global code, respectively, however
     * the JSAPI allows calls of Execute to specify a variables object on the
     * scope chain other than the call/global object. This allows embeddings to
     * run multiple scripts under the same global, each time using a new
     * variables object to collect and discard the script's global variables.
     */

    inline JSObject &varObj();

    /*
     * Frame compartment
     *
     * A stack frame's compartment is the frame's containing context's
     * compartment when the frame was pushed.
     */

    inline JSCompartment *compartment() const;

    /* Annotation (will be removed after bug 546848) */

    void* annotation() const {
        return (flags_ & HAS_ANNOTATION) ? annotation_ : NULL;
    }

    void setAnnotation(void *annot) {
        flags_ |= HAS_ANNOTATION;
        annotation_ = annot;
    }

    /* JIT rejoin state */

    JSRejoinState rejoin() const {
        return rejoin_;
    }

    void setRejoin(JSRejoinState state) {
        rejoin_ = state;
    }

    /* Down frame expansion state */

    void setDownFramesExpanded() {
        flags_ |= DOWN_FRAMES_EXPANDED;
    }

    bool downFramesExpanded() {
        return !!(flags_ & DOWN_FRAMES_EXPANDED);
    }

    /* Debugger hook data */

    bool hasHookData() const {
        return !!(flags_ & HAS_HOOK_DATA);
    }

    void* hookData() const {
        JS_ASSERT(hasHookData());
        return hookData_;
    }

    void* maybeHookData() const {
        return hasHookData() ? hookData_ : NULL;
    }

    void setHookData(void *v) {
        hookData_ = v;
        flags_ |= HAS_HOOK_DATA;
    }

    /* Return value */

    bool hasReturnValue() const {
        return !!(flags_ & HAS_RVAL);
    }

    Value &returnValue() {
        if (!(flags_ & HAS_RVAL))
            rval_.setUndefined();
        return rval_;
    }

    void markReturnValue() {
        flags_ |= HAS_RVAL;
    }

    void setReturnValue(const Value &v) {
        rval_ = v;
        markReturnValue();
    }

    void clearReturnValue() {
        rval_.setUndefined();
        markReturnValue();
    }

    /* Native-code return address */

    void *nativeReturnAddress() const {
        return ncode_;
    }

    void setNativeReturnAddress(void *addr) {
        ncode_ = addr;
    }

    void **addressOfNativeReturnAddress() {
        return &ncode_;
    }

    /*
     * Generator-specific members
     *
     * A non-eval function frame may optionally be the activation of a
     * generator. For the most part, generator frames act like ordinary frames.
     * For exceptions, see js_FloatingFrameIfGenerator.
     */

    bool isGeneratorFrame() const {
        return !!(flags_ & GENERATOR);
    }

    bool isFloatingGenerator() const {
        JS_ASSERT_IF(flags_ & FLOATING_GENERATOR, isGeneratorFrame());
        return !!(flags_ & FLOATING_GENERATOR);
    }

    void initFloatingGenerator() {
        JS_ASSERT(!(flags_ & GENERATOR));
        flags_ |= (GENERATOR | FLOATING_GENERATOR);
    }

    void unsetFloatingGenerator() {
        flags_ &= ~FLOATING_GENERATOR;
    }

    void setFloatingGenerator() {
        flags_ |= FLOATING_GENERATOR;
    }

    /*
     * js::Execute pushes both global and function frames (since eval() in a
     * function pushes a frame with isFunctionFrame() && isEvalFrame()). Most
     * code should not care where a frame was pushed, but if it is necessary to
     * pick out frames pushed by js::Execute, this is the right query:
     */

    bool isFramePushedByExecute() const {
        return !!(flags_ & (GLOBAL | EVAL));
    }

    /*
     * Other flags
     */

    InitialFrameFlags initialFlags() const {
        JS_STATIC_ASSERT((int)INITIAL_NONE == 0);
        JS_STATIC_ASSERT((int)INITIAL_CONSTRUCT == (int)CONSTRUCTING);
        JS_STATIC_ASSERT((int)INITIAL_LOWERED == (int)LOWERED_CALL_APPLY);
        uint32_t mask = CONSTRUCTING | LOWERED_CALL_APPLY;
        JS_ASSERT((flags_ & mask) != mask);
        return InitialFrameFlags(flags_ & mask);
    }

    bool isConstructing() const {
        return !!(flags_ & CONSTRUCTING);
    }

    /*
     * The method JIT call/apply optimization can erase Function.{call,apply}
     * invocations from the stack and push the callee frame directly. The base
     * of these frames will be offset by one value, however, which the
     * interpreter needs to account for if it ends up popping the frame.
     */
    bool loweredCallOrApply() const {
        return !!(flags_ & LOWERED_CALL_APPLY);
    }

    bool isDebuggerFrame() const {
        return !!(flags_ & DEBUGGER);
    }

    bool hasOverflowArgs() const {
        return !!(flags_ & OVERFLOW_ARGS);
    }

    bool isYielding() {
        return !!(flags_ & YIELDING);
    }

    void setYielding() {
        flags_ |= YIELDING;
    }

    void clearYielding() {
        flags_ &= ~YIELDING;
    }

    void setFinishedInInterpreter() {
        flags_ |= FINISHED_IN_INTERP;
    }

    bool finishedInInterpreter() const {
        return !!(flags_ & FINISHED_IN_INTERP);
    }

#ifdef DEBUG
    /* Poison scopeChain value set before a frame is flushed. */
    static JSObject *const sInvalidScopeChain;
#endif

  public:
    /* Public, but only for JIT use: */

    static size_t offsetOfFlags() {
        return offsetof(StackFrame, flags_);
    }

    static size_t offsetOfExec() {
        return offsetof(StackFrame, exec);
    }

    static size_t offsetOfNumActual() {
        return offsetof(StackFrame, u.nactual);
    }

    static size_t offsetOfScopeChain() {
        return offsetof(StackFrame, scopeChain_);
    }

    static size_t offsetOfPrev() {
        return offsetof(StackFrame, prev_);
    }

    static size_t offsetOfReturnValue() {
        return offsetof(StackFrame, rval_);
    }

    static size_t offsetOfArgsObj() {
        return offsetof(StackFrame, argsObj_);
    }

    static ptrdiff_t offsetOfNcode() {
        return offsetof(StackFrame, ncode_);
    }

    static ptrdiff_t offsetOfCallee(JSFunction *fun) {
        JS_ASSERT(fun != NULL);
        return -(fun->nargs + 2) * sizeof(Value);
    }

    static ptrdiff_t offsetOfThis(JSFunction *fun) {
        return fun == NULL
               ? -1 * ptrdiff_t(sizeof(Value))
               : -(fun->nargs + 1) * ptrdiff_t(sizeof(Value));
    }

    static ptrdiff_t offsetOfFormalArg(JSFunction *fun, unsigned i) {
        JS_ASSERT(i < fun->nargs);
        return (-(int)fun->nargs + i) * sizeof(Value);
    }

    static size_t offsetOfFixed(unsigned i) {
        return sizeof(StackFrame) + i * sizeof(Value);
    }

#ifdef JS_METHODJIT
    mjit::JITScript *jit() {
        return script()->getJIT(isConstructing());
    }
#endif

    void methodjitStaticAsserts();

  public:
    void mark(JSTracer *trc);

    bool runningInIon() const {
        return !!(flags_ & RUNNING_IN_ION);
    }
    void setRunningInIon() {
        flags_ |= RUNNING_IN_ION;
    }
    void clearRunningInIon() {
        flags_ &= ~RUNNING_IN_ION;
    }
};

static const size_t VALUES_PER_STACK_FRAME = sizeof(StackFrame) / sizeof(Value);

static inline unsigned
ToReportFlags(InitialFrameFlags initial)
{
    return unsigned(initial & StackFrame::CONSTRUCTING);
}

static inline StackFrame::Flags
ToFrameFlags(InitialFrameFlags initial)
{
    return StackFrame::Flags(initial);
}

static inline InitialFrameFlags
InitialFrameFlagsFromConstructing(bool b)
{
    return b ? INITIAL_CONSTRUCT : INITIAL_NONE;
}

static inline bool
InitialFrameFlagsAreConstructing(InitialFrameFlags initial)
{
    return !!(initial & INITIAL_CONSTRUCT);
}

static inline bool
InitialFrameFlagsAreLowered(InitialFrameFlags initial)
{
    return !!(initial & INITIAL_LOWERED);
}

inline StackFrame *          Valueify(JSStackFrame *fp) { return (StackFrame *)fp; }
static inline JSStackFrame * Jsvalify(StackFrame *fp)   { return (JSStackFrame *)fp; }

/*****************************************************************************/

class FrameRegs
{
  public:
    Value *sp;
    jsbytecode *pc;
  private:
    JSInlinedSite *inlined_;
    StackFrame *fp_;
  public:
    StackFrame *fp() const { return fp_; }
    JSInlinedSite *inlined() const { return inlined_; }

    /* For jit use (need constant): */
    static const size_t offsetOfFp = 3 * sizeof(void *);
    static const size_t offsetOfInlined = 2 * sizeof(void *);
    static void staticAssert() {
        JS_STATIC_ASSERT(offsetOfFp == offsetof(FrameRegs, fp_));
        JS_STATIC_ASSERT(offsetOfInlined == offsetof(FrameRegs, inlined_));
    }
    void clearInlined() { inlined_ = NULL; }

    /* For generator: */
    void rebaseFromTo(const FrameRegs &from, StackFrame &to) {
        fp_ = &to;
        sp = to.slots() + (from.sp - from.fp_->slots());
        pc = from.pc;
        inlined_ = from.inlined_;
        JS_ASSERT(fp_);
    }

    /* For ContextStack: */
    void popFrame(Value *newsp) {
        pc = fp_->prevpc(&inlined_);
        sp = newsp;
        fp_ = fp_->prev();
        JS_ASSERT(fp_);
    }

    /* For FixupArity: */
    void popPartialFrame(Value *newsp) {
        sp = newsp;
        fp_ = fp_->prev();
        JS_ASSERT(fp_);
    }

    /* For InternalInterpret: */
    void restorePartialFrame(Value *newfp) {
        fp_ = (StackFrame *) newfp;
    }

    /* For stubs::CompileFunction, ContextStack: */
    void prepareToRun(StackFrame &fp, JSScript *script) {
        pc = script->code;
        sp = fp.slots() + script->nfixed;
        fp_ = &fp;
        inlined_ = NULL;
    }

    /* For pushDummyFrame: */
    void initDummyFrame(StackFrame &fp) {
        pc = NULL;
        sp = fp.slots();
        fp_ = &fp;
        inlined_ = NULL;
    }

    /* For expandInlineFrames: */
    void expandInline(StackFrame *innerfp, jsbytecode *innerpc) {
        pc = innerpc;
        fp_ = innerfp;
        inlined_ = NULL;
    }

#ifdef JS_METHODJIT
    /* For LimitCheck: */
    void updateForNcode(mjit::JITScript *jit, void *ncode) {
        pc = mjit::NativeToPC(jit, ncode, &inlined_);
    }
#endif
};

/*****************************************************************************/

class StackSegment
{
    /* Previous segment within same context stack. */
    StackSegment *const prevInContext_;

    /* Previous segment sequentially in memory. */
    StackSegment *const prevInMemory_;

    /* Execution registers for most recent script in this segment (or null). */
    FrameRegs *regs_;

    /* Call args for most recent native call in this segment (or null). */
    CallArgsList *calls_;

  public:
    StackSegment(StackSegment *prevInContext,
                 StackSegment *prevInMemory,
                 FrameRegs *regs,
                 CallArgsList *calls)
      : prevInContext_(prevInContext),
        prevInMemory_(prevInMemory),
        regs_(regs),
        calls_(calls)
    {}

    /* A segment is followed in memory by the arguments of the first call. */

    Value *slotsBegin() const {
        return (Value *)(this + 1);
    }

    /* Accessors. */

    FrameRegs &regs() const {
        JS_ASSERT(regs_);
        return *regs_;
    }

    FrameRegs *maybeRegs() const {
        return regs_;
    }

    StackFrame *fp() const {
        return regs_->fp();
    }

    StackFrame *maybefp() const {
        return regs_ ? regs_->fp() : NULL;
    }

    jsbytecode *maybepc() const {
        return regs_ ? regs_->pc : NULL;
    }

    CallArgsList &calls() const {
        JS_ASSERT(calls_);
        return *calls_;
    }

    CallArgsList *maybeCalls() const {
        return calls_;
    }

    Value *callArgv() const {
        return calls_->array();
    }

    Value *maybeCallArgv() const {
        return calls_ ? calls_->array() : NULL;
    }

    StackSegment *prevInContext() const {
        return prevInContext_;
    }

    StackSegment *prevInMemory() const {
        return prevInMemory_;
    }

    void repointRegs(FrameRegs *regs) {
        regs_ = regs;
    }

    bool isEmpty() const {
        return !calls_ && !regs_;
    }

    bool contains(const StackFrame *fp) const;
    bool contains(const FrameRegs *regs) const;
    bool contains(const CallArgsList *call) const;

    StackFrame *computeNextFrame(const StackFrame *fp) const;

    Value *end() const;

    FrameRegs *pushRegs(FrameRegs &regs);
    void popRegs(FrameRegs *regs);
    void pushCall(CallArgsList &callList);
    void pointAtCall(CallArgsList &callList);
    void popCall();

    /* For jit access: */

    static const size_t offsetOfRegs() { return offsetof(StackSegment, regs_); }
};

static const size_t VALUES_PER_STACK_SEGMENT = sizeof(StackSegment) / sizeof(Value);
JS_STATIC_ASSERT(sizeof(StackSegment) % sizeof(Value) == 0);

/*****************************************************************************/

class StackSpace
{
    StackSegment  *seg_;
    Value         *base_;
    mutable Value *conservativeEnd_;
#ifdef XP_WIN
    mutable Value *commitEnd_;
#endif
    Value         *defaultEnd_;
    Value         *trustedEnd_;

    void assertInvariants() const {
        JS_ASSERT(base_ <= conservativeEnd_);
#ifdef XP_WIN
        JS_ASSERT(conservativeEnd_ <= commitEnd_);
        JS_ASSERT(commitEnd_ <= trustedEnd_);
#endif
        JS_ASSERT(conservativeEnd_ <= defaultEnd_);
        JS_ASSERT(defaultEnd_ <= trustedEnd_);
    }

    /* The total number of values/bytes reserved for the stack. */
    static const size_t CAPACITY_VALS  = 512 * 1024;
    static const size_t CAPACITY_BYTES = CAPACITY_VALS * sizeof(Value);

    /* How much of the stack is initially committed. */
    static const size_t COMMIT_VALS    = 16 * 1024;
    static const size_t COMMIT_BYTES   = COMMIT_VALS * sizeof(Value);

    /* How much space is reserved at the top of the stack for trusted JS. */
    static const size_t BUFFER_VALS    = 16 * 1024;
    static const size_t BUFFER_BYTES   = BUFFER_VALS * sizeof(Value);

    static void staticAsserts() {
        JS_STATIC_ASSERT(CAPACITY_VALS % COMMIT_VALS == 0);
    }

    friend class AllFramesIter;
    friend class ContextStack;
    friend class StackFrame;

    /*
     * Except when changing compartment (see pushDummyFrame), the 'dest'
     * parameter of ensureSpace is cx->compartment. Ideally, we'd just pass
     * this directly (and introduce a helper that supplies cx->compartment when
     * no 'dest' is given). For some compilers, this really hurts performance,
     * so, instead, a trivially sinkable magic constant is used to indicate
     * that dest should be cx->compartment.
     */
    static const size_t CX_COMPARTMENT = 0xc;

    inline bool ensureSpace(JSContext *cx, MaybeReportError report,
                            Value *from, ptrdiff_t nvals,
                            JSCompartment *dest = (JSCompartment *)CX_COMPARTMENT) const;
    JS_FRIEND_API(bool) ensureSpaceSlow(JSContext *cx, MaybeReportError report,
                                        Value *from, ptrdiff_t nvals,
                                        JSCompartment *dest) const;

    StackSegment &findContainingSegment(const StackFrame *target) const;

  public:
    StackSpace();
    bool init();
    ~StackSpace();

    /*
     * Maximum supported value of arguments.length. This bounds the maximum
     * number of arguments that can be supplied to Function.prototype.apply.
     * This value also bounds the number of elements parsed in an array
     * initialiser.
     *
     * Since arguments are copied onto the stack, the stack size is the
     * limiting factor for this constant. Use the max stack size (available to
     * untrusted code) with an extra buffer so that, after such an apply, the
     * callee can do a little work without OOMing.
     */
    static const unsigned ARGS_LENGTH_MAX = CAPACITY_VALS - (2 * BUFFER_VALS);

    /* See stack layout comment in Stack.h. */
    inline Value *firstUnused() const { return seg_ ? seg_->end() : base_; }

    StackSegment &containingSegment(const StackFrame *target) const;

    /*
     * Extra space to reserve on the stack for method JIT frames, beyond the
     * frame's nslots. This may be used for inlined stack frames, slots storing
     * loop invariant code, or to reserve space for pushed callee frames. Note
     * that this space should be reserved when pushing interpreter frames as
     * well, so that we don't need to check the stack when entering the method
     * JIT at loop heads or safe points.
     */
    static const size_t STACK_JIT_EXTRA = (/*~VALUES_PER_STACK_FRAME*/ 8 + 18) * 10;

    /*
     * Return a limit against which jit code can check for. This limit is not
     * necessarily the end of the stack since we lazily commit stack memory on
     * some platforms. Thus, when the stack limit is exceeded, the caller should
     * use tryBumpLimit to attempt to increase the stack limit by committing
     * more memory. If the stack is truly exhausted, tryBumpLimit will report an
     * error and return NULL.
     *
     * An invariant of the methodjit is that there is always space to push a
     * frame on top of the current frame's expression stack (which can be at
     * most script->nslots deep). getStackLimit ensures that the returned limit
     * does indeed have this required space and reports an error and returns
     * NULL if this reserve space cannot be allocated.
     */
    inline Value *getStackLimit(JSContext *cx, MaybeReportError report);
    bool tryBumpLimit(JSContext *cx, Value *from, unsigned nvals, Value **limit);

    /* Called during GC: mark segments, frames, and slots under firstUnused. */
    void mark(JSTracer *trc);
    void markFrameSlots(JSTracer *trc, StackFrame *fp, Value *slotsEnd, jsbytecode *pc);

    /* Called during GC: sets active flag on compartments with active frames. */
    void markActiveCompartments();

    /* We only report the committed size;  uncommitted size is uninteresting. */
    JS_FRIEND_API(size_t) sizeOfCommitted();
};

/*****************************************************************************/

class ContextStack
{
    StackSegment *seg_;
    StackSpace *const space_;
    JSContext *cx_;

    /*
     * Return whether this ContextStack is at the top of the contiguous stack.
     * This is a precondition for extending the current segment by pushing
     * stack frames or overrides etc.
     *
     * NB: Just because a stack is onTop() doesn't mean there is necessarily
     * a frame pushed on the stack. For this, use hasfp().
     */
    bool onTop() const;

#ifdef DEBUG
    void assertSpaceInSync() const;
#else
    void assertSpaceInSync() const {}
#endif

    /* Implementation details of push* public interface. */
    StackSegment *pushSegment(JSContext *cx);
    enum MaybeExtend { CAN_EXTEND = true, CANT_EXTEND = false };
    Value *ensureOnTop(JSContext *cx, MaybeReportError report, unsigned nvars,
                       MaybeExtend extend, bool *pushedSeg,
                       JSCompartment *dest = (JSCompartment *)StackSpace::CX_COMPARTMENT);

    inline StackFrame *
    getCallFrame(JSContext *cx, MaybeReportError report, const CallArgs &args,
                 JSFunction *fun, JSScript *script, StackFrame::Flags *pflags) const;

    /* Make pop* functions private since only called by guard classes. */
    void popSegment();
    friend class InvokeArgsGuard;
    void popInvokeArgs(const InvokeArgsGuard &iag);
    friend class FrameGuard;
    void popFrame(const FrameGuard &fg);
    friend class GeneratorFrameGuard;
    void popGeneratorFrame(const GeneratorFrameGuard &gfg);

    friend class StackIter;

  public:
    ContextStack(JSContext *cx);
    ~ContextStack();

    /*** Stack accessors ***/

    /*
     * A context's stack is "empty" if there are no scripts or natives
     * executing. Note that JS_SaveFrameChain does not factor into this definition.
     */
    bool empty() const                { return !seg_; }

    /*
     * Return whether there has been at least one frame pushed since the most
     * recent call to JS_SaveFrameChain. Note that natives do not have frames
     * and dummy frames are frames that do not represent script execution hence
     * this query has little semantic meaning past "you can call fp()".
     */
    inline bool hasfp() const { return seg_ && seg_->maybeRegs(); }

    /*
     * Return the most recent script activation's registers with the same
     * caveat as hasfp regarding JS_SaveFrameChain.
     */
    inline FrameRegs *maybeRegs() const { return seg_ ? seg_->maybeRegs() : NULL; }
    inline StackFrame *maybefp() const { return seg_ ? seg_->maybefp() : NULL; }

    /* Faster alternatives to maybe* functions. */
    inline FrameRegs &regs() const { JS_ASSERT(hasfp()); return seg_->regs(); }
    inline StackFrame *fp() const { JS_ASSERT(hasfp()); return seg_->fp(); }

    /* The StackSpace currently hosting this ContextStack. */
    StackSpace &space() const { return *space_; }

    /* Return whether the given frame is in this context's stack. */
    bool containsSlow(const StackFrame *target) const;

    /*** Stack manipulation ***/

    /*
     * pushInvokeArgs allocates |argc + 2| rooted values that will be passed as
     * the arguments to Invoke. A single allocation can be used for multiple
     * Invoke calls. The InvokeArgumentsGuard passed to Invoke must come from
     * an immediately-enclosing (stack-wise) call to pushInvokeArgs.
     */
    bool pushInvokeArgs(JSContext *cx, unsigned argc, InvokeArgsGuard *ag);

    /* Called by Invoke for a scripted function call. */
    bool pushInvokeFrame(JSContext *cx, const CallArgs &args,
                         InitialFrameFlags initial, InvokeFrameGuard *ifg);

    /* Called by Execute for execution of eval or global code. */
    bool pushExecuteFrame(JSContext *cx, JSScript *script, const Value &thisv,
                          JSObject &scopeChain, ExecuteType type,
                          StackFrame *evalInFrame, ExecuteFrameGuard *efg);

    /* Bailout for normal functions. */
    StackFrame *pushBailoutFrame(JSContext *cx, JSFunction &fun, JSScript *script,
                                 BailoutFrameGuard *bfg);

    /* Bailout for global scripts. */
    StackFrame *pushBailoutFrame(JSContext *cx, JSScript *script, JSObject &scopeChain,
                                 const Value &thisv, BailoutFrameGuard *efg);

    /*
     * Called by SendToGenerator to resume a yielded generator. In addition to
     * pushing a frame onto the VM stack, this function copies over the
     * floating frame stored in 'gen'. When 'gfg' is destroyed, the destructor
     * will copy the frame back to the floating frame.
     */
    bool pushGeneratorFrame(JSContext *cx, JSGenerator *gen, GeneratorFrameGuard *gfg);

    /*
     * When changing the compartment of a cx, it is necessary to immediately
     * change the scope chain to a global in the right compartment since any
     * amount of general VM code can run before the first scripted frame is
     * pushed (if at all). This is currently and hackily accomplished by
     * pushing a "dummy frame" with the correct scope chain. On success, this
     * function will change the compartment to 'scopeChain.compartment()' and
     * push a dummy frame for 'scopeChain'. On failure, nothing is changed.
     */
    bool pushDummyFrame(JSContext *cx, JSCompartment *dest, JSObject &scopeChain, DummyFrameGuard *dfg);

    /*
     * An "inline frame" may only be pushed from within the top, active
     * segment. This is the case for calls made inside mjit code and Interpret.
     * The 'stackLimit' overload updates 'stackLimit' if it changes.
     */
    bool pushInlineFrame(JSContext *cx, FrameRegs &regs, const CallArgs &args,
                         JSFunction &callee, JSScript *script,
                         InitialFrameFlags initial);
    bool pushInlineFrame(JSContext *cx, FrameRegs &regs, const CallArgs &args,
                         JSFunction &callee, JSScript *script,
                         InitialFrameFlags initial, Value **stackLimit);
    void popInlineFrame(FrameRegs &regs);

    /* Pop a partially-pushed frame after hitting the limit before throwing. */
    void popFrameAfterOverflow();

    /* Get the topmost script and optional pc on the stack. */
    inline JSScript *currentScript(jsbytecode **pc = NULL) const;

    /* Get the scope chain for the topmost scripted call on the stack. */
    inline JSObject *currentScriptedScopeChain() const;

    /*
     * Called by the methodjit for an arity mismatch. Arity mismatch can be
     * hot, so getFixupFrame avoids doing call setup performed by jit code when
     * FixupArity returns.
     */
    StackFrame *getFixupFrame(JSContext *cx, MaybeReportError report,
                              const CallArgs &args, JSFunction *fun, JSScript *script,
                              void *ncode, InitialFrameFlags initial, Value **stackLimit);

    bool saveFrameChain();
    void restoreFrameChain();

    /*
     * As an optimization, the interpreter/mjit can operate on a local
     * FrameRegs instance repoint the ContextStack to this local instance.
     */
    inline void repointRegs(FrameRegs *regs) { JS_ASSERT(hasfp()); seg_->repointRegs(regs); }

    /*** For JSContext: ***/

    /*
     * To avoid indirection, ContextSpace caches a pointer to the StackSpace.
     * This must be kept coherent with cx->thread->data.space by calling
     * 'threadReset' whenver cx->thread changes.
     */
    void threadReset();

    /*** For jit compiler: ***/

    static size_t offsetOfSeg() { return offsetof(ContextStack, seg_); }
};

/*****************************************************************************/

class InvokeArgsGuard : public CallArgsList
{
    friend class ContextStack;
    ContextStack *stack_;
    bool pushedSeg_;
    void setPushed(ContextStack &stack) { JS_ASSERT(!pushed()); stack_ = &stack; }
  public:
    InvokeArgsGuard() : CallArgsList(), stack_(NULL), pushedSeg_(false) {}
    ~InvokeArgsGuard() { if (pushed()) stack_->popInvokeArgs(*this); }
    bool pushed() const { return !!stack_; }
    void pop() { stack_->popInvokeArgs(*this); stack_ = NULL; }
};

class FrameGuard
{
  protected:
    friend class ContextStack;
    ContextStack *stack_;
    bool pushedSeg_;
    FrameRegs regs_;
    FrameRegs *prevRegs_;
    void setPushed(ContextStack &stack) { stack_ = &stack; }
  public:
    FrameGuard() : stack_(NULL), pushedSeg_(false) {}
    ~FrameGuard() { if (pushed()) stack_->popFrame(*this); }
    bool pushed() const { return !!stack_; }
    void pop() { stack_->popFrame(*this); stack_ = NULL; }

    StackFrame *fp() const { return regs_.fp(); }
};

class InvokeFrameGuard : public FrameGuard
{};

class ExecuteFrameGuard : public FrameGuard
{};

class BailoutFrameGuard : public FrameGuard
{};

class DummyFrameGuard : public FrameGuard
{};

class GeneratorFrameGuard : public FrameGuard
{
    friend class ContextStack;
    JSGenerator *gen_;
    Value *stackvp_;
  public:
    ~GeneratorFrameGuard() { if (pushed()) stack_->popGeneratorFrame(*this); }
};

/*****************************************************************************/

/*
 * Iterate through the callstack of the given context. Each element of said
 * callstack can either be the execution of a script (scripted function call,
 * global code, eval code, debugger code) or the invocation of a (C++) native.
 * Example usage:
 *
 *   for (Stackiter i(cx); !i.done(); ++i) {
 *     if (i.isScript()) {
 *       ... i.fp() ... i.sp() ... i.pc()
 *     } else {
 *       JS_ASSERT(i.isNativeCall());
 *       ... i.args();
 *     }
 *   }
 *
 * The SavedOption parameter additionally lets the iterator continue through
 * breaks in the callstack (from JS_SaveFrameChain). The default is to stop.
 */
class StackIter
{
    friend class ContextStack;
    JSContext    *cx_;
  public:
    enum SavedOption { STOP_AT_SAVED, GO_THROUGH_SAVED };
  private:
    SavedOption  savedOption_;

    enum State { DONE, SCRIPTED, NATIVE, IMPLICIT_NATIVE
#ifdef JS_ION
        , ION
#endif
    };

    State        state_;

    StackFrame   *fp_;
    CallArgsList *calls_;

    StackSegment *seg_;
    Value        *sp_;
    jsbytecode   *pc_;
    JSScript     *script_;
    CallArgs     args_;

#ifdef JS_ION
    ion::IonActivationIterator ionActivations_;
    ion::IonFrameIterator ionFrames_;
    ion::InlineFrameIterator ionInlineFrames_;
#endif

    void poisonRegs();
    void popFrame();
    void popCall();
#ifdef JS_ION
    void popIonFrame();
#endif
    void settleOnNewSegment();
    void settleOnNewState();
    void startOnSegment(StackSegment *seg);

  public:
    StackIter(JSContext *cx, SavedOption = STOP_AT_SAVED);

    bool done() const { return state_ == DONE; }
    StackIter &operator++();

    bool operator==(const StackIter &rhs) const;
    bool operator!=(const StackIter &rhs) const { return !(*this == rhs); }

    bool isScript() const { JS_ASSERT(!done()); return state_ == SCRIPTED; }
    bool isScripted() const { JS_ASSERT(!done()); return state_ == SCRIPTED || state_ == ION; }
    StackFrame *fp() const { JS_ASSERT(!done() && isScript()); return fp_; }
    Value      *sp() const { JS_ASSERT(!done() && isScript()); return sp_; }
<<<<<<< HEAD
    jsbytecode *pc() const { JS_ASSERT(!done() && isScripted()); return pc_; }
    JSScript *script() const { JS_ASSERT(!done() && isScripted()); return script_; }
=======
    jsbytecode *pc() const { JS_ASSERT(!done() && isScript()); return pc_; }
    JSScript   *script() const { JS_ASSERT(!done() && isScript()); return script_; }
>>>>>>> 5716d96e

    bool isNativeCall() const { JS_ASSERT(!done()); return state_ != SCRIPTED; }
    CallArgs nativeArgs() const { JS_ASSERT(!done() && isNativeCall()); return args_; }
};

/* A filtering of the StackIter to only stop at scripts. */
class FrameRegsIter
{
    StackIter iter_;

    void settle() {
        while (!iter_.done() && !iter_.isScript())
            ++iter_;
    }

  public:
    FrameRegsIter(JSContext *cx, StackIter::SavedOption opt = StackIter::STOP_AT_SAVED)
        : iter_(cx, opt) { settle(); }

    bool done() const { return iter_.done(); }
    FrameRegsIter &operator++() { ++iter_; settle(); return *this; }

    bool operator==(const FrameRegsIter &rhs) const { return iter_ == rhs.iter_; }
    bool operator!=(const FrameRegsIter &rhs) const { return iter_ != rhs.iter_; }

    StackFrame *fp() const { return iter_.fp(); }
    Value      *sp() const { return iter_.sp(); }
    jsbytecode *pc() const { return iter_.pc(); }
    JSScript   *script() const { return iter_.script(); }
};

/*****************************************************************************/

/*
 * Blindly iterate over all frames in the current thread's stack. These frames
 * can be from different contexts and compartments, so beware.
 */
class AllFramesIter
{
  public:
    AllFramesIter(StackSpace &space);

    bool done() const { return fp_ == NULL; }
    AllFramesIter& operator++();

    StackFrame *fp() const { return fp_; }

  private:
    void settle();
    StackSegment *seg_;
    StackFrame *fp_;
};

}  /* namespace js */
#endif /* Stack_h__ */<|MERGE_RESOLUTION|>--- conflicted
+++ resolved
@@ -1879,13 +1879,8 @@
     bool isScripted() const { JS_ASSERT(!done()); return state_ == SCRIPTED || state_ == ION; }
     StackFrame *fp() const { JS_ASSERT(!done() && isScript()); return fp_; }
     Value      *sp() const { JS_ASSERT(!done() && isScript()); return sp_; }
-<<<<<<< HEAD
     jsbytecode *pc() const { JS_ASSERT(!done() && isScripted()); return pc_; }
     JSScript *script() const { JS_ASSERT(!done() && isScripted()); return script_; }
-=======
-    jsbytecode *pc() const { JS_ASSERT(!done() && isScript()); return pc_; }
-    JSScript   *script() const { JS_ASSERT(!done() && isScript()); return script_; }
->>>>>>> 5716d96e
 
     bool isNativeCall() const { JS_ASSERT(!done()); return state_ != SCRIPTED; }
     CallArgs nativeArgs() const { JS_ASSERT(!done() && isNativeCall()); return args_; }
