/* -*- Mode: C++; tab-width: 8; indent-tabs-mode: nil; c-basic-offset: 4 -*-
 * vim: set ts=8 sw=4 et tw=78:
 *
 * ***** BEGIN LICENSE BLOCK *****
 * Version: MPL 1.1/GPL 2.0/LGPL 2.1
 *
 * The contents of this file are subject to the Mozilla Public License Version
 * 1.1 (the "License"); you may not use this file except in compliance with
 * the License. You may obtain a copy of the License at
 * http://www.mozilla.org/MPL/
 *
 * Software distributed under the License is distributed on an "AS IS" basis,
 * WITHOUT WARRANTY OF ANY KIND, either express or implied. See the License
 * for the specific language governing rights and limitations under the
 * License.
 *
 * The Original Code is Mozilla Communicator client code, released
 * March 31, 1998.
 *
 * The Initial Developer of the Original Code is
 * Netscape Communications Corporation.
 * Portions created by the Initial Developer are Copyright (C) 1998
 * the Initial Developer. All Rights Reserved.
 *
 * Contributor(s):
 *
 * Alternatively, the contents of this file may be used under the terms of
 * either of the GNU General Public License Version 2 or later (the "GPL"),
 * or the GNU Lesser General Public License Version 2.1 or later (the "LGPL"),
 * in which case the provisions of the GPL or the LGPL are applicable instead
 * of those above. If you wish to allow use of your version of this file only
 * under the terms of either the GPL or the LGPL, and not to allow others to
 * use your version of this file under the terms of the MPL, indicate your
 * decision by deleting the provisions above and replace them with the notice
 * and other provisions required by the GPL or the LGPL. If you do not delete
 * the provisions above, a recipient may use your version of this file under
 * the terms of any one of the MPL, the GPL or the LGPL.
 *
 * ***** END LICENSE BLOCK ***** */

#ifndef jsobj_h___
#define jsobj_h___

/*
 * JS object definitions.
 *
 * A JS object consists of a possibly-shared object descriptor containing
 * ordered property names, called the map; and a dense vector of property
 * values, called slots.  The map/slot pointer pair is GC'ed, while the map
 * is reference counted and the slot vector is malloc'ed.
 */
#include "jsapi.h"
#include "jsinfer.h"
#include "jshash.h"
#include "jspubtd.h"
#include "jsprvtd.h"
#include "jslock.h"
#include "jsvalue.h"
#include "jsvector.h"
#include "jscell.h"

namespace js {

class JSProxyHandler;
class AutoPropDescArrayRooter;

namespace mjit { class Compiler; }

static inline PropertyOp
CastAsPropertyOp(JSObject *object)
{
    return JS_DATA_TO_FUNC_PTR(PropertyOp, object);
}

static inline StrictPropertyOp
CastAsStrictPropertyOp(JSObject *object)
{
    return JS_DATA_TO_FUNC_PTR(StrictPropertyOp, object);
}

static inline JSPropertyOp
CastAsJSPropertyOp(JSObject *object)
{
    return JS_DATA_TO_FUNC_PTR(JSPropertyOp, object);
}

static inline JSStrictPropertyOp
CastAsJSStrictPropertyOp(JSObject *object)
{
    return JS_DATA_TO_FUNC_PTR(JSStrictPropertyOp, object);
}

inline JSObject *
CastAsObject(PropertyOp op)
{
    return JS_FUNC_TO_DATA_PTR(JSObject *, op);
}

inline JSObject *
CastAsObject(StrictPropertyOp op)
{
    return JS_FUNC_TO_DATA_PTR(JSObject *, op);
}

inline Value
CastAsObjectJsval(PropertyOp op)
{
    return ObjectOrNullValue(CastAsObject(op));
}

inline Value
CastAsObjectJsval(StrictPropertyOp op)
{
    return ObjectOrNullValue(CastAsObject(op));
}

/*
 * A representation of ECMA-262 ed. 5's internal Property Descriptor data
 * structure.
 */
struct PropDesc {
    /*
     * Original object from which this descriptor derives, passed through for
     * the benefit of proxies.
     */
    js::Value pd;

    js::Value value, get, set;

    /* Property descriptor boolean fields. */
    uint8 attrs;

    /* Bits indicating which values are set. */
    bool hasGet : 1;
    bool hasSet : 1;
    bool hasValue : 1;
    bool hasWritable : 1;
    bool hasEnumerable : 1;
    bool hasConfigurable : 1;

    friend class js::AutoPropDescArrayRooter;

    PropDesc();

  public:
    /* 8.10.5 ToPropertyDescriptor(Obj) */
    bool initialize(JSContext* cx, const js::Value &v);

    /* 8.10.1 IsAccessorDescriptor(desc) */
    bool isAccessorDescriptor() const {
        return hasGet || hasSet;
    }

    /* 8.10.2 IsDataDescriptor(desc) */
    bool isDataDescriptor() const {
        return hasValue || hasWritable;
    }

    /* 8.10.3 IsGenericDescriptor(desc) */
    bool isGenericDescriptor() const {
        return !isAccessorDescriptor() && !isDataDescriptor();
    }

    bool configurable() const {
        return (attrs & JSPROP_PERMANENT) == 0;
    }

    bool enumerable() const {
        return (attrs & JSPROP_ENUMERATE) != 0;
    }

    bool writable() const {
        return (attrs & JSPROP_READONLY) == 0;
    }

    JSObject* getterObject() const {
        return get.isUndefined() ? NULL : &get.toObject();
    }
    JSObject* setterObject() const {
        return set.isUndefined() ? NULL : &set.toObject();
    }

    const js::Value &getterValue() const {
        return get;
    }
    const js::Value &setterValue() const {
        return set;
    }

    js::PropertyOp getter() const {
        return js::CastAsPropertyOp(getterObject());
    }
    js::StrictPropertyOp setter() const {
        return js::CastAsStrictPropertyOp(setterObject());
    }
};

typedef Vector<PropDesc, 1> PropDescArray;

void
MeterEntryCount(uintN count);

} /* namespace js */

struct JSObjectMap : public js::gc::Cell {
    mutable uint32 shape;  /* shape identifier */
    uint32 slotSpan;       /* one more than maximum live slot number */

    static JS_FRIEND_DATA(JSObjectMap) sharedNonNative;

    explicit JSObjectMap(uint32 shape) : shape(shape), slotSpan(0) {}
    JSObjectMap(uint32 shape, uint32 slotSpan) : shape(shape), slotSpan(slotSpan) {}

    enum { INVALID_SHAPE = 0x8fffffff, SHAPELESS = 0xffffffff };

    bool isNative() const { return this != &sharedNonNative; }

  private:
    /* No copy or assignment semantics. */
    JSObjectMap(JSObjectMap &);
    void operator=(JSObjectMap &);
};

/*
 * Unlike js_DefineNativeProperty, propp must be non-null. On success, and if
 * id was found, return true with *objp non-null and with a property of *objp
 * stored in *propp. If successful but id was not found, return true with both
 * *objp and *propp null.
 */
extern JS_FRIEND_API(JSBool)
js_LookupProperty(JSContext *cx, JSObject *obj, jsid id, JSObject **objp,
                  JSProperty **propp);

extern JSBool
js_DefineProperty(JSContext *cx, JSObject *obj, jsid id, const js::Value *value,
                  js::PropertyOp getter, js::StrictPropertyOp setter, uintN attrs);

extern JSBool
js_GetProperty(JSContext *cx, JSObject *obj, JSObject *receiver, jsid id, js::Value *vp);

inline JSBool
js_GetProperty(JSContext *cx, JSObject *obj, jsid id, js::Value *vp)
{
    return js_GetProperty(cx, obj, obj, id, vp);
}

namespace js {

extern JSBool
GetPropertyDefault(JSContext *cx, JSObject *obj, jsid id, const Value &def, Value *vp);

} /* namespace js */

extern JSBool
js_SetProperty(JSContext *cx, JSObject *obj, jsid id, js::Value *vp, JSBool strict);

extern JSBool
js_GetAttributes(JSContext *cx, JSObject *obj, jsid id, uintN *attrsp);

extern JSBool
js_SetAttributes(JSContext *cx, JSObject *obj, jsid id, uintN *attrsp);

extern JSBool
js_DeleteProperty(JSContext *cx, JSObject *obj, jsid id, js::Value *rval, JSBool strict);

extern JS_FRIEND_API(JSBool)
js_Enumerate(JSContext *cx, JSObject *obj, JSIterateOp enum_op,
             js::Value *statep, jsid *idp);

extern JSType
js_TypeOf(JSContext *cx, JSObject *obj);

namespace js {

struct NativeIterator;
class RegExp;

}

struct JSFunction;

namespace nanojit {
class ValidateWriter;
}

/*
 * JSObject struct, with members sized to fit in 32 bytes on 32-bit targets,
 * 64 bytes on 64-bit systems. The JSFunction struct is an extension of this
 * struct allocated from a larger GC size-class.
 *
 * The clasp member stores the js::Class pointer for this object.
 *
 * The type member stores the type of the object, which contains its prototype
 * object and the possible types of its properties.
 *
 * An object is a delegate if it is on another object's prototype (type->proto
 * field) or scope chain (the parent field), and therefore the delegate might
 * be asked implicitly to get or set a property on behalf of another object.
 * Delegates may be accessed directly too, as may any object, but only those
 * objects linked after the head of any prototype or scope chain are flagged
 * as delegates. This definition helps to optimize shape-based property cache
 * invalidation (see Purge{Scope,Proto}Chain in jsobj.cpp).
 *
 * The meaning of the system object bit is defined by the API client. It is
 * set in JS_NewSystemObject and is queried by JS_IsSystemObject (jsdbgapi.h),
 * but it has no intrinsic meaning to SpiderMonkey. Further, JSFILENAME_SYSTEM
 * and JS_FlagScriptFilenamePrefix (also exported via jsdbgapi.h) are intended
 * to be complementary to this bit, but it is up to the API client to implement
 * any such association.
 *
 * Both these flag bits are initially zero; they may be set or queried using
 * the (is|set)(Delegate|System) inline methods.
 *
 * Objects can have slots allocated either in a fixed array immediately
 * following the object, in dynamically allocated slots, or both. In all cases,
 * 'capacity' gives the number of usable slots. How the slots are organized
 * is different for dense arrays vs. other objects.
 *
 * For dense arrays (arrays with only normal integer properties), the 'slots'
 * member points either to the fixed array or to a dynamic array, and in
 * all cases is indexed by the associated property (e.g. obj->slots[5] stores
 * the value for property '5'). If a dynamic array is in use, slots in the
 * fixed array are not used.
 *
 * For objects other than dense arrays, if the object has N fixed slots then
 * those are always the first N slots of the object. The dynamic slots pointer
 * is used if those fixed slots overflow, and stores all remaining slots.
 * Unlike dense arrays, the fixed slots can always be accessed. Two objects
 * with the same shape have the same number of fixed slots.
 *
 * If you change this struct, you'll probably need to change the AccSet values
 * in jsbuiltins.h.
 */
struct JSObject : js::gc::Cell {
    /*
     * TraceRecorder must be a friend because it generates code that
     * manipulates JSObjects, which requires peeking under any encapsulation.
     * ValidateWriter must be a friend because it works in tandem with
     * TraceRecorder.
     */
    friend class js::TraceRecorder;
    friend class nanojit::ValidateWriter;

    /*
     * Private pointer to the last added property and methods to manipulate the
     * list it links among properties in this scope. The {remove,insert} pair
     * for DictionaryProperties assert that the scope is in dictionary mode and
     * any reachable properties are flagged as dictionary properties.
     *
     * For native objects, this field is always a Shape. For non-native objects,
     * it points to the singleton sharedNonNative JSObjectMap, whose shape field
     * is SHAPELESS.
     *
     * NB: these private methods do *not* update this scope's shape to track
     * lastProp->shape after they finish updating the linked list in the case
     * where lastProp is updated. It is up to calling code in jsscope.cpp to
     * call updateShape(cx) after updating lastProp.
     */
    union {
        js::Shape       *lastProp;
        JSObjectMap     *map;
    };

    js::Class           *clasp;

  private:
    inline void setLastProperty(const js::Shape *shape);
    inline void removeLastProperty();

#ifdef DEBUG
    void checkShapeConsistency();
#endif

  public:
    inline const js::Shape *lastProperty() const;

    inline js::Shape **nativeSearch(jsid id, bool adding = false);
    inline const js::Shape *nativeLookup(jsid id);

    inline bool nativeContains(jsid id);
    inline bool nativeContains(const js::Shape &shape);

    enum {
        DELEGATE                  =  0x01,
        SYSTEM                    =  0x02,
        NOT_EXTENSIBLE            =  0x04,
        BRANDED                   =  0x08,
        GENERIC                   =  0x10,
        METHOD_BARRIER            =  0x20,
        INDEXED                   =  0x40,
        OWN_SHAPE                 =  0x80,
        BOUND_FUNCTION            = 0x100,
        HAS_EQUALITY              = 0x200,
        PACKED_ARRAY              = 0x400,
        METHOD_THRASH_COUNT_MASK  = 0xc00,
        METHOD_THRASH_COUNT_SHIFT =    11,
        METHOD_THRASH_COUNT_MAX   = METHOD_THRASH_COUNT_MASK >> METHOD_THRASH_COUNT_SHIFT,

        /* The top 5 bits of an object's flags are its number of fixed slots. */
        FIXED_SLOTS_SHIFT         =    27,
        FIXED_SLOTS_MASK          = 0x1f << FIXED_SLOTS_SHIFT
    };

    /*
     * Impose a sane upper bound, originally checked only for dense arrays, on
     * number of slots in an object.
     */
    enum {
        NSLOTS_BITS     = 29,
        NSLOTS_LIMIT    = JS_BIT(NSLOTS_BITS)
    };

    uint32      flags;                      /* flags */
    uint32      objShape;                   /* copy of lastProp->shape, or override if different */

    union {
        /* If prototype, type of values using this as their prototype. */
        js::types::TypeObject *newType;

        /* If dense array, initialized length of the array. */
        jsuword initializedLength;
    };

    js::types::TypeObject *type;            /* object's type and prototype */
    JSObject    *parent;                    /* object's parent */
    void        *privateData;               /* private data */
    jsuword     capacity;                   /* total number of available slots */

  private:
    js::Value   *slots;                     /* dynamically allocated slots,
                                               or pointer to fixedSlots() for
                                               dense arrays. */

  public:

    bool isNative() const       { return map->isNative(); }

    js::Class *getClass() const { return clasp; }
    JSClass *getJSClass() const { return Jsvalify(clasp); }

    bool hasClass(const js::Class *c) const {
        return c == clasp;
    }

    const js::ObjectOps *getOps() const {
        return &getClass()->ops;
    }

    inline void trace(JSTracer *trc);
    void markSlots(JSTracer *trc);

    uint32 shape() const {
        JS_ASSERT(objShape != JSObjectMap::INVALID_SHAPE);
        return objShape;
    }

    bool isDelegate() const     { return !!(flags & DELEGATE); }
    void setDelegate()          { flags |= DELEGATE; }
    void clearDelegate()        { flags &= ~DELEGATE; }

    bool isBoundFunction() const { return !!(flags & BOUND_FUNCTION); }

    static void setDelegateNullSafe(JSObject *obj) {
        if (obj)
            obj->setDelegate();
    }

    bool isSystem() const       { return !!(flags & SYSTEM); }
    void setSystem()            { flags |= SYSTEM; }

    /*
     * A branded object contains plain old methods (function-valued properties
     * without magic getters and setters), and its shape evolves whenever a
     * function value changes.
     */
    bool branded()              { return !!(flags & BRANDED); }

    /*
     * NB: these return false on shape overflow but do not report any error.
     * Callers who depend on shape guarantees should therefore bail off trace,
     * e.g., on false returns.
     */
    bool brand(JSContext *cx);
    bool unbrand(JSContext *cx);

    bool generic()              { return !!(flags & GENERIC); }
    void setGeneric()           { flags |= GENERIC; }

    uintN getMethodThrashCount() const {
        return (flags & METHOD_THRASH_COUNT_MASK) >> METHOD_THRASH_COUNT_SHIFT;
    }

    void setMethodThrashCount(uintN count) {
        JS_ASSERT(count <= METHOD_THRASH_COUNT_MAX);
        flags = (flags & ~METHOD_THRASH_COUNT_MASK) | (count << METHOD_THRASH_COUNT_SHIFT);
    }

    bool hasSpecialEquality() const { return !!(flags & HAS_EQUALITY); }
    void assertSpecialEqualitySynced() const {
        JS_ASSERT(!!clasp->ext.equality == hasSpecialEquality());
    }

    /* Sets an object's HAS_EQUALITY flag based on its clasp. */
    inline void syncSpecialEquality();

  private:
    void generateOwnShape(JSContext *cx);

    void setOwnShape(uint32 s)  { flags |= OWN_SHAPE; objShape = s; }
    void clearOwnShape()        { flags &= ~OWN_SHAPE; objShape = map->shape; }

  public:
    inline bool nativeEmpty() const;

    bool hasOwnShape() const    { return !!(flags & OWN_SHAPE); }

    void setMap(JSObjectMap *amap) {
        JS_ASSERT(!hasOwnShape());
        map = amap;
        objShape = map->shape;
    }

    void setSharedNonNativeMap() {
        setMap(const_cast<JSObjectMap *>(&JSObjectMap::sharedNonNative));
    }

    /* Functions for setting up scope chain object maps and shapes. */
    void initCall(JSContext *cx, const js::Bindings &bindings, JSObject *parent);
    void initClonedBlock(JSContext *cx, js::types::TypeObject *type, JSStackFrame *priv);
    void setBlockOwnShape(JSContext *cx);

    void deletingShapeChange(JSContext *cx, const js::Shape &shape);
    const js::Shape *methodShapeChange(JSContext *cx, const js::Shape &shape);
    bool methodShapeChange(JSContext *cx, uint32 slot);
    void protoShapeChange(JSContext *cx);
    void shadowingShapeChange(JSContext *cx, const js::Shape &shape);
    bool globalObjectOwnShapeChange(JSContext *cx);
    void watchpointOwnShapeChange(JSContext *cx) { generateOwnShape(cx); }

    void extensibleShapeChange(JSContext *cx) {
        /* This will do for now. */
        generateOwnShape(cx);
    }

    /*
     * A scope has a method barrier when some compiler-created "null closure"
     * function objects (functions that do not use lexical bindings above their
     * scope, only free variable names) that have a correct JSSLOT_PARENT value
     * thanks to the COMPILE_N_GO optimization are stored as newly added direct
     * property values of the scope's object.
     *
     * The de-facto standard JS language requires each evaluation of such a
     * closure to result in a unique (according to === and observable effects)
     * function object. ES3 tried to allow implementations to "join" such
     * objects to a single compiler-created object, but this makes an overt
     * mutation hazard, also an "identity hazard" against interoperation among
     * implementations that join and do not join.
     *
     * To stay compatible with the de-facto standard, we store the compiler-
     * created function object as the method value and set the METHOD_BARRIER
     * flag.
     *
     * The method value is part of the method property tree node's identity, so
     * it effectively  brands the scope with a predictable shape corresponding
     * to the method value, but without the overhead of setting the BRANDED
     * flag, which requires assigning a new shape peculiar to each branded
     * scope. Instead the shape is shared via the property tree among all the
     * scopes referencing the method property tree node.
     *
     * Then when reading from a scope for which scope->hasMethodBarrier() is
     * true, we count on the scope's qualified/guarded shape being unique and
     * add a read barrier that clones the compiler-created function object on
     * demand, reshaping the scope.
     *
     * This read barrier is bypassed when evaluating the callee sub-expression
     * of a call expression (see the JOF_CALLOP opcodes in jsopcode.tbl), since
     * such ops do not present an identity or mutation hazard. The compiler
     * performs this optimization only for null closures that do not use their
     * own name or equivalent built-in references (arguments.callee).
     *
     * The BRANDED write barrier, JSObject::methodWriteBarrer, must check for
     * METHOD_BARRIER too, and regenerate this scope's shape if the method's
     * value is in fact changing.
     */
    bool hasMethodBarrier()     { return !!(flags & METHOD_BARRIER); }
    void setMethodBarrier()     { flags |= METHOD_BARRIER; }

    /*
     * Test whether this object may be branded due to method calls, which means
     * any assignment to a function-valued property must regenerate shape; else
     * test whether this object has method properties, which require a method
     * write barrier.
     */
    bool brandedOrHasMethodBarrier() { return !!(flags & (BRANDED | METHOD_BARRIER)); }

    /*
     * Read barrier to clone a joined function object stored as a method.
     * Defined in jsobjinlines.h, but not declared inline per standard style in
     * order to avoid gcc warnings.
     */
    const js::Shape *methodReadBarrier(JSContext *cx, const js::Shape &shape, js::Value *vp);

    /*
     * Write barrier to check for a change of method value. Defined inline in
     * jsobjinlines.h after methodReadBarrier. The slot flavor is required by
     * JSOP_*GVAR, which deals in slots not shapes, while not deoptimizing to
     * map slot to shape unless JSObject::flags show that this is necessary.
     * The methodShapeChange overload (above) parallels this.
     */
    const js::Shape *methodWriteBarrier(JSContext *cx, const js::Shape &shape, const js::Value &v);
    bool methodWriteBarrier(JSContext *cx, uint32 slot, const js::Value &v);

    bool isIndexed() const          { return !!(flags & INDEXED); }
    void setIndexed()               { flags |= INDEXED; }

    /*
     * Return true if this object is a native one that has been converted from
     * shared-immutable prototype-rooted shape storage to dictionary-shapes in
     * a doubly-linked list.
     */
    inline bool inDictionaryMode() const;

    inline uint32 propertyCount() const;

    inline bool hasPropertyTable() const;

    /* gc::FinalizeKind */ unsigned finalizeKind() const;

    uint32 numSlots() const { return capacity; }

    inline size_t structSize() const;
    inline size_t slotsAndStructSize() const;

    /* Slot accessors for JITs. */

    static inline size_t getFixedSlotOffset(size_t slot);
    static inline size_t offsetOfCapacity() { return offsetof(JSObject, capacity); }
    static inline size_t offsetOfSlots() { return offsetof(JSObject, slots); }

    /*
     * Get a raw pointer to the object's slots, or a slot of the object given
     * a previous value for its since-reallocated dynamic slots.
     */
    inline js::Value *getRawSlots();
    inline js::Value *getRawSlot(size_t slot, js::Value *slots);

    /* Whether a slot is at a fixed offset from this object. */
    inline bool isFixedSlot(size_t slot);

    /* Index into the dynamic slots array to use for a dynamic slot. */
    inline size_t dynamicSlotIndex(size_t slot);

    inline size_t numFixedSlots() const;

  private:
    inline js::Value* fixedSlots() const;
    inline bool hasSlotsArray() const;

  public:
    /* Minimum size for dynamically allocated slots. */
    static const uint32 SLOT_CAPACITY_MIN = 8;

    bool allocSlots(JSContext *cx, size_t nslots);
    bool growSlots(JSContext *cx, size_t nslots);
    void shrinkSlots(JSContext *cx, size_t nslots);

    bool ensureSlots(JSContext *cx, size_t nslots) {
        if (numSlots() < nslots)
            return growSlots(cx, nslots);
        return true;
    }

    /*
     * Fill a range of slots with holes or undefined, depending on whether this
     * is a dense array.
     */
    void clearSlotRange(size_t start, size_t length);

    /*
     * Copy a flat array of slots to this object at a start slot. Caller must
     * ensure there are enough slots in this object.
     */
    void copySlotRange(size_t start, const js::Value *vector, size_t length);

    /*
     * Ensure that the object has at least JSCLASS_RESERVED_SLOTS(clasp) +
     * nreserved slots.
     *
     * This method may be called only for native objects freshly created using
     * NewObject or one of its variant where the new object will both (a) never
     * escape to script and (b) never be extended with ad-hoc properties that
     * would try to allocate higher slots without the fresh object first having
     * its map set to a shape path that maps those slots.
     *
     * Block objects satisfy (a) and (b), as there is no evil eval-based way to
     * add ad-hoc properties to a Block instance. Call objects satisfy (a) and
     * (b) as well, because the compiler-created Shape path that covers args,
     * vars, and upvars, stored in their callee function in u.i.names, becomes
     * their initial map.
     */
    bool ensureInstanceReservedSlots(JSContext *cx, size_t nreserved);

    /*
     * NB: ensureClassReservedSlotsForEmptyObject asserts that nativeEmpty()
     * Use ensureClassReservedSlots for any object, either empty or already
     * extended with properties.
     */
    bool ensureClassReservedSlotsForEmptyObject(JSContext *cx);

    inline bool ensureClassReservedSlots(JSContext *cx);

    uint32 slotSpan() const { return map->slotSpan; }

    bool containsSlot(uint32 slot) const { return slot < slotSpan(); }

    js::Value& getSlotRef(uintN slot) {
        JS_ASSERT(slot < capacity);
        size_t fixed = numFixedSlots();
        if (slot < fixed)
            return fixedSlots()[slot];
        return slots[slot - fixed];
    }

    js::Value &nativeGetSlotRef(uintN slot) {
        JS_ASSERT(isNative());
        JS_ASSERT(containsSlot(slot));
        return getSlotRef(slot);
    }

    const js::Value &getSlot(uintN slot) const {
        JS_ASSERT(slot < capacity);
        size_t fixed = numFixedSlots();
        if (slot < fixed)
            return fixedSlots()[slot];
        return slots[slot - fixed];
    }

    const js::Value &nativeGetSlot(uintN slot) const {
        JS_ASSERT(isNative());
        JS_ASSERT(containsSlot(slot));
        return getSlot(slot);
    }

    void setSlot(uintN slot, const js::Value &value) {
        JS_ASSERT(slot < capacity);
        getSlotRef(slot) = value;
    }

    void nativeSetSlot(uintN slot, const js::Value &value) {
        JS_ASSERT(isNative());
        JS_ASSERT(containsSlot(slot));
        setSlot(slot, value);
    }

    inline js::Value getReservedSlot(uintN index) const;

    /* For slots which are known to always be fixed, due to the way they are allocated. */

    js::Value &getFixedSlotRef(uintN slot) {
        JS_ASSERT(isNative() && slot < numFixedSlots());
        return fixedSlots()[slot];
    }

    const js::Value &getFixedSlot(uintN slot) const {
        JS_ASSERT(isNative() && slot < numFixedSlots());
        return fixedSlots()[slot];
    }

    void setFixedSlot(uintN slot, const js::Value &value) {
        JS_ASSERT(isNative() && slot < numFixedSlots());
        fixedSlots()[slot] = value;
    }

    /* Defined in jsscopeinlines.h to avoid including implementation dependencies here. */
    inline void updateShape(JSContext *cx);
    inline void updateFlags(const js::Shape *shape, bool isDefinitelyAtom = false);

    /* Extend this object to have shape as its last-added property. */
    inline void extend(JSContext *cx, const js::Shape *shape, bool isDefinitelyAtom = false);

    js::types::TypeObject* getType() const { return type; }

    inline bool clearType(JSContext *cx);
    inline void setType(js::types::TypeObject *newType);
    inline bool setTypeAndUniqueShape(JSContext *cx, js::types::TypeObject *newType);
    inline bool setTypeAndEmptyShape(JSContext *cx, js::types::TypeObject *newType);
    inline void setTypeAndShape(js::types::TypeObject *newType, const js::Shape *newShape);

    inline js::types::TypeObject *getNewType(JSContext *cx, JSScript *script = NULL);
    void makeNewType(JSContext *cx, JSScript *script);

    JSObject * getProto() const {
        return type->proto;
    }

    JSObject *getParent() const {
        return parent;
    }

    void clearParent() {
        parent = NULL;
    }

    void setParent(JSObject *newParent) {
#ifdef DEBUG
        for (JSObject *obj = newParent; obj; obj = obj->getParent())
            JS_ASSERT(obj != this);
#endif
        setDelegateNullSafe(newParent);
        parent = newParent;
    }

    JS_FRIEND_API(JSObject *) getGlobal() const;

    bool isGlobal() const {
        return !!(getClass()->flags & JSCLASS_IS_GLOBAL);
    }

    void *getPrivate() const {
        JS_ASSERT(getClass()->flags & JSCLASS_HAS_PRIVATE);
        return privateData;
    }

    void setPrivate(void *data) {
        JS_ASSERT(getClass()->flags & JSCLASS_HAS_PRIVATE);
        privateData = data;
    }

<<<<<<< HEAD
=======
    /* N.B. Infallible: NULL means 'no principal', not an error. */
    inline JSPrincipals *principals(JSContext *cx);

>>>>>>> 04a1deca
    /*
     * ES5 meta-object properties and operations.
     */

  private:
    enum ImmutabilityType { SEAL, FREEZE };

    /*
     * The guts of Object.seal (ES5 15.2.3.8) and Object.freeze (ES5 15.2.3.9): mark the
     * object as non-extensible, and adjust each property's attributes appropriately: each
     * property becomes non-configurable, and if |freeze|, data properties become
     * read-only as well.
     */
    bool sealOrFreeze(JSContext *cx, ImmutabilityType it);

  public:
    bool isExtensible() const { return !(flags & NOT_EXTENSIBLE); }
    bool preventExtensions(JSContext *cx, js::AutoIdVector *props);

    /* ES5 15.2.3.8: non-extensible, all props non-configurable */
    inline bool seal(JSContext *cx) { return sealOrFreeze(cx, SEAL); }
    /* ES5 15.2.3.9: non-extensible, all properties non-configurable, all data props read-only */
    bool freeze(JSContext *cx) { return sealOrFreeze(cx, FREEZE); }
        
    /*
     * Primitive-specific getters and setters.
     */

  private:
    static const uint32 JSSLOT_PRIMITIVE_THIS = 0;

  public:
    inline const js::Value &getPrimitiveThis() const;
    inline void setPrimitiveThis(const js::Value &pthis);

    static size_t getPrimitiveThisOffset() {
        /* All primitive objects have their value in a fixed slot. */
        return getFixedSlotOffset(JSSLOT_PRIMITIVE_THIS);
    }

  private:
    /* 0 is JSSLOT_PRIMITIVE_THIS */
    static const uint32 JSSLOT_STRING_LENGTH = 1;

    /*
     * Compute the initial shape to associate with fresh String objects,
     * encoding the initial length property. Return the shape after changing
     * this String object's last property to it.
     */
    const js::Shape *assignInitialStringShape(JSContext *cx);

  public:
    static const uint32 STRING_RESERVED_SLOTS = 2;

    inline size_t getStringLength() const;

    inline bool initString(JSContext *cx, JSString *str);

    /*
     * Array-specific getters and setters (for both dense and slow arrays).
     */

    inline uint32 getArrayLength() const;
    inline bool setArrayLength(JSContext *cx, uint32 length);

    inline uint32 getDenseArrayCapacity();
    inline uint32 getDenseArrayInitializedLength();
    inline void setDenseArrayLength(uint32 length);
    inline void setDenseArrayInitializedLength(uint32 length);
    inline js::Value* getDenseArrayElements();
    inline const js::Value &getDenseArrayElement(uintN idx);
    inline js::Value* addressOfDenseArrayElement(uintN idx);
    inline void setDenseArrayElement(uintN idx, const js::Value &val);
    inline void shrinkDenseArrayElements(JSContext *cx, uintN cap);
    inline bool denseArrayHasInlineSlots() const;
    inline void backfillDenseArrayHoles();

    /* Packed information for this array. May be incorrect if !cx->typeInferenceEnabled(). */
    inline bool isPackedDenseArray();
    inline bool setDenseArrayNotPacked(JSContext *cx);

    /*
     * ensureDenseArrayElements ensures that the dense array can hold at least
     * index + extra elements. It returns ED_OK on success, ED_FAILED on
     * failure to grow the array, ED_SPARSE when the array is too sparse to
     * grow (this includes the case of index + extra overflow). In the last
     * two cases the array is kept intact.
     */
    enum EnsureDenseResult { ED_OK, ED_FAILED, ED_SPARSE };
    inline EnsureDenseResult ensureDenseArrayElements(JSContext *cx, uintN index, uintN extra);

    /*
     * Check if after growing the dense array will be too sparse.
     * newElementsHint is an estimated number of elements to be added.
     */
    bool willBeSparseDenseArray(uintN requiredCapacity, uintN newElementsHint);

    JSBool makeDenseArraySlow(JSContext *cx);

    /*
     * Arguments-specific getters and setters.
     */

  private:
    /*
     * We represent arguments objects using js_ArgumentsClass and
     * js::StrictArgumentsClass. The two are structured similarly, and methods
     * valid on arguments objects of one class are also generally valid on
     * arguments objects of the other.
     *
     * Arguments objects of either class store arguments length in a slot:
     *
     * JSSLOT_ARGS_LENGTH   - the number of actual arguments and a flag
     *                        indicating whether arguments.length was
     *                        overwritten. This slot is not used to represent
     *                        arguments.length after that property has been
     *                        assigned, even if the new value is integral: it's
     *                        always the original length.
     *
     * Both arguments classes use a slot for storing arguments data:
     *
     * JSSLOT_ARGS_DATA     - pointer to an ArgumentsData structure
     *
     * ArgumentsData for normal arguments stores the value of arguments.callee,
     * as long as that property has not been overwritten. If arguments.callee
     * is overwritten, the corresponding value in ArgumentsData is set to
     * MagicValue(JS_ARGS_HOLE). Strict arguments do not store this value
     * because arguments.callee is a poison pill for strict mode arguments.
     *
     * The ArgumentsData structure also stores argument values. For normal
     * arguments this occurs after the corresponding function has returned, and
     * for strict arguments this occurs when the arguments object is created,
     * or sometimes shortly after (but not observably so). arguments[i] is
     * stored in ArgumentsData.slots[i], accessible via getArgsElement() and
     * setArgsElement(). Deletion of arguments[i] overwrites that slot with
     * MagicValue(JS_ARGS_HOLE); subsequent redefinition of arguments[i] will
     * use a normal property to store the value, ignoring the slot.
     *
     * Non-strict arguments have a private:
     *
     * private              - the function's stack frame until the function
     *                        returns, when it is replaced with null; also,
     *                        JS_ARGUMENTS_OBJECT_ON_TRACE while on trace, if
     *                        arguments was created on trace
     *
     * Technically strict arguments have a private, but it's always null.
     * Conceptually it would be better to remove this oddity, but preserving it
     * allows us to work with arguments objects of either kind more abstractly,
     * so we keep it for now.
     */
    static const uint32 JSSLOT_ARGS_DATA = 1;

  public:
    /* Number of extra fixed arguments object slots besides JSSLOT_PRIVATE. */
    static const uint32 JSSLOT_ARGS_LENGTH = 0;
    static const uint32 ARGS_CLASS_RESERVED_SLOTS = 2;
    static const uint32 ARGS_FIRST_FREE_SLOT = ARGS_CLASS_RESERVED_SLOTS + 1;

    /* Lower-order bit stolen from the length slot. */
    static const uint32 ARGS_LENGTH_OVERRIDDEN_BIT = 0x1;
    static const uint32 ARGS_PACKED_BITS_COUNT = 1;

    static size_t getArgumentsLengthOffset() {
        /* All arguments objects have their length in a fixed slot. */
        return getFixedSlotOffset(JSSLOT_ARGS_LENGTH);
    }

    /*
     * Set the initial length of the arguments, and mark it as not overridden.
     */
    inline void setArgsLength(uint32 argc);

    /*
     * Return the initial length of the arguments.  This may differ from the
     * current value of arguments.length!
     */
    inline uint32 getArgsInitialLength() const;

    inline void setArgsLengthOverridden();
    inline bool isArgsLengthOverridden() const;

    inline js::ArgumentsData *getArgsData() const;
    inline void setArgsData(js::ArgumentsData *data);

    inline const js::Value &getArgsCallee() const;
    inline void setArgsCallee(const js::Value &callee);

    inline const js::Value &getArgsElement(uint32 i) const;
    inline js::Value *getArgsElements() const;
    inline js::Value *addressOfArgsElement(uint32 i);
    inline void setArgsElement(uint32 i, const js::Value &v);

  private:
    /*
     * Reserved slot structure for Call objects:
     *
     * private               - the stack frame corresponding to the Call object
     *                         until js_PutCallObject or its on-trace analog
     *                         is called, null thereafter
     * JSSLOT_CALL_CALLEE    - callee function for the stack frame, or null if
     *                         the stack frame is for strict mode eval code
     * JSSLOT_CALL_ARGUMENTS - arguments object for non-strict mode eval stack
     *                         frames (not valid for strict mode eval frames)
     */
    static const uint32 JSSLOT_CALL_CALLEE = 0;
    static const uint32 JSSLOT_CALL_ARGUMENTS = 1;

  public:
    /* Number of reserved slots. */
    static const uint32 CALL_RESERVED_SLOTS = 2;

    /* True if this is for a strict mode eval frame or for a function call. */
    inline bool callIsForEval() const;

    /* The stack frame for this Call object, if the frame is still active. */
    inline JSStackFrame *maybeCallObjStackFrame() const;

    /*
     * The callee function if this Call object was created for a function
     * invocation, or null if it was created for a strict mode eval frame.
     */
    inline JSObject *getCallObjCallee() const;
    inline JSFunction *getCallObjCalleeFunction() const; 
    inline void setCallObjCallee(JSObject *callee);

    inline const js::Value &getCallObjArguments() const;
    inline void setCallObjArguments(const js::Value &v);

    /* Returns the formal argument at the given index. */
    inline const js::Value &callObjArg(uintN i) const;
    inline js::Value &callObjArg(uintN i);

    /* Returns the variable at the given index. */
    inline const js::Value &callObjVar(uintN i) const;
    inline js::Value &callObjVar(uintN i);

    /*
     * Date-specific getters and setters.
     */

    static const uint32 JSSLOT_DATE_UTC_TIME = 0;

    /*
     * Cached slots holding local properties of the date.
     * These are undefined until the first actual lookup occurs
     * and are reset to undefined whenever the date's time is modified.
     */
    static const uint32 JSSLOT_DATE_COMPONENTS_START = 1;

    static const uint32 JSSLOT_DATE_LOCAL_TIME = 1;
    static const uint32 JSSLOT_DATE_LOCAL_YEAR = 2;
    static const uint32 JSSLOT_DATE_LOCAL_MONTH = 3;
    static const uint32 JSSLOT_DATE_LOCAL_DATE = 4;
    static const uint32 JSSLOT_DATE_LOCAL_DAY = 5;
    static const uint32 JSSLOT_DATE_LOCAL_HOURS = 6;
    static const uint32 JSSLOT_DATE_LOCAL_MINUTES = 7;
    static const uint32 JSSLOT_DATE_LOCAL_SECONDS = 8;

    static const uint32 DATE_CLASS_RESERVED_SLOTS = 9;

    inline const js::Value &getDateUTCTime() const;
    inline void setDateUTCTime(const js::Value &pthis);

    /*
     * Function-specific getters and setters.
     */

  private:
    friend struct JSFunction;
    friend class js::mjit::Compiler;

    /*
     * Flat closures with one or more upvars snapshot the upvars' values into a
     * vector of js::Values referenced from this slot.
     */
    static const uint32 JSSLOT_FLAT_CLOSURE_UPVARS = 0;

    /*
     * Null closures set or initialized as methods have these slots. See the
     * "method barrier" comments and methods.
     */

    static const uint32 JSSLOT_FUN_METHOD_ATOM = 0;
    static const uint32 JSSLOT_FUN_METHOD_OBJ  = 1;

    static const uint32 JSSLOT_BOUND_FUNCTION_THIS       = 0;
    static const uint32 JSSLOT_BOUND_FUNCTION_ARGS_COUNT = 1;

  public:
    static const uint32 FUN_CLASS_RESERVED_SLOTS = 2;

    static size_t getFlatClosureUpvarsOffset() {
        return getFixedSlotOffset(JSSLOT_FLAT_CLOSURE_UPVARS);
    }

    inline JSFunction *getFunctionPrivate() const;

    inline js::Value *getFlatClosureUpvars() const;
    inline js::Value getFlatClosureUpvar(uint32 i) const;
    inline js::Value &getFlatClosureUpvar(uint32 i);
    inline void setFlatClosureUpvars(js::Value *upvars);

    inline bool hasMethodObj(const JSObject& obj) const;
    inline void setMethodObj(JSObject& obj);

    inline bool initBoundFunction(JSContext *cx, const js::Value &thisArg,
                                  const js::Value *args, uintN argslen);

    inline JSObject *getBoundFunctionTarget() const;
    inline const js::Value &getBoundFunctionThis() const;
    inline const js::Value &getBoundFunctionArgument(uintN which) const;
    inline size_t getBoundFunctionArgumentCount() const;

    /*
     * RegExp-specific getters and setters.
     */

  private:
    static const uint32 JSSLOT_REGEXP_LAST_INDEX = 0;
    static const uint32 JSSLOT_REGEXP_SOURCE = 1;
    static const uint32 JSSLOT_REGEXP_GLOBAL = 2;
    static const uint32 JSSLOT_REGEXP_IGNORE_CASE = 3;
    static const uint32 JSSLOT_REGEXP_MULTILINE = 4;
    static const uint32 JSSLOT_REGEXP_STICKY = 5;

    /*
     * Compute the initial shape to associate with fresh regular expression
     * objects, encoding their initial properties. Return the shape after
     * changing this regular expression object's last property to it.
     */
    const js::Shape *assignInitialRegExpShape(JSContext *cx);

  public:
    static const uint32 REGEXP_CLASS_RESERVED_SLOTS = 6;

    inline const js::Value &getRegExpLastIndex() const;
    inline void setRegExpLastIndex(const js::Value &v);
    inline void setRegExpLastIndex(jsdouble d);
    inline void zeroRegExpLastIndex();

    inline void setRegExpSource(JSString *source);
    inline void setRegExpGlobal(bool global);
    inline void setRegExpIgnoreCase(bool ignoreCase);
    inline void setRegExpMultiline(bool multiline);
    inline void setRegExpSticky(bool sticky);

    inline bool initRegExp(JSContext *cx, js::RegExp *re);

    /*
     * Iterator-specific getters and setters.
     */

    inline js::NativeIterator *getNativeIterator() const;
    inline void setNativeIterator(js::NativeIterator *);

    /*
     * Script-related getters.
     */

    inline JSScript *getScript() const;

    /*
     * XML-related getters and setters.
     */

    /*
     * Slots for XML-related classes are as follows:
     * - js_NamespaceClass.base reserves the *_NAME_* and *_NAMESPACE_* slots.
     * - js_QNameClass.base, js_AttributeNameClass, js_AnyNameClass reserve
     *   the *_NAME_* and *_QNAME_* slots.
     * - Others (js_XMLClass, js_XMLFilterClass) don't reserve any slots.
     */
  private:
    static const uint32 JSSLOT_NAME_PREFIX          = 0;   // shared
    static const uint32 JSSLOT_NAME_URI             = 1;   // shared

    static const uint32 JSSLOT_NAMESPACE_DECLARED   = 2;

    static const uint32 JSSLOT_QNAME_LOCAL_NAME     = 2;

  public:
    static const uint32 NAMESPACE_CLASS_RESERVED_SLOTS = 3;
    static const uint32 QNAME_CLASS_RESERVED_SLOTS     = 3;

    inline JSLinearString *getNamePrefix() const;
    inline jsval getNamePrefixVal() const;
    inline void setNamePrefix(JSLinearString *prefix);
    inline void clearNamePrefix();

    inline JSLinearString *getNameURI() const;
    inline jsval getNameURIVal() const;
    inline void setNameURI(JSLinearString *uri);

    inline jsval getNamespaceDeclared() const;
    inline void setNamespaceDeclared(jsval decl);

    inline JSLinearString *getQNameLocalName() const;
    inline jsval getQNameLocalNameVal() const;
    inline void setQNameLocalName(JSLinearString *name);

    /*
     * Proxy-specific getters and setters.
     */

    inline js::JSProxyHandler *getProxyHandler() const;
    inline const js::Value &getProxyPrivate() const;
    inline void setProxyPrivate(const js::Value &priv);
    inline const js::Value &getProxyExtra() const;
    inline void setProxyExtra(const js::Value &extra);

    /*
     * With object-specific getters and setters.
     */
    inline JSObject *getWithThis() const;
    inline void setWithThis(JSObject *thisp);

    /*
     * Back to generic stuff.
     */
    inline bool isCallable();

    /* The map field is not initialized here and should be set separately. */
    void init(JSContext *cx, js::Class *aclasp, js::types::TypeObject *type,
              JSObject *parent, void *priv, bool useHoles);

    inline void finish(JSContext *cx);
    JS_ALWAYS_INLINE void finalize(JSContext *cx);

    /*
     * Like init, but also initializes map. The catch: proto must be the result
     * of a call to js_InitClass(...clasp, ...).
     */
    inline bool initSharingEmptyShape(JSContext *cx,
                                      js::Class *clasp,
                                      js::types::TypeObject *type,
                                      JSObject *parent,
                                      void *priv,
                                      /* gc::FinalizeKind */ unsigned kind);

    inline bool hasProperty(JSContext *cx, jsid id, bool *foundp, uintN flags = 0);

    /*
     * Allocate and free an object slot. Note that freeSlot is infallible: it
     * returns true iff this is a dictionary-mode object and the freed slot was
     * added to the freelist.
     *
     * FIXME: bug 593129 -- slot allocation should be done by object methods
     * after calling object-parameter-free shape methods, avoiding coupling
     * logic across the object vs. shape module wall.
     */
    bool allocSlot(JSContext *cx, uint32 *slotp);
    bool freeSlot(JSContext *cx, uint32 slot);

  public:
    bool reportReadOnly(JSContext* cx, jsid id, uintN report = JSREPORT_ERROR);
    bool reportNotConfigurable(JSContext* cx, jsid id, uintN report = JSREPORT_ERROR);
    bool reportNotExtensible(JSContext *cx, uintN report = JSREPORT_ERROR);

    /*
     * Get the property with the given id, then call it as a function with the
     * given arguments, providing this object as |this|. If the property isn't
     * callable a TypeError will be thrown. On success the value returned by
     * the call is stored in *vp.
     */
    bool callMethod(JSContext *cx, jsid id, uintN argc, js::Value *argv, js::Value *vp);

  private:
    js::Shape *getChildProperty(JSContext *cx, js::Shape *parent, js::Shape &child);

    /*
     * Internal helper that adds a shape not yet mapped by this object.
     *
     * Notes:
     * 1. getter and setter must be normalized based on flags (see jsscope.cpp).
     * 2. !isExtensible() checking must be done by callers.
     */
    const js::Shape *addPropertyInternal(JSContext *cx, jsid id,
                                         js::PropertyOp getter, js::StrictPropertyOp setter,
                                         uint32 slot, uintN attrs,
                                         uintN flags, intN shortid,
                                         js::Shape **spp);

    bool toDictionaryMode(JSContext *cx);

    static bool TradeGuts(JSContext *cx, JSObject *a, JSObject *b);

  public:
    /* Add a property whose id is not yet in this scope. */
    const js::Shape *addProperty(JSContext *cx, jsid id,
                                 js::PropertyOp getter, js::StrictPropertyOp setter,
                                 uint32 slot, uintN attrs,
                                 uintN flags, intN shortid);

    /* Add a data property whose id is not yet in this scope. */
    const js::Shape *addDataProperty(JSContext *cx, jsid id, uint32 slot, uintN attrs) {
        JS_ASSERT(!(attrs & (JSPROP_GETTER | JSPROP_SETTER)));
        return addProperty(cx, id, NULL, NULL, slot, attrs, 0, 0);
    }

    /* Add or overwrite a property for id in this scope. */
    const js::Shape *putProperty(JSContext *cx, jsid id,
                                 js::PropertyOp getter, js::StrictPropertyOp setter,
                                 uint32 slot, uintN attrs,
                                 uintN flags, intN shortid);

    /* Change the given property into a sibling with the same id in this scope. */
    const js::Shape *changeProperty(JSContext *cx, const js::Shape *shape, uintN attrs, uintN mask,
                                    js::PropertyOp getter, js::StrictPropertyOp setter);

    /* Remove the property named by id from this object. */
    bool removeProperty(JSContext *cx, jsid id);

    /* Clear the scope, making it empty. */
    void clear(JSContext *cx);

    JSBool lookupProperty(JSContext *cx, jsid id, JSObject **objp, JSProperty **propp) {
        js::LookupPropOp op = getOps()->lookupProperty;
        return (op ? op : js_LookupProperty)(cx, this, id, objp, propp);
    }

    JSBool defineProperty(JSContext *cx, jsid id, const js::Value &value,
                          js::PropertyOp getter = js::PropertyStub,
                          js::StrictPropertyOp setter = js::StrictPropertyStub,
                          uintN attrs = JSPROP_ENUMERATE) {
        JS_ASSERT_IF(getter == js::PropertyStub && setter == js::StrictPropertyStub,
                     js::types::TypeHasProperty(cx, getType(), id, value));
        js::DefinePropOp op = getOps()->defineProperty;
        return (op ? op : js_DefineProperty)(cx, this, id, &value, getter, setter, attrs);
    }

    JSBool getProperty(JSContext *cx, JSObject *receiver, jsid id, js::Value *vp) {
        js::PropertyIdOp op = getOps()->getProperty;
        JSBool res = (op ? op : (js::PropertyIdOp)js_GetProperty)(cx, this, receiver, id, vp);
        JS_ASSERT_IF(res, js::types::TypeHasProperty(cx, getType(), id, *vp));
        return res;
    }

    JSBool getProperty(JSContext *cx, jsid id, js::Value *vp) {
        return getProperty(cx, this, id, vp);
    }

    JSBool setProperty(JSContext *cx, jsid id, js::Value *vp, JSBool strict) {
        JS_ASSERT(js::types::TypeHasProperty(cx, getType(), id, *vp));
        js::StrictPropertyIdOp op = getOps()->setProperty;
        return (op ? op : js_SetProperty)(cx, this, id, vp, strict);
    }

    JSBool getAttributes(JSContext *cx, jsid id, uintN *attrsp) {
        js::AttributesOp op = getOps()->getAttributes;
        return (op ? op : js_GetAttributes)(cx, this, id, attrsp);
    }

    inline JSBool setAttributes(JSContext *cx, jsid id, uintN *attrsp);
    inline JSBool deleteProperty(JSContext *cx, jsid id, js::Value *rval, JSBool strict);

    JSBool enumerate(JSContext *cx, JSIterateOp iterop, js::Value *statep, jsid *idp) {
        js::NewEnumerateOp op = getOps()->enumerate;
        return (op ? op : js_Enumerate)(cx, this, iterop, statep, idp);
    }

    JSType typeOf(JSContext *cx) {
        js::TypeOfOp op = getOps()->typeOf;
        return (op ? op : js_TypeOf)(cx, this);
    }

    /* These four are time-optimized to avoid stub calls. */
    JSObject *thisObject(JSContext *cx) {
        JSObjectOp op = getOps()->thisObject;
        return op ? op(cx, this) : this;
    }

    static bool thisObject(JSContext *cx, const js::Value &v, js::Value *vp);

    inline JSCompartment *getCompartment() const;

    inline JSObject *getThrowTypeError() const;

    JS_FRIEND_API(JSObject *) clone(JSContext *cx, JSObject *proto, JSObject *parent);
    JS_FRIEND_API(bool) copyPropertiesFrom(JSContext *cx, JSObject *obj);
    bool swap(JSContext *cx, JSObject *other);

    const js::Shape *defineBlockVariable(JSContext *cx, jsid id, intN index);

    inline bool canHaveMethodBarrier() const;

    inline bool isArguments() const;
    inline bool isNormalArguments() const;
    inline bool isStrictArguments() const;
    inline bool isArray() const;
    inline bool isDenseArray() const;
    inline bool isSlowArray() const;
    inline bool isNumber() const;
    inline bool isBoolean() const;
    inline bool isString() const;
    inline bool isPrimitive() const;
    inline bool isDate() const;
    inline bool isFunction() const;
    inline bool isObject() const;
    inline bool isWith() const;
    inline bool isBlock() const;
    inline bool isStaticBlock() const;
    inline bool isClonedBlock() const;
    inline bool isCall() const;
    inline bool isRegExp() const;
    inline bool isScript() const;
    inline bool isXML() const;
    inline bool isXMLId() const;
    inline bool isNamespace() const;
    inline bool isQName() const;
    inline bool isWeakMap() const;

    inline bool isProxy() const;
    inline bool isObjectProxy() const;
    inline bool isFunctionProxy() const;

    JS_FRIEND_API(bool) isWrapper() const;
    JS_FRIEND_API(JSObject *) unwrap(uintN *flagsp = NULL);

    inline void initArrayClass();
};

/* Check alignment for any fixed slots allocated after the object. */
JS_STATIC_ASSERT(sizeof(JSObject) % sizeof(js::Value) == 0);

/*
 * The only sensible way to compare JSObject with == is by identity. We use
 * const& instead of * as a syntactic way to assert non-null. This leads to an
 * abundance of address-of operators to identity. Hence this overload.
 */
static JS_ALWAYS_INLINE bool
operator==(const JSObject &lhs, const JSObject &rhs)
{
    return &lhs == &rhs;
}

inline js::Value*
JSObject::fixedSlots() const {
    return (js::Value*) (jsuword(this) + sizeof(JSObject));
}

inline size_t
JSObject::numFixedSlots() const
{
    return flags >> FIXED_SLOTS_SHIFT;
}

/* static */ inline size_t
JSObject::getFixedSlotOffset(size_t slot) {
    return sizeof(JSObject) + (slot * sizeof(js::Value));
}

struct JSObject_Slots2 : JSObject { js::Value fslots[2]; };
struct JSObject_Slots4 : JSObject { js::Value fslots[4]; };
struct JSObject_Slots8 : JSObject { js::Value fslots[8]; };
struct JSObject_Slots12 : JSObject { js::Value fslots[12]; };
struct JSObject_Slots16 : JSObject { js::Value fslots[16]; };

#define JSSLOT_FREE(clasp)  JSCLASS_RESERVED_SLOTS(clasp)

#ifdef JS_THREADSAFE

/*
 * The GC runs only when all threads except the one on which the GC is active
 * are suspended at GC-safe points, so calling obj->getSlot() from the GC's
 * thread is safe when rt->gcRunning is set. See jsgc.cpp for details.
 */
#define THREAD_IS_RUNNING_GC(rt, thread)                                      \
    ((rt)->gcRunning && (rt)->gcThread == (thread))

#define CX_THREAD_IS_RUNNING_GC(cx)                                           \
    THREAD_IS_RUNNING_GC((cx)->runtime, (cx)->thread)

#endif /* JS_THREADSAFE */

inline void
OBJ_TO_INNER_OBJECT(JSContext *cx, JSObject *&obj)
{
    if (JSObjectOp op = obj->getClass()->ext.innerObject)
        obj = op(cx, obj);
}

inline void
OBJ_TO_OUTER_OBJECT(JSContext *cx, JSObject *&obj)
{
    if (JSObjectOp op = obj->getClass()->ext.outerObject)
        obj = op(cx, obj);
}

class JSValueArray {
  public:
    jsval *array;
    size_t length;

    JSValueArray(jsval *v, size_t c) : array(v), length(c) {}
};

class ValueArray {
  public:
    js::Value *array;
    size_t length;

    ValueArray(js::Value *v, size_t c) : array(v), length(c) {}
};

extern js::Class js_ArrayClass, js_SlowArrayClass;

inline bool
JSObject::isDenseArray() const
{
    return getClass() == &js_ArrayClass;
}

inline bool
JSObject::isSlowArray() const
{
    return getClass() == &js_SlowArrayClass;
}

inline bool
JSObject::isArray() const
{
    return isDenseArray() || isSlowArray();
}

extern js::Class js_ObjectClass;
extern js::Class js_WithClass;
extern js::Class js_BlockClass;

inline bool JSObject::isObject() const { return getClass() == &js_ObjectClass; }
inline bool JSObject::isWith() const   { return getClass() == &js_WithClass; }
inline bool JSObject::isBlock() const  { return getClass() == &js_BlockClass; }

/*
 * Block scope object macros.  The slots reserved by js_BlockClass are:
 *
 *   private              JSStackFrame *    active frame pointer or null
 *   JSSLOT_BLOCK_DEPTH   int               depth of block slots in frame
 *
 * After JSSLOT_BLOCK_DEPTH come one or more slots for the block locals.
 *
 * A With object is like a Block object, in that both have one reserved slot
 * telling the stack depth of the relevant slots (the slot whose value is the
 * object named in the with statement, the slots containing the block's local
 * variables); and both have a private slot referring to the JSStackFrame in
 * whose activation they were created (or null if the with or block object
 * outlives the frame).
 */
static const uint32 JSSLOT_BLOCK_DEPTH = 0;
static const uint32 JSSLOT_BLOCK_FIRST_FREE_SLOT = JSSLOT_BLOCK_DEPTH + 1;

static const uint32 JSSLOT_WITH_THIS = 1;

#define OBJ_BLOCK_COUNT(cx,obj)                                               \
    (obj)->propertyCount()
#define OBJ_BLOCK_DEPTH(cx,obj)                                               \
    (obj)->getFixedSlot(JSSLOT_BLOCK_DEPTH).toInt32()
#define OBJ_SET_BLOCK_DEPTH(cx,obj,depth)                                     \
    (obj)->setFixedSlot(JSSLOT_BLOCK_DEPTH, Value(Int32Value(depth)))

/*
 * To make sure this slot is well-defined, always call js_NewWithObject to
 * create a With object, don't call js_NewObject directly.  When creating a
 * With object that does not correspond to a stack slot, pass -1 for depth.
 *
 * When popping the stack across this object's "with" statement, client code
 * must call withobj->setPrivate(NULL).
 */
extern JS_REQUIRES_STACK JSObject *
js_NewWithObject(JSContext *cx, JSObject *proto, JSObject *parent, jsint depth);

inline JSObject *
js_UnwrapWithObject(JSContext *cx, JSObject *withobj);

/*
 * Create a new block scope object not linked to any proto or parent object.
 * Blocks are created by the compiler to reify let blocks and comprehensions.
 * Only when dynamic scope is captured do they need to be cloned and spliced
 * into an active scope chain.
 */
extern JSObject *
js_NewBlockObject(JSContext *cx);

extern JSObject *
js_CloneBlockObject(JSContext *cx, JSObject *proto, JSStackFrame *fp);

extern JS_REQUIRES_STACK JSBool
js_PutBlockObject(JSContext *cx, JSBool normalUnwind);

JSBool
js_XDRBlockObject(JSXDRState *xdr, JSObject **objp);

struct JSSharpObjectMap {
    jsrefcount  depth;
    jsatomid    sharpgen;
    JSHashTable *table;
};

#define SHARP_BIT       ((jsatomid) 1)
#define BUSY_BIT        ((jsatomid) 2)
#define SHARP_ID_SHIFT  2
#define IS_SHARP(he)    (uintptr_t((he)->value) & SHARP_BIT)
#define MAKE_SHARP(he)  ((he)->value = (void *) (uintptr_t((he)->value)|SHARP_BIT))
#define IS_BUSY(he)     (uintptr_t((he)->value) & BUSY_BIT)
#define MAKE_BUSY(he)   ((he)->value = (void *) (uintptr_t((he)->value)|BUSY_BIT))
#define CLEAR_BUSY(he)  ((he)->value = (void *) (uintptr_t((he)->value)&~BUSY_BIT))

extern JSHashEntry *
js_EnterSharpObject(JSContext *cx, JSObject *obj, JSIdArray **idap,
                    jschar **sp);

extern void
js_LeaveSharpObject(JSContext *cx, JSIdArray **idap);

/*
 * Mark objects stored in map if GC happens between js_EnterSharpObject
 * and js_LeaveSharpObject. GC calls this when map->depth > 0.
 */
extern void
js_TraceSharpMap(JSTracer *trc, JSSharpObjectMap *map);

extern JSBool
js_HasOwnPropertyHelper(JSContext *cx, js::LookupPropOp lookup, uintN argc,
                        js::Value *vp);

extern JSBool
js_HasOwnProperty(JSContext *cx, js::LookupPropOp lookup, JSObject *obj, jsid id,
                  JSObject **objp, JSProperty **propp);

extern JSBool
js_NewPropertyDescriptorObject(JSContext *cx, jsid id, uintN attrs,
                               const js::Value &getter, const js::Value &setter,
                               const js::Value &value, js::Value *vp);

extern JSBool
js_PropertyIsEnumerable(JSContext *cx, JSObject *obj, jsid id, js::Value *vp);

#ifdef OLD_GETTER_SETTER_METHODS
JS_FRIEND_API(JSBool) js_obj_defineGetter(JSContext *cx, uintN argc, js::Value *vp);
JS_FRIEND_API(JSBool) js_obj_defineSetter(JSContext *cx, uintN argc, js::Value *vp);
#endif

extern JSObject *
js_InitObjectClass(JSContext *cx, JSObject *obj);

namespace js {
JSObject *
DefineConstructorAndPrototype(JSContext *cx, JSObject *obj, JSProtoKey key, JSAtom *atom,
                              JSObject *protoProto, Class *clasp,
                              Native constructor, uintN nargs,
                              JSTypeHandler ctorHandler,
                              JSPropertySpec *ps, JSFunctionSpec *fs,
                              JSPropertySpec *static_ps, JSFunctionSpec *static_fs);
}

extern JSObject *
js_InitClass(JSContext *cx, JSObject *obj, JSObject *parent_proto,
             js::Class *clasp, js::Native constructor, uintN nargs,
             JSTypeHandler ctorHandler,
             JSPropertySpec *ps, JSFunctionSpec *fs,
             JSPropertySpec *static_ps, JSFunctionSpec *static_fs);

/*
 * Select Object.prototype method names shared between jsapi.cpp and jsobj.cpp.
 */
extern const char js_watch_str[];
extern const char js_unwatch_str[];
extern const char js_hasOwnProperty_str[];
extern const char js_isPrototypeOf_str[];
extern const char js_propertyIsEnumerable_str[];

#ifdef OLD_GETTER_SETTER_METHODS
extern const char js_defineGetter_str[];
extern const char js_defineSetter_str[];
extern const char js_lookupGetter_str[];
extern const char js_lookupSetter_str[];
#endif

extern JSBool
js_PopulateObject(JSContext *cx, JSObject *newborn, JSObject *props);

/*
 * Fast access to immutable standard objects (constructors and prototypes).
 */
extern JSBool
js_GetClassObject(JSContext *cx, JSObject *obj, JSProtoKey key,
                  JSObject **objp);

/*
 * If protoKey is not JSProto_Null, then clasp is ignored. If protoKey is
 * JSProto_Null, clasp must non-null.
 */
extern JSBool
js_FindClassObject(JSContext *cx, JSObject *start, JSProtoKey key,
                   js::Value *vp, js::Class *clasp = NULL);

extern JSObject *
js_ConstructObject(JSContext *cx, js::Class *clasp, JSObject *proto,
                   JSObject *parent, uintN argc, js::Value *argv);

// Specialized call for constructing |this| with a known function callee,
// and a known prototype.
extern JSObject *
js_CreateThisForFunctionWithProto(JSContext *cx, JSObject *callee, JSObject *proto);

// Specialized call for constructing |this| with a known function callee.
extern JSObject *
js_CreateThisForFunction(JSContext *cx, JSObject *callee, bool newType);

// Generic call for constructing |this|.
extern JSObject *
js_CreateThis(JSContext *cx, JSObject *callee);

extern jsid
js_CheckForStringIndex(jsid id);

/*
 * js_PurgeScopeChain does nothing if obj is not itself a prototype or parent
 * scope, else it reshapes the scope and prototype chains it links. It calls
 * js_PurgeScopeChainHelper, which asserts that obj is flagged as a delegate
 * (i.e., obj has ever been on a prototype or parent chain).
 */
extern void
js_PurgeScopeChainHelper(JSContext *cx, JSObject *obj, jsid id);

inline void
js_PurgeScopeChain(JSContext *cx, JSObject *obj, jsid id)
{
    if (obj->isDelegate())
        js_PurgeScopeChainHelper(cx, obj, id);
}

/*
 * Find or create a property named by id in obj's scope, with the given getter
 * and setter, slot, attributes, and other members.
 */
extern const js::Shape *
js_AddNativeProperty(JSContext *cx, JSObject *obj, jsid id,
                     js::PropertyOp getter, js::StrictPropertyOp setter, uint32 slot,
                     uintN attrs, uintN flags, intN shortid);

/*
 * Change shape to have the given attrs, getter, and setter in scope, morphing
 * it into a potentially new js::Shape.  Return a pointer to the changed
 * or identical property.
 */
extern const js::Shape *
js_ChangeNativePropertyAttrs(JSContext *cx, JSObject *obj,
                             const js::Shape *shape, uintN attrs, uintN mask,
                             js::PropertyOp getter, js::StrictPropertyOp setter);

extern JSBool
js_DefineOwnProperty(JSContext *cx, JSObject *obj, jsid id,
                     const js::Value &descriptor, JSBool *bp);

/*
 * Flags for the defineHow parameter of js_DefineNativeProperty.
 */
const uintN JSDNP_CACHE_RESULT = 1; /* an interpreter call from JSOP_INITPROP */
const uintN JSDNP_DONT_PURGE   = 2; /* suppress js_PurgeScopeChain */
const uintN JSDNP_SET_METHOD   = 4; /* js_{DefineNativeProperty,SetPropertyHelper}
                                       must pass the js::Shape::METHOD
                                       flag on to JSObject::{add,put}Property */
const uintN JSDNP_UNQUALIFIED  = 8; /* Unqualified property set.  Only used in
                                       the defineHow argument of
                                       js_SetPropertyHelper. */

/*
 * On error, return false.  On success, if propp is non-null, return true with
 * obj locked and with a held property in *propp; if propp is null, return true
 * but release obj's lock first.
 */
extern JSBool
js_DefineNativeProperty(JSContext *cx, JSObject *obj, jsid id, const js::Value &value,
                        js::PropertyOp getter, js::StrictPropertyOp setter, uintN attrs,
                        uintN flags, intN shortid, JSProperty **propp,
                        uintN defineHow = 0);

static inline JSBool
js_DefineNativePropertyWithType(JSContext *cx, JSObject *obj, jsid id, const js::Value &value,
                                js::PropertyOp getter, js::StrictPropertyOp setter, uintN attrs,
                                uintN flags, intN shortid, JSProperty **propp,
                                uintN defineHow = 0)
{
    return JS_AddTypePropertyById(cx, obj, id, Jsvalify(value)) &&
           js_DefineNativeProperty(cx, obj, id, value, getter, setter,
                                   attrs, flags, shortid, propp, defineHow);
}

/*
 * Specialized subroutine that allows caller to preset JSRESOLVE_* flags and
 * returns the index along the prototype chain in which *propp was found, or
 * the last index if not found, or -1 on error.
 */
extern int
js_LookupPropertyWithFlags(JSContext *cx, JSObject *obj, jsid id, uintN flags,
                           JSObject **objp, JSProperty **propp);

/*
 * Constant to pass to js_LookupPropertyWithFlags to infer bits from current
 * bytecode.
 */
static const uintN JSRESOLVE_INFER = 0xffff;

extern JS_FRIEND_DATA(js::Class) js_CallClass;
extern JS_FRIEND_DATA(js::Class) js_DeclEnvClass;

namespace js {

/*
 * We cache name lookup results only for the global object or for native
 * non-global objects without prototype or with prototype that never mutates,
 * see bug 462734 and bug 487039.
 */
static inline bool
IsCacheableNonGlobalScope(JSObject *obj)
{
    JS_ASSERT(obj->getParent());

    js::Class *clasp = obj->getClass();
    bool cacheable = (clasp == &js_CallClass ||
                      clasp == &js_BlockClass ||
                      clasp == &js_DeclEnvClass);

    JS_ASSERT_IF(cacheable, !obj->getOps()->lookupProperty);
    return cacheable;
}

}

/*
 * If cacheResult is false, return JS_NO_PROP_CACHE_FILL on success.
 */
extern js::PropertyCacheEntry *
js_FindPropertyHelper(JSContext *cx, jsid id, JSBool cacheResult,
                      JSObject **objp, JSObject **pobjp, JSProperty **propp);

/*
 * Return the index along the scope chain in which id was found, or the last
 * index if not found, or -1 on error.
 */
extern JS_FRIEND_API(JSBool)
js_FindProperty(JSContext *cx, jsid id, JSObject **objp, JSObject **pobjp,
                JSProperty **propp);

extern JS_REQUIRES_STACK JSObject *
js_FindIdentifierBase(JSContext *cx, JSObject *scopeChain, jsid id);

extern JSObject *
js_FindVariableScope(JSContext *cx, JSFunction **funp);

/*
 * JSGET_CACHE_RESULT is the analogue of JSDNP_CACHE_RESULT for js_GetMethod.
 *
 * JSGET_METHOD_BARRIER (the default, hence 0 but provided for documentation)
 * enables a read barrier that preserves standard function object semantics (by
 * default we assume our caller won't leak a joined callee to script, where it
 * would create hazardous mutable object sharing as well as observable identity
 * according to == and ===.
 *
 * JSGET_NO_METHOD_BARRIER avoids the performance overhead of the method read
 * barrier, which is not needed when invoking a lambda that otherwise does not
 * leak its callee reference (via arguments.callee or its name).
 */
const uintN JSGET_CACHE_RESULT      = 1; // from a caching interpreter opcode
const uintN JSGET_METHOD_BARRIER    = 0; // get can leak joined function object
const uintN JSGET_NO_METHOD_BARRIER = 2; // call to joined function can't leak

/*
 * NB: js_NativeGet and js_NativeSet are called with the scope containing shape
 * (pobj's scope for Get, obj's for Set) locked, and on successful return, that
 * scope is again locked.  But on failure, both functions return false with the
 * scope containing shape unlocked.
 */
extern JSBool
js_NativeGet(JSContext *cx, JSObject *obj, JSObject *pobj, const js::Shape *shape, uintN getHow,
             js::Value *vp);

extern JSBool
js_NativeSet(JSContext *cx, JSObject *obj, const js::Shape *shape, bool added,
             bool strict, js::Value *vp);

extern JSBool
js_GetPropertyHelper(JSContext *cx, JSObject *obj, jsid id, uint32 getHow, js::Value *vp);

extern bool
js_GetPropertyHelperWithShape(JSContext *cx, JSObject *obj, JSObject *receiver, jsid id,
                              uint32 getHow, js::Value *vp,
                              const js::Shape **shapeOut, JSObject **holderOut);

extern JSBool
js_GetOwnPropertyDescriptor(JSContext *cx, JSObject *obj, jsid id, js::Value *vp);

extern JSBool
js_GetMethod(JSContext *cx, JSObject *obj, jsid id, uintN getHow, js::Value *vp);

/*
 * Check whether it is OK to assign an undeclared property with name
 * propname of the global object in the current script on cx.  Reports
 * an error if one needs to be reported (in particular in all cases
 * when it returns false).
 */
extern JS_FRIEND_API(bool)
js_CheckUndeclaredVarAssignment(JSContext *cx, JSString *propname);

extern JSBool
js_SetPropertyHelper(JSContext *cx, JSObject *obj, jsid id, uintN defineHow,
                     js::Value *vp, JSBool strict);

/*
 * Change attributes for the given native property. The caller must ensure
 * that obj is locked and this function always unlocks obj on return.
 */
extern JSBool
js_SetNativeAttributes(JSContext *cx, JSObject *obj, js::Shape *shape,
                       uintN attrs);

namespace js {

/*
 * If obj has a data property methodid which is a function object for the given
 * native, return that function object. Otherwise, return NULL.
 */
extern JSObject *
HasNativeMethod(JSObject *obj, jsid methodid, Native native);

extern bool
DefaultValue(JSContext *cx, JSObject *obj, JSType hint, Value *vp);

extern JSBool
CheckAccess(JSContext *cx, JSObject *obj, jsid id, JSAccessMode mode,
            js::Value *vp, uintN *attrsp);

} /* namespace js */

extern bool
js_IsDelegate(JSContext *cx, JSObject *obj, const js::Value &v);

/*
 * If protoKey is not JSProto_Null, then clasp is ignored. If protoKey is
 * JSProto_Null, clasp must non-null.
 */
extern JS_FRIEND_API(JSBool)
js_GetClassPrototype(JSContext *cx, JSObject *scope, JSProtoKey protoKey,
                     JSObject **protop, js::Class *clasp = NULL);

extern JSBool
js_SetClassPrototype(JSContext *cx, JSObject *ctor, JSObject *proto,
                     uintN attrs);

/*
 * Wrap boolean, number or string as Boolean, Number or String object.
 * *vp must not be an object, null or undefined.
 */
extern JSBool
js_PrimitiveToObject(JSContext *cx, js::Value *vp);

/*
 * v and vp may alias. On successful return, vp->isObjectOrNull(). If vp is not
 * rooted, the caller must root vp before the next possible GC.
 */
extern JSBool
js_ValueToObjectOrNull(JSContext *cx, const js::Value &v, JSObject **objp);

namespace js {

/*
 * Invokes the ES5 ToObject algorithm on *vp, writing back the object to vp.
 * If *vp might already be an object, use ToObject.
 */
extern JSObject *
ToObjectSlow(JSContext *cx, js::Value *vp);

JS_ALWAYS_INLINE JSObject *
ToObject(JSContext *cx, js::Value *vp)
{
    if (vp->isObject())
        return &vp->toObject();
    return ToObjectSlow(cx, vp);
}

}

/*
 * v and vp may alias. On successful return, vp->isObject(). If vp is not
 * rooted, the caller must root vp before the next possible GC.
 */
extern JSObject *
js_ValueToNonNullObject(JSContext *cx, const js::Value &v);

extern JSBool
js_TryValueOf(JSContext *cx, JSObject *obj, JSType type, js::Value *rval);

extern JSBool
js_XDRObject(JSXDRState *xdr, JSObject **objp);

extern void
js_PrintObjectSlotName(JSTracer *trc, char *buf, size_t bufsize);

extern bool
js_ClearNative(JSContext *cx, JSObject *obj);

extern bool
js_GetReservedSlot(JSContext *cx, JSObject *obj, uint32 index, js::Value *vp);

extern bool
js_SetReservedSlot(JSContext *cx, JSObject *obj, uint32 index, const js::Value &v);

/* For CSP -- checks if eval() and friends are allowed to run. */
extern JSBool
js_CheckContentSecurityPolicy(JSContext *cx, JSObject *scopeObj);

extern JSBool
js_ReportGetterOnlyAssignment(JSContext *cx);

extern JS_FRIEND_API(JSBool)
js_GetterOnlyPropertyStub(JSContext *cx, JSObject *obj, jsid id, JSBool strict, jsval *vp);

#ifdef DEBUG
JS_FRIEND_API(void) js_DumpChars(const jschar *s, size_t n);
JS_FRIEND_API(void) js_DumpString(JSString *str);
JS_FRIEND_API(void) js_DumpAtom(JSAtom *atom);
JS_FRIEND_API(void) js_DumpObject(JSObject *obj);
JS_FRIEND_API(void) js_DumpValue(const js::Value &val);
JS_FRIEND_API(void) js_DumpId(jsid id);
JS_FRIEND_API(void) js_DumpStackFrame(JSContext *cx, JSStackFrame *start = NULL);
#endif

extern uintN
js_InferFlags(JSContext *cx, uintN defaultFlags);

/* Object constructor native. Exposed only so the JIT can know its address. */
JSBool
js_Object(JSContext *cx, uintN argc, js::Value *vp);


namespace js {

extern bool
SetProto(JSContext *cx, JSObject *obj, JSObject *proto, bool checkForCycles);

extern JSString *
obj_toStringHelper(JSContext *cx, JSObject *obj);

/*
 * Performs a direct eval for the given arguments, which must correspond to the
 * currently-executing stack frame, which must be a script frame. On completion
 * the result is returned in call.rval.
 */
extern JS_REQUIRES_STACK bool
DirectEval(JSContext *cx, const CallArgs &call);

/*
 * True iff |v| is the built-in eval function for the global object that
 * corresponds to |scopeChain|.
 */
extern bool
IsBuiltinEvalForScope(JSObject *scopeChain, const js::Value &v);

/* True iff fun is a built-in eval function. */
extern bool
IsAnyBuiltinEval(JSFunction *fun);

/* 'call' should be for the eval/Function native invocation. */
extern JSPrincipals *
PrincipalsForCompiledCode(const CallArgs &call, JSContext *cx);

extern JSObject *
NonNullObject(JSContext *cx, const Value &v);

}

#endif /* jsobj_h___ */<|MERGE_RESOLUTION|>--- conflicted
+++ resolved
@@ -826,12 +826,9 @@
         privateData = data;
     }
 
-<<<<<<< HEAD
-=======
     /* N.B. Infallible: NULL means 'no principal', not an error. */
     inline JSPrincipals *principals(JSContext *cx);
 
->>>>>>> 04a1deca
     /*
      * ES5 meta-object properties and operations.
      */
