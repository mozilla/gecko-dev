/* -*- Mode: C++; tab-width: 8; indent-tabs-mode: nil; c-basic-offset: 2 -*-
 * vim: set ts=8 sts=2 et sw=2 tw=80:
 * This Source Code Form is subject to the terms of the Mozilla Public
 * License, v. 2.0. If a copy of the MPL was not distributed with this
 * file, You can obtain one at http://mozilla.org/MPL/2.0/. */

#include "debugger/Environment-inl.h"

#include "mozilla/Assertions.h"  // for AssertionConditionType
#include "mozilla/Maybe.h"       // for Maybe, Some, Nothing
#include "mozilla/Vector.h"      // for Vector

#include <string.h>  // for strlen, size_t
#include <utility>   // for move

#include "jsapi.h"        // for Rooted, CallArgs, MutableHandle
#include "jsfriendapi.h"  // for GetErrorMessage, GetPropertyKeys

#include "debugger/Debugger.h"          // for Env, Debugger, ValueToIdentifier
#include "debugger/Object.h"            // for DebuggerObject
#include "debugger/Script.h"            // for DebuggerScript
#include "frontend/BytecodeCompiler.h"  // for IsIdentifier
#include "gc/Rooting.h"                 // for RootedDebuggerEnvironment
#include "gc/Tracer.h"        // for TraceManuallyBarrieredCrossCompartmentEdge
#include "js/HeapAPI.h"       // for IsInsideNursery
#include "vm/Compartment.h"   // for Compartment
#include "vm/JSAtom.h"        // for Atomize, PinAtom
#include "vm/JSContext.h"     // for JSContext
#include "vm/JSFunction.h"    // for JSFunction
#include "vm/JSObject.h"      // for JSObject, RequireObject
#include "vm/NativeObject.h"  // for NativeObject, JSObject::is
#include "vm/ObjectGroup.h"   // for GenericObject, NewObjectKind
#include "vm/Realm.h"         // for AutoRealm, ErrorCopier
#include "vm/Scope.h"         // for ScopeKind, ScopeKindString
#include "vm/StringType.h"    // for JSAtom

#include "vm/Compartment-inl.h"        // for Compartment::wrap
#include "vm/EnvironmentObject-inl.h"  // for JSObject::enclosingEnvironment
<<<<<<< HEAD
#include "vm/JSFunction-inl.h"
#include "vm/JSObject-inl.h"           // for IsInternalFunctionObject
#include "vm/ObjectOperations-inl.h"   // for HasProperty, GetProperty
#include "vm/Realm-inl.h"              // for AutoRealm::AutoRealm
=======
#include "vm/JSObject-inl.h"  // for IsInternalFunctionObject, NewObjectWithGivenProtoAndKind
#include "vm/ObjectOperations-inl.h"  // for HasProperty, GetProperty
#include "vm/Realm-inl.h"             // for AutoRealm::AutoRealm
>>>>>>> 0aa061dd

namespace js {
class GlobalObject;
}

using namespace js;

using js::frontend::IsIdentifier;
using mozilla::Maybe;
using mozilla::Nothing;
using mozilla::Some;

const JSClassOps DebuggerEnvironment::classOps_ = {
    nullptr,                               // addProperty
    nullptr,                               // delProperty
    nullptr,                               // enumerate
    nullptr,                               // newEnumerate
    nullptr,                               // resolve
    nullptr,                               // mayResolve
    nullptr,                               // finalize
    nullptr,                               // call
    nullptr,                               // hasInstance
    nullptr,                               // construct
    CallTraceMethod<DebuggerEnvironment>,  // trace
};

const JSClass DebuggerEnvironment::class_ = {
    "Environment",
    JSCLASS_HAS_PRIVATE |
        JSCLASS_HAS_RESERVED_SLOTS(DebuggerEnvironment::RESERVED_SLOTS),
    &classOps_};

void DebuggerEnvironment::trace(JSTracer* trc) {
  // There is a barrier on private pointers, so the Unbarriered marking
  // is okay.
  if (Env* referent = (JSObject*)getPrivate()) {
    TraceManuallyBarrieredCrossCompartmentEdge(
        trc, static_cast<JSObject*>(this), &referent,
        "Debugger.Environment referent");
    setPrivateUnbarriered(referent);
  }
}

static DebuggerEnvironment* DebuggerEnvironment_checkThis(
    JSContext* cx, const CallArgs& args) {
  JSObject* thisobj = RequireObject(cx, args.thisv());
  if (!thisobj) {
    return nullptr;
  }
  if (!thisobj->is<DebuggerEnvironment>()) {
    JS_ReportErrorNumberASCII(cx, GetErrorMessage, nullptr,
                              JSMSG_INCOMPATIBLE_PROTO, "Debugger.Environment",
                              "method", thisobj->getClass()->name);
    return nullptr;
  }

  // Forbid Debugger.Environment.prototype, which is of class
  // DebuggerEnvironment::class_ but isn't a real working Debugger.Environment.
  DebuggerEnvironment* nthisobj = &thisobj->as<DebuggerEnvironment>();
  if (!nthisobj->isInstance()) {
    JS_ReportErrorNumberASCII(cx, GetErrorMessage, nullptr,
                              JSMSG_INCOMPATIBLE_PROTO, "Debugger.Environment",
                              "method", "prototype object");
    return nullptr;
  }

  return nthisobj;
}

struct MOZ_STACK_CLASS DebuggerEnvironment::CallData {
  JSContext* cx;
  const CallArgs& args;

  HandleDebuggerEnvironment environment;

  CallData(JSContext* cx, const CallArgs& args, HandleDebuggerEnvironment env)
      : cx(cx), args(args), environment(env) {}

  bool typeGetter();
  bool scopeKindGetter();
  bool parentGetter();
  bool objectGetter();
  bool calleeScriptGetter();
  bool inspectableGetter();
  bool optimizedOutGetter();

  bool namesMethod();
  bool nameLocationsMethod();
  bool findMethod();
  bool getVariableMethod();
  bool setVariableMethod();

  using Method = bool (CallData::*)();

  template <Method MyMethod>
  static bool ToNative(JSContext* cx, unsigned argc, Value* vp);
};

template <DebuggerEnvironment::CallData::Method MyMethod>
/* static */
bool DebuggerEnvironment::CallData::ToNative(JSContext* cx, unsigned argc,
                                             Value* vp) {
  CallArgs args = CallArgsFromVp(argc, vp);

  RootedDebuggerEnvironment environment(
      cx, DebuggerEnvironment_checkThis(cx, args));
  if (!environment) {
    return false;
  }

  CallData data(cx, args, environment);
  return (data.*MyMethod)();
}

/* static */
bool DebuggerEnvironment::construct(JSContext* cx, unsigned argc, Value* vp) {
  JS_ReportErrorNumberASCII(cx, GetErrorMessage, nullptr, JSMSG_NO_CONSTRUCTOR,
                            "Debugger.Environment");
  return false;
}

static bool IsDeclarative(Env* env) {
  return env->is<DebugEnvironmentProxy>() &&
         env->as<DebugEnvironmentProxy>().isForDeclarative();
}

template <typename T>
static bool IsDebugEnvironmentWrapper(Env* env) {
  return env->is<DebugEnvironmentProxy>() &&
         env->as<DebugEnvironmentProxy>().environment().is<T>();
}

bool DebuggerEnvironment::CallData::typeGetter() {
  if (!environment->requireDebuggee(cx)) {
    return false;
  }

  DebuggerEnvironmentType type = environment->type();

  const char* s;
  switch (type) {
    case DebuggerEnvironmentType::Declarative:
      s = "declarative";
      break;
    case DebuggerEnvironmentType::With:
      s = "with";
      break;
    case DebuggerEnvironmentType::Object:
      s = "object";
      break;
  }

  JSAtom* str = Atomize(cx, s, strlen(s), PinAtom);
  if (!str) {
    return false;
  }

  args.rval().setString(str);
  return true;
}

bool DebuggerEnvironment::CallData::scopeKindGetter() {
  if (!environment->requireDebuggee(cx)) {
    return false;
  }

  Maybe<ScopeKind> kind = environment->scopeKind();
  if (kind.isSome()) {
    const char* s = ScopeKindString(*kind);
    JSAtom* str = Atomize(cx, s, strlen(s), PinAtom);
    if (!str) {
      return false;
    }
    args.rval().setString(str);
  } else {
    args.rval().setNull();
  }

  return true;
}

bool DebuggerEnvironment::CallData::parentGetter() {
  if (!environment->requireDebuggee(cx)) {
    return false;
  }

  RootedDebuggerEnvironment result(cx);
  if (!environment->getParent(cx, &result)) {
    return false;
  }

  args.rval().setObjectOrNull(result);
  return true;
}

bool DebuggerEnvironment::CallData::objectGetter() {
  if (!environment->requireDebuggee(cx)) {
    return false;
  }

  if (environment->type() == DebuggerEnvironmentType::Declarative) {
    JS_ReportErrorNumberASCII(cx, GetErrorMessage, nullptr,
                              JSMSG_DEBUG_NO_ENV_OBJECT);
    return false;
  }

  RootedDebuggerObject result(cx);
  if (!environment->getObject(cx, &result)) {
    return false;
  }

  args.rval().setObject(*result);
  return true;
}

bool DebuggerEnvironment::CallData::calleeScriptGetter() {
  if (!environment->requireDebuggee(cx)) {
    return false;
  }

  RootedDebuggerScript result(cx);
  if (!environment->getCalleeScript(cx, &result)) {
    return false;
  }

  args.rval().setObjectOrNull(result);
  return true;
}

bool DebuggerEnvironment::CallData::inspectableGetter() {
  args.rval().setBoolean(environment->isDebuggee());
  return true;
}

bool DebuggerEnvironment::CallData::optimizedOutGetter() {
  args.rval().setBoolean(environment->isOptimized());
  return true;
}

bool DebuggerEnvironment::CallData::namesMethod() {
  if (!environment->requireDebuggee(cx)) {
    return false;
  }

  Rooted<IdVector> ids(cx, IdVector(cx));
  if (!DebuggerEnvironment::getNames(cx, environment, &ids)) {
    return false;
  }

  RootedObject obj(cx, IdVectorToArray(cx, ids));
  if (!obj) {
    return false;
  }

  args.rval().setObject(*obj);
  return true;
}

bool DebuggerEnvironment::CallData::nameLocationsMethod() {
  if (!environment->requireDebuggee(cx)) {
    return false;
  }

  Rooted<IdVector> ids(cx, IdVector(cx));
  if (!DebuggerEnvironment::getNames(cx, environment, &ids)) {
    return false;
  }

  RootedObject array(cx, NewDenseEmptyArray(cx));
  if (!array) {
    return false;
  }

  RootedId nameId(cx, NameToId(cx->names().name));
  RootedId lineNumberId(cx, NameToId(cx->names().lineNumber));
  RootedId columnNumberId(cx, NameToId(cx->names().columnNumber));

  for (size_t i = 0; i < ids.length(); i++) {
    RootedValue nameValue(cx, StringValue(JSID_TO_ATOM(ids[i])));
    RootedObject item(cx, NewObjectWithGivenProto<PlainObject>(cx, nullptr));
    if (!item ||
        !DefineDataProperty(cx, item, nameId, nameValue) ||
        !NewbornArrayPush(cx, array, ObjectValue(*item))) {
      return false;
    }
  }

  Rooted<Env*> ref(cx, UncheckedUnwrap(environment->referent()));
  if (ref->is<DebugEnvironmentProxy>()) {
    Rooted<EnvironmentObject*> env(cx, &ref->as<DebugEnvironmentProxy>().environment());
    Scope* scope = GetEnvironmentScope(*env);
    if (scope) {
      size_t numLocations;
      const ScopeNameLocation* locations = scope->getLocations(&numLocations);
      for (size_t i = 0; i < numLocations; i++) {
        const ScopeNameLocation& location = locations[i];
        for (size_t j = 0; j < ids.length(); j++) {
          if (location.name == JSID_TO_ATOM(ids[j])) {
            RootedValue itemValue(cx);
            if (!JS_GetElement(cx, array, j, &itemValue)) {
              return false;
            }
            RootedObject item(cx, &itemValue.toObject());
            RootedValue lineValue(cx, NumberValue(location.line));
            RootedValue columnValue(cx, NumberValue(location.column));
            if (!DefineDataProperty(cx, item, lineNumberId, lineValue) ||
                !DefineDataProperty(cx, item, columnNumberId, columnValue)) {
              return false;
            }
            break;
          }
        }
      }
    }
  }

  args.rval().setObject(*array);
  return true;
}

bool DebuggerEnvironment::CallData::findMethod() {
  if (!args.requireAtLeast(cx, "Debugger.Environment.find", 1)) {
    return false;
  }

  if (!environment->requireDebuggee(cx)) {
    return false;
  }

  RootedId id(cx);
  if (!ValueToIdentifier(cx, args[0], &id)) {
    return false;
  }

  RootedDebuggerEnvironment result(cx);
  if (!DebuggerEnvironment::find(cx, environment, id, &result)) {
    return false;
  }

  args.rval().setObjectOrNull(result);
  return true;
}

bool DebuggerEnvironment::CallData::getVariableMethod() {
  if (!args.requireAtLeast(cx, "Debugger.Environment.getVariable", 1)) {
    return false;
  }

  if (!environment->requireDebuggee(cx)) {
    return false;
  }

  RootedId id(cx);
  if (!ValueToIdentifier(cx, args[0], &id)) {
    return false;
  }

  return DebuggerEnvironment::getVariable(cx, environment, id, args.rval());
}

bool DebuggerEnvironment::CallData::setVariableMethod() {
  if (!args.requireAtLeast(cx, "Debugger.Environment.setVariable", 2)) {
    return false;
  }

  if (!environment->requireDebuggee(cx)) {
    return false;
  }

  RootedId id(cx);
  if (!ValueToIdentifier(cx, args[0], &id)) {
    return false;
  }

  if (!DebuggerEnvironment::setVariable(cx, environment, id, args[1])) {
    return false;
  }

  args.rval().setUndefined();
  return true;
}

bool DebuggerEnvironment::requireDebuggee(JSContext* cx) const {
  if (!isDebuggee()) {
    JS_ReportErrorNumberASCII(cx, GetErrorMessage, nullptr,
                              JSMSG_DEBUG_NOT_DEBUGGEE, "Debugger.Environment",
                              "environment");

    return false;
  }

  return true;
}

const JSPropertySpec DebuggerEnvironment::properties_[] = {
    JS_DEBUG_PSG("type", typeGetter),
    JS_DEBUG_PSG("scopeKind", scopeKindGetter),
    JS_DEBUG_PSG("parent", parentGetter),
    JS_DEBUG_PSG("object", objectGetter),
    JS_DEBUG_PSG("calleeScript", calleeScriptGetter),
    JS_DEBUG_PSG("inspectable", inspectableGetter),
    JS_DEBUG_PSG("optimizedOut", optimizedOutGetter),
    JS_PS_END};

const JSFunctionSpec DebuggerEnvironment::methods_[] = {
    JS_DEBUG_FN("names", namesMethod, 0), JS_DEBUG_FN("find", findMethod, 1),
    JS_DEBUG_FN("nameLocations", nameLocationsMethod, 0),
    JS_DEBUG_FN("getVariable", getVariableMethod, 1),
    JS_DEBUG_FN("setVariable", setVariableMethod, 2), JS_FS_END};

/* static */
NativeObject* DebuggerEnvironment::initClass(JSContext* cx,
                                             Handle<GlobalObject*> global,
                                             HandleObject dbgCtor) {
  return InitClass(cx, dbgCtor, nullptr, &DebuggerEnvironment::class_,
                   construct, 0, properties_, methods_, nullptr, nullptr);
}

/* static */
DebuggerEnvironment* DebuggerEnvironment::create(JSContext* cx,
                                                 HandleObject proto,
                                                 HandleObject referent,
                                                 HandleNativeObject debugger) {
  DebuggerEnvironment* obj =
      IsInsideNursery(referent)
          ? NewObjectWithGivenProto<DebuggerEnvironment>(cx, proto)
          : NewTenuredObjectWithGivenProto<DebuggerEnvironment>(cx, proto);
  if (!obj) {
    return nullptr;
  }

  obj->setPrivateGCThing(referent);
  obj->setReservedSlot(OWNER_SLOT, ObjectValue(*debugger));

  return obj;
}

/* static */
DebuggerEnvironmentType DebuggerEnvironment::type() const {
  // Don't bother switching compartments just to check env's type.
  if (IsDeclarative(referent())) {
    return DebuggerEnvironmentType::Declarative;
  }
  if (IsDebugEnvironmentWrapper<WithEnvironmentObject>(referent())) {
    return DebuggerEnvironmentType::With;
  }
  return DebuggerEnvironmentType::Object;
}

mozilla::Maybe<ScopeKind> DebuggerEnvironment::scopeKind() const {
  if (!referent()->is<DebugEnvironmentProxy>()) {
    return Nothing();
  }
  EnvironmentObject& env =
      referent()->as<DebugEnvironmentProxy>().environment();
  Scope* scope = GetEnvironmentScope(env);
  return scope ? Some(scope->kind()) : Nothing();
}

bool DebuggerEnvironment::getParent(
    JSContext* cx, MutableHandleDebuggerEnvironment result) const {
  // Don't bother switching compartments just to get env's parent.
  Rooted<Env*> parent(cx, referent()->enclosingEnvironment());
  if (!parent) {
    result.set(nullptr);
    return true;
  }

  return owner()->wrapEnvironment(cx, parent, result);
}

bool DebuggerEnvironment::getObject(JSContext* cx,
                                    MutableHandleDebuggerObject result) const {
  MOZ_ASSERT(type() != DebuggerEnvironmentType::Declarative);

  // Don't bother switching compartments just to get env's object.
  RootedObject object(cx);
  if (IsDebugEnvironmentWrapper<WithEnvironmentObject>(referent())) {
    object.set(&referent()
                    ->as<DebugEnvironmentProxy>()
                    .environment()
                    .as<WithEnvironmentObject>()
                    .object());
  } else if (IsDebugEnvironmentWrapper<NonSyntacticVariablesObject>(
                 referent())) {
    object.set(&referent()
                    ->as<DebugEnvironmentProxy>()
                    .environment()
                    .as<NonSyntacticVariablesObject>());
  } else {
    object.set(referent());
    MOZ_ASSERT(!object->is<DebugEnvironmentProxy>());
  }

  return owner()->wrapDebuggeeObject(cx, object, result);
}

bool DebuggerEnvironment::getCalleeScript(
    JSContext* cx, MutableHandleDebuggerScript result) const {
  if (!referent()->is<DebugEnvironmentProxy>()) {
    result.set(nullptr);
    return true;
  }

  JSObject& scope = referent()->as<DebugEnvironmentProxy>().environment();
  if (!scope.is<CallObject>()) {
    result.set(nullptr);
    return true;
  }

<<<<<<< HEAD
  RootedObject callee(cx, &scope.as<CallObject>().callee());
  if (IsInternalFunctionObject(*callee)) {
    AutoRealm ar(cx, callee);

    RootedFunction fun(cx, &callee->as<JSFunction>());
    RootedObject enclosing(cx, &scope.as<CallObject>().enclosingEnvironment());
    callee = CloneFunctionObjectIfNotSingleton(cx, fun, enclosing);
    if (!callee) {
      return false;
    }
=======
  Rooted<BaseScript*> script(cx, scope.as<CallObject>().callee().baseScript());

  DebuggerScript* scriptObject = owner()->wrapScript(cx, script);
  if (!scriptObject) {
    return false;
>>>>>>> 0aa061dd
  }

  result.set(scriptObject);
  return true;
}

bool DebuggerEnvironment::isDebuggee() const {
  MOZ_ASSERT(referent());
  MOZ_ASSERT(!referent()->is<EnvironmentObject>());

  return owner()->observesGlobal(&referent()->nonCCWGlobal());
}

bool DebuggerEnvironment::isOptimized() const {
  return referent()->is<DebugEnvironmentProxy>() &&
         referent()->as<DebugEnvironmentProxy>().isOptimizedOut();
}

/* static */
bool DebuggerEnvironment::getNames(JSContext* cx,
                                   HandleDebuggerEnvironment environment,
                                   MutableHandle<IdVector> result) {
  MOZ_ASSERT(environment->isDebuggee());

  Rooted<Env*> referent(cx, environment->referent());

  RootedIdVector ids(cx);
  {
    Maybe<AutoRealm> ar;
    ar.emplace(cx, referent);

    ErrorCopier ec(ar);
    if (!GetPropertyKeys(cx, referent, JSITER_HIDDEN, &ids)) {
      return false;
    }
  }

  for (size_t i = 0; i < ids.length(); ++i) {
    jsid id = ids[i];
    if (JSID_IS_ATOM(id) && IsIdentifier(JSID_TO_ATOM(id))) {
      cx->markId(id);
      if (!result.append(id)) {
        return false;
      }
    }
  }

  return true;
}

/* static */
bool DebuggerEnvironment::find(JSContext* cx,
                               HandleDebuggerEnvironment environment,
                               HandleId id,
                               MutableHandleDebuggerEnvironment result) {
  MOZ_ASSERT(environment->isDebuggee());

  Rooted<Env*> env(cx, environment->referent());
  Debugger* dbg = environment->owner();

  {
    Maybe<AutoRealm> ar;
    ar.emplace(cx, env);

    cx->markId(id);

    // This can trigger resolve hooks.
    ErrorCopier ec(ar);
    for (; env; env = env->enclosingEnvironment()) {
      bool found;
      if (!HasProperty(cx, env, id, &found)) {
        return false;
      }
      if (found) {
        break;
      }
    }
  }

  if (!env) {
    result.set(nullptr);
    return true;
  }

  return dbg->wrapEnvironment(cx, env, result);
}

/* static */
bool DebuggerEnvironment::getVariable(JSContext* cx,
                                      HandleDebuggerEnvironment environment,
                                      HandleId id, MutableHandleValue result) {
  MOZ_ASSERT(environment->isDebuggee());

  Rooted<Env*> referent(cx, environment->referent());
  Debugger* dbg = environment->owner();

  {
    Maybe<AutoRealm> ar;
    ar.emplace(cx, referent);

    cx->markId(id);

    // This can trigger getters.
    ErrorCopier ec(ar);

    bool found;
    if (!HasProperty(cx, referent, id, &found)) {
      return false;
    }
    if (!found) {
      result.setUndefined();
      return true;
    }

    // For DebugEnvironmentProxys, we get sentinel values for optimized out
    // slots and arguments instead of throwing (the default behavior).
    //
    // See wrapDebuggeeValue for how the sentinel values are wrapped.
    if (referent->is<DebugEnvironmentProxy>()) {
      Rooted<DebugEnvironmentProxy*> env(
          cx, &referent->as<DebugEnvironmentProxy>());
      if (!DebugEnvironmentProxy::getMaybeSentinelValue(cx, env, id, result)) {
        return false;
      }
    } else {
      if (!GetProperty(cx, referent, referent, id, result)) {
        return false;
      }
    }
  }

  // When we've faked up scope chain objects for optimized-out scopes,
  // declarative environments may contain internal JSFunction objects, which
  // we shouldn't expose to the user.
  if (result.isObject()) {
    RootedObject obj(cx, &result.toObject());
    if (obj->is<JSFunction>() &&
        IsInternalFunctionObject(obj->as<JSFunction>()))
      result.setMagic(JS_OPTIMIZED_OUT);
  }

  return dbg->wrapDebuggeeValue(cx, result);
}

/* static */
bool DebuggerEnvironment::setVariable(JSContext* cx,
                                      HandleDebuggerEnvironment environment,
                                      HandleId id, HandleValue value_) {
  MOZ_ASSERT(environment->isDebuggee());

  Rooted<Env*> referent(cx, environment->referent());
  Debugger* dbg = environment->owner();

  RootedValue value(cx, value_);
  if (!dbg->unwrapDebuggeeValue(cx, &value)) {
    return false;
  }

  {
    Maybe<AutoRealm> ar;
    ar.emplace(cx, referent);
    if (!cx->compartment()->wrap(cx, &value)) {
      return false;
    }
    cx->markId(id);

    // This can trigger setters.
    ErrorCopier ec(ar);

    // Make sure the environment actually has the specified binding.
    bool found;
    if (!HasProperty(cx, referent, id, &found)) {
      return false;
    }
    if (!found) {
      JS_ReportErrorNumberASCII(cx, GetErrorMessage, nullptr,
                                JSMSG_DEBUG_VARIABLE_NOT_FOUND);
      return false;
    }

    // Just set the property.
    if (!SetProperty(cx, referent, id, value)) {
      return false;
    }
  }

  return true;
}<|MERGE_RESOLUTION|>--- conflicted
+++ resolved
@@ -36,16 +36,10 @@
 
 #include "vm/Compartment-inl.h"        // for Compartment::wrap
 #include "vm/EnvironmentObject-inl.h"  // for JSObject::enclosingEnvironment
-<<<<<<< HEAD
 #include "vm/JSFunction-inl.h"
-#include "vm/JSObject-inl.h"           // for IsInternalFunctionObject
-#include "vm/ObjectOperations-inl.h"   // for HasProperty, GetProperty
-#include "vm/Realm-inl.h"              // for AutoRealm::AutoRealm
-=======
 #include "vm/JSObject-inl.h"  // for IsInternalFunctionObject, NewObjectWithGivenProtoAndKind
 #include "vm/ObjectOperations-inl.h"  // for HasProperty, GetProperty
 #include "vm/Realm-inl.h"             // for AutoRealm::AutoRealm
->>>>>>> 0aa061dd
 
 namespace js {
 class GlobalObject;
@@ -556,24 +550,11 @@
     return true;
   }
 
-<<<<<<< HEAD
-  RootedObject callee(cx, &scope.as<CallObject>().callee());
-  if (IsInternalFunctionObject(*callee)) {
-    AutoRealm ar(cx, callee);
-
-    RootedFunction fun(cx, &callee->as<JSFunction>());
-    RootedObject enclosing(cx, &scope.as<CallObject>().enclosingEnvironment());
-    callee = CloneFunctionObjectIfNotSingleton(cx, fun, enclosing);
-    if (!callee) {
-      return false;
-    }
-=======
   Rooted<BaseScript*> script(cx, scope.as<CallObject>().callee().baseScript());
 
   DebuggerScript* scriptObject = owner()->wrapScript(cx, script);
   if (!scriptObject) {
     return false;
->>>>>>> 0aa061dd
   }
 
   result.set(scriptObject);
