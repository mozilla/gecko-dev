--- conflicted
+++ resolved
@@ -278,12 +278,6 @@
                                           scopeKind);
 }
 
-<<<<<<< HEAD
-  mozilla::recordreplay::AutoSetCrashNote crashNote("CreateGlobalScript");
-
-  LifoAllocScope allocScope(&compilationInfo.cx->tempLifoAlloc());
-  frontend::ScriptCompiler<Unit> compiler(srcBuf);
-=======
 bool frontend::CompileGlobalScriptToStencil(JSContext* cx,
                                             CompilationInfo& compilationInfo,
                                             JS::SourceText<Utf8Unit>& srcBuf,
@@ -291,7 +285,6 @@
   return CompileGlobalScriptToStencilImpl(cx, compilationInfo, srcBuf,
                                           scopeKind);
 }
->>>>>>> 0aa061dd
 
 template <typename Unit>
 static UniquePtr<CompilationInfo> CompileGlobalScriptToStencilImpl(
@@ -681,14 +674,7 @@
     JSContext* cx, CompilationInfo& compilationInfo, SharedContext* sc) {
   assertSourceParserAndScriptCreated(compilationInfo.input);
 
-<<<<<<< HEAD
-  mozilla::recordreplay::AutoSetCrashNote crashNote("frontend::ScriptCompiler<Unit>::compileScript");
-
-  TokenStreamPosition startPosition(compilationInfo.keepAtoms,
-                                    parser->tokenStream);
-=======
   TokenStreamPosition startPosition(parser->tokenStream);
->>>>>>> 0aa061dd
 
   // Emplace the topLevel stencil
   MOZ_ASSERT(compilationInfo.stencil.scriptData.length() ==
@@ -739,20 +725,10 @@
 }
 
 template <typename Unit>
-<<<<<<< HEAD
-ModuleObject* frontend::ModuleCompiler<Unit>::compile(
-    CompilationInfo& compilationInfo) {
-  mozilla::recordreplay::AutoSetCrashNote crashNote("frontend::ModuleCompiler<Unit>::compile");
-
-  if (!createSourceAndParser(compilationInfo.allocScope, compilationInfo) ||
-      !createCompleteScript(compilationInfo)) {
-    return nullptr;
-=======
 bool frontend::ModuleCompiler<Unit>::compile(JSContext* cx,
                                              CompilationInfo& compilationInfo) {
   if (!createSourceAndParser(cx, compilationInfo)) {
     return false;
->>>>>>> 0aa061dd
   }
 
   // Emplace the topLevel stencil
@@ -835,15 +811,8 @@
 // Compile a standalone JS function.
 template <typename Unit>
 bool frontend::StandaloneFunctionCompiler<Unit>::compile(
-<<<<<<< HEAD
-    MutableHandleFunction fun, CompilationInfo& compilationInfo,
-    FunctionNode* parsedFunction) {
-  mozilla::recordreplay::AutoSetCrashNote crashNote("frontend::StandaloneFunctionCompiler<Unit>::compile");
-
-=======
     JSContext* cx, CompilationInfo& compilationInfo,
     FunctionNode* parsedFunction, CompilationGCOutput& gcOutput) {
->>>>>>> 0aa061dd
   FunctionBox* funbox = parsedFunction->funbox();
 
   if (funbox->isInterpreted()) {
@@ -1093,27 +1062,8 @@
                                           length);
 }
 
-<<<<<<< HEAD
-#ifdef JS_BUILD_BINAST
-
-template <class ParserT>
-static bool CompileLazyBinASTFunctionImpl(JSContext* cx,
-                                          Handle<BaseScript*> lazy,
-                                          const uint8_t* buf, size_t length) {
-  MOZ_ASSERT(cx->compartment() == lazy->compartment());
-
-  mozilla::recordreplay::AutoSetCrashNote crashNote("CompileLazyBinASTFunctionImpl");
-
-  // We can only compile functions whose parents have previously been
-  // compiled, because compilation requires full information about the
-  // function's immediately enclosing scope.
-  MOZ_ASSERT(lazy->enclosingScriptHasEverBeenCompiled());
-  MOZ_ASSERT(lazy->isBinAST());
-
-=======
 bool frontend::InstantiateStencilsForDelazify(
     JSContext* cx, CompilationInfo& compilationInfo) {
->>>>>>> 0aa061dd
   AutoAssertReportedException assertException(cx);
 
   mozilla::DebugOnly<uint32_t> lazyFlags =
