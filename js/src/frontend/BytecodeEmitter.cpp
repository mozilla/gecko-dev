--- conflicted
+++ resolved
@@ -945,8 +945,7 @@
     return false;
   }
 
-<<<<<<< HEAD
-  if (!emitIndexOp(op, atomIndex)) {
+  if (!emitGCIndexOp(op, atomIndex)) {
     return false;
   }
 
@@ -963,9 +962,6 @@
   }
 
   return true;
-=======
-  return emitGCIndexOp(op, atomIndex);
->>>>>>> 0aa061dd
 }
 
 bool BytecodeEmitter::emitInternedScopeOp(GCThingIndex index, JSOp op) {
