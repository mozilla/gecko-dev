--- conflicted
+++ resolved
@@ -258,17 +258,13 @@
 }
 
 inline bool
-<<<<<<< HEAD
 IsMarked(JSContext *cx, ion::IonCode *code)
 {
     return !IsAboutToBeFinalized(cx, code);
 }
 
 inline bool
-IsMarked(JSContext *cx, Cell *cell)
-=======
 IsMarked(Cell *cell)
->>>>>>> d992d4c1
 {
     return !IsAboutToBeFinalized(cell);
 }
