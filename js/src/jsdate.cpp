/* -*- Mode: C++; tab-width: 8; indent-tabs-mode: nil; c-basic-offset: 4 -*-
 * vim: set ts=8 sw=4 et tw=78:
 *
 * ***** BEGIN LICENSE BLOCK *****
 * Version: MPL 1.1/GPL 2.0/LGPL 2.1
 *
 * The contents of this file are subject to the Mozilla Public License Version
 * 1.1 (the "License"); you may not use this file except in compliance with
 * the License. You may obtain a copy of the License at
 * http://www.mozilla.org/MPL/
 *
 * Software distributed under the License is distributed on an "AS IS" basis,
 * WITHOUT WARRANTY OF ANY KIND, either express or implied. See the License
 * for the specific language governing rights and limitations under the
 * License.
 *
 * The Original Code is Mozilla Communicator client code, released
 * March 31, 1998.
 *
 * The Initial Developer of the Original Code is
 * Netscape Communications Corporation.
 * Portions created by the Initial Developer are Copyright (C) 1998
 * the Initial Developer. All Rights Reserved.
 *
 * Contributor(s):
 *
 * Alternatively, the contents of this file may be used under the terms of
 * either of the GNU General Public License Version 2 or later (the "GPL"),
 * or the GNU Lesser General Public License Version 2.1 or later (the "LGPL"),
 * in which case the provisions of the GPL or the LGPL are applicable instead
 * of those above. If you wish to allow use of your version of this file only
 * under the terms of either the GPL or the LGPL, and not to allow others to
 * use your version of this file under the terms of the MPL, indicate your
 * decision by deleting the provisions above and replace them with the notice
 * and other provisions required by the GPL or the LGPL. If you do not delete
 * the provisions above, a recipient may use your version of this file under
 * the terms of any one of the MPL, the GPL or the LGPL.
 *
 * ***** END LICENSE BLOCK ***** */


#define __STDC_LIMIT_MACROS

/*
 * JS date methods.
 */

/*
 * "For example, OS/360 devotes 26 bytes of the permanently
 *  resident date-turnover routine to the proper handling of
 *  December 31 on leap years (when it is Day 366).  That
 *  might have been left to the operator."
 *
 * Frederick Brooks, 'The Second-System Effect'.
 */

#include <ctype.h>
#include <locale.h>
#include <math.h>
#include <stdlib.h>
#include <string.h>
#include "jstypes.h"
#include "jsstdint.h"
#include "jsprf.h"
#include "prmjtime.h"
#include "jsutil.h" /* Added by JSIFY */
#include "jsapi.h"
#include "jsversion.h"
#include "jsbuiltins.h"
#include "jscntxt.h"
#include "jsdate.h"
#include "jsinterp.h"
#include "jsnum.h"
#include "jsobj.h"
#include "jsstr.h"

#include "jsobjinlines.h"

using namespace js;

/*
 * The JS 'Date' object is patterned after the Java 'Date' object.
 * Here is an script:
 *
 *    today = new Date();
 *
 *    print(today.toLocaleString());
 *
 *    weekDay = today.getDay();
 *
 *
 * These Java (and ECMA-262) methods are supported:
 *
 *     UTC
 *     getDate (getUTCDate)
 *     getDay (getUTCDay)
 *     getHours (getUTCHours)
 *     getMinutes (getUTCMinutes)
 *     getMonth (getUTCMonth)
 *     getSeconds (getUTCSeconds)
 *     getMilliseconds (getUTCMilliseconds)
 *     getTime
 *     getTimezoneOffset
 *     getYear
 *     getFullYear (getUTCFullYear)
 *     parse
 *     setDate (setUTCDate)
 *     setHours (setUTCHours)
 *     setMinutes (setUTCMinutes)
 *     setMonth (setUTCMonth)
 *     setSeconds (setUTCSeconds)
 *     setMilliseconds (setUTCMilliseconds)
 *     setTime
 *     setYear (setFullYear, setUTCFullYear)
 *     toGMTString (toUTCString)
 *     toLocaleString
 *     toString
 *
 *
 * These Java methods are not supported
 *
 *     setDay
 *     before
 *     after
 *     equals
 *     hashCode
 */

/*
 * 11/97 - jsdate.c has been rewritten to conform to the ECMA-262 language
 * definition and reduce dependence on NSPR.  NSPR is used to get the current
 * time in milliseconds, the time zone offset, and the daylight savings time
 * offset for a given time.  NSPR is also used for Date.toLocaleString(), for
 * locale-specific formatting, and to get a string representing the timezone.
 * (Which turns out to be platform-dependent.)
 *
 * To do:
 * (I did some performance tests by timing how long it took to run what
 *  I had of the js ECMA conformance tests.)
 *
 * - look at saving results across multiple calls to supporting
 * functions; the toString functions compute some of the same values
 * multiple times.  Although - I took a quick stab at this, and I lost
 * rather than gained.  (Fractionally.)  Hard to tell what compilers/processors
 * are doing these days.
 *
 * - look at tweaking function return types to return double instead
 * of int; this seems to make things run slightly faster sometimes.
 * (though it could be architecture-dependent.)  It'd be good to see
 * how this does on win32.  (Tried it on irix.)  Types could use a
 * general going-over.
 */

/*
 * Supporting functions - ECMA 15.9.1.*
 */

#define HalfTimeDomain  8.64e15
#define HoursPerDay     24.0
#define MinutesPerDay   (HoursPerDay * MinutesPerHour)
#define MinutesPerHour  60.0
#define SecondsPerDay   (MinutesPerDay * SecondsPerMinute)
#define SecondsPerHour  (MinutesPerHour * SecondsPerMinute)
#define SecondsPerMinute 60.0

#if defined(XP_WIN) || defined(XP_OS2)
/* Work around msvc double optimization bug by making these runtime values; if
 * they're available at compile time, msvc optimizes division by them by
 * computing the reciprocal and multiplying instead of dividing - this loses
 * when the reciprocal isn't representable in a double.
 */
static jsdouble msPerSecond = 1000.0;
static jsdouble msPerDay = SecondsPerDay * 1000.0;
static jsdouble msPerHour = SecondsPerHour * 1000.0;
static jsdouble msPerMinute = SecondsPerMinute * 1000.0;
#else
#define msPerDay        (SecondsPerDay * msPerSecond)
#define msPerHour       (SecondsPerHour * msPerSecond)
#define msPerMinute     (SecondsPerMinute * msPerSecond)
#define msPerSecond     1000.0
#endif

#define Day(t)          floor((t) / msPerDay)

static jsdouble
TimeWithinDay(jsdouble t)
{
    jsdouble result;
    result = fmod(t, msPerDay);
    if (result < 0)
        result += msPerDay;
    return result;
}

#define DaysInYear(y)   ((y) % 4 == 0 && ((y) % 100 || ((y) % 400 == 0))  \
                         ? 366 : 365)

/* math here has to be f.p, because we need
 *  floor((1968 - 1969) / 4) == -1
 */
#define DayFromYear(y)  (365 * ((y)-1970) + floor(((y)-1969)/4.0)            \
                         - floor(((y)-1901)/100.0) + floor(((y)-1601)/400.0))
#define TimeFromYear(y) (DayFromYear(y) * msPerDay)

static jsint
YearFromTime(jsdouble t)
{
    jsint y = (jsint) floor(t /(msPerDay*365.2425)) + 1970;
    jsdouble t2 = (jsdouble) TimeFromYear(y);

    if (t2 > t) {
        y--;
    } else {
        if (t2 + msPerDay * DaysInYear(y) <= t)
            y++;
    }
    return y;
}

#define InLeapYear(t)   (JSBool) (DaysInYear(YearFromTime(t)) == 366)

#define DayWithinYear(t, year) ((intN) (Day(t) - DayFromYear(year)))

/*
 * The following array contains the day of year for the first day of
 * each month, where index 0 is January, and day 0 is January 1.
 */
static jsdouble firstDayOfMonth[2][13] = {
    {0.0, 31.0, 59.0, 90.0, 120.0, 151.0, 181.0, 212.0, 243.0, 273.0, 304.0, 334.0, 365.0},
    {0.0, 31.0, 60.0, 91.0, 121.0, 152.0, 182.0, 213.0, 244.0, 274.0, 305.0, 335.0, 366.0}
};

#define DayFromMonth(m, leap) firstDayOfMonth[leap][(intN)m]

static intN
DaysInMonth(jsint year, jsint month)
{
    JSBool leap = (DaysInYear(year) == 366);
    intN result = intN(DayFromMonth(month, leap) - DayFromMonth(month-1, leap));
    return result;
}

static intN
MonthFromTime(jsdouble t)
{
    intN d, step;
    jsint year = YearFromTime(t);
    d = DayWithinYear(t, year);

    if (d < (step = 31))
        return 0;
    step += (InLeapYear(t) ? 29 : 28);
    if (d < step)
        return 1;
    if (d < (step += 31))
        return 2;
    if (d < (step += 30))
        return 3;
    if (d < (step += 31))
        return 4;
    if (d < (step += 30))
        return 5;
    if (d < (step += 31))
        return 6;
    if (d < (step += 31))
        return 7;
    if (d < (step += 30))
        return 8;
    if (d < (step += 31))
        return 9;
    if (d < (step += 30))
        return 10;
    return 11;
}

static intN
DateFromTime(jsdouble t)
{
    intN d, step, next;
    jsint year = YearFromTime(t);
    d = DayWithinYear(t, year);

    if (d <= (next = 30))
        return d + 1;
    step = next;
    next += (InLeapYear(t) ? 29 : 28);
    if (d <= next)
        return d - step;
    step = next;
    if (d <= (next += 31))
        return d - step;
    step = next;
    if (d <= (next += 30))
        return d - step;
    step = next;
    if (d <= (next += 31))
        return d - step;
    step = next;
    if (d <= (next += 30))
        return d - step;
    step = next;
    if (d <= (next += 31))
        return d - step;
    step = next;
    if (d <= (next += 31))
        return d - step;
    step = next;
    if (d <= (next += 30))
        return d - step;
    step = next;
    if (d <= (next += 31))
        return d - step;
    step = next;
    if (d <= (next += 30))
        return d - step;
    step = next;
    return d - step;
}

static intN
WeekDay(jsdouble t)
{
    jsint result;
    result = (jsint) Day(t) + 4;
    result = result % 7;
    if (result < 0)
        result += 7;
    return (intN) result;
}

#define MakeTime(hour, min, sec, ms) \
((((hour) * MinutesPerHour + (min)) * SecondsPerMinute + (sec)) * msPerSecond + (ms))

static jsdouble
MakeDay(jsdouble year, jsdouble month, jsdouble date)
{
    JSBool leap;
    jsdouble yearday;
    jsdouble monthday;

    year += floor(month / 12);

    month = fmod(month, 12.0);
    if (month < 0)
        month += 12;

    leap = (DaysInYear((jsint) year) == 366);

    yearday = floor(TimeFromYear(year) / msPerDay);
    monthday = DayFromMonth(month, leap);

    return yearday + monthday + date - 1;
}

#define MakeDate(day, time) ((day) * msPerDay + (time))

/*
 * Years and leap years on which Jan 1 is a Sunday, Monday, etc.
 *
 * yearStartingWith[0][i] is an example non-leap year where
 * Jan 1 appears on Sunday (i == 0), Monday (i == 1), etc.
 *
 * yearStartingWith[1][i] is an example leap year where
 * Jan 1 appears on Sunday (i == 0), Monday (i == 1), etc.
 */
static jsint yearStartingWith[2][7] = {
    {1978, 1973, 1974, 1975, 1981, 1971, 1977},
    {1984, 1996, 1980, 1992, 1976, 1988, 1972}
};

/*
 * Find a year for which any given date will fall on the same weekday.
 *
 * This function should be used with caution when used other than
 * for determining DST; it hasn't been proven not to produce an
 * incorrect year for times near year boundaries.
 */
static jsint
EquivalentYearForDST(jsint year)
{
    jsint day;
    JSBool isLeapYear;

    day = (jsint) DayFromYear(year) + 4;
    day = day % 7;
    if (day < 0)
        day += 7;

    isLeapYear = (DaysInYear(year) == 366);

    return yearStartingWith[isLeapYear][day];
}

/* LocalTZA gets set by js_InitDateClass() */
static jsdouble LocalTZA;

static jsdouble
DaylightSavingTA(jsdouble t)
{
    volatile int64 PR_t;
    int64 ms2us;
    int64 offset;
    jsdouble result;

    /* abort if NaN */
    if (JSDOUBLE_IS_NaN(t))
        return t;

    /*
     * If earlier than 1970 or after 2038, potentially beyond the ken of
     * many OSes, map it to an equivalent year before asking.
     */
    if (t < 0.0 || t > 2145916800000.0) {
        jsint year;
        jsdouble day;

        year = EquivalentYearForDST(YearFromTime(t));
        day = MakeDay(year, MonthFromTime(t), DateFromTime(t));
        t = MakeDate(day, TimeWithinDay(t));
    }

    /* put our t in an LL, and map it to usec for prtime */
    JSLL_D2L(PR_t, t);
    JSLL_I2L(ms2us, PRMJ_USEC_PER_MSEC);
    JSLL_MUL(PR_t, PR_t, ms2us);

    offset = PRMJ_DSTOffset(PR_t);

    JSLL_DIV(offset, offset, ms2us);
    JSLL_L2D(result, offset);
    return result;
}

static jsdouble
AdjustTime(jsdouble date)
{
    jsdouble t = DaylightSavingTA(date) + LocalTZA;
    t = (LocalTZA >= 0) ? fmod(t, msPerDay) : -fmod(msPerDay - t, msPerDay);
    return t;
}

#define LocalTime(t)    ((t) + AdjustTime(t))

static jsdouble
UTC(jsdouble t)
{
    return t - AdjustTime(t - LocalTZA);
}

static intN
HourFromTime(jsdouble t)
{
    intN result = (intN) fmod(floor(t/msPerHour), HoursPerDay);
    if (result < 0)
        result += (intN)HoursPerDay;
    return result;
}

static intN
MinFromTime(jsdouble t)
{
    intN result = (intN) fmod(floor(t / msPerMinute), MinutesPerHour);
    if (result < 0)
        result += (intN)MinutesPerHour;
    return result;
}

static intN
SecFromTime(jsdouble t)
{
    intN result = (intN) fmod(floor(t / msPerSecond), SecondsPerMinute);
    if (result < 0)
        result += (intN)SecondsPerMinute;
    return result;
}

static intN
msFromTime(jsdouble t)
{
    intN result = (intN) fmod(t, msPerSecond);
    if (result < 0)
        result += (intN)msPerSecond;
    return result;
}

#define TIMECLIP(d) ((JSDOUBLE_IS_FINITE(d) \
                      && !((d < 0 ? -d : d) > HalfTimeDomain)) \
                     ? js_DoubleToInteger(d + (+0.)) : js_NaN)

/**
 * end of ECMA 'support' functions
 */

/*
 * Other Support routines and definitions
 */

<<<<<<< HEAD
/*
 * We use the first reseved slot to store UTC time, and the second for caching
 * the local time. The initial value of the cache entry is NaN.
 */
const uint32 JSSLOT_UTC_TIME    = JSSLOT_PRIVATE;
const uint32 JSSLOT_LOCAL_TIME  = JSSLOT_PRIVATE + 1;

const uint32 DATE_RESERVED_SLOTS = 2;

Class js_DateClass = {
=======
JSClass js_DateClass = {
>>>>>>> 3b2aaa18
    js_Date_str,
    JSCLASS_HAS_RESERVED_SLOTS(JSObject::DATE_FIXED_RESERVED_SLOTS) |
    JSCLASS_HAS_CACHED_PROTO(JSProto_Date),
    PropertyStub,  PropertyStub,  PropertyStub,  PropertyStub,
    EnumerateStub, ResolveStub,   ConvertStub,   NULL,
    JSCLASS_NO_OPTIONAL_MEMBERS
};

/* for use by date_parse */

static const char* wtb[] = {
    "am", "pm",
    "monday", "tuesday", "wednesday", "thursday", "friday",
    "saturday", "sunday",
    "january", "february", "march", "april", "may", "june",
    "july", "august", "september", "october", "november", "december",
    "gmt", "ut", "utc",
    "est", "edt",
    "cst", "cdt",
    "mst", "mdt",
    "pst", "pdt"
    /* time zone table needs to be expanded */
};

static int ttb[] = {
    -1, -2, 0, 0, 0, 0, 0, 0, 0,       /* AM/PM */
    2, 3, 4, 5, 6, 7, 8, 9, 10, 11, 12, 13,
    10000 + 0, 10000 + 0, 10000 + 0,   /* GMT/UT/UTC */
    10000 + 5 * 60, 10000 + 4 * 60,    /* EST/EDT */
    10000 + 6 * 60, 10000 + 5 * 60,    /* CST/CDT */
    10000 + 7 * 60, 10000 + 6 * 60,    /* MST/MDT */
    10000 + 8 * 60, 10000 + 7 * 60     /* PST/PDT */
};

/* helper for date_parse */
static JSBool
date_regionMatches(const char* s1, int s1off, const jschar* s2, int s2off,
                   int count, int ignoreCase)
{
    JSBool result = JS_FALSE;
    /* return true if matches, otherwise, false */

    while (count > 0 && s1[s1off] && s2[s2off]) {
        if (ignoreCase) {
            if (JS_TOLOWER((jschar)s1[s1off]) != JS_TOLOWER(s2[s2off])) {
                break;
            }
        } else {
            if ((jschar)s1[s1off] != s2[s2off]) {
                break;
            }
        }
        s1off++;
        s2off++;
        count--;
    }

    if (count == 0) {
        result = JS_TRUE;
    }

    return result;
}

/* find UTC time from given date... no 1900 correction! */
static jsdouble
date_msecFromDate(jsdouble year, jsdouble mon, jsdouble mday, jsdouble hour,
                  jsdouble min, jsdouble sec, jsdouble msec)
{
    jsdouble day;
    jsdouble msec_time;
    jsdouble result;

    day = MakeDay(year, mon, mday);
    msec_time = MakeTime(hour, min, sec, msec);
    result = MakeDate(day, msec_time);
    return result;
}

/* compute the time in msec (unclipped) from the given args */
#define MAXARGS        7

static JSBool
date_msecFromArgs(JSContext *cx, uintN argc, Value *argv, jsdouble *rval)
{
    uintN loop;
    jsdouble array[MAXARGS];
    jsdouble msec_time;

    for (loop = 0; loop < MAXARGS; loop++) {
        if (loop < argc) {
            jsdouble d;
            if (!ValueToNumber(cx, &argv[loop], &d))
                return JS_FALSE;
            /* return NaN if any arg is not finite */
            if (!JSDOUBLE_IS_FINITE(d)) {
                *rval = js_NaN;
                return JS_TRUE;
            }
            array[loop] = js_DoubleToInteger(d);
        } else {
            if (loop == 2) {
                array[loop] = 1; /* Default the date argument to 1. */
            } else {
                array[loop] = 0;
            }
        }
    }

    /* adjust 2-digit years into the 20th century */
    if (array[0] >= 0 && array[0] <= 99)
        array[0] += 1900;

    msec_time = date_msecFromDate(array[0], array[1], array[2],
                                  array[3], array[4], array[5], array[6]);
    *rval = msec_time;
    return JS_TRUE;
}

/*
 * See ECMA 15.9.4.[3-10];
 */
static JSBool
date_UTC(JSContext *cx, uintN argc, Value *vp)
{
    jsdouble msec_time;

    if (!date_msecFromArgs(cx, argc, vp + 2, &msec_time))
        return JS_FALSE;

    msec_time = TIMECLIP(msec_time);

    vp->setDouble(msec_time);
    return JS_TRUE;
}

/*
 * Read and convert decimal digits from s[*i] into *result
 * while *i < limit. 
 * 
 * Succeed if any digits are converted. Advance *i only
 * as digits are consumed.
 */
static JSBool
digits(size_t *result, const jschar *s, size_t *i, size_t limit)
{
    size_t init = *i;
    *result = 0;
    while (*i < limit && 
           ('0' <= s[*i] && s[*i] <= '9')) {
        *result *= 10;
        *result += (s[*i] - '0');
        ++(*i);
    }
    return (*i != init);
}

/* 
 * Read and convert decimal digits to the right of a decimal point,
 * representing a fractional integer, from s[*i] into *result
 * while *i < limit. 
 * 
 * Succeed if any digits are converted. Advance *i only
 * as digits are consumed.
 */
static JSBool
fractional(jsdouble *result, const jschar *s, size_t *i, size_t limit)
{
    jsdouble factor = 0.1;
    size_t init = *i;
    *result = 0.0;
    while (*i < limit && 
           ('0' <= s[*i] && s[*i] <= '9')) {
        *result += (s[*i] - '0') * factor;
        factor *= 0.1;
        ++(*i);
    }
    return (*i != init);
}

/* 
 * Read and convert exactly n decimal digits from s[*i] 
 * to s[min(*i+n,limit)] into *result. 
 *
 * Succeed if exactly n digits are converted. Advance *i only
 * on success.
 */
static JSBool
ndigits(size_t n, size_t *result, const jschar *s, size_t* i, size_t limit)
{
    size_t init = *i;

    if (digits(result, s, i, JS_MIN(limit, init+n)))
        return ((*i - init) == n);
    
    *i = init;
    return JS_FALSE;
}

/* 
 * Parse a string in one of the date-time formats given by the W3C
 * "NOTE-datetime" specification. These formats make up a restricted
 * profile of the ISO 8601 format. Quoted here:
 *
 *   The formats are as follows. Exactly the components shown here
 *   must be present, with exactly this punctuation. Note that the "T"
 *   appears literally in the string, to indicate the beginning of the
 *   time element, as specified in ISO 8601.
 *
 *   Any combination of the date formats with the time formats is
 *   allowed, and also either the date or the time can be missing.
 *
 *   The specification is silent on the meaning when fields are
 *   ommitted so the interpretations are a guess, but hopefully a
 *   reasonable one. We default the month to January, the day to the
 *   1st, and hours minutes and seconds all to 0. If the date is
 *   missing entirely then we assume 1970-01-01 so that the time can
 *   be aded to a date later. If the time is missing then we assume
 *   00:00 UTC.  If the time is present but the time zone field is
 *   missing then we use local time.
 * 
 * Date part:
 *
 *  Year:
 *     YYYY (eg 1997)
 *
 *  Year and month:
 *     YYYY-MM (eg 1997-07)
 *
 *  Complete date:
 *     YYYY-MM-DD (eg 1997-07-16)
 *
 * Time part:
 *
 *  Hours and minutes:
 *     Thh:mmTZD (eg T19:20+01:00)
 * 
 *  Hours, minutes and seconds:
 *     Thh:mm:ssTZD (eg T19:20:30+01:00)
 *
 *  Hours, minutes, seconds and a decimal fraction of a second:
 *     Thh:mm:ss.sTZD (eg T19:20:30.45+01:00)
 *
 * where:
 *
 *   YYYY = four-digit year or six digit year as +YYYYYY or -YYYYYY
 *   MM   = two-digit month (01=January, etc.)
 *   DD   = two-digit day of month (01 through 31)
 *   hh   = two digits of hour (00 through 23) (am/pm NOT allowed)
 *   mm   = two digits of minute (00 through 59)
 *   ss   = two digits of second (00 through 59)
 *   s    = one or more digits representing a decimal fraction of a second
 *   TZD  = time zone designator (Z or +hh:mm or -hh:mm or missing for local)
 */

static JSBool
date_parseISOString(JSString *str, jsdouble *result)
{
    jsdouble msec;

    const jschar *s;
    size_t limit;
    size_t i = 0;
    int tzMul = 1;
    int dateMul = 1;
    size_t year = 1970;
    size_t month = 1;
    size_t day = 1;
    size_t hour = 0;
    size_t min = 0;
    size_t sec = 0;
    jsdouble frac = 0;
    bool isLocalTime = JS_FALSE;
    size_t tzHour = 0;
    size_t tzMin = 0;

#define PEEK(ch) (i < limit && s[i] == ch)

#define NEED(ch)                                                     \
    JS_BEGIN_MACRO                                                   \
        if (i >= limit || s[i] != ch) { goto syntax; } else { ++i; } \
    JS_END_MACRO 

#define DONE_DATE_UNLESS(ch)                                            \
    JS_BEGIN_MACRO                                                      \
        if (i >= limit || s[i] != ch) { goto done_date; } else { ++i; } \
    JS_END_MACRO 

#define DONE_UNLESS(ch)                                            \
    JS_BEGIN_MACRO                                                 \
        if (i >= limit || s[i] != ch) { goto done; } else { ++i; } \
    JS_END_MACRO 

#define NEED_NDIGITS(n, field)                                      \
    JS_BEGIN_MACRO                                                  \
        if (!ndigits(n, &field, s, &i, limit)) { goto syntax; }     \
    JS_END_MACRO 

    str->getCharsAndLength(s, limit);

    if (PEEK('+') || PEEK('-')) {
        if (PEEK('-'))
            dateMul = -1;
        ++i;
        NEED_NDIGITS(6, year);
    } else if (!PEEK('T')) {
        NEED_NDIGITS(4, year);
    }
    DONE_DATE_UNLESS('-');
    NEED_NDIGITS(2, month);
    DONE_DATE_UNLESS('-');
    NEED_NDIGITS(2, day);

 done_date:
    DONE_UNLESS('T');
    NEED_NDIGITS(2, hour);
    NEED(':');
    NEED_NDIGITS(2, min);

    if (PEEK(':')) {
        ++i;
        NEED_NDIGITS(2, sec);
        if (PEEK('.')) {
            ++i;
            if (!fractional(&frac, s, &i, limit))
                goto syntax;
        }
    }

    if (PEEK('Z')) {
        ++i;
    } else if (PEEK('+') || PEEK('-')) {
        if (PEEK('-'))
            tzMul = -1;
        ++i;
        NEED_NDIGITS(2, tzHour);
        NEED(':');
        NEED_NDIGITS(2, tzMin);
    } else {
        isLocalTime = JS_TRUE;
    }

 done:
    if (year > 275943 // ceil(1e8/365) + 1970
        || (month == 0 || month > 12)
        || (day == 0 || day > size_t(DaysInMonth(year,month)))
        || hour > 24 
        || ((hour == 24) && (min > 0 || sec > 0))
        || min > 59 
        || sec > 59
        || tzHour > 23
        || tzMin > 59) 
        goto syntax;

    if (i != limit)
        goto syntax;

    month -= 1; /* convert month to 0-based */

    msec = date_msecFromDate(dateMul * (jsdouble)year, month, day,
                             hour, min, sec,
                             frac * 1000.0);;

    if (isLocalTime) {
        msec = UTC(msec);
    } else {
        msec -= ((tzMul) * ((tzHour * msPerHour) 
                            + (tzMin * msPerMinute)));
    }

    if (msec < -8.64e15 || msec > 8.64e15)
        goto syntax;

    *result = msec;

    return JS_TRUE;

 syntax:
    /* syntax error */
    *result = 0;
    return JS_FALSE;

#undef PEEK
#undef NEED
#undef DONE_UNLESS
#undef NEED_NDIGITS
}

static JSBool
date_parseString(JSString *str, jsdouble *result)
{
    jsdouble msec;

    const jschar *s;
    size_t limit;
    size_t i = 0;
    int year = -1;
    int mon = -1;
    int mday = -1;
    int hour = -1;
    int min = -1;
    int sec = -1;
    int c = -1;
    int n = -1;
    int tzoffset = -1;
    int prevc = 0;
    JSBool seenplusminus = JS_FALSE;
    int temp;
    JSBool seenmonthname = JS_FALSE;

    if (date_parseISOString(str, result))
        return JS_TRUE;

    str->getCharsAndLength(s, limit);
    if (limit == 0)
        goto syntax;
    while (i < limit) {
        c = s[i];
        i++;
        if (c <= ' ' || c == ',' || c == '-') {
            if (c == '-' && '0' <= s[i] && s[i] <= '9') {
              prevc = c;
            }
            continue;
        }
        if (c == '(') { /* comments) */
            int depth = 1;
            while (i < limit) {
                c = s[i];
                i++;
                if (c == '(') depth++;
                else if (c == ')')
                    if (--depth <= 0)
                        break;
            }
            continue;
        }
        if ('0' <= c && c <= '9') {
            n = c - '0';
            while (i < limit && '0' <= (c = s[i]) && c <= '9') {
                n = n * 10 + c - '0';
                i++;
            }

            /* allow TZA before the year, so
             * 'Wed Nov 05 21:49:11 GMT-0800 1997'
             * works */

            /* uses of seenplusminus allow : in TZA, so Java
             * no-timezone style of GMT+4:30 works
             */

            if ((prevc == '+' || prevc == '-')/*  && year>=0 */) {
                /* make ':' case below change tzoffset */
                seenplusminus = JS_TRUE;

                /* offset */
                if (n < 24)
                    n = n * 60; /* EG. "GMT-3" */
                else
                    n = n % 100 + n / 100 * 60; /* eg "GMT-0430" */
                if (prevc == '+')       /* plus means east of GMT */
                    n = -n;
                if (tzoffset != 0 && tzoffset != -1)
                    goto syntax;
                tzoffset = n;
            } else if (prevc == '/' && mon >= 0 && mday >= 0 && year < 0) {
                if (c <= ' ' || c == ',' || c == '/' || i >= limit)
                    year = n;
                else
                    goto syntax;
            } else if (c == ':') {
                if (hour < 0)
                    hour = /*byte*/ n;
                else if (min < 0)
                    min = /*byte*/ n;
                else
                    goto syntax;
            } else if (c == '/') {
                /* until it is determined that mon is the actual
                   month, keep it as 1-based rather than 0-based */
                if (mon < 0)
                    mon = /*byte*/ n;
                else if (mday < 0)
                    mday = /*byte*/ n;
                else
                    goto syntax;
            } else if (i < limit && c != ',' && c > ' ' && c != '-' && c != '(') {
                goto syntax;
            } else if (seenplusminus && n < 60) {  /* handle GMT-3:30 */
                if (tzoffset < 0)
                    tzoffset -= n;
                else
                    tzoffset += n;
            } else if (hour >= 0 && min < 0) {
                min = /*byte*/ n;
            } else if (prevc == ':' && min >= 0 && sec < 0) {
                sec = /*byte*/ n;
            } else if (mon < 0) {
                mon = /*byte*/n;
            } else if (mon >= 0 && mday < 0) {
                mday = /*byte*/ n;
            } else if (mon >= 0 && mday >= 0 && year < 0) {
                year = n;
            } else {
                goto syntax;
            }
            prevc = 0;
        } else if (c == '/' || c == ':' || c == '+' || c == '-') {
            prevc = c;
        } else {
            size_t st = i - 1;
            int k;
            while (i < limit) {
                c = s[i];
                if (!(('A' <= c && c <= 'Z') || ('a' <= c && c <= 'z')))
                    break;
                i++;
            }
            if (i <= st + 1)
                goto syntax;
            for (k = JS_ARRAY_LENGTH(wtb); --k >= 0;)
                if (date_regionMatches(wtb[k], 0, s, st, i-st, 1)) {
                    int action = ttb[k];
                    if (action != 0) {
                        if (action < 0) {
                            /*
                             * AM/PM. Count 12:30 AM as 00:30, 12:30 PM as
                             * 12:30, instead of blindly adding 12 if PM.
                             */
                            JS_ASSERT(action == -1 || action == -2);
                            if (hour > 12 || hour < 0) {
                                goto syntax;
                            } else {
                                if (action == -1 && hour == 12) { /* am */
                                    hour = 0;
                                } else if (action == -2 && hour != 12) { /* pm */
                                    hour += 12;
                                }
                            }
                        } else if (action <= 13) { /* month! */
                            /* Adjust mon to be 1-based until the final values
                               for mon, mday and year are adjusted below */
                            if (seenmonthname) {
                                goto syntax;
                            }
                            seenmonthname = JS_TRUE;
                            temp = /*byte*/ (action - 2) + 1;

                            if (mon < 0) {
                                mon = temp;
                            } else if (mday < 0) {
                                mday = mon;
                                mon = temp;
                            } else if (year < 0) {
                                year = mon;
                                mon = temp;
                            } else {
                                goto syntax;
                            }
                        } else {
                            tzoffset = action - 10000;
                        }
                    }
                    break;
                }
            if (k < 0)
                goto syntax;
            prevc = 0;
        }
    }
    if (year < 0 || mon < 0 || mday < 0)
        goto syntax;
    /*
      Case 1. The input string contains an English month name.
              The form of the string can be month f l, or f month l, or
              f l month which each evaluate to the same date.
              If f and l are both greater than or equal to 70, or
              both less than 70, the date is invalid.
              The year is taken to be the greater of the values f, l.
              If the year is greater than or equal to 70 and less than 100,
              it is considered to be the number of years after 1900.
      Case 2. The input string is of the form "f/m/l" where f, m and l are
              integers, e.g. 7/16/45.
              Adjust the mon, mday and year values to achieve 100% MSIE
              compatibility.
              a. If 0 <= f < 70, f/m/l is interpreted as month/day/year.
                 i.  If year < 100, it is the number of years after 1900
                 ii. If year >= 100, it is the number of years after 0.
              b. If 70 <= f < 100
                 i.  If m < 70, f/m/l is interpreted as
                     year/month/day where year is the number of years after
                     1900.
                 ii. If m >= 70, the date is invalid.
              c. If f >= 100
                 i.  If m < 70, f/m/l is interpreted as
                     year/month/day where year is the number of years after 0.
                 ii. If m >= 70, the date is invalid.
    */
    if (seenmonthname) {
        if ((mday >= 70 && year >= 70) || (mday < 70 && year < 70)) {
            goto syntax;
        }
        if (mday > year) {
            temp = year;
            year = mday;
            mday = temp;
        }
        if (year >= 70 && year < 100) {
            year += 1900;
        }
    } else if (mon < 70) { /* (a) month/day/year */
        if (year < 100) {
            year += 1900;
        }
    } else if (mon < 100) { /* (b) year/month/day */
        if (mday < 70) {
            temp = year;
            year = mon + 1900;
            mon = mday;
            mday = temp;
        } else {
            goto syntax;
        }
    } else { /* (c) year/month/day */
        if (mday < 70) {
            temp = year;
            year = mon;
            mon = mday;
            mday = temp;
        } else {
            goto syntax;
        }
    }
    mon -= 1; /* convert month to 0-based */
    if (sec < 0)
        sec = 0;
    if (min < 0)
        min = 0;
    if (hour < 0)
        hour = 0;

    msec = date_msecFromDate(year, mon, mday, hour, min, sec, 0);

    if (tzoffset == -1) { /* no time zone specified, have to use local */
        msec = UTC(msec);
    } else {
        msec += tzoffset * msPerMinute;
    }

    *result = msec;
    return JS_TRUE;

syntax:
    /* syntax error */
    *result = 0;
    return JS_FALSE;
}

static JSBool
date_parse(JSContext *cx, uintN argc, Value *vp)
{
    JSString *str;
    jsdouble result;

    if (argc == 0) {
        vp->setDouble(js_NaN);
        return true;
    }
    str = js_ValueToString(cx, vp[2]);
    if (!str)
        return JS_FALSE;
    vp[2].setString(str);
    if (!date_parseString(str, &result)) {
        vp->setDouble(js_NaN);
        return true;
    }

    result = TIMECLIP(result);
    vp->setDouble(result);
    return true;
}

static inline jsdouble
NowAsMillis()
{
    return (jsdouble) (PRMJ_Now() / PRMJ_USEC_PER_MSEC);
}

static JSBool
date_now(JSContext *cx, uintN argc, Value *vp)
{
    vp->setDouble(NowAsMillis());
    return JS_TRUE;
}

#ifdef JS_TRACER
static jsdouble FASTCALL
date_now_tn(JSContext*)
{
    return NowAsMillis();
}
#endif

/*
 * Get UTC time from the date object. Returns false if the object is not
 * Date type.
 */
static JSBool
GetUTCTime(JSContext *cx, JSObject *obj, Value *vp, jsdouble *dp)
{
    if (!InstanceOf(cx, obj, &js_DateClass, vp ? vp + 2 : NULL))
        return JS_FALSE;
<<<<<<< HEAD
    *dp = obj->fslots[JSSLOT_UTC_TIME].asDouble();
=======
    *dp = *JSVAL_TO_DOUBLE(obj->getDateUTCTime());
>>>>>>> 3b2aaa18
    return JS_TRUE;
}

static void
SetDateToNaN(JSContext *cx, JSObject *obj, Value *vp = NULL)
{
    JS_ASSERT(obj->getClass() == &js_DateClass);

<<<<<<< HEAD
    obj->fslots[JSSLOT_LOCAL_TIME].setDouble(js_NaN);
    obj->fslots[JSSLOT_UTC_TIME].setDouble(js_NaN);
=======
    obj->setDateLocalTime(cx->runtime->NaNValue);
    obj->setDateUTCTime(cx->runtime->NaNValue);
>>>>>>> 3b2aaa18
    if (vp)
        vp->setDouble(js_NaN);
}

/*
 * Set UTC time to a given time and invalidate cached local time.
 */
static JSBool
SetUTCTime(JSContext *cx, JSObject *obj, jsdouble t, Value *vp = NULL)
{
    JS_ASSERT(obj->getClass() == &js_DateClass);

<<<<<<< HEAD
    obj->fslots[JSSLOT_LOCAL_TIME].setDouble(js_NaN);
    obj->fslots[JSSLOT_UTC_TIME].setDouble(t);
    if (vp)
        vp->setDouble(t);
=======
    obj->setDateLocalTime(cx->runtime->NaNValue);
    if (!js_NewDoubleInRootedValue(cx, t, obj->addressOfDateUTCTime()))
        return false;
    if (vp)
        *vp = obj->getDateUTCTime();
>>>>>>> 3b2aaa18
    return true;
}

/*
 * Get the local time, cache it if necessary. If UTC time is not finite
 * (e.g., NaN), the local time slot is set to the UTC time without conversion.
 */
static JSBool
GetAndCacheLocalTime(JSContext *cx, JSObject *obj, Value *vp, jsdouble *dp)
{
    if (!obj || !InstanceOf(cx, obj, &js_DateClass, vp ? vp + 2 : NULL))
        return false;

<<<<<<< HEAD
    Value &slot = obj->fslots[JSSLOT_LOCAL_TIME];
    jsdouble result = slot.asDouble();
    if (JSDOUBLE_IS_NaN(result)) {
        result = obj->fslots[JSSLOT_UTC_TIME].asDouble();
=======
    jsval *slotp = obj->addressOfDateLocalTime();
    jsdouble result = *JSVAL_TO_DOUBLE(*slotp);
    if (JSDOUBLE_IS_NaN(result)) {
        result = *JSVAL_TO_DOUBLE(obj->getDateUTCTime());
>>>>>>> 3b2aaa18

        /* if result is NaN, it couldn't be finite. */
        if (JSDOUBLE_IS_FINITE(result))
            result = LocalTime(result);

        slot.setDouble(result);
    }

    *dp = result;
    return true;
}

/*
 * See ECMA 15.9.5.4 thru 15.9.5.23
 */
static JSBool
date_getTime(JSContext *cx, uintN argc, Value *vp)
{
    jsdouble result;

    if (!GetUTCTime(cx, ComputeThisObjectFromVp(cx, vp), vp, &result))
        return JS_FALSE;
    vp->setDouble(result);
    return JS_TRUE;
}

static JSBool
GetYear(JSContext *cx, JSBool fullyear, Value *vp)
{
    jsdouble result;

    if (!GetAndCacheLocalTime(cx, ComputeThisObjectFromVp(cx, vp), vp, &result))
        return JS_FALSE;

    if (JSDOUBLE_IS_FINITE(result)) {
        result = YearFromTime(result);

        /* Follow ECMA-262 to the letter, contrary to IE JScript. */
        if (!fullyear)
            result -= 1900;
    }

    vp->setDouble(result);
    return JS_TRUE;
}

static JSBool
date_getYear(JSContext *cx, uintN argc, Value *vp)
{
    return GetYear(cx, JS_FALSE, vp);
}

static JSBool
date_getFullYear(JSContext *cx, uintN argc, Value *vp)
{
    return GetYear(cx, JS_TRUE, vp);
}

static JSBool
date_getUTCFullYear(JSContext *cx, uintN argc, Value *vp)
{
    jsdouble result;

    if (!GetUTCTime(cx, ComputeThisObjectFromVp(cx, vp), vp, &result))
        return JS_FALSE;

    if (JSDOUBLE_IS_FINITE(result))
        result = YearFromTime(result);

    vp->setDouble(result);
    return JS_TRUE;
}

static JSBool
date_getMonth(JSContext *cx, uintN argc, Value *vp)
{
    jsdouble result;

    if (!GetAndCacheLocalTime(cx, ComputeThisObjectFromVp(cx, vp), vp, &result))
        return JS_FALSE;

    if (JSDOUBLE_IS_FINITE(result))
        result = MonthFromTime(result);

    vp->setDouble(result);
    return JS_TRUE;
}

static JSBool
date_getUTCMonth(JSContext *cx, uintN argc, Value *vp)
{
    jsdouble result;

    if (!GetUTCTime(cx, ComputeThisObjectFromVp(cx, vp), vp, &result))
        return JS_FALSE;

    if (JSDOUBLE_IS_FINITE(result))
        result = MonthFromTime(result);

    vp->setDouble(result);
    return JS_TRUE;
}

static JSBool
date_getDate(JSContext *cx, uintN argc, Value *vp)
{
    jsdouble result;

    if (!GetAndCacheLocalTime(cx, ComputeThisObjectFromVp(cx, vp), vp, &result))
        return JS_FALSE;

    if (JSDOUBLE_IS_FINITE(result))
        result = DateFromTime(result);

    vp->setDouble(result);
    return JS_TRUE;
}

static JSBool
date_getUTCDate(JSContext *cx, uintN argc, Value *vp)
{
    jsdouble result;

    if (!GetUTCTime(cx, ComputeThisObjectFromVp(cx, vp), vp, &result))
        return JS_FALSE;

    if (JSDOUBLE_IS_FINITE(result))
        result = DateFromTime(result);

    vp->setDouble(result);
    return JS_TRUE;
}

static JSBool
date_getDay(JSContext *cx, uintN argc, Value *vp)
{
    jsdouble result;

    if (!GetAndCacheLocalTime(cx, ComputeThisObjectFromVp(cx, vp), vp, &result))
        return JS_FALSE;

    if (JSDOUBLE_IS_FINITE(result))
        result = WeekDay(result);

    vp->setDouble(result);
    return JS_TRUE;
}

static JSBool
date_getUTCDay(JSContext *cx, uintN argc, Value *vp)
{
    jsdouble result;

    if (!GetUTCTime(cx, ComputeThisObjectFromVp(cx, vp), vp, &result))
        return JS_FALSE;

    if (JSDOUBLE_IS_FINITE(result))
        result = WeekDay(result);

    vp->setDouble(result);
    return JS_TRUE;
}

static JSBool
date_getHours(JSContext *cx, uintN argc, Value *vp)
{
    jsdouble result;

    if (!GetAndCacheLocalTime(cx, ComputeThisObjectFromVp(cx, vp), vp, &result))
        return JS_FALSE;

    if (JSDOUBLE_IS_FINITE(result))
        result = HourFromTime(result);

    vp->setDouble(result);
    return JS_TRUE;
}

static JSBool
date_getUTCHours(JSContext *cx, uintN argc, Value *vp)
{
    jsdouble result;

    if (!GetUTCTime(cx, ComputeThisObjectFromVp(cx, vp), vp, &result))
        return JS_FALSE;

    if (JSDOUBLE_IS_FINITE(result))
        result = HourFromTime(result);

    vp->setDouble(result);
    return JS_TRUE;
}

static JSBool
date_getMinutes(JSContext *cx, uintN argc, Value *vp)
{
    jsdouble result;

    if (!GetAndCacheLocalTime(cx, ComputeThisObjectFromVp(cx, vp), vp, &result))
        return JS_FALSE;

    if (JSDOUBLE_IS_FINITE(result))
        result = MinFromTime(result);

    vp->setDouble(result);
    return JS_TRUE;
}

static JSBool
date_getUTCMinutes(JSContext *cx, uintN argc, Value *vp)
{
    jsdouble result;

    if (!GetUTCTime(cx, ComputeThisObjectFromVp(cx, vp), vp, &result))
        return JS_FALSE;

    if (JSDOUBLE_IS_FINITE(result))
        result = MinFromTime(result);

    vp->setDouble(result);
    return JS_TRUE;
}

/* Date.getSeconds is mapped to getUTCSeconds */

static JSBool
date_getUTCSeconds(JSContext *cx, uintN argc, Value *vp)
{
    jsdouble result;

    if (!GetUTCTime(cx, ComputeThisObjectFromVp(cx, vp), vp, &result))
        return JS_FALSE;

    if (JSDOUBLE_IS_FINITE(result))
        result = SecFromTime(result);

    vp->setDouble(result);
    return JS_TRUE;
}

/* Date.getMilliseconds is mapped to getUTCMilliseconds */

static JSBool
date_getUTCMilliseconds(JSContext *cx, uintN argc, Value *vp)
{
    jsdouble result;

    if (!GetUTCTime(cx, ComputeThisObjectFromVp(cx, vp), vp, &result))
        return JS_FALSE;

    if (JSDOUBLE_IS_FINITE(result))
        result = msFromTime(result);

    vp->setDouble(result);
    return JS_TRUE;
}

static JSBool
date_getTimezoneOffset(JSContext *cx, uintN argc, Value *vp)
{
    JSObject *obj;
    jsdouble utctime, localtime, result;

    obj = ComputeThisObjectFromVp(cx, vp);
    if (!GetUTCTime(cx, obj, vp, &utctime))
        return JS_FALSE;
    if (!GetAndCacheLocalTime(cx, obj, NULL, &localtime))
        return JS_FALSE;

    /*
     * Return the time zone offset in minutes for the current locale that is
     * appropriate for this time. This value would be a constant except for
     * daylight savings time.
     */
    result = (utctime - localtime) / msPerMinute;
    vp->setDouble(result);
    return JS_TRUE;
}

static JSBool
date_setTime(JSContext *cx, uintN argc, Value *vp)
{
    JSObject *obj = ComputeThisObjectFromVp(cx, vp);
    if (!InstanceOf(cx, obj, &js_DateClass, vp + 2))
        return false;

    if (argc == 0) {
        SetDateToNaN(cx, obj, vp);
        return true;
    }

    jsdouble result;
    if (!ValueToNumber(cx, &vp[2], &result))
        return false;

    return SetUTCTime(cx, obj, TIMECLIP(result), vp);
}

static JSBool
date_makeTime(JSContext *cx, uintN maxargs, JSBool local, uintN argc, Value *vp)
{
    JSObject *obj;
    Value *argv;
    uintN i;
    jsdouble args[4], *argp, *stop;
    jsdouble hour, min, sec, msec;
    jsdouble lorutime; /* Local or UTC version of *date */

    jsdouble msec_time;
    jsdouble result;

    obj = ComputeThisObjectFromVp(cx, vp);
    if (!GetUTCTime(cx, obj, vp, &result))
        return false;

    /* just return NaN if the date is already NaN */
    if (!JSDOUBLE_IS_FINITE(result)) {
        vp->setDouble(result);
        return true;
    }

    /*
     * Satisfy the ECMA rule that if a function is called with
     * fewer arguments than the specified formal arguments, the
     * remaining arguments are set to undefined.  Seems like all
     * the Date.setWhatever functions in ECMA are only varargs
     * beyond the first argument; this should be set to undefined
     * if it's not given.  This means that "d = new Date();
     * d.setMilliseconds()" returns NaN.  Blech.
     */
    if (argc == 0) {
        SetDateToNaN(cx, obj, vp);
        return true;
    }
    if (argc > maxargs)
        argc = maxargs;  /* clamp argc */
    JS_ASSERT(argc <= 4);

    argv = vp + 2;
    for (i = 0; i < argc; i++) {
        if (!ValueToNumber(cx, &argv[i], &args[i]))
            return false;
        if (!JSDOUBLE_IS_FINITE(args[i])) {
            SetDateToNaN(cx, obj, vp);
            return true;
        }
        args[i] = js_DoubleToInteger(args[i]);
    }

    if (local)
        lorutime = LocalTime(result);
    else
        lorutime = result;

    argp = args;
    stop = argp + argc;
    if (maxargs >= 4 && argp < stop)
        hour = *argp++;
    else
        hour = HourFromTime(lorutime);

    if (maxargs >= 3 && argp < stop)
        min = *argp++;
    else
        min = MinFromTime(lorutime);

    if (maxargs >= 2 && argp < stop)
        sec = *argp++;
    else
        sec = SecFromTime(lorutime);

    if (maxargs >= 1 && argp < stop)
        msec = *argp;
    else
        msec = msFromTime(lorutime);

    msec_time = MakeTime(hour, min, sec, msec);
    result = MakeDate(Day(lorutime), msec_time);

/*     fprintf(stderr, "%f\n", result); */

    if (local)
        result = UTC(result);

/*     fprintf(stderr, "%f\n", result); */

    return SetUTCTime(cx, obj, TIMECLIP(result), vp);
}

static JSBool
date_setMilliseconds(JSContext *cx, uintN argc, Value *vp)
{
    return date_makeTime(cx, 1, JS_TRUE, argc, vp);
}

static JSBool
date_setUTCMilliseconds(JSContext *cx, uintN argc, Value *vp)
{
    return date_makeTime(cx, 1, JS_FALSE, argc, vp);
}

static JSBool
date_setSeconds(JSContext *cx, uintN argc, Value *vp)
{
    return date_makeTime(cx, 2, JS_TRUE, argc, vp);
}

static JSBool
date_setUTCSeconds(JSContext *cx, uintN argc, Value *vp)
{
    return date_makeTime(cx, 2, JS_FALSE, argc, vp);
}

static JSBool
date_setMinutes(JSContext *cx, uintN argc, Value *vp)
{
    return date_makeTime(cx, 3, JS_TRUE, argc, vp);
}

static JSBool
date_setUTCMinutes(JSContext *cx, uintN argc, Value *vp)
{
    return date_makeTime(cx, 3, JS_FALSE, argc, vp);
}

static JSBool
date_setHours(JSContext *cx, uintN argc, Value *vp)
{
    return date_makeTime(cx, 4, JS_TRUE, argc, vp);
}

static JSBool
date_setUTCHours(JSContext *cx, uintN argc, Value *vp)
{
    return date_makeTime(cx, 4, JS_FALSE, argc, vp);
}

static JSBool
date_makeDate(JSContext *cx, uintN maxargs, JSBool local, uintN argc, Value *vp)
{
    JSObject *obj;
    Value *argv;
    uintN i;
    jsdouble lorutime; /* local or UTC version of *date */
    jsdouble args[3], *argp, *stop;
    jsdouble year, month, day;
    jsdouble result;

    obj = ComputeThisObjectFromVp(cx, vp);
    if (!GetUTCTime(cx, obj, vp, &result))
        return false;

    /* see complaint about ECMA in date_MakeTime */
    if (argc == 0) {
        SetDateToNaN(cx, obj, vp);
        return true;
    }
    if (argc > maxargs)
        argc = maxargs;   /* clamp argc */
    JS_ASSERT(1 <= argc && argc <= 3);

    argv = vp + 2;
    for (i = 0; i < argc; i++) {
        if (!ValueToNumber(cx, &argv[i], &args[i]))
            return JS_FALSE;
        if (!JSDOUBLE_IS_FINITE(args[i])) {
            SetDateToNaN(cx, obj, vp);
            return true;
        }
        args[i] = js_DoubleToInteger(args[i]);
    }

    /* return NaN if date is NaN and we're not setting the year,
     * If we are, use 0 as the time. */
    if (!(JSDOUBLE_IS_FINITE(result))) {
        if (maxargs < 3) {
            vp->setDouble(result);
            return true;
        }
        lorutime = +0.;
    } else {
        lorutime = local ? LocalTime(result) : result;
    }

    argp = args;
    stop = argp + argc;
    if (maxargs >= 3 && argp < stop)
        year = *argp++;
    else
        year = YearFromTime(lorutime);

    if (maxargs >= 2 && argp < stop)
        month = *argp++;
    else
        month = MonthFromTime(lorutime);

    if (maxargs >= 1 && argp < stop)
        day = *argp++;
    else
        day = DateFromTime(lorutime);

    day = MakeDay(year, month, day); /* day within year */
    result = MakeDate(day, TimeWithinDay(lorutime));

    if (local)
        result = UTC(result);

    return SetUTCTime(cx, obj, TIMECLIP(result), vp);
}

static JSBool
date_setDate(JSContext *cx, uintN argc, Value *vp)
{
    return date_makeDate(cx, 1, JS_TRUE, argc, vp);
}

static JSBool
date_setUTCDate(JSContext *cx, uintN argc, Value *vp)
{
    return date_makeDate(cx, 1, JS_FALSE, argc, vp);
}

static JSBool
date_setMonth(JSContext *cx, uintN argc, Value *vp)
{
    return date_makeDate(cx, 2, JS_TRUE, argc, vp);
}

static JSBool
date_setUTCMonth(JSContext *cx, uintN argc, Value *vp)
{
    return date_makeDate(cx, 2, JS_FALSE, argc, vp);
}

static JSBool
date_setFullYear(JSContext *cx, uintN argc, Value *vp)
{
    return date_makeDate(cx, 3, JS_TRUE, argc, vp);
}

static JSBool
date_setUTCFullYear(JSContext *cx, uintN argc, Value *vp)
{
    return date_makeDate(cx, 3, JS_FALSE, argc, vp);
}

static JSBool
date_setYear(JSContext *cx, uintN argc, Value *vp)
{
    JSObject *obj = ComputeThisObjectFromVp(cx, vp);

    jsdouble result;
    if (!GetUTCTime(cx, obj, vp, &result))
        return false;

    if (argc == 0) {
        /* Call this only after GetUTCTime has verified that obj is Date. */
        SetDateToNaN(cx, obj, vp);
        return true;
    }

    jsdouble year;
    if (!ValueToNumber(cx, &vp[2], &year))
        return false;
    if (!JSDOUBLE_IS_FINITE(year)) {
        SetDateToNaN(cx, obj, vp);
        return true;
    }
    year = js_DoubleToInteger(year);
    if (year >= 0 && year <= 99)
        year += 1900;

    jsdouble t = JSDOUBLE_IS_FINITE(result) ? LocalTime(result) : +0.0;
    jsdouble day = MakeDay(year, MonthFromTime(t), DateFromTime(t));
    result = MakeDate(day, TimeWithinDay(t));
    result = UTC(result);

    return SetUTCTime(cx, obj, TIMECLIP(result), vp);
}

/* constants for toString, toUTCString */
static char js_NaN_date_str[] = "Invalid Date";
static const char* days[] =
{
   "Sun","Mon","Tue","Wed","Thu","Fri","Sat"
};
static const char* months[] =
{
   "Jan", "Feb", "Mar", "Apr", "May", "Jun", "Jul", "Aug", "Sep", "Oct", "Nov", "Dec"
};


// Avoid dependence on PRMJ_FormatTimeUSEnglish, because it
// requires a PRMJTime... which only has 16-bit years.  Sub-ECMA.
static void
print_gmt_string(char* buf, size_t size, jsdouble utctime)
{
    JS_snprintf(buf, size, "%s, %.2d %s %.4d %.2d:%.2d:%.2d GMT",
                days[WeekDay(utctime)],
                DateFromTime(utctime),
                months[MonthFromTime(utctime)],
                YearFromTime(utctime),
                HourFromTime(utctime),
                MinFromTime(utctime),
                SecFromTime(utctime));
}

static void
print_iso_string(char* buf, size_t size, jsdouble utctime)
{
    JS_snprintf(buf, size, "%.4d-%.2d-%.2dT%.2d:%.2d:%.2d.%.3dZ",
                YearFromTime(utctime),
                MonthFromTime(utctime) + 1,
                DateFromTime(utctime),
                HourFromTime(utctime),
                MinFromTime(utctime),
                SecFromTime(utctime),
                msFromTime(utctime));
}

static JSBool
date_utc_format(JSContext *cx, Value *vp,
                void (*printFunc)(char*, size_t, jsdouble))
{
    char buf[100];
    JSString *str;
    jsdouble utctime;

    if (!GetUTCTime(cx, ComputeThisObjectFromVp(cx, vp), vp, &utctime))
        return JS_FALSE;

    if (!JSDOUBLE_IS_FINITE(utctime)) {
        JS_snprintf(buf, sizeof buf, js_NaN_date_str);
    } else {
        (*printFunc)(buf, sizeof buf, utctime);
    }
    str = JS_NewStringCopyZ(cx, buf);
    if (!str)
        return JS_FALSE;
    vp->setString(str);
    return JS_TRUE;
}

static JSBool
date_toGMTString(JSContext *cx, uintN argc, Value *vp)
{
    return date_utc_format(cx, vp, print_gmt_string);
}

static JSBool
date_toISOString(JSContext *cx, uintN argc, Value *vp)
{
    return date_utc_format(cx, vp, print_iso_string);
}

/* for Date.toLocaleString; interface to PRMJTime date struct.
 */
static void
new_explode(jsdouble timeval, PRMJTime *split)
{
    jsint year = YearFromTime(timeval);

    split->tm_usec = (int32) msFromTime(timeval) * 1000;
    split->tm_sec = (int8) SecFromTime(timeval);
    split->tm_min = (int8) MinFromTime(timeval);
    split->tm_hour = (int8) HourFromTime(timeval);
    split->tm_mday = (int8) DateFromTime(timeval);
    split->tm_mon = (int8) MonthFromTime(timeval);
    split->tm_wday = (int8) WeekDay(timeval);
    split->tm_year = year;
    split->tm_yday = (int16) DayWithinYear(timeval, year);

    /* not sure how this affects things, but it doesn't seem
       to matter. */
    split->tm_isdst = (DaylightSavingTA(timeval) != 0);
}

typedef enum formatspec {
    FORMATSPEC_FULL, FORMATSPEC_DATE, FORMATSPEC_TIME
} formatspec;

/* helper function */
static JSBool
date_format(JSContext *cx, jsdouble date, formatspec format, Value *rval)
{
    char buf[100];
    JSString *str;
    char tzbuf[100];
    JSBool usetz;
    size_t i, tzlen;
    PRMJTime split;

    if (!JSDOUBLE_IS_FINITE(date)) {
        JS_snprintf(buf, sizeof buf, js_NaN_date_str);
    } else {
        jsdouble local = LocalTime(date);

        /* offset from GMT in minutes.  The offset includes daylight savings,
           if it applies. */
        jsint minutes = (jsint) floor(AdjustTime(date) / msPerMinute);

        /* map 510 minutes to 0830 hours */
        intN offset = (minutes / 60) * 100 + minutes % 60;

        /* print as "Wed Nov 05 19:38:03 GMT-0800 (PST) 1997" The TZA is
         * printed as 'GMT-0800' rather than as 'PST' to avoid
         * operating-system dependence on strftime (which
         * PRMJ_FormatTimeUSEnglish calls, for %Z only.)  win32 prints
         * PST as 'Pacific Standard Time.'  This way we always know
         * what we're getting, and can parse it if we produce it.
         * The OS TZA string is included as a comment.
         */

        /* get a timezone string from the OS to include as a
           comment. */
        new_explode(date, &split);
        if (PRMJ_FormatTime(tzbuf, sizeof tzbuf, "(%Z)", &split) != 0) {

            /* Decide whether to use the resulting timezone string.
             *
             * Reject it if it contains any non-ASCII, non-alphanumeric
             * characters.  It's then likely in some other character
             * encoding, and we probably won't display it correctly.
             */
            usetz = JS_TRUE;
            tzlen = strlen(tzbuf);
            if (tzlen > 100) {
                usetz = JS_FALSE;
            } else {
                for (i = 0; i < tzlen; i++) {
                    jschar c = tzbuf[i];
                    if (c > 127 ||
                        !(isalpha(c) || isdigit(c) ||
                          c == ' ' || c == '(' || c == ')')) {
                        usetz = JS_FALSE;
                    }
                }
            }

            /* Also reject it if it's not parenthesized or if it's '()'. */
            if (tzbuf[0] != '(' || tzbuf[1] == ')')
                usetz = JS_FALSE;
        } else
            usetz = JS_FALSE;

        switch (format) {
          case FORMATSPEC_FULL:
            /*
             * Avoid dependence on PRMJ_FormatTimeUSEnglish, because it
             * requires a PRMJTime... which only has 16-bit years.  Sub-ECMA.
             */
            /* Tue Oct 31 2000 09:41:40 GMT-0800 (PST) */
            JS_snprintf(buf, sizeof buf,
                        "%s %s %.2d %.4d %.2d:%.2d:%.2d GMT%+.4d%s%s",
                        days[WeekDay(local)],
                        months[MonthFromTime(local)],
                        DateFromTime(local),
                        YearFromTime(local),
                        HourFromTime(local),
                        MinFromTime(local),
                        SecFromTime(local),
                        offset,
                        usetz ? " " : "",
                        usetz ? tzbuf : "");
            break;
          case FORMATSPEC_DATE:
            /* Tue Oct 31 2000 */
            JS_snprintf(buf, sizeof buf,
                        "%s %s %.2d %.4d",
                        days[WeekDay(local)],
                        months[MonthFromTime(local)],
                        DateFromTime(local),
                        YearFromTime(local));
            break;
          case FORMATSPEC_TIME:
            /* 09:41:40 GMT-0800 (PST) */
            JS_snprintf(buf, sizeof buf,
                        "%.2d:%.2d:%.2d GMT%+.4d%s%s",
                        HourFromTime(local),
                        MinFromTime(local),
                        SecFromTime(local),
                        offset,
                        usetz ? " " : "",
                        usetz ? tzbuf : "");
            break;
        }
    }

    str = JS_NewStringCopyZ(cx, buf);
    if (!str)
        return JS_FALSE;
    rval->setString(str);
    return JS_TRUE;
}

static JSBool
date_toLocaleHelper(JSContext *cx, const char *format, Value *vp)
{
    JSObject *obj;
    char buf[100];
    JSString *str;
    PRMJTime split;
    jsdouble utctime;

    obj = ComputeThisObjectFromVp(cx, vp);
    if (!GetUTCTime(cx, obj, vp, &utctime))
        return JS_FALSE;

    if (!JSDOUBLE_IS_FINITE(utctime)) {
        JS_snprintf(buf, sizeof buf, js_NaN_date_str);
    } else {
        intN result_len;
        jsdouble local = LocalTime(utctime);
        new_explode(local, &split);

        /* let PRMJTime format it.       */
        result_len = PRMJ_FormatTime(buf, sizeof buf, format, &split);

        /* If it failed, default to toString. */
        if (result_len == 0)
            return date_format(cx, utctime, FORMATSPEC_FULL, vp);

        /* Hacked check against undesired 2-digit year 00/00/00 form. */
        if (strcmp(format, "%x") == 0 && result_len >= 6 &&
            /* Format %x means use OS settings, which may have 2-digit yr, so
               hack end of 3/11/22 or 11.03.22 or 11Mar22 to use 4-digit yr...*/
            !isdigit(buf[result_len - 3]) &&
            isdigit(buf[result_len - 2]) && isdigit(buf[result_len - 1]) &&
            /* ...but not if starts with 4-digit year, like 2022/3/11. */
            !(isdigit(buf[0]) && isdigit(buf[1]) &&
              isdigit(buf[2]) && isdigit(buf[3]))) {
            JS_snprintf(buf + (result_len - 2), (sizeof buf) - (result_len - 2),
                        "%d", js_DateGetYear(cx, obj));
        }

    }

    if (cx->localeCallbacks && cx->localeCallbacks->localeToUnicode)
        return cx->localeCallbacks->localeToUnicode(cx, buf, Jsvalify(vp));

    str = JS_NewStringCopyZ(cx, buf);
    if (!str)
        return JS_FALSE;
    vp->setString(str);
    return JS_TRUE;
}

static JSBool
date_toLocaleString(JSContext *cx, uintN argc, Value *vp)
{
    /* Use '%#c' for windows, because '%c' is
     * backward-compatible and non-y2k with msvc; '%#c' requests that a
     * full year be used in the result string.
     */
    return date_toLocaleHelper(cx,
#if defined(_WIN32) && !defined(__MWERKS__)
                                   "%#c"
#else
                                   "%c"
#endif
                               , vp);
}

static JSBool
date_toLocaleDateString(JSContext *cx, uintN argc, Value *vp)
{
    /* Use '%#x' for windows, because '%x' is
     * backward-compatible and non-y2k with msvc; '%#x' requests that a
     * full year be used in the result string.
     */
    return date_toLocaleHelper(cx,
#if defined(_WIN32) && !defined(__MWERKS__)
                                   "%#x"
#else
                                   "%x"
#endif
                               , vp);
}

static JSBool
date_toLocaleTimeString(JSContext *cx, uintN argc, Value *vp)
{
    return date_toLocaleHelper(cx, "%X", vp);
}

static JSBool
date_toLocaleFormat(JSContext *cx, uintN argc, Value *vp)
{
    JSString *fmt;
    const char *fmtbytes;

    if (argc == 0)
        return date_toLocaleString(cx, argc, vp);

    fmt = js_ValueToString(cx, vp[2]);
    if (!fmt)
        return JS_FALSE;
    vp[2].setString(fmt);
    fmtbytes = js_GetStringBytes(cx, fmt);
    if (!fmtbytes)
        return JS_FALSE;

    return date_toLocaleHelper(cx, fmtbytes, vp);
}

static JSBool
date_toTimeString(JSContext *cx, uintN argc, Value *vp)
{
    jsdouble utctime;

    if (!GetUTCTime(cx, ComputeThisObjectFromVp(cx, vp), vp, &utctime))
        return JS_FALSE;
    return date_format(cx, utctime, FORMATSPEC_TIME, vp);
}

static JSBool
date_toDateString(JSContext *cx, uintN argc, Value *vp)
{
    jsdouble utctime;

    if (!GetUTCTime(cx, ComputeThisObjectFromVp(cx, vp), vp, &utctime))
        return JS_FALSE;
    return date_format(cx, utctime, FORMATSPEC_DATE, vp);
}

#if JS_HAS_TOSOURCE
#include <string.h>
#include "jsdtoa.h"

static JSBool
date_toSource(JSContext *cx, uintN argc, Value *vp)
{
    jsdouble utctime;
    char buf[DTOSTR_STANDARD_BUFFER_SIZE], *numStr, *bytes;
    JSString *str;

    if (!GetUTCTime(cx, ComputeThisObjectFromVp(cx, vp), vp, &utctime))
        return JS_FALSE;

    numStr = js_dtostr(JS_THREAD_DATA(cx)->dtoaState, buf, sizeof buf, DTOSTR_STANDARD, 0, utctime);
    if (!numStr) {
        JS_ReportOutOfMemory(cx);
        return JS_FALSE;
    }

    bytes = JS_smprintf("(new %s(%s))", js_Date_str, numStr);
    if (!bytes) {
        JS_ReportOutOfMemory(cx);
        return JS_FALSE;
    }

    str = JS_NewString(cx, bytes, strlen(bytes));
    if (!str) {
        js_free(bytes);
        return JS_FALSE;
    }
    vp->setString(str);
    return JS_TRUE;
}
#endif

static JSBool
date_toString(JSContext *cx, uintN argc, Value *vp)
{
    jsdouble utctime;

    if (!GetUTCTime(cx, ComputeThisObjectFromVp(cx, vp), vp, &utctime))
        return JS_FALSE;
    return date_format(cx, utctime, FORMATSPEC_FULL, vp);
}

<<<<<<< HEAD
#ifdef JS_TRACER
static jsval FASTCALL
date_valueOf_tn(JSContext* cx, JSObject* obj, JSString* str)
{
    JS_ASSERT(InstanceOf(cx, obj, &js_DateClass, NULL));
    jsdouble t = *JSVAL_TO_DOUBLE(obj->fslots[JSSLOT_UTC_TIME]);

    JSString* number_str = ATOM_TO_STRING(cx->runtime->atomState.typeAtoms[JSTYPE_NUMBER]);
    jsval v;
    if (js_EqualStrings(str, number_str)) {
        if (!js_NewNumberInRootedValue(cx, t, &v))
            return JSVAL_ERROR_COOKIE;
    } else {
        if (!date_format(cx, t, FORMATSPEC_FULL, &v))
            return JSVAL_ERROR_COOKIE;
    }
    return v;
}
#endif

=======
>>>>>>> 3b2aaa18
static JSBool
date_valueOf(JSContext *cx, uintN argc, Value *vp)
{
    JSString *str, *number_str;

    /* It is an error to call date_valueOf on a non-date object, but we don't
     * need to check for that explicitly here because every path calls
     * GetUTCTime, which does the check.
     */

    /* If called directly with no arguments, convert to a time number. */
    if (argc == 0)
        return date_getTime(cx, argc, vp);

    /* Convert to number only if the hint was given, otherwise favor string. */
    str = js_ValueToString(cx, vp[2]);
    if (!str)
        return JS_FALSE;
    number_str = ATOM_TO_STRING(cx->runtime->atomState.typeAtoms[JSTYPE_NUMBER]);
    if (js_EqualStrings(str, number_str))
        return date_getTime(cx, argc, vp);
    return date_toString(cx, argc, vp);
}

// Don't really need an argument here, but we don't support arg-less builtins
JS_DEFINE_TRCINFO_1(date_now,
    (1, (static, DOUBLE, date_now_tn, CONTEXT, 0, nanojit::ACC_STORE_ANY)))

static JSFunctionSpec date_static_methods[] = {
    JS_FN("UTC",                 date_UTC,                MAXARGS,0),
    JS_FN("parse",               date_parse,              1,0),
    JS_TN("now",                 date_now,                0,0, &date_now_trcinfo),
    JS_FS_END
};

static JSFunctionSpec date_methods[] = {
    JS_FN("getTime",             date_getTime,            0,0),
    JS_FN("getTimezoneOffset",   date_getTimezoneOffset,  0,0),
    JS_FN("getYear",             date_getYear,            0,0),
    JS_FN("getFullYear",         date_getFullYear,        0,0),
    JS_FN("getUTCFullYear",      date_getUTCFullYear,     0,0),
    JS_FN("getMonth",            date_getMonth,           0,0),
    JS_FN("getUTCMonth",         date_getUTCMonth,        0,0),
    JS_FN("getDate",             date_getDate,            0,0),
    JS_FN("getUTCDate",          date_getUTCDate,         0,0),
    JS_FN("getDay",              date_getDay,             0,0),
    JS_FN("getUTCDay",           date_getUTCDay,          0,0),
    JS_FN("getHours",            date_getHours,           0,0),
    JS_FN("getUTCHours",         date_getUTCHours,        0,0),
    JS_FN("getMinutes",          date_getMinutes,         0,0),
    JS_FN("getUTCMinutes",       date_getUTCMinutes,      0,0),
    JS_FN("getSeconds",          date_getUTCSeconds,      0,0),
    JS_FN("getUTCSeconds",       date_getUTCSeconds,      0,0),
    JS_FN("getMilliseconds",     date_getUTCMilliseconds, 0,0),
    JS_FN("getUTCMilliseconds",  date_getUTCMilliseconds, 0,0),
    JS_FN("setTime",             date_setTime,            1,0),
    JS_FN("setYear",             date_setYear,            1,0),
    JS_FN("setFullYear",         date_setFullYear,        3,0),
    JS_FN("setUTCFullYear",      date_setUTCFullYear,     3,0),
    JS_FN("setMonth",            date_setMonth,           2,0),
    JS_FN("setUTCMonth",         date_setUTCMonth,        2,0),
    JS_FN("setDate",             date_setDate,            1,0),
    JS_FN("setUTCDate",          date_setUTCDate,         1,0),
    JS_FN("setHours",            date_setHours,           4,0),
    JS_FN("setUTCHours",         date_setUTCHours,        4,0),
    JS_FN("setMinutes",          date_setMinutes,         3,0),
    JS_FN("setUTCMinutes",       date_setUTCMinutes,      3,0),
    JS_FN("setSeconds",          date_setSeconds,         2,0),
    JS_FN("setUTCSeconds",       date_setUTCSeconds,      2,0),
    JS_FN("setMilliseconds",     date_setMilliseconds,    1,0),
    JS_FN("setUTCMilliseconds",  date_setUTCMilliseconds, 1,0),
    JS_FN("toUTCString",         date_toGMTString,        0,0),
    JS_FN(js_toLocaleString_str, date_toLocaleString,     0,0),
    JS_FN("toLocaleDateString",  date_toLocaleDateString, 0,0),
    JS_FN("toLocaleTimeString",  date_toLocaleTimeString, 0,0),
    JS_FN("toLocaleFormat",      date_toLocaleFormat,     0,0),
    JS_FN("toDateString",        date_toDateString,       0,0),
    JS_FN("toTimeString",        date_toTimeString,       0,0),
    JS_FN("toISOString",         date_toISOString,        0,0),
    JS_FN(js_toJSON_str,         date_toISOString,        0,0),
#if JS_HAS_TOSOURCE
    JS_FN(js_toSource_str,       date_toSource,           0,0),
#endif
    JS_FN(js_toString_str,       date_toString,           0,0),
    JS_FN(js_valueOf_str,        date_valueOf,            0,0),
    JS_FS_END
};

JSBool
js_Date(JSContext *cx, JSObject *obj, uintN argc, Value *argv, Value *rval)
{
    /* Date called as function. */
    if (!JS_IsConstructing(cx))
        return date_format(cx, NowAsMillis(), FORMATSPEC_FULL, rval);

    /* Date called as constructor. */
    jsdouble d;
    if (argc == 0) {
        d = NowAsMillis();
    } else if (argc == 1) {
        if (!argv[0].isString()) {
            /* the argument is a millisecond number */
            if (!ValueToNumber(cx, &argv[0], &d))
                return JS_FALSE;
            d = TIMECLIP(d);
        } else {
            /* the argument is a string; parse it. */
            JSString *str = js_ValueToString(cx, argv[0]);
            if (!str)
                return JS_FALSE;
            argv[0].setString(str);

            if (!date_parseString(str, &d))
                d = js_NaN;
            else
                d = TIMECLIP(d);
        }
    } else {
        jsdouble msec_time;
        if (!date_msecFromArgs(cx, argc, argv, &msec_time))
            return JS_FALSE;

        if (JSDOUBLE_IS_FINITE(msec_time)) {
            msec_time = UTC(msec_time);
            msec_time = TIMECLIP(msec_time);
        }
        d = msec_time;
    }
    return SetUTCTime(cx, obj, d);
}

JSObject *
js_InitDateClass(JSContext *cx, JSObject *obj)
{
    JSObject *proto;

    /* set static LocalTZA */
    LocalTZA = -(PRMJ_LocalGMTDifference() * msPerSecond);
    proto = js_InitClass(cx, obj, NULL, &js_DateClass, js_Date,
                         MAXARGS, NULL, date_methods, NULL,
                         date_static_methods);
    if (!proto)
        return NULL;

    SetDateToNaN(cx, proto);

    /* Alias toUTCString with toGMTString.  (ECMA B.2.6) */
    if (!JS_AliasProperty(cx, proto, "toUTCString", "toGMTString"))
        return NULL;

    return proto;
}

JS_FRIEND_API(JSObject *)
js_NewDateObjectMsec(JSContext *cx, jsdouble msec_time)
{
    JSObject *obj = NewObject(cx, &js_DateClass, NULL, NULL);
    if (!obj || !SetUTCTime(cx, obj, msec_time))
        return NULL;
    return obj;
}

JS_FRIEND_API(JSObject *)
js_NewDateObject(JSContext* cx, int year, int mon, int mday,
                 int hour, int min, int sec)
{
    JSObject *obj;
    jsdouble msec_time;

    JS_ASSERT(mon < 12);
    msec_time = date_msecFromDate(year, mon, mday, hour, min, sec, 0);
    obj = js_NewDateObjectMsec(cx, UTC(msec_time));
    return obj;
}

JS_FRIEND_API(JSBool)
js_DateIsValid(JSContext *cx, JSObject* obj)
{
    jsdouble utctime;
    return GetUTCTime(cx, obj, NULL, &utctime) && !JSDOUBLE_IS_NaN(utctime);
}

JS_FRIEND_API(int)
js_DateGetYear(JSContext *cx, JSObject* obj)
{
    jsdouble localtime;

    /* Preserve legacy API behavior of returning 0 for invalid dates. */
    if (!GetAndCacheLocalTime(cx, obj, NULL, &localtime) ||
        JSDOUBLE_IS_NaN(localtime)) {
        return 0;
    }

    return (int) YearFromTime(localtime);
}

JS_FRIEND_API(int)
js_DateGetMonth(JSContext *cx, JSObject* obj)
{
    jsdouble localtime;

    if (!GetAndCacheLocalTime(cx, obj, NULL, &localtime) ||
        JSDOUBLE_IS_NaN(localtime)) {
        return 0;
    }

    return (int) MonthFromTime(localtime);
}

JS_FRIEND_API(int)
js_DateGetDate(JSContext *cx, JSObject* obj)
{
    jsdouble localtime;

    if (!GetAndCacheLocalTime(cx, obj, NULL, &localtime) ||
        JSDOUBLE_IS_NaN(localtime)) {
        return 0;
    }

    return (int) DateFromTime(localtime);
}

JS_FRIEND_API(int)
js_DateGetHours(JSContext *cx, JSObject* obj)
{
    jsdouble localtime;

    if (!GetAndCacheLocalTime(cx, obj, NULL, &localtime) ||
        JSDOUBLE_IS_NaN(localtime)) {
        return 0;
    }

    return (int) HourFromTime(localtime);
}

JS_FRIEND_API(int)
js_DateGetMinutes(JSContext *cx, JSObject* obj)
{
    jsdouble localtime;

    if (!GetAndCacheLocalTime(cx, obj, NULL, &localtime) ||
        JSDOUBLE_IS_NaN(localtime)) {
        return 0;
    }

    return (int) MinFromTime(localtime);
}

JS_FRIEND_API(int)
js_DateGetSeconds(JSContext *cx, JSObject* obj)
{
    jsdouble utctime;

    if (!GetUTCTime(cx, obj, NULL, &utctime) || JSDOUBLE_IS_NaN(utctime))
        return 0;

    return (int) SecFromTime(utctime);
}

JS_FRIEND_API(void)
js_DateSetYear(JSContext *cx, JSObject *obj, int year)
{
    jsdouble local;

    if (!GetAndCacheLocalTime(cx, obj, NULL, &local))
        return;

    /* reset date if it was NaN */
    if (JSDOUBLE_IS_NaN(local))
        local = 0;

    local = date_msecFromDate(year,
                              MonthFromTime(local),
                              DateFromTime(local),
                              HourFromTime(local),
                              MinFromTime(local),
                              SecFromTime(local),
                              msFromTime(local));

    /* SetUTCTime also invalidates local time cache. */
    SetUTCTime(cx, obj, UTC(local));
}

JS_FRIEND_API(void)
js_DateSetMonth(JSContext *cx, JSObject *obj, int month)
{
    jsdouble local;

    JS_ASSERT(month < 12);

    if (!GetAndCacheLocalTime(cx, obj, NULL, &local))
        return;

    /* bail if date was NaN */
    if (JSDOUBLE_IS_NaN(local))
        return;

    local = date_msecFromDate(YearFromTime(local),
                              month,
                              DateFromTime(local),
                              HourFromTime(local),
                              MinFromTime(local),
                              SecFromTime(local),
                              msFromTime(local));
    SetUTCTime(cx, obj, UTC(local));
}

JS_FRIEND_API(void)
js_DateSetDate(JSContext *cx, JSObject *obj, int date)
{
    jsdouble local;

    if (!GetAndCacheLocalTime(cx, obj, NULL, &local))
        return;

    if (JSDOUBLE_IS_NaN(local))
        return;

    local = date_msecFromDate(YearFromTime(local),
                              MonthFromTime(local),
                              date,
                              HourFromTime(local),
                              MinFromTime(local),
                              SecFromTime(local),
                              msFromTime(local));
    SetUTCTime(cx, obj, UTC(local));
}

JS_FRIEND_API(void)
js_DateSetHours(JSContext *cx, JSObject *obj, int hours)
{
    jsdouble local;

    if (!GetAndCacheLocalTime(cx, obj, NULL, &local))
        return;

    if (JSDOUBLE_IS_NaN(local))
        return;
    local = date_msecFromDate(YearFromTime(local),
                              MonthFromTime(local),
                              DateFromTime(local),
                              hours,
                              MinFromTime(local),
                              SecFromTime(local),
                              msFromTime(local));
    SetUTCTime(cx, obj, UTC(local));
}

JS_FRIEND_API(void)
js_DateSetMinutes(JSContext *cx, JSObject *obj, int minutes)
{
    jsdouble local;

    if (!GetAndCacheLocalTime(cx, obj, NULL, &local))
        return;

    if (JSDOUBLE_IS_NaN(local))
        return;
    local = date_msecFromDate(YearFromTime(local),
                              MonthFromTime(local),
                              DateFromTime(local),
                              HourFromTime(local),
                              minutes,
                              SecFromTime(local),
                              msFromTime(local));
    SetUTCTime(cx, obj, UTC(local));
}

JS_FRIEND_API(void)
js_DateSetSeconds(JSContext *cx, JSObject *obj, int seconds)
{
    jsdouble local;

    if (!GetAndCacheLocalTime(cx, obj, NULL, &local))
        return;

    if (JSDOUBLE_IS_NaN(local))
        return;
    local = date_msecFromDate(YearFromTime(local),
                              MonthFromTime(local),
                              DateFromTime(local),
                              HourFromTime(local),
                              MinFromTime(local),
                              seconds,
                              msFromTime(local));
    SetUTCTime(cx, obj, UTC(local));
}

JS_FRIEND_API(jsdouble)
js_DateGetMsecSinceEpoch(JSContext *cx, JSObject *obj)
{
    jsdouble utctime;
    if (!GetUTCTime(cx, obj, NULL, &utctime))
        return 0;
    return utctime;
}

#ifdef JS_THREADSAFE
#include "prinrval.h"

JS_FRIEND_API(uint32)
js_IntervalNow()
{
    return uint32(PR_IntervalToMilliseconds(PR_IntervalNow()));
}

#else /* !JS_THREADSAFE */

JS_FRIEND_API(uint32)
js_IntervalNow()
{
    return uint32(PRMJ_Now() / PRMJ_USEC_PER_MSEC);
}
#endif<|MERGE_RESOLUTION|>--- conflicted
+++ resolved
@@ -495,20 +495,7 @@
  * Other Support routines and definitions
  */
 
-<<<<<<< HEAD
-/*
- * We use the first reseved slot to store UTC time, and the second for caching
- * the local time. The initial value of the cache entry is NaN.
- */
-const uint32 JSSLOT_UTC_TIME    = JSSLOT_PRIVATE;
-const uint32 JSSLOT_LOCAL_TIME  = JSSLOT_PRIVATE + 1;
-
-const uint32 DATE_RESERVED_SLOTS = 2;
-
 Class js_DateClass = {
-=======
-JSClass js_DateClass = {
->>>>>>> 3b2aaa18
     js_Date_str,
     JSCLASS_HAS_RESERVED_SLOTS(JSObject::DATE_FIXED_RESERVED_SLOTS) |
     JSCLASS_HAS_CACHED_PROTO(JSProto_Date),
@@ -1222,11 +1209,7 @@
 {
     if (!InstanceOf(cx, obj, &js_DateClass, vp ? vp + 2 : NULL))
         return JS_FALSE;
-<<<<<<< HEAD
-    *dp = obj->fslots[JSSLOT_UTC_TIME].asDouble();
-=======
     *dp = *JSVAL_TO_DOUBLE(obj->getDateUTCTime());
->>>>>>> 3b2aaa18
     return JS_TRUE;
 }
 
@@ -1235,13 +1218,8 @@
 {
     JS_ASSERT(obj->getClass() == &js_DateClass);
 
-<<<<<<< HEAD
-    obj->fslots[JSSLOT_LOCAL_TIME].setDouble(js_NaN);
-    obj->fslots[JSSLOT_UTC_TIME].setDouble(js_NaN);
-=======
     obj->setDateLocalTime(cx->runtime->NaNValue);
     obj->setDateUTCTime(cx->runtime->NaNValue);
->>>>>>> 3b2aaa18
     if (vp)
         vp->setDouble(js_NaN);
 }
@@ -1254,18 +1232,11 @@
 {
     JS_ASSERT(obj->getClass() == &js_DateClass);
 
-<<<<<<< HEAD
-    obj->fslots[JSSLOT_LOCAL_TIME].setDouble(js_NaN);
-    obj->fslots[JSSLOT_UTC_TIME].setDouble(t);
-    if (vp)
-        vp->setDouble(t);
-=======
     obj->setDateLocalTime(cx->runtime->NaNValue);
     if (!js_NewDoubleInRootedValue(cx, t, obj->addressOfDateUTCTime()))
         return false;
     if (vp)
         *vp = obj->getDateUTCTime();
->>>>>>> 3b2aaa18
     return true;
 }
 
@@ -1279,23 +1250,17 @@
     if (!obj || !InstanceOf(cx, obj, &js_DateClass, vp ? vp + 2 : NULL))
         return false;
 
-<<<<<<< HEAD
-    Value &slot = obj->fslots[JSSLOT_LOCAL_TIME];
-    jsdouble result = slot.asDouble();
-    if (JSDOUBLE_IS_NaN(result)) {
-        result = obj->fslots[JSSLOT_UTC_TIME].asDouble();
-=======
     jsval *slotp = obj->addressOfDateLocalTime();
     jsdouble result = *JSVAL_TO_DOUBLE(*slotp);
     if (JSDOUBLE_IS_NaN(result)) {
         result = *JSVAL_TO_DOUBLE(obj->getDateUTCTime());
->>>>>>> 3b2aaa18
 
         /* if result is NaN, it couldn't be finite. */
         if (JSDOUBLE_IS_FINITE(result))
             result = LocalTime(result);
 
-        slot.setDouble(result);
+        if (!js_NewDoubleInRootedValue(cx, result, slotp))
+            return false;
     }
 
     *dp = result;
@@ -2261,29 +2226,6 @@
     return date_format(cx, utctime, FORMATSPEC_FULL, vp);
 }
 
-<<<<<<< HEAD
-#ifdef JS_TRACER
-static jsval FASTCALL
-date_valueOf_tn(JSContext* cx, JSObject* obj, JSString* str)
-{
-    JS_ASSERT(InstanceOf(cx, obj, &js_DateClass, NULL));
-    jsdouble t = *JSVAL_TO_DOUBLE(obj->fslots[JSSLOT_UTC_TIME]);
-
-    JSString* number_str = ATOM_TO_STRING(cx->runtime->atomState.typeAtoms[JSTYPE_NUMBER]);
-    jsval v;
-    if (js_EqualStrings(str, number_str)) {
-        if (!js_NewNumberInRootedValue(cx, t, &v))
-            return JSVAL_ERROR_COOKIE;
-    } else {
-        if (!date_format(cx, t, FORMATSPEC_FULL, &v))
-            return JSVAL_ERROR_COOKIE;
-    }
-    return v;
-}
-#endif
-
-=======
->>>>>>> 3b2aaa18
 static JSBool
 date_valueOf(JSContext *cx, uintN argc, Value *vp)
 {
