/* -*- Mode: C++; tab-width: 4; indent-tabs-mode: nil; c-basic-offset: 4 -*-
 * vim: set ts=8 sw=4 et tw=99:
 *
 * ***** BEGIN LICENSE BLOCK *****
 * Version: MPL 1.1/GPL 2.0/LGPL 2.1
 *
 * The contents of this file are subject to the Mozilla Public License Version
 * 1.1 (the "License"); you may not use this file except in compliance with
 * the License. You may obtain a copy of the License at
 * http://www.mozilla.org/MPL/
 *
 * Software distributed under the License is distributed on an "AS IS" basis,
 * WITHOUT WARRANTY OF ANY KIND, either express or implied. See the License
 * for the specific language governing rights and limitations under the
 * License.
 *
 * The Original Code is Mozilla Communicator client code, released
 * March 31, 1998.
 *
 * The Initial Developer of the Original Code is
 * Netscape Communications Corporation.
 * Portions created by the Initial Developer are Copyright (C) 1998
 * the Initial Developer. All Rights Reserved.
 *
 * Contributor(s):
 *
 * Alternatively, the contents of this file may be used under the terms of
 * either of the GNU General Public License Version 2 or later (the "GPL"),
 * or the GNU Lesser General Public License Version 2.1 or later (the "LGPL"),
 * in which case the provisions of the GPL or the LGPL are applicable instead
 * of those above. If you wish to allow use of your version of this file only
 * under the terms of either the GPL or the LGPL, and not to allow others to
 * use your version of this file under the terms of the MPL, indicate your
 * decision by deleting the provisions above and replace them with the notice
 * and other provisions required by the GPL or the LGPL. If you do not delete
 * the provisions above, a recipient may use your version of this file under
 * the terms of any one of the MPL, the GPL or the LGPL.
 *
 * ***** END LICENSE BLOCK ***** */

/*
 * JavaScript bytecode interpreter.
 */
#include <stdio.h>
#include <string.h>
#include <math.h>
#include "jstypes.h"
#include "jsstdint.h"
#include "jsarena.h"
#include "jsutil.h"
#include "jsprf.h"
#include "jsapi.h"
#include "jsarray.h"
#include "jsatom.h"
#include "jsbool.h"
#include "jscntxt.h"
#include "jsdate.h"
#include "jsversion.h"
#include "jsdbgapi.h"
#include "jsfun.h"
#include "jsgc.h"
#include "jsgcmark.h"
#include "jsinterp.h"
#include "jsiter.h"
#include "jslock.h"
#include "jsnum.h"
#include "jsobj.h"
#include "jsopcode.h"
#include "jspropertycache.h"
#include "jsemit.h"
#include "jsscope.h"
#include "jsscript.h"
#include "jsstr.h"
#include "jsstaticcheck.h"
#include "jstracer.h"
#include "jslibmath.h"
#include "jsvector.h"
#ifdef JS_METHODJIT
#include "methodjit/MethodJIT.h"
#include "methodjit/MethodJIT-inl.h"
#include "methodjit/Logging.h"
#endif
#include "jsatominlines.h"
#include "jsinferinlines.h"
#include "jsinterpinlines.h"
#include "jsobjinlines.h"
#include "jsprobes.h"
#include "jspropertycacheinlines.h"
#include "jsscopeinlines.h"
#include "jsscriptinlines.h"
#include "jsstrinlines.h"
#include "jsopcodeinlines.h"

#include "vm/Stack-inl.h"

#if JS_HAS_XML_SUPPORT
#include "jsxml.h"
#endif

#include "jsautooplen.h"

#if defined(JS_METHODJIT) && defined(JS_MONOIC)
#include "methodjit/MonoIC.h"
#endif

using namespace js;
using namespace js::gc;
using namespace js::types;

/* jsinvoke_cpp___ indicates inclusion from jsinvoke.cpp. */
#if !JS_LONE_INTERPRET ^ defined jsinvoke_cpp___

JSObject *
js::GetScopeChain(JSContext *cx)
{
    StackFrame *fp = js_GetTopStackFrame(cx, FRAME_EXPAND_NONE);
    if (!fp) {
        /*
         * There is no code active on this context. In place of an actual
         * scope chain, use the context's global object, which is set in
         * js_InitFunctionAndObjectClasses, and which represents the default
         * scope chain for the embedding. See also js_FindClassObject.
         *
         * For embeddings that use the inner and outer object hooks, the inner
         * object represents the ultimate global object, with the outer object
         * acting as a stand-in.
         */
        JSObject *obj = cx->globalObject;
        if (!obj) {
            JS_ReportErrorNumber(cx, js_GetErrorMessage, NULL, JSMSG_INACTIVE);
            return NULL;
        }

        OBJ_TO_INNER_OBJECT(cx, obj);
        return obj;
    }
    return GetScopeChain(cx, fp);
}

/*
 * This computes the blockChain by iterating through the bytecode
 * of the current script until it reaches the PC. Each time it sees
 * an ENTERBLOCK or LEAVEBLOCK instruction, it records the new
 * blockChain. A faster variant of this function that doesn't
 * require bytecode scanning appears below.
 */
JSObject *
js::GetBlockChain(JSContext *cx, StackFrame *fp)
{
    if (!fp->isScriptFrame())
        return NULL;

    /* Assume that imacros don't affect blockChain */
    jsbytecode *target = fp->hasImacropc() ? fp->imacropc() : fp->pc(cx);

    JSScript *script = fp->script();
    jsbytecode *start = script->code;
    JS_ASSERT(target >= start && target < start + script->length);

    JSObject *blockChain = NULL;
    uintN indexBase = 0;
    ptrdiff_t oplen;
    for (jsbytecode *pc = start; pc < target; pc += oplen) {
        JSOp op = js_GetOpcode(cx, script, pc);
        const JSCodeSpec *cs = &js_CodeSpec[op];
        oplen = cs->length;
        if (oplen < 0)
            oplen = js_GetVariableBytecodeLength(pc);

        if (op == JSOP_INDEXBASE)
            indexBase = GET_INDEXBASE(pc);
        else if (op == JSOP_INDEXBASE1 || op == JSOP_INDEXBASE2 || op == JSOP_INDEXBASE3)
            indexBase = (op - JSOP_INDEXBASE1 + 1) << 16;
        else if (op == JSOP_RESETBASE || op == JSOP_RESETBASE0)
            indexBase = 0;
        else if (op == JSOP_ENTERBLOCK)
            blockChain = script->getObject(indexBase + GET_INDEX(pc));
        else if (op == JSOP_LEAVEBLOCK || op == JSOP_LEAVEBLOCKEXPR)
            blockChain = blockChain->getParent();
        else if (op == JSOP_BLOCKCHAIN)
            blockChain = script->getObject(indexBase + GET_INDEX(pc));
        else if (op == JSOP_NULLBLOCKCHAIN)
            blockChain = NULL;
    }

    return blockChain;
}

/*
 * This function computes the current blockChain, but only in
 * the special case where a BLOCKCHAIN or NULLBLOCKCHAIN
 * instruction appears immediately after the current PC.
 * We ensure this happens for a few important ops like DEFFUN.
 * |oplen| is the length of opcode at the current PC.
 */
JSObject *
js::GetBlockChainFast(JSContext *cx, StackFrame *fp, JSOp op, size_t oplen)
{
    /* Assume that we're in a script frame. */
    jsbytecode *pc = fp->pc(cx);
    JS_ASSERT(js_GetOpcode(cx, fp->script(), pc) == op);

    pc += oplen;
    op = JSOp(*pc);

    /* The fast paths assume no JSOP_RESETBASE/INDEXBASE or JSOP_TRAP noise. */
    if (op == JSOP_NULLBLOCKCHAIN)
        return NULL;
    if (op == JSOP_BLOCKCHAIN)
        return fp->script()->getObject(GET_INDEX(pc));

    return GetBlockChain(cx, fp);
}

/*
 * We can't determine in advance which local variables can live on the stack and
 * be freed when their dynamic scope ends, and which will be closed over and
 * need to live in the heap.  So we place variables on the stack initially, note
 * when they are closed over, and copy those that are out to the heap when we
 * leave their dynamic scope.
 *
 * The bytecode compiler produces a tree of block objects accompanying each
 * JSScript representing those lexical blocks in the script that have let-bound
 * variables associated with them.  These block objects are never modified, and
 * never become part of any function's scope chain.  Their parent slots point to
 * the innermost block that encloses them, or are NULL in the outermost blocks
 * within a function or in eval or global code.
 *
 * When we are in the static scope of such a block, blockChain points to its
 * compiler-allocated block object; otherwise, it is NULL.
 *
 * scopeChain is the current scope chain, including 'call' and 'block' objects
 * for those function calls and lexical blocks whose static scope we are
 * currently executing in, and 'with' objects for with statements; the chain is
 * typically terminated by a global object.  However, as an optimization, the
 * young end of the chain omits block objects we have not yet cloned.  To create
 * a closure, we clone the missing blocks from blockChain (which is always
 * current), place them at the head of scopeChain, and use that for the
 * closure's scope chain.  If we never close over a lexical block, we never
 * place a mutable clone of it on scopeChain.
 *
 * This lazy cloning is implemented in GetScopeChain, which is also used in
 * some other cases --- entering 'with' blocks, for example.
 */
static JSObject *
GetScopeChainFull(JSContext *cx, StackFrame *fp, JSObject *blockChain)
{
    JSObject *sharedBlock = blockChain;

    if (!sharedBlock) {
        /*
         * Don't force a call object for a lightweight function call, but do
         * insist that there is a call object for a heavyweight function call.
         */
        JS_ASSERT_IF(fp->isNonEvalFunctionFrame() && fp->fun()->isHeavyweight(),
                     fp->hasCallObj());
        return &fp->scopeChain();
    }

    /* We don't handle cloning blocks on trace.  */
    LeaveTrace(cx);

    /*
     * We have one or more lexical scopes to reflect into fp->scopeChain, so
     * make sure there's a call object at the current head of the scope chain,
     * if this frame is a call frame.
     *
     * Also, identify the innermost compiler-allocated block we needn't clone.
     */
    JSObject *limitBlock, *limitClone;
    if (fp->isNonEvalFunctionFrame() && !fp->hasCallObj()) {
        JS_ASSERT_IF(fp->scopeChain().isClonedBlock(), fp->scopeChain().getPrivate() != fp);
        if (!CreateFunCallObject(cx, fp))
            return NULL;

        /* We know we must clone everything on blockChain. */
        limitBlock = limitClone = NULL;
    } else {
        /*
         * scopeChain includes all blocks whose static scope we're within that
         * have already been cloned.  Find the innermost such block.  Its
         * prototype should appear on blockChain; we'll clone blockChain up
         * to, but not including, that prototype.
         */
        limitClone = &fp->scopeChain();
        while (limitClone->getClass() == &js_WithClass)
            limitClone = limitClone->getParent();
        JS_ASSERT(limitClone);

        /*
         * It may seem like we don't know enough about limitClone to be able
         * to just grab its prototype as we do here, but it's actually okay.
         *
         * If limitClone is a block object belonging to this frame, then its
         * prototype is the innermost entry in blockChain that we have already
         * cloned, and is thus the place to stop when we clone below.
         *
         * Otherwise, there are no blocks for this frame on scopeChain, and we
         * need to clone the whole blockChain.  In this case, limitBlock can
         * point to any object known not to be on blockChain, since we simply
         * loop until we hit limitBlock or NULL.  If limitClone is a block, it
         * isn't a block from this function, since blocks can't be nested
         * within themselves on scopeChain (recursion is dynamic nesting, not
         * static nesting).  If limitClone isn't a block, its prototype won't
         * be a block either.  So we can just grab limitClone's prototype here
         * regardless of its type or which frame it belongs to.
         */
        limitBlock = limitClone->getProto();

        /* If the innermost block has already been cloned, we are done. */
        if (limitBlock == sharedBlock)
            return &fp->scopeChain();
    }

    /*
     * Special-case cloning the innermost block; this doesn't have enough in
     * common with subsequent steps to include in the loop.
     *
     * js_CloneBlockObject leaves the clone's parent slot uninitialized. We
     * populate it below.
     */
    JSObject *innermostNewChild = js_CloneBlockObject(cx, sharedBlock, fp);
    if (!innermostNewChild)
        return NULL;
    AutoObjectRooter tvr(cx, innermostNewChild);

    /*
     * Clone our way towards outer scopes until we reach the innermost
     * enclosing function, or the innermost block we've already cloned.
     */
    JSObject *newChild = innermostNewChild;
    for (;;) {
        JS_ASSERT(newChild->getProto() == sharedBlock);
        sharedBlock = sharedBlock->getParent();

        /* Sometimes limitBlock will be NULL, so check that first.  */
        if (sharedBlock == limitBlock || !sharedBlock)
            break;

        /* As in the call above, we don't know the real parent yet.  */
        JSObject *clone = js_CloneBlockObject(cx, sharedBlock, fp);
        if (!clone)
            return NULL;

        newChild->setParent(clone);
        newChild = clone;
    }
    newChild->setParent(&fp->scopeChain());


    /*
     * If we found a limit block belonging to this frame, then we should have
     * found it in blockChain.
     */
    JS_ASSERT_IF(limitBlock &&
                 limitBlock->isBlock() &&
                 limitClone->getPrivate() == js_FloatingFrameIfGenerator(cx, fp),
                 sharedBlock);

    /* Place our newly cloned blocks at the head of the scope chain.  */
    fp->setScopeChainNoCallObj(*innermostNewChild);
    return innermostNewChild;
}

JSObject *
js::GetScopeChain(JSContext *cx, StackFrame *fp)
{
    return GetScopeChainFull(cx, fp, GetBlockChain(cx, fp));
}

JSObject *
js::GetScopeChainFast(JSContext *cx, StackFrame *fp, JSOp op, size_t oplen)
{
    return GetScopeChainFull(cx, fp, GetBlockChainFast(cx, fp, op, oplen));
}

/* Some objects (e.g., With) delegate 'this' to another object. */
static inline JSObject *
CallThisObjectHook(JSContext *cx, JSObject *obj, Value *argv)
{
    JSObject *thisp = obj->thisObject(cx);
    if (!thisp)
        return NULL;
    argv[-1].setObject(*thisp);
    return thisp;
}

namespace js {

void
ReportIncompatibleMethod(JSContext *cx, Value *vp, Class *clasp)
{
    Value &thisv = vp[1];

#ifdef DEBUG
    if (thisv.isObject()) {
        JS_ASSERT(thisv.toObject().getClass() != clasp);
    } else if (thisv.isString()) {
        JS_ASSERT(clasp != &js_StringClass);
    } else if (thisv.isNumber()) {
        JS_ASSERT(clasp != &js_NumberClass);
    } else if (thisv.isBoolean()) {
        JS_ASSERT(clasp != &js_BooleanClass);
    } else {
        JS_ASSERT(thisv.isUndefined() || thisv.isNull());
    }
#endif

    if (JSFunction *fun = js_ValueToFunction(cx, &vp[0], 0)) {
        const char *name = thisv.isObject()
                           ? thisv.toObject().getClass()->name
                           : thisv.isString()
                           ? "string"
                           : thisv.isNumber()
                           ? "number"
                           : thisv.isBoolean()
                           ? "boolean"
                           : thisv.isNull()
                           ? js_null_str
                           : thisv.isUndefined()
                           ? js_undefined_str
                           : "value";
        JSAutoByteString funNameBytes;
        if (const char *funName = GetFunctionNameBytes(cx, fun, &funNameBytes)) {
            JS_ReportErrorNumber(cx, js_GetErrorMessage, NULL, JSMSG_INCOMPATIBLE_PROTO,
                                 clasp->name, funName, name);
        }
    }
}

/*
 * ECMA requires "the global object", but in embeddings such as the browser,
 * which have multiple top-level objects (windows, frames, etc. in the DOM),
 * we prefer fun's parent.  An example that causes this code to run:
 *
 *   // in window w1
 *   function f() { return this }
 *   function g() { return f }
 *
 *   // in window w2
 *   var h = w1.g()
 *   alert(h() == w1)
 *
 * The alert should display "true".
 */
bool
BoxNonStrictThis(JSContext *cx, const CallReceiver &call)
{
    /*
     * Check for SynthesizeFrame poisoning and fast constructors which
     * didn't check their callee properly.
     */
    Value &thisv = call.thisv();
    JS_ASSERT(!thisv.isMagic());

#ifdef DEBUG
    JSFunction *fun = call.callee().isFunction() ? call.callee().getFunctionPrivate() : NULL;
    JS_ASSERT_IF(fun && fun->isInterpreted(), !fun->inStrictMode());
#endif

    if (thisv.isNullOrUndefined()) {
        JSObject *thisp = call.callee().getGlobal()->thisObject(cx);
        if (!thisp)
            return false;
        call.thisv().setObject(*thisp);
        return true;
    }

    if (!thisv.isObject())
        return !!js_PrimitiveToObject(cx, &thisv);

    return true;
}

}

#if JS_HAS_NO_SUCH_METHOD

const uint32 JSSLOT_FOUND_FUNCTION  = 0;
const uint32 JSSLOT_SAVED_ID        = 1;

static void
no_such_method_trace(JSTracer *trc, JSObject *obj)
{
    gc::MarkValue(trc, obj->getSlot(JSSLOT_FOUND_FUNCTION), "found function");
    gc::MarkValue(trc, obj->getSlot(JSSLOT_SAVED_ID), "saved id");
}

Class js_NoSuchMethodClass = {
    "NoSuchMethod",
    JSCLASS_HAS_RESERVED_SLOTS(2) | JSCLASS_IS_ANONYMOUS,
    PropertyStub,         /* addProperty */
    PropertyStub,         /* delProperty */
    PropertyStub,         /* getProperty */
    StrictPropertyStub,   /* setProperty */
    EnumerateStub,
    ResolveStub,
    ConvertStub,
    NULL,                 /* finalize */
    NULL,                 /* reserved0 */
    NULL,                 /* checkAccess */
    NULL,                 /* call */
    NULL,                 /* construct */
    NULL,                 /* XDR */
    NULL,                 /* hasInstance */
    no_such_method_trace  /* trace */
};

/*
 * When JSOP_CALLPROP or JSOP_CALLELEM does not find the method property of
 * the base object, we search for the __noSuchMethod__ method in the base.
 * If it exists, we store the method and the property's id into an object of
 * NoSuchMethod class and store this object into the callee's stack slot.
 * Later, js_Invoke will recognise such an object and transfer control to
 * NoSuchMethod that invokes the method like:
 *
 *   this.__noSuchMethod__(id, args)
 *
 * where id is the name of the method that this invocation attempted to
 * call by name, and args is an Array containing this invocation's actual
 * parameters.
 */
JSBool
js_OnUnknownMethod(JSContext *cx, Value *vp)
{
    JS_ASSERT(!vp[1].isPrimitive());

    JSObject *obj = &vp[1].toObject();
    jsid id = ATOM_TO_JSID(cx->runtime->atomState.noSuchMethodAtom);
    AutoValueRooter tvr(cx);
    if (!js_GetMethod(cx, obj, id, JSGET_NO_METHOD_BARRIER, tvr.addr()))
        return false;
    cx->fp()->script()->typeMonitorUnknown(cx, cx->regs().pc);

    if (tvr.value().isPrimitive()) {
        vp[0] = tvr.value();
    } else {
#if JS_HAS_XML_SUPPORT
        /* Extract the function name from function::name qname. */
        if (vp[0].isObject()) {
            obj = &vp[0].toObject();
            if (!js_IsFunctionQName(cx, obj, &id))
                return false;
            if (!JSID_IS_VOID(id))
                vp[0] = IdToValue(id);
        }
#endif
        obj = js_NewGCObject(cx, FINALIZE_OBJECT2);
        if (!obj)
            return false;

<<<<<<< HEAD
        /*
         * Null map to cause prompt and safe crash if this object were to
         * escape due to a bug. This will make the object appear to be a
         * stillborn instance that needs no finalization, which is sound:
         * NoSuchMethod helper objects own no manually allocated resources.
         */
        obj->init(cx, &js_NoSuchMethodClass, cx->getTypeEmpty(), NULL, NULL, false);
=======
        obj->init(cx, &js_NoSuchMethodClass, NULL, NULL, NULL, false);
        obj->setSharedNonNativeMap();
>>>>>>> 7abb226c
        obj->setSlot(JSSLOT_FOUND_FUNCTION, tvr.value());
        obj->setSlot(JSSLOT_SAVED_ID, vp[0]);
        vp[0].setObject(*obj);
    }
    return true;
}

static JS_REQUIRES_STACK JSBool
NoSuchMethod(JSContext *cx, uintN argc, Value *vp)
{
    InvokeArgsGuard args;
    if (!cx->stack.pushInvokeArgs(cx, 2, &args))
        return JS_FALSE;

    JS_ASSERT(vp[0].isObject());
    JS_ASSERT(vp[1].isObject());
    JSObject *obj = &vp[0].toObject();
    JS_ASSERT(obj->getClass() == &js_NoSuchMethodClass);

    args.calleev() = obj->getSlot(JSSLOT_FOUND_FUNCTION);
    args.thisv() = vp[1];
    args[0] = obj->getSlot(JSSLOT_SAVED_ID);
    JSObject *argsobj = NewDenseCopiedArray(cx, argc, vp + 2);
    if (!argsobj)
        return JS_FALSE;
    args[1].setObject(*argsobj);
    JSBool ok = Invoke(cx, args);
    vp[0] = args.rval();
    return ok;
}

#endif /* JS_HAS_NO_SUCH_METHOD */

namespace js {

JS_REQUIRES_STACK bool
RunScript(JSContext *cx, JSScript *script, StackFrame *fp)
{
    JS_ASSERT(script);
    JS_ASSERT(fp == cx->fp());
    JS_ASSERT(fp->script() == script);
#ifdef JS_METHODJIT_SPEW
    JMCheckLogging();
#endif

    /* FIXME: Once bug 470510 is fixed, make this an assert. */
    if (script->compileAndGo) {
        if (fp->scopeChain().getGlobal()->isCleared()) {
            JS_ReportErrorNumber(cx, js_GetErrorMessage, NULL, JSMSG_CLEARED_SCOPE);
            return false;
        }
    }

#ifdef JS_METHODJIT
    mjit::CompileStatus status;
    status = mjit::CanMethodJIT(cx, script, fp, mjit::CompileRequest_Interpreter);
    if (status == mjit::Compile_Error)
        return false;

    if (status == mjit::Compile_Okay)
        return mjit::JaegerShot(cx);
#endif

    return Interpret(cx, fp);
}

/*
 * Find a function reference and its 'this' value implicit first parameter
 * under argc arguments on cx's stack, and call the function.  Push missing
 * required arguments, allocate declared local variables, and pop everything
 * when done.  Then push the return value.
 */
JS_REQUIRES_STACK bool
Invoke(JSContext *cx, const CallArgs &argsRef, ConstructOption option)
{
    /* N.B. Must be kept in sync with InvokeSessionGuard::start/invoke */

    CallArgs args = argsRef;
    JS_ASSERT(args.argc() <= JS_ARGS_LENGTH_MAX);

    JS_ASSERT(!cx->compartment->activeAnalysis);

    if (args.calleev().isPrimitive()) {
        js_ReportIsNotFunction(cx, &args.calleev(), ToReportFlags(option));
        return false;
    }

    JSObject &callee = args.callee();
    Class *clasp = callee.getClass();

    /* Invoke non-functions. */
    if (JS_UNLIKELY(clasp != &js_FunctionClass)) {
#if JS_HAS_NO_SUCH_METHOD
        if (JS_UNLIKELY(clasp == &js_NoSuchMethodClass))
            return NoSuchMethod(cx, args.argc(), args.base());
#endif
        JS_ASSERT_IF(option == INVOKE_CONSTRUCTOR, !clasp->construct);
        if (!clasp->call) {
            js_ReportIsNotFunction(cx, &args.calleev(), ToReportFlags(option));
            return false;
        }
        cx->markTypeCallerUnexpected(types::TYPE_UNKNOWN);
        return CallJSNative(cx, clasp->call, args.argc(), args.base());
    }

    /* Invoke native functions. */
    JSFunction *fun = callee.getFunctionPrivate();
    JS_ASSERT_IF(option == INVOKE_CONSTRUCTOR, !fun->isConstructor());
    if (fun->isNative())
        return CallJSNative(cx, fun->u.n.native, args.argc(), args.base());

    /* Handle the empty-script special case. */
    JSScript *script = fun->script();
    if (JS_UNLIKELY(script->isEmpty())) {
        if (option == INVOKE_CONSTRUCTOR) {
            bool newType = cx->typeInferenceEnabled() && cx->fp()->isScriptFrame() &&
                UseNewType(cx, cx->fp()->script(), cx->regs().pc);
            JSObject *obj = js_CreateThisForFunction(cx, &callee, newType);
            if (!obj)
                return false;
            args.rval().setObject(*obj);
        } else {
            args.rval().setUndefined();
        }
        return true;
    }

    cx->typeMonitorCall(args, option == INVOKE_CONSTRUCTOR);

    /* Get pointer to new frame/slots, prepare arguments. */
    uint32 flags = ToFrameFlags(option);
    InvokeFrameGuard frame;
    StackFrame *fp = cx->stack.getInvokeFrame(cx, args, fun, script, &flags, &frame);
    if (!fp)
        return false;

    /* Initialize frame, locals. */
    fp->initCallFrame(cx, callee, fun, args.argc(), flags);
    SetValueRangeToUndefined(fp->slots(), script->nfixed);

    /* Officially push fp. frame's destructor pops. */
    cx->stack.pushInvokeFrame(args, &frame);

    /* Now that the new frame is rooted, maybe create a call object. */
    if (fun->isHeavyweight() && !CreateFunCallObject(cx, fp))
        return false;

    /* Run function until JSOP_STOP, JSOP_RETURN or error. */
    JSBool ok;
    {
        AutoPreserveEnumerators preserve(cx);
        ok = RunScript(cx, script, fp);
    }

    args.rval() = fp->returnValue();
    JS_ASSERT_IF(ok && option == INVOKE_CONSTRUCTOR, !args.rval().isPrimitive());
    return ok;
}

bool
InvokeSessionGuard::start(JSContext *cx, const Value &calleev, const Value &thisv, uintN argc)
{
#ifdef JS_TRACER
    if (TRACE_RECORDER(cx))
        AbortRecording(cx, "attempt to reenter VM while recording");
    LeaveTrace(cx);
#endif

    /* Always push arguments, regardless of optimized/normal invoke. */
    ContextStack &stack = cx->stack;
    if (!stack.pushInvokeArgs(cx, argc, &args_))
        return false;

    /* Callees may clobber 'this' or 'callee'. */
    savedCallee_ = args_.calleev() = calleev;
    savedThis_ = args_.thisv() = thisv;

    do {
        /* Hoist dynamic checks from scripted Invoke. */
        if (!calleev.isObject())
            break;
        JSObject &callee = calleev.toObject();
        if (callee.getClass() != &js_FunctionClass)
            break;
        JSFunction *fun = callee.getFunctionPrivate();
        if (fun->isNative())
            break;
        script_ = fun->script();
        if (fun->isHeavyweight() || script_->isEmpty())
            break;

        /*
         * The frame will remain pushed even when the callee isn't active which
         * will affect the observable current global, so avoid any change.
         */
        if (callee.getGlobal() != GetGlobalForScopeChain(cx))
            break;

        /* Push the stack frame once for the session. */
        uint32 flags = 0;
        if (!stack.getInvokeFrame(cx, args_, fun, script_, &flags, &frame_))
            return false;
        StackFrame *fp = frame_.fp();
        fp->initCallFrame(cx, calleev.toObject(), fun, argc, flags);
        stack.pushInvokeFrame(args_, &frame_);

        if (cx->typeInferenceEnabled()) {
            /*
             * Set the 'this' type according to the value given, but mark the types
             * of all arguments as unknown. We don't want to keep track of the
             * possible values the InvokeSession's client could pass in.
             */
            jstype type = GetValueType(cx, thisv);
            script_->typeSetThis(cx, type);
            for (unsigned i = 0; i < fun->nargs; i++)
                script_->typeSetArgument(cx, i, TYPE_UNKNOWN);
        }

#ifdef JS_METHODJIT
        /* Hoist dynamic checks from RunScript. */
        mjit::CompileStatus status = mjit::CanMethodJIT(cx, script_, fp, mjit::CompileRequest_JIT);
        if (status == mjit::Compile_Error)
            return false;
        if (status != mjit::Compile_Okay)
            break;
        /* Cannot also cache the raw code pointer; it can change. */

        /* Hoist dynamic checks from CheckStackAndEnterMethodJIT. */
        JS_CHECK_RECURSION(cx, return false);
        stackLimit_ = stack.space().getStackLimit(cx);
        if (!stackLimit_)
            return false;

        stop_ = script_->code + script_->length - 1;
        JS_ASSERT(*stop_ == JSOP_STOP);
#endif

        /* Cached to avoid canonicalActualArg in InvokeSessionGuard::operator[]. */
        nformals_ = fp->numFormalArgs();
        formals_ = fp->formalArgs();
        actuals_ = args_.argv();
        JS_ASSERT(actuals_ == fp->actualArgs());
        return true;
    } while (0);

    /*
     * Use the normal invoke path.
     *
     * The callee slot gets overwritten during an unoptimized Invoke, so we
     * cache it here and restore it before every Invoke call. The 'this' value
     * does not get overwritten, so we can fill it here once.
     */
    if (frame_.pushed())
        frame_.pop();
    formals_ = actuals_ = args_.argv();
    nformals_ = (unsigned)-1;
    return true;
}

bool
ExternalInvoke(JSContext *cx, const Value &thisv, const Value &fval,
               uintN argc, Value *argv, Value *rval)
{
    LeaveTrace(cx);

    InvokeArgsGuard args;
    if (!cx->stack.pushInvokeArgs(cx, argc, &args))
        return false;

    args.calleev() = fval;
    args.thisv() = thisv;
    memcpy(args.argv(), argv, argc * sizeof(Value));

    if (args.thisv().isObject()) {
        /*
         * We must call the thisObject hook in case we are not called from the
         * interpreter, where a prior bytecode has computed an appropriate
         * |this| already.
         */
        JSObject *thisp = args.thisv().toObject().thisObject(cx);
        if (!thisp)
             return false;
        args.thisv().setObject(*thisp);
    }

    if (!Invoke(cx, args))
        return false;

    *rval = args.rval();
    return true;
}

bool
ExternalInvokeConstructor(JSContext *cx, const Value &fval, uintN argc, Value *argv,
                          Value *rval)
{
    LeaveTrace(cx);

    InvokeArgsGuard args;
    if (!cx->stack.pushInvokeArgs(cx, argc, &args))
        return false;

    args.calleev() = fval;
    args.thisv().setMagic(JS_THIS_POISON);
    memcpy(args.argv(), argv, argc * sizeof(Value));

    if (!InvokeConstructor(cx, args))
        return false;

    *rval = args.rval();
    return true;
}

bool
ExternalGetOrSet(JSContext *cx, JSObject *obj, jsid id, const Value &fval,
                 JSAccessMode mode, uintN argc, Value *argv, Value *rval)
{
    LeaveTrace(cx);

    /*
     * ExternalInvoke could result in another try to get or set the same id
     * again, see bug 355497.
     */
    JS_CHECK_RECURSION(cx, return false);

    return ExternalInvoke(cx, ObjectValue(*obj), fval, argc, argv, rval);
}

#if JS_HAS_SHARP_VARS
JS_STATIC_ASSERT(SHARP_NSLOTS == 2);

static JS_NEVER_INLINE bool
InitSharpSlots(JSContext *cx, StackFrame *fp)
{
    StackFrame *prev = fp->prev();
    JSScript *script = fp->script();
    JS_ASSERT(script->nfixed >= SHARP_NSLOTS);

    Value *sharps = &fp->slots()[script->nfixed - SHARP_NSLOTS];
    if (!fp->isGlobalFrame() && prev->script()->hasSharps) {
        JS_ASSERT(prev->numFixed() >= SHARP_NSLOTS);
        int base = (prev->isFunctionFrame() && !prev->isDirectEvalOrDebuggerFrame())
                   ? prev->fun()->script()->bindings.sharpSlotBase(cx)
                   : prev->numFixed() - SHARP_NSLOTS;
        if (base < 0)
            return false;
        sharps[0] = prev->slots()[base];
        sharps[1] = prev->slots()[base + 1];
    } else {
        sharps[0].setUndefined();
        sharps[1].setUndefined();
    }
    return true;
}
#endif

bool
Execute(JSContext *cx, JSObject &chain, JSScript *script, StackFrame *prev, uintN flags,
        Value *result)
{
    JS_ASSERT_IF(prev, !prev->isDummyFrame());
    JS_ASSERT_IF(prev, prev->compartment() == cx->compartment);
    JS_ASSERT(script->compartment == cx->compartment);

    if (script->isEmpty()) {
        if (result)
            result->setUndefined();
        return true;
    }

    LeaveTrace(cx);
    AutoScriptRooter root(cx, script);

    /*
     * Get a pointer to new frame/slots. This memory is not "claimed", so the
     * code before pushExecuteFrame must not reenter the interpreter or assume
     * the frame is rooted.
     */
    ExecuteFrameGuard frame;
    if (!cx->stack.getExecuteFrame(cx, script, &frame))
        return false;

    /* Initialize fixed slots (GVAR ops expect NULL). */
    SetValueRangeToNull(frame.fp()->slots(), script->nfixed);

    /* Initialize frame and locals. */
    JSObject *initialVarObj;
    if (prev) {
        JS_ASSERT(chain == prev->scopeChain());
        frame.fp()->initEvalFrame(cx, script, prev, flags);

        /* NB: prev may not be in cx->currentSegment. */
        initialVarObj = (prev == cx->maybefp())
                        ? &cx->stack.currentVarObj()
                        : &cx->stack.space().varObjForFrame(prev);
    } else {
        /* The scope chain could be anything, so innerize just in case. */
        JSObject *innerizedChain = &chain;
        OBJ_TO_INNER_OBJECT(cx, innerizedChain);
        if (!innerizedChain)
            return false;

        /* If we were handed a non-native object, complain bitterly. */
        if (!innerizedChain->isNative()) {
            JS_ReportErrorNumber(cx, js_GetErrorMessage, NULL,
                                 JSMSG_NON_NATIVE_SCOPE);
            return false;
        }

        frame.fp()->initGlobalFrame(script, *innerizedChain, cx->maybefp(), flags);

        /* If scope chain is an inner window, outerize for 'this'. */
        JSObject *thisp = chain.thisObject(cx);
        if (!thisp)
            return false;
        frame.fp()->globalThis().setObject(*thisp);

        initialVarObj = cx->hasRunOption(JSOPTION_VAROBJFIX)
                        ? chain.getGlobal()
                        : &chain;
    }
    JS_ASSERT(!initialVarObj->getOps()->defineProperty);

    if (frame.fp()->isStrictEvalFrame()) {
        /* Give strict mode eval its own fresh lexical environment. */
        initialVarObj = CreateEvalCallObject(cx, frame.fp());
        if (!initialVarObj)
            return false;
        JS_ASSERT(initialVarObj == &frame.fp()->scopeChain());
    }

    /* Officially push the frame. ~FrameGuard pops. */
    cx->stack.pushExecuteFrame(initialVarObj, &frame);

#if JS_HAS_SHARP_VARS
    if (script->hasSharps && !InitSharpSlots(cx, frame.fp()))
        return false;
#endif

    Probes::startExecution(cx, script);

    if (cx->typeInferenceEnabled()) {
        jstype type = GetValueType(cx, frame.fp()->thisValue());
        script->typeSetThis(cx, type);
    }

    /* Run script until JSOP_STOP or error. */
    AutoPreserveEnumerators preserve(cx);
    JSBool ok = RunScript(cx, script, frame.fp());
    if (result)
        *result = frame.fp()->returnValue();

    Probes::stopExecution(cx, script);

    return !!ok;
}

bool
CheckRedeclaration(JSContext *cx, JSObject *obj, jsid id, uintN attrs)
{
    JSObject *obj2;
    JSProperty *prop;
    uintN oldAttrs;
    bool isFunction;
    const char *type, *name;

    if (!obj->lookupProperty(cx, id, &obj2, &prop))
        return false;
    if (!prop)
        return true;
    if (obj2->isNative()) {
        oldAttrs = ((Shape *) prop)->attributes();
    } else {
        if (!obj2->getAttributes(cx, id, &oldAttrs))
            return false;
    }

    /* We allow redeclaring some non-readonly properties. */
    if (((oldAttrs | attrs) & JSPROP_READONLY) == 0) {
        /* Allow redeclaration of variables and functions. */
        if (!(attrs & (JSPROP_GETTER | JSPROP_SETTER)))
            return true;

        /*
         * Allow adding a getter only if a property already has a setter
         * but no getter and similarly for adding a setter. That is, we
         * allow only the following transitions:
         *
         *   no-property --> getter --> getter + setter
         *   no-property --> setter --> getter + setter
         */
        if ((~(oldAttrs ^ attrs) & (JSPROP_GETTER | JSPROP_SETTER)) == 0)
            return true;

        /*
         * Allow redeclaration of an impermanent property (in which case
         * anyone could delete it and redefine it, willy-nilly).
         */
        if (!(oldAttrs & JSPROP_PERMANENT))
            return true;
    }

    isFunction = (oldAttrs & (JSPROP_GETTER | JSPROP_SETTER)) != 0;
    if (!isFunction) {
        Value value;
        if (!obj->getProperty(cx, id, &value))
            return JS_FALSE;
        isFunction = IsFunctionObject(value);
    }

    type = (oldAttrs & attrs & JSPROP_GETTER)
           ? js_getter_str
           : (oldAttrs & attrs & JSPROP_SETTER)
           ? js_setter_str
           : (oldAttrs & JSPROP_READONLY)
           ? js_const_str
           : isFunction
           ? js_function_str
           : js_var_str;
    JSAutoByteString bytes;
    name = js_ValueToPrintable(cx, IdToValue(id), &bytes);
    if (!name)
        return false;
    JS_ALWAYS_FALSE(JS_ReportErrorFlagsAndNumber(cx, JSREPORT_ERROR, js_GetErrorMessage, NULL,
                                                 JSMSG_REDECLARED_VAR, type, name));
    return false;
}

JSBool
HasInstance(JSContext *cx, JSObject *obj, const Value *v, JSBool *bp)
{
    Class *clasp = obj->getClass();
    if (clasp->hasInstance)
        return clasp->hasInstance(cx, obj, v, bp);
    js_ReportValueError(cx, JSMSG_BAD_INSTANCEOF_RHS,
                        JSDVG_SEARCH_STACK, ObjectValue(*obj), NULL);
    return JS_FALSE;
}

bool
LooselyEqual(JSContext *cx, const Value &lval, const Value &rval, JSBool *result)
{
#if JS_HAS_XML_SUPPORT
    if (JS_UNLIKELY(lval.isObject() && lval.toObject().isXML()) ||
                    (rval.isObject() && rval.toObject().isXML())) {
        return js_TestXMLEquality(cx, lval, rval, result);
    }
#endif

    if (SameType(lval, rval)) {
        if (lval.isString()) {
            JSString *l = lval.toString();
            JSString *r = rval.toString();
            return EqualStrings(cx, l, r, result);
        }

        if (lval.isDouble()) {
            double l = lval.toDouble(), r = rval.toDouble();
            *result = JSDOUBLE_COMPARE(l, ==, r, false);
            return true;
        }

        if (lval.isObject()) {
            JSObject *l = &lval.toObject();
            JSObject *r = &rval.toObject();
            l->assertSpecialEqualitySynced();

            if (EqualityOp eq = l->getClass()->ext.equality) {
                return eq(cx, l, &rval, result);
            }

            *result = l == r;
            return true;
        }

        *result = lval.payloadAsRawUint32() == rval.payloadAsRawUint32();
        return true;
    }

    if (lval.isNullOrUndefined()) {
        *result = rval.isNullOrUndefined();
        return true;
    }

    if (rval.isNullOrUndefined()) {
        *result = false;
        return true;
    }

    Value lvalue = lval;
    Value rvalue = rval;

    if (lvalue.isObject() && !DefaultValue(cx, &lvalue.toObject(), JSTYPE_VOID, &lvalue))
        return false;

    if (rvalue.isObject() && !DefaultValue(cx, &rvalue.toObject(), JSTYPE_VOID, &rvalue))
        return false;

    if (lvalue.isString() && rvalue.isString()) {
        JSString *l = lvalue.toString();
        JSString *r = rvalue.toString();
        return EqualStrings(cx, l, r, result);
    }

    double l, r;
    if (!ValueToNumber(cx, lvalue, &l) ||
        !ValueToNumber(cx, rvalue, &r)) {
        return false;
    }
    *result = JSDOUBLE_COMPARE(l, ==, r, false);
    return true;
}

bool
StrictlyEqual(JSContext *cx, const Value &lref, const Value &rref, JSBool *equal)
{
    Value lval = lref, rval = rref;
    if (SameType(lval, rval)) {
        if (lval.isString())
            return EqualStrings(cx, lval.toString(), rval.toString(), equal);
        if (lval.isDouble()) {
            *equal = JSDOUBLE_COMPARE(lval.toDouble(), ==, rval.toDouble(), JS_FALSE);
            return true;
        }
        if (lval.isObject()) {
            *equal = lval.toObject() == rval.toObject();
            return true;
        }
        if (lval.isUndefined()) {
            *equal = true;
            return true;
        }
        *equal = lval.payloadAsRawUint32() == rval.payloadAsRawUint32();
        return true;
    }

    if (lval.isDouble() && rval.isInt32()) {
        double ld = lval.toDouble();
        double rd = rval.toInt32();
        *equal = JSDOUBLE_COMPARE(ld, ==, rd, JS_FALSE);
        return true;
    }
    if (lval.isInt32() && rval.isDouble()) {
        double ld = lval.toInt32();
        double rd = rval.toDouble();
        *equal = JSDOUBLE_COMPARE(ld, ==, rd, JS_FALSE);
        return true;
    }

    *equal = false;
    return true;
}

static inline bool
IsNegativeZero(const Value &v)
{
    return v.isDouble() && JSDOUBLE_IS_NEGZERO(v.toDouble());
}

static inline bool
IsNaN(const Value &v)
{
    return v.isDouble() && JSDOUBLE_IS_NaN(v.toDouble());
}

bool
SameValue(JSContext *cx, const Value &v1, const Value &v2, JSBool *same)
{
    if (IsNegativeZero(v1)) {
        *same = IsNegativeZero(v2);
        return true;
    }
    if (IsNegativeZero(v2)) {
        *same = false;
        return true;
    }
    if (IsNaN(v1) && IsNaN(v2)) {
        *same = true;
        return true;
    }
    return StrictlyEqual(cx, v1, v2, same);
}

JSType
TypeOfValue(JSContext *cx, const Value &vref)
{
    Value v = vref;
    if (v.isNumber())
        return JSTYPE_NUMBER;
    if (v.isString())
        return JSTYPE_STRING;
    if (v.isNull())
        return JSTYPE_OBJECT;
    if (v.isUndefined())
        return JSTYPE_VOID;
    if (v.isObject())
        return v.toObject().typeOf(cx);
    JS_ASSERT(v.isBoolean());
    return JSTYPE_BOOLEAN;
}

JS_REQUIRES_STACK bool
InvokeConstructor(JSContext *cx, const CallArgs &argsRef)
{
    JS_ASSERT(!js_FunctionClass.construct);
    CallArgs args = argsRef;

    if (args.calleev().isObject()) {
        JSObject *callee = &args.callee();
        Class *clasp = callee->getClass();
        if (clasp == &js_FunctionClass) {
            JSFunction *fun = callee->getFunctionPrivate();

            if (fun->isConstructor()) {
                args.thisv().setMagicWithObjectOrNullPayload(NULL);
                return CallJSNativeConstructor(cx, fun->u.n.native, args.argc(), args.base());
            }

            if (!fun->isInterpretedConstructor())
                goto error;

            if (!Invoke(cx, args, INVOKE_CONSTRUCTOR))
                return false;

            JS_ASSERT(args.rval().isObject());
            JS_RUNTIME_METER(cx->runtime, constructs);
            return true;
        }
        if (clasp->construct) {
            cx->markTypeCallerUnexpected(types::TYPE_UNKNOWN);
            args.thisv().setMagicWithObjectOrNullPayload(NULL);
            return CallJSNativeConstructor(cx, clasp->construct, args.argc(), args.base());
        }
    }

error:
    js_ReportIsNotFunction(cx, &args.calleev(), JSV2F_CONSTRUCT);
    return false;
}

bool
InvokeConstructorWithGivenThis(JSContext *cx, JSObject *thisobj, const Value &fval,
                               uintN argc, Value *argv, Value *rval)
{
    LeaveTrace(cx);

    InvokeArgsGuard args;
    if (!cx->stack.pushInvokeArgs(cx, argc, &args))
        return JS_FALSE;

    args.calleev() = fval;
    /* Initialize args.thisv on all paths below. */
    memcpy(args.argv(), argv, argc * sizeof(Value));

    /* Handle the fast-constructor cases before calling the general case. */
    JSObject &callee = fval.toObject();
    Class *clasp = callee.getClass();
    JSFunction *fun;
    bool ok;
    if (clasp == &js_FunctionClass && (fun = callee.getFunctionPrivate())->isConstructor()) {
        args.thisv().setMagicWithObjectOrNullPayload(thisobj);
        ok = CallJSNativeConstructor(cx, fun->u.n.native, args.argc(), args.base());
    } else if (clasp->construct) {
        args.thisv().setMagicWithObjectOrNullPayload(thisobj);
        ok = CallJSNativeConstructor(cx, clasp->construct, args.argc(), args.base());
    } else {
        args.thisv().setObjectOrNull(thisobj);
        ok = Invoke(cx, args, INVOKE_CONSTRUCTOR);
    }

    *rval = args.rval();
    return ok;
}

bool
ValueToId(JSContext *cx, const Value &v, jsid *idp)
{
    int32_t i;
    if (ValueFitsInInt32(v, &i) && INT_FITS_IN_JSID(i)) {
        *idp = INT_TO_JSID(i);
        return true;
    }

#if JS_HAS_XML_SUPPORT
    if (v.isObject()) {
        JSObject *obj = &v.toObject();
        if (obj->isXMLId()) {
            *idp = OBJECT_TO_JSID(obj);
            return JS_TRUE;
        }
    }
#endif

    return js_ValueToStringId(cx, v, idp);
}

} /* namespace js */

/*
 * Enter the new with scope using an object at sp[-1] and associate the depth
 * of the with block with sp + stackIndex.
 */
JS_STATIC_INTERPRET JS_REQUIRES_STACK JSBool
js_EnterWith(JSContext *cx, jsint stackIndex, JSOp op, size_t oplen)
{
    StackFrame *fp = cx->fp();
    Value *sp = cx->regs().sp;
    JS_ASSERT(stackIndex < 0);
    JS_ASSERT(fp->base() <= sp + stackIndex);

    JSObject *obj;
    if (sp[-1].isObject()) {
        obj = &sp[-1].toObject();
    } else {
        obj = js_ValueToNonNullObject(cx, sp[-1]);
        if (!obj)
            return JS_FALSE;
        sp[-1].setObject(*obj);
    }

    JSObject *parent = GetScopeChainFast(cx, fp, op, oplen);
    if (!parent)
        return JS_FALSE;

    OBJ_TO_INNER_OBJECT(cx, obj);
    if (!obj)
        return JS_FALSE;

    JSObject *withobj = js_NewWithObject(cx, obj, parent,
                                         sp + stackIndex - fp->base());
    if (!withobj)
        return JS_FALSE;

    fp->setScopeChainNoCallObj(*withobj);
    return JS_TRUE;
}

JS_STATIC_INTERPRET JS_REQUIRES_STACK void
js_LeaveWith(JSContext *cx)
{
    JSObject *withobj;

    withobj = &cx->fp()->scopeChain();
    JS_ASSERT(withobj->getClass() == &js_WithClass);
    JS_ASSERT(withobj->getPrivate() == js_FloatingFrameIfGenerator(cx, cx->fp()));
    JS_ASSERT(OBJ_BLOCK_DEPTH(cx, withobj) >= 0);
    withobj->setPrivate(NULL);
    cx->fp()->setScopeChainNoCallObj(*withobj->getParent());
}

JS_REQUIRES_STACK Class *
js_IsActiveWithOrBlock(JSContext *cx, JSObject *obj, int stackDepth)
{
    Class *clasp;

    clasp = obj->getClass();
    if ((clasp == &js_WithClass || clasp == &js_BlockClass) &&
        obj->getPrivate() == js_FloatingFrameIfGenerator(cx, cx->fp()) &&
        OBJ_BLOCK_DEPTH(cx, obj) >= stackDepth) {
        return clasp;
    }
    return NULL;
}

/*
 * Unwind block and scope chains to match the given depth. The function sets
 * fp->sp on return to stackDepth.
 */
JS_REQUIRES_STACK JSBool
js_UnwindScope(JSContext *cx, jsint stackDepth, JSBool normalUnwind)
{
    Class *clasp;

    JS_ASSERT(stackDepth >= 0);
    JS_ASSERT(cx->fp()->base() + stackDepth <= cx->regs().sp);

    StackFrame *fp = cx->fp();
    for (;;) {
        clasp = js_IsActiveWithOrBlock(cx, &fp->scopeChain(), stackDepth);
        if (!clasp)
            break;
        if (clasp == &js_BlockClass) {
            /* Don't fail until after we've updated all stacks. */
            normalUnwind &= js_PutBlockObject(cx, normalUnwind);
        } else {
            js_LeaveWith(cx);
        }
    }

    cx->regs().sp = fp->base() + stackDepth;
    return normalUnwind;
}

JS_STATIC_INTERPRET JSBool
js_DoIncDec(JSContext *cx, const JSCodeSpec *cs, Value *vp, Value *vp2)
{
    if (cs->format & JOF_POST) {
        double d;
        if (!ValueToNumber(cx, *vp, &d))
            return JS_FALSE;
        vp->setNumber(d);
        (cs->format & JOF_INC) ? ++d : --d;
        vp2->setNumber(d);
        return JS_TRUE;
    }

    double d;
    if (!ValueToNumber(cx, *vp, &d))
        return JS_FALSE;
    (cs->format & JOF_INC) ? ++d : --d;
    vp->setNumber(d);
    *vp2 = *vp;
    return JS_TRUE;
}

const Value &
js::GetUpvar(JSContext *cx, uintN closureLevel, UpvarCookie cookie)
{
    JS_ASSERT(closureLevel >= cookie.level() && cookie.level() > 0);
    const uintN targetLevel = closureLevel - cookie.level();
    JS_ASSERT(targetLevel < UpvarCookie::UPVAR_LEVEL_LIMIT);

    StackFrame *fp = cx->stack.findFrameAtLevel(targetLevel);
    uintN slot = cookie.slot();
    Value *vp;

    if (!fp->isFunctionFrame() || fp->isEvalFrame()) {
        vp = fp->slots() + fp->numFixed();
    } else if (slot < fp->numFormalArgs()) {
        vp = fp->formalArgs();
    } else if (slot == UpvarCookie::CALLEE_SLOT) {
        vp = &fp->calleev();
        slot = 0;
    } else {
        slot -= fp->numFormalArgs();
        JS_ASSERT(slot < fp->numSlots());
        vp = fp->slots();
    }

    return vp[slot];
}

#ifdef DEBUG

JS_STATIC_INTERPRET JS_REQUIRES_STACK void
js_LogOpcode(JSContext *cx)
{
    FILE *logfp;
    StackFrame *fp;
    FrameRegs *regs;
    intN ndefs, n, nuses;
    JSOp op;

    logfp = (FILE *) cx->logfp;
    JS_ASSERT(logfp);
    fp = cx->fp();
    regs = &cx->regs();

    /*
     * Operations in prologues don't produce interesting values, and
     * js_DecompileValueGenerator isn't set up to handle them anyway.
     */
    if (cx->logPrevPc && regs->pc >= fp->script()->main) {
        JSOp logPrevOp = JSOp(*cx->logPrevPc);
        ndefs = js_GetStackDefs(cx, &js_CodeSpec[logPrevOp], logPrevOp,
                                fp->script(), cx->logPrevPc);

        /*
         * If there aren't that many elements on the stack, then we have
         * probably entered a new frame, and printing output would just be
         * misleading.
         */
        if (ndefs != 0 &&
            ndefs < regs->sp - fp->slots()) {
            for (n = -ndefs; n < 0; n++) {
                char *bytes = DecompileValueGenerator(cx, n, regs->sp[n], NULL);
                if (bytes) {
                    fprintf(logfp, "%s %s",
                            (n == -ndefs) ? "  output:" : ",",
                            bytes);
                    cx->free_(bytes);
                } else {
                    JS_ClearPendingException(cx);
                }
            }
            fprintf(logfp, " @ %u\n", (uintN) (regs->sp - fp->base()));
        }
        fprintf(logfp, "  stack: ");
        for (Value *siter = fp->base(); siter < regs->sp; siter++) {
            if (siter->isObject() && siter->toObject().getClass() == &js_CallClass) {
                /*
                 * Call objects have NULL convert ops so that we catch cases
                 * where they escape. So js_ValueToString doesn't work on them.
                 */
                fputs("<call>", logfp);
            } else {
                JSString *str = js_ValueToString(cx, *siter);
                JSLinearString *linearStr = str ? str->ensureLinear(cx) : NULL;
                if (!linearStr) {
                    fputs("<null>", logfp);
                    JS_ClearPendingException(cx);
                } else {
                    FileEscapedString(logfp, linearStr, 0);
                }
            }
            fputc(' ', logfp);
        }
        fputc('\n', logfp);
    }

    fprintf(logfp, "%4u: ",
            js_PCToLineNumber(cx, fp->script(),
                              fp->hasImacropc() ? fp->imacropc() : regs->pc));

    Sprinter sprinter;
    void *mark = JS_ARENA_MARK(&cx->tempPool);
    INIT_SPRINTER(cx, &sprinter, &cx->tempPool, 0);
    js_Disassemble1(cx, fp->script(), regs->pc,
                    regs->pc - fp->script()->code,
                    JS_FALSE, &sprinter);
    fprintf(logfp, "%s", sprinter.base);
    JS_ARENA_RELEASE(&cx->tempPool, mark);

    op = (JSOp) *regs->pc;
    nuses = js_GetStackUses(&js_CodeSpec[op], op, regs->pc);
    if (nuses != 0) {
        for (n = -nuses; n < 0; n++) {
            char *bytes = DecompileValueGenerator(cx, n, regs->sp[n], NULL);
            if (bytes) {
                fprintf(logfp, "%s %s",
                        (n == -nuses) ? "  inputs:" : ",",
                        bytes);
                cx->free_(bytes);
            } else {
                JS_ClearPendingException(cx);
            }
        }
        fprintf(logfp, " @ %u\n", (uintN) (regs->sp - fp->base()));
    }
    cx->logPrevPc = regs->pc;

    /* It's nice to have complete logs when debugging a crash.  */
    fflush(logfp);
}

#endif /* DEBUG */

#ifdef JS_OPMETER

# include <stdlib.h>

# define HIST_NSLOTS            8

/*
 * The second dimension is hardcoded at 256 because we know that many bits fit
 * in a byte, and mainly to optimize away multiplying by JSOP_LIMIT to address
 * any particular row.
 */
static uint32 succeeds[JSOP_LIMIT][256];
static uint32 slot_ops[JSOP_LIMIT][HIST_NSLOTS];

JS_STATIC_INTERPRET void
js_MeterOpcodePair(JSOp op1, JSOp op2)
{
    if (op1 != JSOP_STOP)
        ++succeeds[op1][op2];
}

JS_STATIC_INTERPRET void
js_MeterSlotOpcode(JSOp op, uint32 slot)
{
    if (slot < HIST_NSLOTS)
        ++slot_ops[op][slot];
}

typedef struct Edge {
    const char  *from;
    const char  *to;
    uint32      count;
} Edge;

static int
compare_edges(const void *a, const void *b)
{
    const Edge *ea = (const Edge *) a;
    const Edge *eb = (const Edge *) b;

    return (int32)eb->count - (int32)ea->count;
}

void
js_DumpOpMeters()
{
    const char *name, *from, *style;
    FILE *fp;
    uint32 total, count;
    uint32 i, j, nedges;
    Edge *graph;

    name = getenv("JS_OPMETER_FILE");
    if (!name)
        name = "/tmp/ops.dot";
    fp = fopen(name, "w");
    if (!fp) {
        perror(name);
        return;
    }

    total = nedges = 0;
    for (i = 0; i < JSOP_LIMIT; i++) {
        for (j = 0; j < JSOP_LIMIT; j++) {
            count = succeeds[i][j];
            if (count != 0) {
                total += count;
                ++nedges;
            }
        }
    }

# define SIGNIFICANT(count,total) (200. * (count) >= (total))

    graph = (Edge *) OffTheBooks::calloc_(nedges * sizeof graph[0]);
    if (!graph)
        return;
    for (i = nedges = 0; i < JSOP_LIMIT; i++) {
        from = js_CodeName[i];
        for (j = 0; j < JSOP_LIMIT; j++) {
            count = succeeds[i][j];
            if (count != 0 && SIGNIFICANT(count, total)) {
                graph[nedges].from = from;
                graph[nedges].to = js_CodeName[j];
                graph[nedges].count = count;
                ++nedges;
            }
        }
    }
    qsort(graph, nedges, sizeof(Edge), compare_edges);

# undef SIGNIFICANT

    fputs("digraph {\n", fp);
    for (i = 0, style = NULL; i < nedges; i++) {
        JS_ASSERT(i == 0 || graph[i-1].count >= graph[i].count);
        if (!style || graph[i-1].count != graph[i].count) {
            style = (i > nedges * .75) ? "dotted" :
                    (i > nedges * .50) ? "dashed" :
                    (i > nedges * .25) ? "solid" : "bold";
        }
        fprintf(fp, "  %s -> %s [label=\"%lu\" style=%s]\n",
                graph[i].from, graph[i].to,
                (unsigned long)graph[i].count, style);
    }
    cx->free_(graph);
    fputs("}\n", fp);
    fclose(fp);

    name = getenv("JS_OPMETER_HIST");
    if (!name)
        name = "/tmp/ops.hist";
    fp = fopen(name, "w");
    if (!fp) {
        perror(name);
        return;
    }
    fputs("bytecode", fp);
    for (j = 0; j < HIST_NSLOTS; j++)
        fprintf(fp, "  slot %1u", (unsigned)j);
    putc('\n', fp);
    fputs("========", fp);
    for (j = 0; j < HIST_NSLOTS; j++)
        fputs(" =======", fp);
    putc('\n', fp);
    for (i = 0; i < JSOP_LIMIT; i++) {
        for (j = 0; j < HIST_NSLOTS; j++) {
            if (slot_ops[i][j] != 0) {
                /* Reuse j in the next loop, since we break after. */
                fprintf(fp, "%-8.8s", js_CodeName[i]);
                for (j = 0; j < HIST_NSLOTS; j++)
                    fprintf(fp, " %7lu", (unsigned long)slot_ops[i][j]);
                putc('\n', fp);
                break;
            }
        }
    }
    fclose(fp);
}

#endif /* JS_OPSMETER */

#endif /* !JS_LONE_INTERPRET ^ defined jsinvoke_cpp___ */

#ifndef  jsinvoke_cpp___

#ifdef JS_REPRMETER
// jsval representation metering: this measures the kinds of jsvals that
// are used as inputs to each JSOp.
namespace reprmeter {
    enum Repr {
        NONE,
        INT,
        DOUBLE,
        BOOLEAN_PROPER,
        BOOLEAN_OTHER,
        STRING,
        OBJECT_NULL,
        OBJECT_PLAIN,
        FUNCTION_INTERPRETED,
        FUNCTION_FASTNATIVE,
        ARRAY_SLOW,
        ARRAY_DENSE
    };

    // Return the |repr| value giving the representation of the given jsval.
    static Repr
    GetRepr(jsval v)
    {
        if (JSVAL_IS_INT(v))
            return INT;
        if (JSVAL_IS_DOUBLE(v))
            return DOUBLE;
        if (JSVAL_IS_SPECIAL(v)) {
            return (v == JSVAL_TRUE || v == JSVAL_FALSE)
                   ? BOOLEAN_PROPER
                   : BOOLEAN_OTHER;
        }
        if (JSVAL_IS_STRING(v))
            return STRING;

        JS_ASSERT(JSVAL_IS_OBJECT(v));

        JSObject *obj = JSVAL_TO_OBJECT(v);
        if (VALUE_IS_FUNCTION(cx, v)) {
            JSFunction *fun = obj->getFunctionPrivate();
            if (FUN_INTERPRETED(fun))
                return FUNCTION_INTERPRETED;
            return FUNCTION_FASTNATIVE;
        }
        // This must come before the general array test, because that
        // one subsumes this one.
        if (!obj)
            return OBJECT_NULL;
        if (obj->isDenseArray())
            return ARRAY_DENSE;
        if (obj->isArray())
            return ARRAY_SLOW;
        return OBJECT_PLAIN;
    }

    static const char *reprName[] = { "invalid", "int", "double", "bool", "special",
                                      "string", "null", "object",
                                      "fun:interp", "fun:native"
                                      "array:slow", "array:dense" };

    // Logically, a tuple of (JSOp, repr_1, ..., repr_n) where repr_i is
    // the |repr| of the ith input to the JSOp.
    struct OpInput {
        enum { max_uses = 16 };

        JSOp op;
        Repr uses[max_uses];

        OpInput() : op(JSOp(255)) {
            for (int i = 0; i < max_uses; ++i)
                uses[i] = NONE;
        }

        OpInput(JSOp op) : op(op) {
            for (int i = 0; i < max_uses; ++i)
                uses[i] = NONE;
        }

        // Hash function
        operator uint32() const {
            uint32 h = op;
            for (int i = 0; i < max_uses; ++i)
                h = h * 7 + uses[i] * 13;
            return h;
        }

        bool operator==(const OpInput &opinput) const {
            if (op != opinput.op)
                return false;
            for (int i = 0; i < max_uses; ++i) {
                if (uses[i] != opinput.uses[i])
                    return false;
            }
            return true;
        }

        OpInput &operator=(const OpInput &opinput) {
            op = opinput.op;
            for (int i = 0; i < max_uses; ++i)
                uses[i] = opinput.uses[i];
            return *this;
        }
    };

    typedef HashMap<OpInput, uint64, DefaultHasher<OpInput>, SystemAllocPolicy> OpInputHistogram;

    OpInputHistogram opinputs;
    bool             opinputsInitialized = false;

    // Record an OpInput for the current op. This should be called just
    // before executing the op.
    static void
    MeterRepr(JSContext *cx)
    {
        // Note that we simply ignore the possibility of errors (OOMs)
        // using the hash map, since this is only metering code.

        if (!opinputsInitialized) {
            opinputs.init();
            opinputsInitialized = true;
        }

        JSOp op = JSOp(*cx->regs->pc);
        int nuses = js_GetStackUses(&js_CodeSpec[op], op, cx->regs->pc);

        // Build the OpInput.
        OpInput opinput(op);
        for (int i = 0; i < nuses; ++i) {
            jsval v = cx->regs->sp[-nuses+i];
            opinput.uses[i] = GetRepr(v);
        }

        if (OpInputHistogram::Ptr p = opinputs.lookupWithDefault(opinput, 0))
            p->value++;
    }

    void
    js_DumpReprMeter()
    {
        FILE *f = fopen("/tmp/reprmeter.txt", "w");
        JS_ASSERT(f);
        for (OpInputHistogram::Range r = opinputs.all(); !r.empty(); r.popFront()) {
            const OpInput &o = r.front().key;
            uint64 c = r.front().value;
            fprintf(f, "%3d,%s", o.op, js_CodeName[o.op]);
            for (int i = 0; i < OpInput::max_uses && o.uses[i] != NONE; ++i)
                fprintf(f, ",%s", reprName[o.uses[i]]);
            fprintf(f, ",%llu\n", c);
        }
        fclose(f);
    }
}
#endif /* JS_REPRMETER */

#define PUSH_COPY(v)             do { *regs.sp++ = v; assertSameCompartment(cx, regs.sp[-1]); } while (0)
#define PUSH_COPY_SKIP_CHECK(v)  *regs.sp++ = v
#define PUSH_NULL()              regs.sp++->setNull()
#define PUSH_UNDEFINED()         regs.sp++->setUndefined()
#define PUSH_BOOLEAN(b)          regs.sp++->setBoolean(b)
#define PUSH_DOUBLE(d)           regs.sp++->setDouble(d)
#define PUSH_INT32(i)            regs.sp++->setInt32(i)
#define PUSH_STRING(s)           do { regs.sp++->setString(s); assertSameCompartment(cx, regs.sp[-1]); } while (0)
#define PUSH_OBJECT(obj)         do { regs.sp++->setObject(obj); assertSameCompartment(cx, regs.sp[-1]); } while (0)
#define PUSH_OBJECT_OR_NULL(obj) do { regs.sp++->setObjectOrNull(obj); assertSameCompartment(cx, regs.sp[-1]); } while (0)
#define PUSH_HOLE()              regs.sp++->setMagic(JS_ARRAY_HOLE)
#define POP_COPY_TO(v)           v = *--regs.sp
#define POP_RETURN_VALUE()       regs.fp()->setReturnValue(*--regs.sp)

#define POP_BOOLEAN(cx, vp, b)                                                \
    JS_BEGIN_MACRO                                                            \
        vp = &regs.sp[-1];                                                    \
        if (vp->isNull()) {                                                   \
            b = false;                                                        \
        } else if (vp->isBoolean()) {                                         \
            b = vp->toBoolean();                                              \
        } else {                                                              \
            b = !!js_ValueToBoolean(*vp);                                     \
        }                                                                     \
        regs.sp--;                                                            \
    JS_END_MACRO

#define VALUE_TO_OBJECT(cx, vp, obj)                                          \
    JS_BEGIN_MACRO                                                            \
        if ((vp)->isObject()) {                                               \
            obj = &(vp)->toObject();                                          \
        } else {                                                              \
            obj = js_ValueToNonNullObject(cx, *(vp));                         \
            if (!obj)                                                         \
                goto error;                                                   \
            (vp)->setObject(*obj);                                            \
        }                                                                     \
    JS_END_MACRO

#define FETCH_OBJECT(cx, n, obj)                                              \
    JS_BEGIN_MACRO                                                            \
        Value *vp_ = &regs.sp[n];                                             \
        VALUE_TO_OBJECT(cx, vp_, obj);                                        \
    JS_END_MACRO

#define DEFAULT_VALUE(cx, n, hint, v)                                         \
    JS_BEGIN_MACRO                                                            \
        JS_ASSERT(v.isObject());                                              \
        JS_ASSERT(v == regs.sp[n]);                                           \
        if (!DefaultValue(cx, &v.toObject(), hint, &regs.sp[n]))              \
            goto error;                                                       \
        v = regs.sp[n];                                                       \
    JS_END_MACRO

/* Test whether v is an int in the range [-2^31 + 1, 2^31 - 2] */
static JS_ALWAYS_INLINE bool
CanIncDecWithoutOverflow(int32_t i)
{
    return (i > JSVAL_INT_MIN) && (i < JSVAL_INT_MAX);
}

/*
 * Define JS_OPMETER to instrument bytecode succession, generating a .dot file
 * on shutdown that shows the graph of significant predecessor/successor pairs
 * executed, where the edge labels give the succession counts.  The .dot file
 * is named by the JS_OPMETER_FILE envariable, and defaults to /tmp/ops.dot.
 *
 * Bonus feature: JS_OPMETER also enables counters for stack-addressing ops
 * such as JSOP_GETLOCAL, JSOP_INCARG, via METER_SLOT_OP. The resulting counts
 * are written to JS_OPMETER_HIST, defaulting to /tmp/ops.hist.
 */
#ifndef JS_OPMETER
# define METER_OP_INIT(op)      /* nothing */
# define METER_OP_PAIR(op1,op2) /* nothing */
# define METER_SLOT_OP(op,slot) /* nothing */
#else

/*
 * The second dimension is hardcoded at 256 because we know that many bits fit
 * in a byte, and mainly to optimize away multiplying by JSOP_LIMIT to address
 * any particular row.
 */
# define METER_OP_INIT(op)      ((op) = JSOP_STOP)
# define METER_OP_PAIR(op1,op2) (js_MeterOpcodePair(op1, op2))
# define METER_SLOT_OP(op,slot) (js_MeterSlotOpcode(op, slot))

#endif

#ifdef JS_REPRMETER
# define METER_REPR(cx)         (reprmeter::MeterRepr(cx))
#else
# define METER_REPR(cx)         ((void) 0)
#endif /* JS_REPRMETER */

/*
 * Threaded interpretation via computed goto appears to be well-supported by
 * GCC 3 and higher.  IBM's C compiler when run with the right options (e.g.,
 * -qlanglvl=extended) also supports threading.  Ditto the SunPro C compiler.
 * Currently it's broken for JS_VERSION < 160, though this isn't worth fixing.
 * Add your compiler support macros here.
 */
#ifndef JS_THREADED_INTERP
# if JS_VERSION >= 160 && (                                                   \
    __GNUC__ >= 3 ||                                                          \
    (__IBMC__ >= 700 && defined __IBM_COMPUTED_GOTO) ||                       \
    __SUNPRO_C >= 0x570)
#  define JS_THREADED_INTERP 1
# else
#  define JS_THREADED_INTERP 0
# endif
#endif

/*
 * Deadlocks or else bad races are likely if JS_THREADSAFE, so we must rely on
 * single-thread DEBUG js shell testing to verify property cache hits.
 */
#if defined DEBUG && !defined JS_THREADSAFE

# define ASSERT_VALID_PROPERTY_CACHE_HIT(pcoff,obj,pobj,entry)                \
    JS_BEGIN_MACRO                                                            \
        if (!AssertValidPropertyCacheHit(cx, script, regs, pcoff, obj, pobj,  \
                                         entry)) {                            \
            goto error;                                                       \
        }                                                                     \
    JS_END_MACRO

static bool
AssertValidPropertyCacheHit(JSContext *cx, JSScript *script, FrameRegs& regs,
                            ptrdiff_t pcoff, JSObject *start, JSObject *found,
                            PropertyCacheEntry *entry)
{
    uint32 sample = cx->runtime->gcNumber;
    PropertyCacheEntry savedEntry = *entry;

    JSAtom *atom;
    if (pcoff >= 0)
        GET_ATOM_FROM_BYTECODE(script, regs.pc, pcoff, atom);
    else
        atom = cx->runtime->atomState.lengthAtom;

    JSObject *obj, *pobj;
    JSProperty *prop;
    JSBool ok;

    if (JOF_OPMODE(*regs.pc) == JOF_NAME) {
        ok = js_FindProperty(cx, ATOM_TO_JSID(atom), &obj, &pobj, &prop);
    } else {
        obj = start;
        ok = js_LookupProperty(cx, obj, ATOM_TO_JSID(atom), &pobj, &prop);
    }
    if (!ok)
        return false;
    if (cx->runtime->gcNumber != sample)
        JS_PROPERTY_CACHE(cx).restore(&savedEntry);
    JS_ASSERT(prop);
    JS_ASSERT(pobj == found);

    const Shape *shape = (Shape *) prop;
    if (entry->vword.isSlot()) {
        JS_ASSERT(entry->vword.toSlot() == shape->slot);
        JS_ASSERT(!shape->isMethod());
    } else if (entry->vword.isShape()) {
        JS_ASSERT(entry->vword.toShape() == shape);
        JS_ASSERT_IF(shape->isMethod(),
                     shape->methodObject() == pobj->nativeGetSlot(shape->slot).toObject());
    } else {
        Value v;
        JS_ASSERT(entry->vword.isFunObj());
        JS_ASSERT(!entry->vword.isNull());
        JS_ASSERT(pobj->brandedOrHasMethodBarrier());
        JS_ASSERT(shape->hasDefaultGetterOrIsMethod());
        JS_ASSERT(pobj->containsSlot(shape->slot));
        v = pobj->nativeGetSlot(shape->slot);
        JS_ASSERT(entry->vword.toFunObj() == v.toObject());

        if (shape->isMethod()) {
            JS_ASSERT(js_CodeSpec[*regs.pc].format & JOF_CALLOP);
            JS_ASSERT(shape->methodObject() == v.toObject());
        }
    }

    return true;
}

#else
# define ASSERT_VALID_PROPERTY_CACHE_HIT(pcoff,obj,pobj,entry) ((void) 0)
#endif

/*
 * Ensure that the intrepreter switch can close call-bytecode cases in the
 * same way as non-call bytecodes.
 */
JS_STATIC_ASSERT(JSOP_NAME_LENGTH == JSOP_CALLNAME_LENGTH);
JS_STATIC_ASSERT(JSOP_GETUPVAR_DBG_LENGTH == JSOP_GETFCSLOT_LENGTH);
JS_STATIC_ASSERT(JSOP_GETUPVAR_DBG_LENGTH == JSOP_CALLUPVAR_DBG_LENGTH);
JS_STATIC_ASSERT(JSOP_GETFCSLOT_LENGTH == JSOP_CALLFCSLOT_LENGTH);
JS_STATIC_ASSERT(JSOP_GETARG_LENGTH == JSOP_CALLARG_LENGTH);
JS_STATIC_ASSERT(JSOP_GETLOCAL_LENGTH == JSOP_CALLLOCAL_LENGTH);
JS_STATIC_ASSERT(JSOP_XMLNAME_LENGTH == JSOP_CALLXMLNAME_LENGTH);

/*
 * Same for debuggable flat closures defined at top level in another function
 * or program fragment.
 */
JS_STATIC_ASSERT(JSOP_DEFFUN_FC_LENGTH == JSOP_DEFFUN_DBGFC_LENGTH);

/*
 * Same for JSOP_SETNAME and JSOP_SETPROP, which differ only slightly but
 * remain distinct for the decompiler. Likewise for JSOP_INIT{PROP,METHOD}.
 */
JS_STATIC_ASSERT(JSOP_SETNAME_LENGTH == JSOP_SETPROP_LENGTH);
JS_STATIC_ASSERT(JSOP_SETNAME_LENGTH == JSOP_SETMETHOD_LENGTH);
JS_STATIC_ASSERT(JSOP_INITPROP_LENGTH == JSOP_INITMETHOD_LENGTH);

/* See TRY_BRANCH_AFTER_COND. */
JS_STATIC_ASSERT(JSOP_IFNE_LENGTH == JSOP_IFEQ_LENGTH);
JS_STATIC_ASSERT(JSOP_IFNE == JSOP_IFEQ + 1);

/* For the fastest case inder JSOP_INCNAME, etc. */
JS_STATIC_ASSERT(JSOP_INCNAME_LENGTH == JSOP_DECNAME_LENGTH);
JS_STATIC_ASSERT(JSOP_INCNAME_LENGTH == JSOP_NAMEINC_LENGTH);
JS_STATIC_ASSERT(JSOP_INCNAME_LENGTH == JSOP_NAMEDEC_LENGTH);

#ifdef JS_TRACER
# define ABORT_RECORDING(cx, reason)                                          \
    JS_BEGIN_MACRO                                                            \
        if (TRACE_RECORDER(cx))                                               \
            AbortRecording(cx, reason);                                       \
    JS_END_MACRO
#else
# define ABORT_RECORDING(cx, reason)    ((void) 0)
#endif

/*
 * Inline fast paths for iteration. js_IteratorMore and js_IteratorNext handle
 * all cases, but we inline the most frequently taken paths here.
 */
static inline bool
IteratorMore(JSContext *cx, JSObject *iterobj, bool *cond, Value *rval)
{
    if (iterobj->getClass() == &js_IteratorClass) {
        NativeIterator *ni = (NativeIterator *) iterobj->getPrivate();
        if (ni->isKeyIter()) {
            *cond = (ni->props_cursor < ni->props_end);
            return true;
        }
    }
    if (!js_IteratorMore(cx, iterobj, rval))
        return false;
    *cond = rval->isTrue();
    return true;
}

static inline bool
IteratorNext(JSContext *cx, JSObject *iterobj, Value *rval)
{
    if (iterobj->getClass() == &js_IteratorClass) {
        NativeIterator *ni = (NativeIterator *) iterobj->getPrivate();
        if (ni->isKeyIter()) {
            JS_ASSERT(ni->props_cursor < ni->props_end);
            jsid id = *ni->current();
            if (JSID_IS_ATOM(id)) {
                rval->setString(JSID_TO_STRING(id));
                ni->incCursor();
                return true;
            }
            /* Take the slow path if we have to stringify a numeric property name. */
        }
    }
    return js_IteratorNext(cx, iterobj, rval);
}

/*
 * For bytecodes which push values and then fall through, make sure the
 * types of the pushed values are consistent with type inference information.
 */
static inline void
TypeCheckNextBytecode(JSContext *cx, JSScript *script, unsigned n, const FrameRegs &regs)
{
#ifdef DEBUG
    if (cx->typeInferenceEnabled() &&
        *regs.pc != JSOP_TRAP &&
        n == analyze::GetBytecodeLength(regs.pc)) {
        script->typeCheckBytecode(cx, regs.pc, regs.sp);
    }
#endif
}

namespace js {

JS_REQUIRES_STACK JS_NEVER_INLINE bool
Interpret(JSContext *cx, StackFrame *entryFrame, uintN inlineCallCount, InterpMode interpMode)
{
#ifdef MOZ_TRACEVIS
    TraceVisStateObj tvso(cx, S_INTERP);
#endif
    JSAutoResolveFlags rf(cx, RESOLVE_INFER);

    JS_ASSERT(!cx->compartment->activeAnalysis);

# ifdef DEBUG
    /*
     * We call this macro from BEGIN_CASE in threaded interpreters,
     * and before entering the switch in non-threaded interpreters.
     * However, reaching such points doesn't mean we've actually
     * fetched an OP from the instruction stream: some opcodes use
     * 'op=x; DO_OP()' to let another opcode's implementation finish
     * their work, and many opcodes share entry points with a run of
     * consecutive BEGIN_CASEs.
     *
     * Take care to trace OP only when it is the opcode fetched from
     * the instruction stream, so the trace matches what one would
     * expect from looking at the code.  (We do omit POPs after SETs;
     * unfortunate, but not worth fixing.)
     */
#  define LOG_OPCODE(OP)    JS_BEGIN_MACRO                                    \
                                if (JS_UNLIKELY(cx->logfp != NULL) &&         \
                                    (OP) == *regs.pc)                         \
                                    js_LogOpcode(cx);                         \
                            JS_END_MACRO
# else
#  define LOG_OPCODE(OP)    ((void) 0)
# endif

    /*
     * Macros for threaded interpreter loop
     */
#if JS_THREADED_INTERP
    static void *const normalJumpTable[] = {
# define OPDEF(op,val,name,token,length,nuses,ndefs,prec,format) \
        JS_EXTENSION &&L_##op,
# include "jsopcode.tbl"
# undef OPDEF
    };

    static void *const interruptJumpTable[] = {
# define OPDEF(op,val,name,token,length,nuses,ndefs,prec,format)              \
        JS_EXTENSION &&interrupt,
# include "jsopcode.tbl"
# undef OPDEF
    };

    register void * const *jumpTable = normalJumpTable;

    METER_OP_INIT(op);      /* to nullify first METER_OP_PAIR */

# define ENABLE_INTERRUPTS() ((void) (jumpTable = interruptJumpTable))

# ifdef JS_TRACER
#  define CHECK_RECORDER()                                                    \
    JS_ASSERT_IF(TRACE_RECORDER(cx), jumpTable == interruptJumpTable)
# else
#  define CHECK_RECORDER()  ((void)0)
# endif

# define DO_OP()            JS_BEGIN_MACRO                                    \
                                CHECK_RECORDER();                             \
                                JS_EXTENSION_(goto *jumpTable[op]);           \
                            JS_END_MACRO
# define DO_NEXT_OP(n)      JS_BEGIN_MACRO                                    \
                                METER_OP_PAIR(op, JSOp(regs.pc[n]));          \
                                TypeCheckNextBytecode(cx, script, n, regs);   \
                                op = (JSOp) *(regs.pc += (n));                \
                                METER_REPR(cx);                               \
                                DO_OP();                                      \
                            JS_END_MACRO

# define BEGIN_CASE(OP)     L_##OP: LOG_OPCODE(OP); CHECK_RECORDER();
# define END_CASE(OP)       DO_NEXT_OP(OP##_LENGTH);
# define END_VARLEN_CASE    DO_NEXT_OP(len);
# define ADD_EMPTY_CASE(OP) BEGIN_CASE(OP)                                    \
                                JS_ASSERT(js_CodeSpec[OP].length == 1);       \
                                op = (JSOp) *++regs.pc;                       \
                                DO_OP();

# define END_EMPTY_CASES

#else /* !JS_THREADED_INTERP */

    register intN switchMask = 0;
    intN switchOp;

# define ENABLE_INTERRUPTS() ((void) (switchMask = -1))

# ifdef JS_TRACER
#  define CHECK_RECORDER()                                                    \
    JS_ASSERT_IF(TRACE_RECORDER(cx), switchMask == -1)
# else
#  define CHECK_RECORDER()  ((void)0)
# endif

# define DO_OP()            goto do_op
# define DO_NEXT_OP(n)      JS_BEGIN_MACRO                                    \
                                JS_ASSERT((n) == len);                        \
                                goto advance_pc;                              \
                            JS_END_MACRO

# define BEGIN_CASE(OP)     case OP: CHECK_RECORDER();
# define END_CASE(OP)       END_CASE_LEN(OP##_LENGTH)
# define END_CASE_LEN(n)    END_CASE_LENX(n)
# define END_CASE_LENX(n)   END_CASE_LEN##n

/*
 * To share the code for all len == 1 cases we use the specialized label with
 * code that falls through to advance_pc: .
 */
# define END_CASE_LEN1      goto advance_pc_by_one;
# define END_CASE_LEN2      len = 2; goto advance_pc;
# define END_CASE_LEN3      len = 3; goto advance_pc;
# define END_CASE_LEN4      len = 4; goto advance_pc;
# define END_CASE_LEN5      len = 5; goto advance_pc;
# define END_VARLEN_CASE    goto advance_pc;
# define ADD_EMPTY_CASE(OP) BEGIN_CASE(OP)
# define END_EMPTY_CASES    goto advance_pc_by_one;

#endif /* !JS_THREADED_INTERP */

#define LOAD_ATOM(PCOFF, atom)                                                \
    JS_BEGIN_MACRO                                                            \
        JS_ASSERT(regs.fp()->hasImacropc()                                    \
                  ? atoms == rt->atomState.commonAtomsStart() &&              \
                    GET_INDEX(regs.pc + PCOFF) < js_common_atom_count         \
                  : (size_t)(atoms - script->atomMap.vector) <                \
                    (size_t)(script->atomMap.length -                         \
                             GET_INDEX(regs.pc + PCOFF)));                    \
        atom = atoms[GET_INDEX(regs.pc + PCOFF)];                             \
    JS_END_MACRO

#define GET_FULL_INDEX(PCOFF)                                                 \
    (atoms - script->atomMap.vector + GET_INDEX(regs.pc + (PCOFF)))

#define LOAD_OBJECT(PCOFF, obj)                                               \
    (obj = script->getObject(GET_FULL_INDEX(PCOFF)))

#define LOAD_FUNCTION(PCOFF)                                                  \
    (fun = script->getFunction(GET_FULL_INDEX(PCOFF)))

#define LOAD_DOUBLE(PCOFF, dbl)                                               \
    (dbl = script->getConst(GET_FULL_INDEX(PCOFF)).toDouble())

#if defined(JS_TRACER) || defined(JS_METHODJIT)
    bool useMethodJIT = false;
#endif

#ifdef JS_METHODJIT

#define RESET_USE_METHODJIT()                                                 \
    JS_BEGIN_MACRO                                                            \
        useMethodJIT = cx->methodJitEnabled &&                                \
            script->getJITStatus(regs.fp()->isConstructing()) != JITScript_Invalid && \
           (interpMode == JSINTERP_NORMAL ||                                  \
            interpMode == JSINTERP_REJOIN ||                                  \
            interpMode == JSINTERP_SKIP_TRAP);                                \
    JS_END_MACRO

#define MONITOR_BRANCH_METHODJIT()                                            \
    JS_BEGIN_MACRO                                                            \
        mjit::CompileStatus status =                                          \
            mjit::CanMethodJITAtBranch(cx, script, regs.fp(), regs.pc);       \
        if (status == mjit::Compile_Error)                                    \
            goto error;                                                       \
        if (status == mjit::Compile_Okay) {                                   \
            void *ncode =                                                     \
                script->nativeCodeForPC(regs.fp()->isConstructing(), regs.pc);\
            interpReturnOK = mjit::JaegerShotAtSafePoint(cx, ncode);          \
            if (inlineCallCount)                                              \
                goto jit_return;                                              \
            regs.fp()->setFinishedInInterpreter();                            \
            goto leave_on_safe_point;                                         \
        }                                                                     \
        if (status == mjit::Compile_Abort) {                                  \
            useMethodJIT = false;                                             \
        }                                                                     \
    JS_END_MACRO

#else

#define RESET_USE_METHODJIT() ((void) 0)

#define MONITOR_BRANCH_METHODJIT() ((void) 0)

#endif

#ifdef JS_TRACER

#ifdef MOZ_TRACEVIS
#if JS_THREADED_INTERP
#define MONITOR_BRANCH_TRACEVIS                                               \
    JS_BEGIN_MACRO                                                            \
        if (jumpTable != interruptJumpTable)                                  \
            EnterTraceVisState(cx, S_RECORD, R_NONE);                         \
    JS_END_MACRO
#else /* !JS_THREADED_INTERP */
#define MONITOR_BRANCH_TRACEVIS                                               \
    JS_BEGIN_MACRO                                                            \
        EnterTraceVisState(cx, S_RECORD, R_NONE);                             \
    JS_END_MACRO
#endif
#else
#define MONITOR_BRANCH_TRACEVIS
#endif

#define RESTORE_INTERP_VARS()                                                 \
    JS_BEGIN_MACRO                                                            \
        script = regs.fp()->script();                                         \
        argv = regs.fp()->maybeFormalArgs();                                  \
        atoms = FrameAtomBase(cx, regs.fp());                                 \
        JS_ASSERT(&cx->regs() == &regs);                                      \
        if (cx->isExceptionPending())                                         \
            goto error;                                                       \
    JS_END_MACRO

#define MONITOR_BRANCH()                                                      \
    JS_BEGIN_MACRO                                                            \
        if (TRACING_ENABLED(cx)) {                                            \
            if (!TRACE_RECORDER(cx) && !TRACE_PROFILER(cx) && useMethodJIT) { \
                MONITOR_BRANCH_METHODJIT();                                   \
            } else {                                                          \
                MonitorResult r = MonitorLoopEdge(cx, inlineCallCount, interpMode); \
                if (r == MONITOR_RECORDING) {                                 \
                    JS_ASSERT(TRACE_RECORDER(cx));                            \
                    JS_ASSERT(!TRACE_PROFILER(cx));                           \
                    MONITOR_BRANCH_TRACEVIS;                                  \
                    ENABLE_INTERRUPTS();                                      \
                    CLEAR_LEAVE_ON_TRACE_POINT();                             \
                }                                                             \
                RESTORE_INTERP_VARS();                                        \
                JS_ASSERT_IF(cx->isExceptionPending(), r == MONITOR_ERROR);   \
                if (r == MONITOR_ERROR)                                       \
                    goto error;                                               \
            }                                                                 \
        } else {                                                              \
            MONITOR_BRANCH_METHODJIT();                                       \
        }                                                                     \
    JS_END_MACRO

#else /* !JS_TRACER */

#define MONITOR_BRANCH()                                                      \
    JS_BEGIN_MACRO                                                            \
        MONITOR_BRANCH_METHODJIT();                                           \
    JS_END_MACRO

#endif /* !JS_TRACER */

    /*
     * Prepare to call a user-supplied branch handler, and abort the script
     * if it returns false.
     */
#define CHECK_BRANCH()                                                        \
    JS_BEGIN_MACRO                                                            \
        if (JS_THREAD_DATA(cx)->interruptFlags && !js_HandleExecutionInterrupt(cx)) \
            goto error;                                                       \
    JS_END_MACRO

#if defined(JS_TRACER) && defined(JS_METHODJIT)
# define LEAVE_ON_SAFE_POINT()                                                \
    do {                                                                      \
        JS_ASSERT_IF(leaveOnSafePoint, !TRACE_RECORDER(cx));                  \
        JS_ASSERT_IF(leaveOnSafePoint, !TRACE_PROFILER(cx));                  \
        JS_ASSERT_IF(leaveOnSafePoint, interpMode != JSINTERP_NORMAL);        \
        if (leaveOnSafePoint && !regs.fp()->hasImacropc() &&                  \
            script->maybeNativeCodeForPC(regs.fp()->isConstructing(), regs.pc)) { \
            JS_ASSERT(!TRACE_RECORDER(cx));                                   \
            interpReturnOK = true;                                            \
            goto leave_on_safe_point;                                         \
        }                                                                     \
    } while (0)
#else
# define LEAVE_ON_SAFE_POINT() /* nop */
#endif

#define BRANCH(n)                                                             \
    JS_BEGIN_MACRO                                                            \
        regs.pc += (n);                                                       \
        op = (JSOp) *regs.pc;                                                 \
        if ((n) <= 0) {                                                       \
            CHECK_BRANCH();                                                   \
            if (op == JSOP_NOTRACE) {                                         \
                if (TRACE_RECORDER(cx) || TRACE_PROFILER(cx)) {               \
                    MONITOR_BRANCH();                                         \
                    op = (JSOp) *regs.pc;                                     \
                }                                                             \
            } else if (op == JSOP_TRACE) {                                    \
                MONITOR_BRANCH();                                             \
                op = (JSOp) *regs.pc;                                         \
            }                                                                 \
        }                                                                     \
        LEAVE_ON_SAFE_POINT();                                                \
        DO_OP();                                                              \
    JS_END_MACRO

#define CHECK_INTERRUPT_HANDLER()                                             \
    JS_BEGIN_MACRO                                                            \
        if (cx->debugHooks->interruptHook)                                    \
            ENABLE_INTERRUPTS();                                              \
    JS_END_MACRO

    /* Repoint cx->regs to a local variable for faster access. */
    FrameRegs regs = cx->regs();
    PreserveRegsGuard interpGuard(cx, regs);

    /* Copy in hot values that change infrequently. */
    JSRuntime *const rt = cx->runtime;
    JSScript *script = regs.fp()->script();
    Value *argv = regs.fp()->maybeFormalArgs();
    CHECK_INTERRUPT_HANDLER();

#if defined(JS_TRACER) && defined(JS_METHODJIT)
    bool leaveOnSafePoint = (interpMode == JSINTERP_SAFEPOINT);
# define CLEAR_LEAVE_ON_TRACE_POINT() ((void) (leaveOnSafePoint = false))
#else
# define CLEAR_LEAVE_ON_TRACE_POINT() ((void) 0)
#endif

    if (!entryFrame)
        entryFrame = regs.fp();

    /*
     * Initialize the index segment register used by LOAD_ATOM and
     * GET_FULL_INDEX macros below. As a register we use a pointer based on
     * the atom map to turn frequently executed LOAD_ATOM into simple array
     * access. For less frequent object and regexp loads we have to recover
     * the segment from atoms pointer first.
     */
    JSAtom **atoms = script->atomMap.vector;

#if JS_HAS_GENERATORS
    if (JS_UNLIKELY(regs.fp()->isGeneratorFrame())) {
        JS_ASSERT(interpGuard.prevContextRegs == &cx->generatorFor(regs.fp())->regs);
        JS_ASSERT((size_t) (regs.pc - script->code) <= script->length);
        JS_ASSERT((size_t) (regs.sp - regs.fp()->base()) <= StackDepth(script));

        /*
         * To support generator_throw and to catch ignored exceptions,
         * fail if cx->isExceptionPending() is true.
         */
        if (cx->isExceptionPending())
            goto error;
    }
#endif

#ifdef JS_TRACER
    /*
     * The method JIT may have already initiated a recording, in which case
     * there should already be a valid recorder. Otherwise...
     * we cannot reenter the interpreter while recording.
     */
    if (interpMode == JSINTERP_RECORD) {
        JS_ASSERT(TRACE_RECORDER(cx));
        JS_ASSERT(!TRACE_PROFILER(cx));
        ENABLE_INTERRUPTS();
    } else if (interpMode == JSINTERP_PROFILE) {
        ENABLE_INTERRUPTS();
    } else if (TRACE_RECORDER(cx)) {
        AbortRecording(cx, "attempt to reenter interpreter while recording");
    }

    if (regs.fp()->hasImacropc())
        atoms = rt->atomState.commonAtomsStart();
#endif

    /* Any script we interpret needs to have its type sets filled in. */
    if (cx->typeInferenceEnabled() && !script->ensureTypeArray(cx))
        goto error;

    /* Don't call the script prologue if executing between Method and Trace JIT. */
    if (interpMode == JSINTERP_NORMAL) {
        StackFrame *fp = regs.fp();
        JS_ASSERT_IF(!fp->isGeneratorFrame(), regs.pc == script->code);
        bool newType = fp->isConstructing() && cx->typeInferenceEnabled() &&
            fp->prev() && fp->prev()->isScriptFrame() &&
            UseNewType(cx, fp->prev()->script(), fp->prev()->pc(cx));
        if (!ScriptPrologueOrGeneratorResume(cx, fp, newType))
            goto error;
    }

    /* The REJOIN mode acts like the normal mode, except the prologue is skipped. */
    if (interpMode == JSINTERP_REJOIN)
        interpMode = JSINTERP_NORMAL;

    JS_ASSERT_IF(interpMode == JSINTERP_SKIP_TRAP, JSOp(*regs.pc) == JSOP_TRAP);

    CHECK_INTERRUPT_HANDLER();

    RESET_USE_METHODJIT();

    /* State communicated between non-local jumps: */
    JSBool interpReturnOK;
    JSAtom *atomNotDefined;

    /*
     * It is important that "op" be initialized before calling DO_OP because
     * it is possible for "op" to be specially assigned during the normal
     * processing of an opcode while looping. We rely on DO_NEXT_OP to manage
     * "op" correctly in all other cases.
     */
    JSOp op;
    jsint len;
    len = 0;

    /* Check for too deep of a native thread stack. */
#ifdef JS_TRACER
#ifdef JS_METHODJIT
    JS_CHECK_RECURSION(cx, do {
            if (TRACE_RECORDER(cx))
                AbortRecording(cx, "too much recursion");
            if (TRACE_PROFILER(cx))
                AbortProfiling(cx);
            goto error;
        } while (0););
#else
    JS_CHECK_RECURSION(cx, do {
            if (TRACE_RECORDER(cx))
                AbortRecording(cx, "too much recursion");
            goto error;
        } while (0););
#endif
#else
    JS_CHECK_RECURSION(cx, goto error);
#endif

#if JS_THREADED_INTERP
    DO_NEXT_OP(len);
#else
    DO_NEXT_OP(len);
#endif

#if JS_THREADED_INTERP
    /*
     * This is a loop, but it does not look like a loop. The loop-closing
     * jump is distributed throughout goto *jumpTable[op] inside of DO_OP.
     * When interrupts are enabled, jumpTable is set to interruptJumpTable
     * where all jumps point to the interrupt label. The latter, after
     * calling the interrupt handler, dispatches through normalJumpTable to
     * continue the normal bytecode processing.
     */

#else /* !JS_THREADED_INTERP */
    for (;;) {
      advance_pc_by_one:
        JS_ASSERT(js_CodeSpec[op].length == 1);
        len = 1;
      advance_pc:
        regs.pc += len;
        op = (JSOp) *regs.pc;

      do_op:
        CHECK_RECORDER();
        LOG_OPCODE(op);
        switchOp = intN(op) | switchMask;
      do_switch:
        switch (switchOp) {
#endif

#if JS_THREADED_INTERP
  interrupt:
#else /* !JS_THREADED_INTERP */
  case -1:
    JS_ASSERT(switchMask == -1);
#endif /* !JS_THREADED_INTERP */
    {
        bool moreInterrupts = false;
        JSInterruptHook hook = cx->debugHooks->interruptHook;
        if (hook) {
#ifdef JS_TRACER
            if (TRACE_RECORDER(cx))
                AbortRecording(cx, "interrupt hook");
#ifdef JS_METHODJIT
            if (TRACE_PROFILER(cx))
                AbortProfiling(cx);
#endif
#endif
            Value rval;
            switch (hook(cx, script, regs.pc, Jsvalify(&rval),
                         cx->debugHooks->interruptHookData)) {
              case JSTRAP_ERROR:
                goto error;
              case JSTRAP_CONTINUE:
                break;
              case JSTRAP_RETURN:
                regs.fp()->setReturnValue(rval);
                interpReturnOK = JS_TRUE;
                goto forced_return;
              case JSTRAP_THROW:
                cx->setPendingException(rval);
                goto error;
              default:;
            }
            moreInterrupts = true;
        }

#ifdef JS_TRACER
#ifdef JS_METHODJIT
        if (TRACE_PROFILER(cx) && interpMode == JSINTERP_PROFILE) {
            LoopProfile *prof = TRACE_PROFILER(cx);
            JS_ASSERT(!TRACE_RECORDER(cx));
            LoopProfile::ProfileAction act = prof->profileOperation(cx, op);
            switch (act) {
                case LoopProfile::ProfComplete:
                    if (interpMode != JSINTERP_NORMAL) {
                        leaveOnSafePoint = true;
                        LEAVE_ON_SAFE_POINT();
                    }
                    break;
                default:
                    moreInterrupts = true;
                    break;
            }
        }
#endif
        if (TraceRecorder* tr = TRACE_RECORDER(cx)) {
            JS_ASSERT(!TRACE_PROFILER(cx));
            AbortableRecordingStatus status = tr->monitorRecording(op);
            JS_ASSERT_IF(cx->isExceptionPending(), status == ARECORD_ERROR);

            if (interpMode != JSINTERP_NORMAL) {
                JS_ASSERT(interpMode == JSINTERP_RECORD || JSINTERP_SAFEPOINT);
                switch (status) {
                  case ARECORD_IMACRO_ABORTED:
                  case ARECORD_ABORTED:
                  case ARECORD_COMPLETED:
                  case ARECORD_STOP:
#ifdef JS_METHODJIT
                    leaveOnSafePoint = true;
                    LEAVE_ON_SAFE_POINT();
#endif
                    break;
                  default:
                    break;
                }
            }

            switch (status) {
              case ARECORD_CONTINUE:
                moreInterrupts = true;
                break;
              case ARECORD_IMACRO:
              case ARECORD_IMACRO_ABORTED:
                atoms = rt->atomState.commonAtomsStart();
                op = JSOp(*regs.pc);
                CLEAR_LEAVE_ON_TRACE_POINT();
                if (status == ARECORD_IMACRO)
                    DO_OP();    /* keep interrupting for op. */
                break;
              case ARECORD_ERROR:
                // The code at 'error:' aborts the recording.
                goto error;
              case ARECORD_ABORTED:
              case ARECORD_COMPLETED:
                break;
              case ARECORD_STOP:
                /* A 'stop' error should have already aborted recording. */
              default:
                JS_NOT_REACHED("Bad recording status");
            }
        }
#endif /* !JS_TRACER */

#if JS_THREADED_INTERP
#ifdef MOZ_TRACEVIS
        if (!moreInterrupts)
            ExitTraceVisState(cx, R_ABORT);
#endif
        jumpTable = moreInterrupts ? interruptJumpTable : normalJumpTable;
        JS_EXTENSION_(goto *normalJumpTable[op]);
#else
        switchMask = moreInterrupts ? -1 : 0;
        switchOp = intN(op);
        goto do_switch;
#endif
    }

/* No-ops for ease of decompilation. */
ADD_EMPTY_CASE(JSOP_NOP)
ADD_EMPTY_CASE(JSOP_CONDSWITCH)
ADD_EMPTY_CASE(JSOP_TRY)
#if JS_HAS_XML_SUPPORT
ADD_EMPTY_CASE(JSOP_STARTXML)
ADD_EMPTY_CASE(JSOP_STARTXMLEXPR)
#endif
ADD_EMPTY_CASE(JSOP_NULLBLOCKCHAIN)
END_EMPTY_CASES

BEGIN_CASE(JSOP_TRACE)
BEGIN_CASE(JSOP_NOTRACE)
    LEAVE_ON_SAFE_POINT();
END_CASE(JSOP_TRACE)

/* ADD_EMPTY_CASE is not used here as JSOP_LINENO_LENGTH == 3. */
BEGIN_CASE(JSOP_LINENO)
END_CASE(JSOP_LINENO)

BEGIN_CASE(JSOP_BLOCKCHAIN)
END_CASE(JSOP_BLOCKCHAIN)

BEGIN_CASE(JSOP_PUSH)
    PUSH_UNDEFINED();
END_CASE(JSOP_PUSH)

BEGIN_CASE(JSOP_POP)
    regs.sp--;
END_CASE(JSOP_POP)

BEGIN_CASE(JSOP_POPN)
{
    regs.sp -= GET_UINT16(regs.pc);
#ifdef DEBUG
    JS_ASSERT(regs.fp()->base() <= regs.sp);
    JSObject *obj = GetBlockChain(cx, regs.fp());
    JS_ASSERT_IF(obj,
                 OBJ_BLOCK_DEPTH(cx, obj) + OBJ_BLOCK_COUNT(cx, obj)
                 <= (size_t) (regs.sp - regs.fp()->base()));
    for (obj = &regs.fp()->scopeChain(); obj; obj = obj->getParent()) {
        Class *clasp = obj->getClass();
        if (clasp != &js_BlockClass && clasp != &js_WithClass)
            continue;
        if (obj->getPrivate() != js_FloatingFrameIfGenerator(cx, regs.fp()))
            break;
        JS_ASSERT(regs.fp()->base() + OBJ_BLOCK_DEPTH(cx, obj)
                             + ((clasp == &js_BlockClass)
                                ? OBJ_BLOCK_COUNT(cx, obj)
                                : 1)
                  <= regs.sp);
    }
#endif
}
END_CASE(JSOP_POPN)

BEGIN_CASE(JSOP_SETRVAL)
BEGIN_CASE(JSOP_POPV)
    POP_RETURN_VALUE();
END_CASE(JSOP_POPV)

BEGIN_CASE(JSOP_ENTERWITH)
    if (!js_EnterWith(cx, -1, JSOP_ENTERWITH, JSOP_ENTERWITH_LENGTH))
        goto error;

    /*
     * We must ensure that different "with" blocks have different stack depth
     * associated with them. This allows the try handler search to properly
     * recover the scope chain. Thus we must keep the stack at least at the
     * current level.
     *
     * We set sp[-1] to the current "with" object to help asserting the
     * enter/leave balance in [leavewith].
     */
    regs.sp[-1].setObject(regs.fp()->scopeChain());
END_CASE(JSOP_ENTERWITH)

BEGIN_CASE(JSOP_LEAVEWITH)
    JS_ASSERT(regs.sp[-1].toObject() == regs.fp()->scopeChain());
    regs.sp--;
    js_LeaveWith(cx);
END_CASE(JSOP_LEAVEWITH)

BEGIN_CASE(JSOP_RETURN)
    POP_RETURN_VALUE();
    /* FALL THROUGH */

BEGIN_CASE(JSOP_RETRVAL)    /* fp return value already set */
BEGIN_CASE(JSOP_STOP)
{
    /*
     * When the inlined frame exits with an exception or an error, ok will be
     * false after the inline_return label.
     */
    CHECK_BRANCH();

#ifdef JS_TRACER
    if (regs.fp()->hasImacropc()) {
        /*
         * If we are at the end of an imacro, return to its caller in the
         * current frame.
         */
        JS_ASSERT(op == JSOP_STOP);
        JS_ASSERT((uintN)(regs.sp - regs.fp()->slots()) <= script->nslots);
        jsbytecode *imacpc = regs.fp()->imacropc();
        regs.pc = imacpc + js_CodeSpec[*imacpc].length;
        regs.fp()->clearImacropc();
        LEAVE_ON_SAFE_POINT();
        atoms = script->atomMap.vector;
        op = JSOp(*regs.pc);
        DO_OP();
    }
#endif

    interpReturnOK = true;
    if (entryFrame != regs.fp())
  inline_return:
    {
        JS_ASSERT(!regs.fp()->hasImacropc());
        JS_ASSERT(!js_IsActiveWithOrBlock(cx, &regs.fp()->scopeChain(), 0));
        interpReturnOK = ScriptEpilogue(cx, regs.fp(), interpReturnOK);
        CHECK_INTERRUPT_HANDLER();

        /* The JIT inlines ScriptEpilogue. */
#ifdef JS_METHODJIT
  jit_return:
#endif
        cx->stack.popInlineFrame();

        /* Sync interpreter locals. */
        script = regs.fp()->script();
        argv = regs.fp()->maybeFormalArgs();
        atoms = FrameAtomBase(cx, regs.fp());

        /* Resume execution in the calling frame. */
        RESET_USE_METHODJIT();
        JS_ASSERT(inlineCallCount);
        inlineCallCount--;
        if (JS_LIKELY(interpReturnOK)) {
            JS_ASSERT(js_CodeSpec[js_GetOpcode(cx, script, regs.pc)].length
                      == JSOP_CALL_LENGTH);
            TRACE_0(LeaveFrame);
            len = JSOP_CALL_LENGTH;
            DO_NEXT_OP(len);
        }
        goto error;
    } else {
        JS_ASSERT(regs.sp == regs.fp()->base());
    }
    interpReturnOK = true;
    goto exit;
}

BEGIN_CASE(JSOP_DEFAULT)
    regs.sp--;
    /* FALL THROUGH */
BEGIN_CASE(JSOP_GOTO)
{
    len = GET_JUMP_OFFSET(regs.pc);
    BRANCH(len);
}
END_CASE(JSOP_GOTO)

BEGIN_CASE(JSOP_IFEQ)
{
    bool cond;
    Value *_;
    POP_BOOLEAN(cx, _, cond);
    if (cond == false) {
        len = GET_JUMP_OFFSET(regs.pc);
        BRANCH(len);
    }
}
END_CASE(JSOP_IFEQ)

BEGIN_CASE(JSOP_IFNE)
{
    bool cond;
    Value *_;
    POP_BOOLEAN(cx, _, cond);
    if (cond != false) {
        len = GET_JUMP_OFFSET(regs.pc);
        BRANCH(len);
    }
}
END_CASE(JSOP_IFNE)

BEGIN_CASE(JSOP_OR)
{
    bool cond;
    Value *vp;
    POP_BOOLEAN(cx, vp, cond);
    if (cond == true) {
        len = GET_JUMP_OFFSET(regs.pc);
        PUSH_COPY(*vp);
        DO_NEXT_OP(len);
    }
}
END_CASE(JSOP_OR)

BEGIN_CASE(JSOP_AND)
{
    bool cond;
    Value *vp;
    POP_BOOLEAN(cx, vp, cond);
    if (cond == false) {
        len = GET_JUMP_OFFSET(regs.pc);
        PUSH_COPY(*vp);
        DO_NEXT_OP(len);
    }
}
END_CASE(JSOP_AND)

BEGIN_CASE(JSOP_DEFAULTX)
    regs.sp--;
    /* FALL THROUGH */
BEGIN_CASE(JSOP_GOTOX)
{
    len = GET_JUMPX_OFFSET(regs.pc);
    BRANCH(len);
}
END_CASE(JSOP_GOTOX);

BEGIN_CASE(JSOP_IFEQX)
{
    bool cond;
    Value *_;
    POP_BOOLEAN(cx, _, cond);
    if (cond == false) {
        len = GET_JUMPX_OFFSET(regs.pc);
        BRANCH(len);
    }
}
END_CASE(JSOP_IFEQX)

BEGIN_CASE(JSOP_IFNEX)
{
    bool cond;
    Value *_;
    POP_BOOLEAN(cx, _, cond);
    if (cond != false) {
        len = GET_JUMPX_OFFSET(regs.pc);
        BRANCH(len);
    }
}
END_CASE(JSOP_IFNEX)

BEGIN_CASE(JSOP_ORX)
{
    bool cond;
    Value *vp;
    POP_BOOLEAN(cx, vp, cond);
    if (cond == true) {
        len = GET_JUMPX_OFFSET(regs.pc);
        PUSH_COPY(*vp);
        DO_NEXT_OP(len);
    }
}
END_CASE(JSOP_ORX)

BEGIN_CASE(JSOP_ANDX)
{
    bool cond;
    Value *vp;
    POP_BOOLEAN(cx, vp, cond);
    if (cond == JS_FALSE) {
        len = GET_JUMPX_OFFSET(regs.pc);
        PUSH_COPY(*vp);
        DO_NEXT_OP(len);
    }
}
END_CASE(JSOP_ANDX)

/*
 * If the index value at sp[n] is not an int that fits in a jsval, it could
 * be an object (an XML QName, AttributeName, or AnyName), but only if we are
 * compiling with JS_HAS_XML_SUPPORT.  Otherwise convert the index value to a
 * string atom id.
 */
#define FETCH_ELEMENT_ID(obj, n, id)                                          \
    JS_BEGIN_MACRO                                                            \
        const Value &idval_ = regs.sp[n];                                     \
        int32_t i_;                                                           \
        if (ValueFitsInInt32(idval_, &i_) && INT_FITS_IN_JSID(i_)) {          \
            id = INT_TO_JSID(i_);                                             \
        } else {                                                              \
            if (!js_InternNonIntElementId(cx, obj, idval_, &id, &regs.sp[n])) \
                goto error;                                                   \
        }                                                                     \
    JS_END_MACRO

#define TRY_BRANCH_AFTER_COND(cond,spdec)                                     \
    JS_BEGIN_MACRO                                                            \
        JS_ASSERT(js_CodeSpec[op].length == 1);                               \
        uintN diff_ = (uintN) regs.pc[1] - (uintN) JSOP_IFEQ;                 \
        if (diff_ <= 1) {                                                     \
            regs.sp -= spdec;                                                 \
            if (cond == (diff_ != 0)) {                                       \
                ++regs.pc;                                                    \
                len = GET_JUMP_OFFSET(regs.pc);                               \
                BRANCH(len);                                                  \
            }                                                                 \
            len = 1 + JSOP_IFEQ_LENGTH;                                       \
            DO_NEXT_OP(len);                                                  \
        }                                                                     \
    JS_END_MACRO

BEGIN_CASE(JSOP_IN)
{
    const Value &rref = regs.sp[-1];
    if (!rref.isObject()) {
        js_ReportValueError(cx, JSMSG_IN_NOT_OBJECT, -1, rref, NULL);
        goto error;
    }
    JSObject *obj = &rref.toObject();
    jsid id;
    FETCH_ELEMENT_ID(obj, -2, id);
    JSObject *obj2;
    JSProperty *prop;
    if (!obj->lookupProperty(cx, id, &obj2, &prop))
        goto error;
    bool cond = prop != NULL;
    TRY_BRANCH_AFTER_COND(cond, 2);
    regs.sp--;
    regs.sp[-1].setBoolean(cond);
}
END_CASE(JSOP_IN)

BEGIN_CASE(JSOP_ITER)
{
    JS_ASSERT(regs.sp > regs.fp()->base());
    uintN flags = regs.pc[1];
    if (!js_ValueToIterator(cx, flags, &regs.sp[-1]))
        goto error;
    CHECK_INTERRUPT_HANDLER();
    JS_ASSERT(!regs.sp[-1].isPrimitive());
}
END_CASE(JSOP_ITER)

BEGIN_CASE(JSOP_MOREITER)
{
    JS_ASSERT(regs.sp - 1 >= regs.fp()->base());
    JS_ASSERT(regs.sp[-1].isObject());
    PUSH_NULL();
    bool cond;
    if (!IteratorMore(cx, &regs.sp[-2].toObject(), &cond, &regs.sp[-1]))
        goto error;
    CHECK_INTERRUPT_HANDLER();
    regs.sp[-1].setBoolean(cond);
}
END_CASE(JSOP_MOREITER)

BEGIN_CASE(JSOP_ENDITER)
{
    JS_ASSERT(regs.sp - 1 >= regs.fp()->base());
    bool ok = !!js_CloseIterator(cx, &regs.sp[-1].toObject());
    regs.sp--;
    if (!ok)
        goto error;
}
END_CASE(JSOP_ENDITER)

BEGIN_CASE(JSOP_FORARG)
{
    JS_ASSERT(regs.sp - 1 >= regs.fp()->base());
    uintN slot = GET_ARGNO(regs.pc);
    JS_ASSERT(slot < regs.fp()->numFormalArgs());
    JS_ASSERT(regs.sp[-1].isObject());
    if (!IteratorNext(cx, &regs.sp[-1].toObject(), &argv[slot]))
        goto error;
}
END_CASE(JSOP_FORARG)

BEGIN_CASE(JSOP_FORLOCAL)
{
    JS_ASSERT(regs.sp - 1 >= regs.fp()->base());
    uintN slot = GET_SLOTNO(regs.pc);
    JS_ASSERT(slot < regs.fp()->numSlots());
    JS_ASSERT(regs.sp[-1].isObject());
    if (!IteratorNext(cx, &regs.sp[-1].toObject(), &regs.fp()->slots()[slot]))
        goto error;
}
END_CASE(JSOP_FORLOCAL)

BEGIN_CASE(JSOP_FORNAME)
BEGIN_CASE(JSOP_FORGNAME)
{
    JS_ASSERT(regs.sp - 1 >= regs.fp()->base());
    JSAtom *atom;
    LOAD_ATOM(0, atom);
    jsid id = ATOM_TO_JSID(atom);
    JSObject *obj, *obj2;
    JSProperty *prop;
    if (!js_FindProperty(cx, id, &obj, &obj2, &prop))
        goto error;

    {
        AutoValueRooter tvr(cx);
        JS_ASSERT(regs.sp[-1].isObject());
        if (!IteratorNext(cx, &regs.sp[-1].toObject(), tvr.addr()))
            goto error;
        if (!obj->setProperty(cx, id, tvr.addr(), script->strictModeCode))
            goto error;
    }
}
END_CASE(JSOP_FORNAME)

BEGIN_CASE(JSOP_FORPROP)
{
    JS_ASSERT(regs.sp - 2 >= regs.fp()->base());
    JSAtom *atom;
    LOAD_ATOM(0, atom);
    jsid id = ATOM_TO_JSID(atom);
    JSObject *obj;
    FETCH_OBJECT(cx, -1, obj);
    {
        AutoValueRooter tvr(cx);
        JS_ASSERT(regs.sp[-2].isObject());
        if (!IteratorNext(cx, &regs.sp[-2].toObject(), tvr.addr()))
            goto error;
        if (!obj->setProperty(cx, id, tvr.addr(), script->strictModeCode))
            goto error;
    }
    regs.sp--;
}
END_CASE(JSOP_FORPROP)

BEGIN_CASE(JSOP_FORELEM)
    /*
     * JSOP_FORELEM simply dups the property identifier at top of stack and
     * lets the subsequent JSOP_ENUMELEM opcode sequence handle the left-hand
     * side expression evaluation and assignment. This opcode exists solely to
     * help the decompiler.
     */
    JS_ASSERT(regs.sp - 1 >= regs.fp()->base());
    JS_ASSERT(regs.sp[-1].isObject());
    PUSH_NULL();
    if (!IteratorNext(cx, &regs.sp[-2].toObject(), &regs.sp[-1]))
        goto error;
END_CASE(JSOP_FORELEM)

BEGIN_CASE(JSOP_DUP)
{
    JS_ASSERT(regs.sp > regs.fp()->base());
    const Value &rref = regs.sp[-1];
    PUSH_COPY(rref);
}
END_CASE(JSOP_DUP)

BEGIN_CASE(JSOP_DUP2)
{
    JS_ASSERT(regs.sp - 2 >= regs.fp()->base());
    const Value &lref = regs.sp[-2];
    const Value &rref = regs.sp[-1];
    PUSH_COPY(lref);
    PUSH_COPY(rref);
}
END_CASE(JSOP_DUP2)

BEGIN_CASE(JSOP_SWAP)
{
    JS_ASSERT(regs.sp - 2 >= regs.fp()->base());
    Value &lref = regs.sp[-2];
    Value &rref = regs.sp[-1];
    lref.swap(rref);
}
END_CASE(JSOP_SWAP)

BEGIN_CASE(JSOP_PICK)
{
    jsint i = regs.pc[1];
    JS_ASSERT(regs.sp - (i+1) >= regs.fp()->base());
    Value lval = regs.sp[-(i+1)];
    memmove(regs.sp - (i+1), regs.sp - i, sizeof(Value)*i);
    regs.sp[-1] = lval;
}
END_CASE(JSOP_PICK)

#define NATIVE_GET(cx,obj,pobj,shape,getHow,vp)                               \
    JS_BEGIN_MACRO                                                            \
        if (shape->isDataDescriptor() && shape->hasDefaultGetter()) {         \
            /* Fast path for Object instance properties. */                   \
            JS_ASSERT((shape)->slot != SHAPE_INVALID_SLOT ||                  \
                      !shape->hasDefaultSetter());                            \
            if (((shape)->slot != SHAPE_INVALID_SLOT))                        \
                *(vp) = (pobj)->nativeGetSlot((shape)->slot);                 \
            else                                                              \
                (vp)->setUndefined();                                         \
        } else {                                                              \
            if (!js_NativeGet(cx, obj, pobj, shape, getHow, vp))              \
                goto error;                                                   \
        }                                                                     \
    JS_END_MACRO

#define NATIVE_SET(cx,obj,shape,entry,strict,vp)                              \
    JS_BEGIN_MACRO                                                            \
        if (shape->hasDefaultSetter() &&                                      \
            (shape)->slot != SHAPE_INVALID_SLOT &&                            \
            !(obj)->brandedOrHasMethodBarrier()) {                            \
            /* Fast path for, e.g., plain Object instance properties. */      \
            (obj)->nativeSetSlotWithType(cx, shape, *vp);                     \
        } else {                                                              \
            if (!js_NativeSet(cx, obj, shape, false, strict, vp))             \
                goto error;                                                   \
        }                                                                     \
    JS_END_MACRO

/*
 * Skip the JSOP_POP typically found after a JSOP_SET* opcode, where oplen is
 * the constant length of the SET opcode sequence, and spdec is the constant
 * by which to decrease the stack pointer to pop all of the SET op's operands.
 *
 * NB: unlike macros that could conceivably be replaced by functions (ignoring
 * goto error), where a call should not have to be braced in order to expand
 * correctly (e.g., in if (cond) FOO(); else BAR()), these three macros lack
 * JS_{BEGIN,END}_MACRO brackets. They are also indented so as to align with
 * nearby opcode code.
 */
#define SKIP_POP_AFTER_SET(oplen,spdec)                                       \
            if (regs.pc[oplen] == JSOP_POP) {                                 \
                regs.sp -= spdec;                                             \
                regs.pc += oplen + JSOP_POP_LENGTH;                           \
                op = (JSOp) *regs.pc;                                         \
                DO_OP();                                                      \
            }

#define END_SET_CASE(OP)                                                      \
            SKIP_POP_AFTER_SET(OP##_LENGTH, 1);                               \
          END_CASE(OP)

#define END_SET_CASE_STORE_RVAL(OP,spdec)                                     \
            SKIP_POP_AFTER_SET(OP##_LENGTH, spdec);                           \
            {                                                                 \
                Value *newsp = regs.sp - ((spdec) - 1);                       \
                newsp[-1] = regs.sp[-1];                                      \
                regs.sp = newsp;                                              \
            }                                                                 \
          END_CASE(OP)

BEGIN_CASE(JSOP_SETCONST)
{
    JSAtom *atom;
    LOAD_ATOM(0, atom);
    JSObject &obj = cx->stack.currentVarObj();
    const Value &ref = regs.sp[-1];
    if (!obj.defineProperty(cx, ATOM_TO_JSID(atom), ref,
                            PropertyStub, StrictPropertyStub,
                            JSPROP_ENUMERATE | JSPROP_PERMANENT | JSPROP_READONLY)) {
        goto error;
    }
}
END_SET_CASE(JSOP_SETCONST);

#if JS_HAS_DESTRUCTURING
BEGIN_CASE(JSOP_ENUMCONSTELEM)
{
    const Value &ref = regs.sp[-3];
    JSObject *obj;
    FETCH_OBJECT(cx, -2, obj);
    jsid id;
    FETCH_ELEMENT_ID(obj, -1, id);
    if (!obj->defineProperty(cx, id, ref,
                             PropertyStub, StrictPropertyStub,
                             JSPROP_ENUMERATE | JSPROP_PERMANENT | JSPROP_READONLY)) {
        goto error;
    }
    regs.sp -= 3;
}
END_CASE(JSOP_ENUMCONSTELEM)
#endif

BEGIN_CASE(JSOP_BINDGNAME)
    PUSH_OBJECT(*regs.fp()->scopeChain().getGlobal());
END_CASE(JSOP_BINDGNAME)

BEGIN_CASE(JSOP_BINDNAME)
{
    JSObject *obj;
    do {
        /*
         * We can skip the property lookup for the global object. If the
         * property does not exist anywhere on the scope chain, JSOP_SETNAME
         * adds the property to the global.
         *
         * As a consequence of this optimization for the global object we run
         * its JSRESOLVE_ASSIGNING-tolerant resolve hooks only in JSOP_SETNAME,
         * after the interpreter evaluates the right- hand-side of the
         * assignment, and not here.
         *
         * This should be transparent to the hooks because the script, instead
         * of name = rhs, could have used global.name = rhs given a global
         * object reference, which also calls the hooks only after evaluating
         * the rhs. We desire such resolve hook equivalence between the two
         * forms.
         */
        obj = &regs.fp()->scopeChain();
        if (!obj->getParent())
            break;

        PropertyCacheEntry *entry;
        JSObject *obj2;
        JSAtom *atom;
        JS_PROPERTY_CACHE(cx).test(cx, regs.pc, obj, obj2, entry, atom);
        if (!atom) {
            ASSERT_VALID_PROPERTY_CACHE_HIT(0, obj, obj2, entry);
            break;
        }

        jsid id = ATOM_TO_JSID(atom);
        obj = js_FindIdentifierBase(cx, &regs.fp()->scopeChain(), id);
        if (!obj)
            goto error;
    } while (0);
    PUSH_OBJECT(*obj);
}
END_CASE(JSOP_BINDNAME)

BEGIN_CASE(JSOP_IMACOP)
    JS_ASSERT(JS_UPTRDIFF(regs.fp()->imacropc(), script->code) < script->length);
    op = JSOp(*regs.fp()->imacropc());
    DO_OP();

#define BITWISE_OP(OP)                                                        \
    JS_BEGIN_MACRO                                                            \
        int32_t i, j;                                                         \
        if (!ValueToECMAInt32(cx, regs.sp[-2], &i))                           \
            goto error;                                                       \
        if (!ValueToECMAInt32(cx, regs.sp[-1], &j))                           \
            goto error;                                                       \
        i = i OP j;                                                           \
        regs.sp--;                                                            \
        regs.sp[-1].setInt32(i);                                              \
    JS_END_MACRO

BEGIN_CASE(JSOP_BITOR)
    BITWISE_OP(|);
END_CASE(JSOP_BITOR)

BEGIN_CASE(JSOP_BITXOR)
    BITWISE_OP(^);
END_CASE(JSOP_BITXOR)

BEGIN_CASE(JSOP_BITAND)
    BITWISE_OP(&);
END_CASE(JSOP_BITAND)

#undef BITWISE_OP

#define EQUALITY_OP(OP)                                                       \
    JS_BEGIN_MACRO                                                            \
        Value rval = regs.sp[-1];                                             \
        Value lval = regs.sp[-2];                                             \
        JSBool cond;                                                          \
        if (!LooselyEqual(cx, lval, rval, &cond))                             \
            goto error;                                                       \
        cond = cond OP JS_TRUE;                                               \
        TRY_BRANCH_AFTER_COND(cond, 2);                                       \
        regs.sp--;                                                            \
        regs.sp[-1].setBoolean(cond);                                         \
    JS_END_MACRO

BEGIN_CASE(JSOP_EQ)
    EQUALITY_OP(==);
END_CASE(JSOP_EQ)

BEGIN_CASE(JSOP_NE)
    EQUALITY_OP(!=);
END_CASE(JSOP_NE)

#undef EQUALITY_OP

#define STRICT_EQUALITY_OP(OP, COND)                                          \
    JS_BEGIN_MACRO                                                            \
        const Value &rref = regs.sp[-1];                                      \
        const Value &lref = regs.sp[-2];                                      \
        JSBool equal;                                                         \
        if (!StrictlyEqual(cx, lref, rref, &equal))                           \
            goto error;                                                       \
        COND = equal OP JS_TRUE;                                              \
        regs.sp--;                                                            \
    JS_END_MACRO

BEGIN_CASE(JSOP_STRICTEQ)
{
    bool cond;
    STRICT_EQUALITY_OP(==, cond);
    regs.sp[-1].setBoolean(cond);
}
END_CASE(JSOP_STRICTEQ)

BEGIN_CASE(JSOP_STRICTNE)
{
    bool cond;
    STRICT_EQUALITY_OP(!=, cond);
    regs.sp[-1].setBoolean(cond);
}
END_CASE(JSOP_STRICTNE)

BEGIN_CASE(JSOP_CASE)
{
    bool cond;
    STRICT_EQUALITY_OP(==, cond);
    if (cond) {
        regs.sp--;
        len = GET_JUMP_OFFSET(regs.pc);
        BRANCH(len);
    }
}
END_CASE(JSOP_CASE)

BEGIN_CASE(JSOP_CASEX)
{
    bool cond;
    STRICT_EQUALITY_OP(==, cond);
    if (cond) {
        regs.sp--;
        len = GET_JUMPX_OFFSET(regs.pc);
        BRANCH(len);
    }
}
END_CASE(JSOP_CASEX)

#undef STRICT_EQUALITY_OP

#define RELATIONAL_OP(OP)                                                     \
    JS_BEGIN_MACRO                                                            \
        Value rval = regs.sp[-1];                                             \
        Value lval = regs.sp[-2];                                             \
        bool cond;                                                            \
        /* Optimize for two int-tagged operands (typical loop control). */    \
        if (lval.isInt32() && rval.isInt32()) {                               \
            cond = lval.toInt32() OP rval.toInt32();                          \
        } else {                                                              \
            if (lval.isObject())                                              \
                DEFAULT_VALUE(cx, -2, JSTYPE_NUMBER, lval);                   \
            if (rval.isObject())                                              \
                DEFAULT_VALUE(cx, -1, JSTYPE_NUMBER, rval);                   \
            if (lval.isString() && rval.isString()) {                         \
                JSString *l = lval.toString(), *r = rval.toString();          \
                int32 result;                                                 \
                if (!CompareStrings(cx, l, r, &result))                       \
                    goto error;                                               \
                cond = result OP 0;                                           \
            } else {                                                          \
                double l, r;                                                  \
                if (!ValueToNumber(cx, lval, &l) ||                           \
                    !ValueToNumber(cx, rval, &r)) {                           \
                    goto error;                                               \
                }                                                             \
                cond = JSDOUBLE_COMPARE(l, OP, r, false);                     \
            }                                                                 \
        }                                                                     \
        TRY_BRANCH_AFTER_COND(cond, 2);                                       \
        regs.sp--;                                                            \
        regs.sp[-1].setBoolean(cond);                                         \
    JS_END_MACRO

BEGIN_CASE(JSOP_LT)
    RELATIONAL_OP(<);
END_CASE(JSOP_LT)

BEGIN_CASE(JSOP_LE)
    RELATIONAL_OP(<=);
END_CASE(JSOP_LE)

BEGIN_CASE(JSOP_GT)
    RELATIONAL_OP(>);
END_CASE(JSOP_GT)

BEGIN_CASE(JSOP_GE)
    RELATIONAL_OP(>=);
END_CASE(JSOP_GE)

#undef RELATIONAL_OP

#define SIGNED_SHIFT_OP(OP)                                                   \
    JS_BEGIN_MACRO                                                            \
        int32_t i, j;                                                         \
        if (!ValueToECMAInt32(cx, regs.sp[-2], &i))                           \
            goto error;                                                       \
        if (!ValueToECMAInt32(cx, regs.sp[-1], &j))                           \
            goto error;                                                       \
        i = i OP (j & 31);                                                    \
        regs.sp--;                                                            \
        regs.sp[-1].setInt32(i);                                              \
    JS_END_MACRO

BEGIN_CASE(JSOP_LSH)
    SIGNED_SHIFT_OP(<<);
END_CASE(JSOP_LSH)

BEGIN_CASE(JSOP_RSH)
    SIGNED_SHIFT_OP(>>);
END_CASE(JSOP_RSH)

#undef SIGNED_SHIFT_OP

BEGIN_CASE(JSOP_URSH)
{
    uint32_t u;
    if (!ValueToECMAUint32(cx, regs.sp[-2], &u))
        goto error;
    int32_t j;
    if (!ValueToECMAInt32(cx, regs.sp[-1], &j))
        goto error;

    u >>= (j & 31);

    regs.sp--;
    if (!regs.sp[-1].setNumber(uint32(u)))
        script->typeMonitorOverflow(cx, regs.pc);
}
END_CASE(JSOP_URSH)

BEGIN_CASE(JSOP_ADD)
{
    Value rval = regs.sp[-1];
    Value lval = regs.sp[-2];

    if (lval.isInt32() && rval.isInt32()) {
        int32_t l = lval.toInt32(), r = rval.toInt32();
        int32_t sum = l + r;
        regs.sp--;
        if (JS_UNLIKELY(bool((l ^ sum) & (r ^ sum) & 0x80000000))) {
            regs.sp[-1].setDouble(double(l) + double(r));
            script->typeMonitorOverflow(cx, regs.pc);
        } else {
            regs.sp[-1].setInt32(sum);
        }
    } else
#if JS_HAS_XML_SUPPORT
    if (IsXML(lval) && IsXML(rval)) {
        if (!js_ConcatenateXML(cx, &lval.toObject(), &rval.toObject(), &rval))
            goto error;
        regs.sp--;
        regs.sp[-1] = rval;
        script->typeMonitorUnknown(cx, regs.pc);
    } else
#endif
    {
        bool lIsObject, rIsObject;
        if ((lIsObject = lval.isObject()))
            DEFAULT_VALUE(cx, -2, JSTYPE_VOID, lval);
        if ((rIsObject = rval.isObject()))
            DEFAULT_VALUE(cx, -1, JSTYPE_VOID, rval);
        bool lIsString, rIsString;
        if ((lIsString = lval.isString()) | (rIsString = rval.isString())) {
            JSString *lstr, *rstr;
            if (lIsString) {
                lstr = lval.toString();
            } else {
                lstr = js_ValueToString(cx, lval);
                if (!lstr)
                    goto error;
                regs.sp[-2].setString(lstr);
            }
            if (rIsString) {
                rstr = rval.toString();
            } else {
                rstr = js_ValueToString(cx, rval);
                if (!rstr)
                    goto error;
                regs.sp[-1].setString(rstr);
            }
            JSString *str = js_ConcatStrings(cx, lstr, rstr);
            if (!str)
                goto error;
            if (lIsObject || rIsObject)
                script->typeMonitorString(cx, regs.pc);
            regs.sp--;
            regs.sp[-1].setString(str);
        } else {
            double l, r;
            if (!ValueToNumber(cx, lval, &l) || !ValueToNumber(cx, rval, &r))
                goto error;
            l += r;
            regs.sp--;
            if (!regs.sp[-1].setNumber(l) &&
                (lIsObject || rIsObject || (!lval.isDouble() && !rval.isDouble()))) {
                script->typeMonitorOverflow(cx, regs.pc);
            }
        }
    }
}
END_CASE(JSOP_ADD)

#define BINARY_OP(OP)                                                         \
    JS_BEGIN_MACRO                                                            \
        Value rval = regs.sp[-1];                                             \
        Value lval = regs.sp[-2];                                             \
        double d1, d2;                                                        \
        if (!ValueToNumber(cx, lval, &d1) ||                                  \
            !ValueToNumber(cx, rval, &d2)) {                                  \
            goto error;                                                       \
        }                                                                     \
        double d = d1 OP d2;                                                  \
        regs.sp--;                                                            \
        if (!regs.sp[-1].setNumber(d) &&                                      \
            !(lval.isDouble() || rval.isDouble())) {                          \
            script->typeMonitorOverflow(cx, regs.pc);                         \
        }                                                                     \
    JS_END_MACRO

BEGIN_CASE(JSOP_SUB)
    BINARY_OP(-);
END_CASE(JSOP_SUB)

BEGIN_CASE(JSOP_MUL)
    BINARY_OP(*);
END_CASE(JSOP_MUL)

#undef BINARY_OP

BEGIN_CASE(JSOP_DIV)
{
    Value rval = regs.sp[-1];
    Value lval = regs.sp[-2];
    double d1, d2;
    if (!ValueToNumber(cx, lval, &d1) ||
        !ValueToNumber(cx, rval, &d2)) {
        goto error;
    }
    regs.sp--;
    if (d2 == 0) {
        const Value *vp;
#ifdef XP_WIN
        /* XXX MSVC miscompiles such that (NaN == 0) */
        if (JSDOUBLE_IS_NaN(d2))
            vp = &rt->NaNValue;
        else
#endif
        if (d1 == 0 || JSDOUBLE_IS_NaN(d1))
            vp = &rt->NaNValue;
        else if (JSDOUBLE_IS_NEG(d1) != JSDOUBLE_IS_NEG(d2))
            vp = &rt->negativeInfinityValue;
        else
            vp = &rt->positiveInfinityValue;
        regs.sp[-1] = *vp;
        script->typeMonitorOverflow(cx, regs.pc);
    } else {
        d1 /= d2;
        if (!regs.sp[-1].setNumber(d1) &&
            !(lval.isDouble() || rval.isDouble())) {
            script->typeMonitorOverflow(cx, regs.pc);
        }
    }
}
END_CASE(JSOP_DIV)

BEGIN_CASE(JSOP_MOD)
{
    Value &lref = regs.sp[-2];
    Value &rref = regs.sp[-1];
    int32_t l, r;
    if (lref.isInt32() && rref.isInt32() &&
        (l = lref.toInt32()) >= 0 && (r = rref.toInt32()) > 0) {
        int32_t mod = l % r;
        regs.sp--;
        regs.sp[-1].setInt32(mod);
    } else {
        double d1, d2;
        if (!ValueToNumber(cx, regs.sp[-2], &d1) ||
            !ValueToNumber(cx, regs.sp[-1], &d2)) {
            goto error;
        }
        regs.sp--;
        if (d2 == 0) {
            regs.sp[-1].setDouble(js_NaN);
        } else {
            d1 = js_fmod(d1, d2);
            regs.sp[-1].setDouble(d1);
        }
        script->typeMonitorOverflow(cx, regs.pc);
    }
}
END_CASE(JSOP_MOD)

BEGIN_CASE(JSOP_NOT)
{
    Value *_;
    bool cond;
    POP_BOOLEAN(cx, _, cond);
    PUSH_BOOLEAN(!cond);
}
END_CASE(JSOP_NOT)

BEGIN_CASE(JSOP_BITNOT)
{
    int32_t i;
    if (!ValueToECMAInt32(cx, regs.sp[-1], &i))
        goto error;
    i = ~i;
    regs.sp[-1].setInt32(i);
}
END_CASE(JSOP_BITNOT)

BEGIN_CASE(JSOP_NEG)
{
    /*
     * When the operand is int jsval, INT32_FITS_IN_JSVAL(i) implies
     * INT32_FITS_IN_JSVAL(-i) unless i is 0 or INT32_MIN when the
     * results, -0.0 or INT32_MAX + 1, are jsdouble values.
     */
    Value ref = regs.sp[-1];
    int32_t i;
    if (ref.isInt32() && (i = ref.toInt32()) != 0 && i != INT32_MIN) {
        i = -i;
        regs.sp[-1].setInt32(i);
    } else {
        double d;
        if (!ValueToNumber(cx, regs.sp[-1], &d))
            goto error;
        d = -d;
        if (!regs.sp[-1].setNumber(d) && !ref.isDouble())
            script->typeMonitorOverflow(cx, regs.pc);
    }
}
END_CASE(JSOP_NEG)

BEGIN_CASE(JSOP_POS)
    if (!ValueToNumber(cx, &regs.sp[-1]))
        goto error;
    if (!regs.sp[-1].isInt32())
        script->typeMonitorOverflow(cx, regs.pc);
END_CASE(JSOP_POS)

BEGIN_CASE(JSOP_DELNAME)
{
    JSAtom *atom;
    LOAD_ATOM(0, atom);
    jsid id = ATOM_TO_JSID(atom);
    JSObject *obj, *obj2;
    JSProperty *prop;
    if (!js_FindProperty(cx, id, &obj, &obj2, &prop))
        goto error;

    /* Strict mode code should never contain JSOP_DELNAME opcodes. */
    JS_ASSERT(!script->strictModeCode);

    /* ECMA says to return true if name is undefined or inherited. */
    PUSH_BOOLEAN(true);
    if (prop) {
        if (!obj->deleteProperty(cx, id, &regs.sp[-1], false))
            goto error;
    }
}
END_CASE(JSOP_DELNAME)

BEGIN_CASE(JSOP_DELPROP)
{
    JSAtom *atom;
    LOAD_ATOM(0, atom);
    jsid id = ATOM_TO_JSID(atom);

    JSObject *obj;
    FETCH_OBJECT(cx, -1, obj);

    Value rval;
    if (!obj->deleteProperty(cx, id, &rval, script->strictModeCode))
        goto error;

    regs.sp[-1] = rval;
}
END_CASE(JSOP_DELPROP)

BEGIN_CASE(JSOP_DELELEM)
{
    /* Fetch the left part and resolve it to a non-null object. */
    JSObject *obj;
    FETCH_OBJECT(cx, -2, obj);

    /* Fetch index and convert it to id suitable for use with obj. */
    jsid id;
    FETCH_ELEMENT_ID(obj, -1, id);

    /* Get or set the element. */
    if (!obj->deleteProperty(cx, id, &regs.sp[-2], script->strictModeCode))
        goto error;

    regs.sp--;
}
END_CASE(JSOP_DELELEM)

BEGIN_CASE(JSOP_TYPEOFEXPR)
BEGIN_CASE(JSOP_TYPEOF)
{
    const Value &ref = regs.sp[-1];
    JSType type = JS_TypeOfValue(cx, Jsvalify(ref));
    JSAtom *atom = rt->atomState.typeAtoms[type];
    regs.sp[-1].setString(atom);
}
END_CASE(JSOP_TYPEOF)

BEGIN_CASE(JSOP_VOID)
    regs.sp[-1].setUndefined();
END_CASE(JSOP_VOID)

{
    JSObject *obj;
    JSAtom *atom;
    jsid id;
    jsint i;

BEGIN_CASE(JSOP_INCELEM)
BEGIN_CASE(JSOP_DECELEM)
BEGIN_CASE(JSOP_ELEMINC)
BEGIN_CASE(JSOP_ELEMDEC)

    /*
     * Delay fetching of id until we have the object to ensure the proper
     * evaluation order. See bug 372331.
     */
    id = JSID_VOID;
    i = -2;
    goto fetch_incop_obj;

BEGIN_CASE(JSOP_INCPROP)
BEGIN_CASE(JSOP_DECPROP)
BEGIN_CASE(JSOP_PROPINC)
BEGIN_CASE(JSOP_PROPDEC)
    LOAD_ATOM(0, atom);
    id = ATOM_TO_JSID(atom);
    i = -1;

  fetch_incop_obj:
    FETCH_OBJECT(cx, i, obj);
    if (JSID_IS_VOID(id)) {
        FETCH_ELEMENT_ID(obj, -1, id);
        if (!JSID_IS_INT(id))
            script->typeMonitorUnknown(cx, regs.pc);
    }
    goto do_incop;

BEGIN_CASE(JSOP_INCNAME)
BEGIN_CASE(JSOP_DECNAME)
BEGIN_CASE(JSOP_NAMEINC)
BEGIN_CASE(JSOP_NAMEDEC)
BEGIN_CASE(JSOP_INCGNAME)
BEGIN_CASE(JSOP_DECGNAME)
BEGIN_CASE(JSOP_GNAMEINC)
BEGIN_CASE(JSOP_GNAMEDEC)
{
    obj = &regs.fp()->scopeChain();
    if (js_CodeSpec[op].format & JOF_GNAME)
        obj = obj->getGlobal();

    JSObject *obj2;
    PropertyCacheEntry *entry;
    JS_PROPERTY_CACHE(cx).test(cx, regs.pc, obj, obj2, entry, atom);
    if (!atom) {
        ASSERT_VALID_PROPERTY_CACHE_HIT(0, obj, obj2, entry);
        if (obj == obj2 && entry->vword.isSlot()) {
            uint32 slot = entry->vword.toSlot();
            Value &rref = obj->nativeGetSlotRef(slot);
            int32_t tmp;
            if (JS_LIKELY(rref.isInt32() && CanIncDecWithoutOverflow(tmp = rref.toInt32()))) {
                int32_t inc = tmp + ((js_CodeSpec[op].format & JOF_INC) ? 1 : -1);
                if (!(js_CodeSpec[op].format & JOF_POST))
                    tmp = inc;
                rref.getInt32Ref() = inc;
                PUSH_INT32(tmp);
                len = JSOP_INCNAME_LENGTH;
                DO_NEXT_OP(len);
            }
        }
        LOAD_ATOM(0, atom);
    }

    id = ATOM_TO_JSID(atom);
    JSProperty *prop;
    if (!js_FindPropertyHelper(cx, id, true, &obj, &obj2, &prop))
        goto error;
    if (!prop) {
        atomNotDefined = atom;
        goto atom_not_defined;
    }
}

do_incop:
{
    /*
     * We need a root to store the value to leave on the stack until
     * we have done with obj->setProperty.
     */
    PUSH_NULL();
    if (!obj->getProperty(cx, id, &regs.sp[-1]))
        goto error;

    /*
     * Add undefined to the object itself when read out during an incop.
     * The getProperty can produce undefined without being accounted for by
     * type information, and typeMonitor will not be update the object itself.
     */
    if (regs.sp[-1].isUndefined())
        cx->addTypePropertyId(obj->getType(), id, types::TYPE_UNDEFINED);

    const JSCodeSpec *cs = &js_CodeSpec[op];
    JS_ASSERT(cs->ndefs == 1);
    JS_ASSERT((cs->format & JOF_TMPSLOT_MASK) >= JOF_TMPSLOT2);

    uint32 format = cs->format;
    uint32 setPropFlags = (JOF_MODE(format) == JOF_NAME)
                          ? JSRESOLVE_ASSIGNING
                          : JSRESOLVE_ASSIGNING | JSRESOLVE_QUALIFIED;

    Value &ref = regs.sp[-1];
    int32_t tmp;
    if (JS_LIKELY(ref.isInt32() && CanIncDecWithoutOverflow(tmp = ref.toInt32()))) {
        int incr = (format & JOF_INC) ? 1 : -1;
        if (format & JOF_POST)
            ref.getInt32Ref() = tmp + incr;
        else
            ref.getInt32Ref() = tmp += incr;

        {
            JSAutoResolveFlags rf(cx, setPropFlags);
            if (!obj->setProperty(cx, id, &ref, script->strictModeCode))
                goto error;
        }

        /*
         * We must set regs.sp[-1] to tmp for both post and pre increments
         * as the setter overwrites regs.sp[-1].
         */
        ref.setInt32(tmp);
    } else {
        /* We need an extra root for the result. */
        PUSH_NULL();
        if (!js_DoIncDec(cx, cs, &regs.sp[-2], &regs.sp[-1]))
            goto error;

        script->typeMonitorOverflow(cx, regs.pc);

        {
            JSAutoResolveFlags rf(cx, setPropFlags);
            if (!obj->setProperty(cx, id, &regs.sp[-1], script->strictModeCode))
                goto error;
        }

        regs.sp--;
    }

    if (cs->nuses == 0) {
        /* regs.sp[-1] already contains the result of name increment. */
    } else {
        regs.sp[-1 - cs->nuses] = regs.sp[-1];
        regs.sp -= cs->nuses;
    }
    len = cs->length;
    DO_NEXT_OP(len);
}
}

{
    int incr, incr2;
    uint32 slot;
    Value *vp;

    /* Position cases so the most frequent i++ does not need a jump. */
BEGIN_CASE(JSOP_DECARG)
    incr = -1; incr2 = -1; goto do_arg_incop;
BEGIN_CASE(JSOP_ARGDEC)
    incr = -1; incr2 =  0; goto do_arg_incop;
BEGIN_CASE(JSOP_INCARG)
    incr =  1; incr2 =  1; goto do_arg_incop;
BEGIN_CASE(JSOP_ARGINC)
    incr =  1; incr2 =  0;

  do_arg_incop:
    slot = GET_ARGNO(regs.pc);
    JS_ASSERT(slot < regs.fp()->numFormalArgs());
    METER_SLOT_OP(op, slot);
    vp = argv + slot;
    goto do_int_fast_incop;

BEGIN_CASE(JSOP_DECLOCAL)
    incr = -1; incr2 = -1; goto do_local_incop;
BEGIN_CASE(JSOP_LOCALDEC)
    incr = -1; incr2 =  0; goto do_local_incop;
BEGIN_CASE(JSOP_INCLOCAL)
    incr =  1; incr2 =  1; goto do_local_incop;
BEGIN_CASE(JSOP_LOCALINC)
    incr =  1; incr2 =  0;

  /*
   * do_local_incop comes right before do_int_fast_incop as we want to
   * avoid an extra jump for variable cases as local++ is more frequent
   * than arg++.
   */
  do_local_incop:
    slot = GET_SLOTNO(regs.pc);
    JS_ASSERT(slot < regs.fp()->numSlots());
    METER_SLOT_OP(op, slot);
    vp = regs.fp()->slots() + slot;

  do_int_fast_incop:
    int32_t tmp;
    if (JS_LIKELY(vp->isInt32() && CanIncDecWithoutOverflow(tmp = vp->toInt32()))) {
        vp->getInt32Ref() = tmp + incr;
        JS_ASSERT(JSOP_INCARG_LENGTH == js_CodeSpec[op].length);
        SKIP_POP_AFTER_SET(JSOP_INCARG_LENGTH, 0);
        PUSH_INT32(tmp + incr2);
    } else {
        PUSH_COPY(*vp);
        if (!js_DoIncDec(cx, &js_CodeSpec[op], &regs.sp[-1], vp))
            goto error;
        script->typeMonitorOverflow(cx, regs.pc);
    }
    len = JSOP_INCARG_LENGTH;
    JS_ASSERT(len == js_CodeSpec[op].length);
    DO_NEXT_OP(len);
}

BEGIN_CASE(JSOP_THIS)
    if (!ComputeThis(cx, regs.fp()))
        goto error;
    PUSH_COPY(regs.fp()->thisValue());
END_CASE(JSOP_THIS)

BEGIN_CASE(JSOP_UNBRANDTHIS)
{
    if (!ComputeThis(cx, regs.fp()))
        goto error;
    Value &thisv = regs.fp()->thisValue();
    if (thisv.isObject()) {
        JSObject *obj = &thisv.toObject();
        if (obj->isNative())
            obj->unbrand(cx);
    }
}
END_CASE(JSOP_UNBRANDTHIS)

BEGIN_CASE(JSOP_GETPROP)
BEGIN_CASE(JSOP_GETXPROP)
BEGIN_CASE(JSOP_LENGTH)
{
    Value rval;
    do {
        Value *vp = &regs.sp[-1];

        if (op == JSOP_LENGTH) {
            /* Optimize length accesses on strings, arrays, and arguments. */
            if (vp->isString()) {
                rval = Int32Value(vp->toString()->length());
                break;
            }
            if (vp->isObject()) {
                JSObject *obj = &vp->toObject();
                if (obj->isArray()) {
                    jsuint length = obj->getArrayLength();
                    rval = NumberValue(length);
                    break;
                }

                if (obj->isArguments()) {
                    ArgumentsObject *argsobj = obj->asArguments();
                    if (!argsobj->hasOverriddenLength()) {
                        uint32 length = argsobj->initialLength();
                        JS_ASSERT(length < INT32_MAX);
                        rval = Int32Value(int32_t(length));
                        break;
                    }
                }
            }
        }

        /*
         * We do not impose the method read barrier if in an imacro,
         * assuming any property gets it does (e.g., for 'toString'
         * from JSOP_NEW) will not be leaked to the calling script.
         */
        JSObject *obj;
        VALUE_TO_OBJECT(cx, vp, obj);
        JSObject *aobj = js_GetProtoIfDenseArray(obj);

        PropertyCacheEntry *entry;
        JSObject *obj2;
        JSAtom *atom;
        JS_PROPERTY_CACHE(cx).test(cx, regs.pc, aobj, obj2, entry, atom);
        if (!atom) {
            ASSERT_VALID_PROPERTY_CACHE_HIT(0, aobj, obj2, entry);
            if (entry->vword.isFunObj()) {
                rval.setObject(entry->vword.toFunObj());
            } else if (entry->vword.isSlot()) {
                uint32 slot = entry->vword.toSlot();
                rval = obj2->nativeGetSlot(slot);
            } else {
                JS_ASSERT(entry->vword.isShape());
                const Shape *shape = entry->vword.toShape();
                NATIVE_GET(cx, obj, obj2, shape,
                           regs.fp()->hasImacropc() ? JSGET_NO_METHOD_BARRIER : JSGET_METHOD_BARRIER,
                           &rval);
            }
            break;
        }

        jsid id = ATOM_TO_JSID(atom);
        if (JS_LIKELY(!aobj->getOps()->getProperty)
            ? !js_GetPropertyHelper(cx, obj, id,
                                    (regs.fp()->hasImacropc() ||
                                     regs.pc[JSOP_GETPROP_LENGTH] == JSOP_IFEQ)
                                    ? JSGET_CACHE_RESULT | JSGET_NO_METHOD_BARRIER
                                    : JSGET_CACHE_RESULT | JSGET_METHOD_BARRIER,
                                    &rval)
            : !obj->getProperty(cx, id, &rval)) {
            goto error;
        }
    } while (0);

    script->typeMonitor(cx, regs.pc, rval);

    regs.sp[-1] = rval;
    assertSameCompartment(cx, regs.sp[-1]);
}
END_CASE(JSOP_GETPROP)

BEGIN_CASE(JSOP_CALLPROP)
{
    Value lval = regs.sp[-1];

    Value objv;
    if (lval.isObject()) {
        objv = lval;
    } else {
        JSProtoKey protoKey;
        if (lval.isString()) {
            protoKey = JSProto_String;
        } else if (lval.isNumber()) {
            protoKey = JSProto_Number;
        } else if (lval.isBoolean()) {
            protoKey = JSProto_Boolean;
        } else {
            JS_ASSERT(lval.isNull() || lval.isUndefined());
            js_ReportIsNullOrUndefined(cx, -1, lval, NULL);
            goto error;
        }
        JSObject *pobj;
        if (!js_GetClassPrototype(cx, NULL, protoKey, &pobj))
            goto error;
        objv.setObject(*pobj);
    }

    JSObject *aobj = js_GetProtoIfDenseArray(&objv.toObject());
    Value rval;

    PropertyCacheEntry *entry;
    JSObject *obj2;
    JSAtom *atom;
    JS_PROPERTY_CACHE(cx).test(cx, regs.pc, aobj, obj2, entry, atom);
    if (!atom) {
        ASSERT_VALID_PROPERTY_CACHE_HIT(0, aobj, obj2, entry);
        if (entry->vword.isFunObj()) {
            rval.setObject(entry->vword.toFunObj());
        } else if (entry->vword.isSlot()) {
            uint32 slot = entry->vword.toSlot();
            rval = obj2->nativeGetSlot(slot);
        } else {
            JS_ASSERT(entry->vword.isShape());
            const Shape *shape = entry->vword.toShape();
            NATIVE_GET(cx, &objv.toObject(), obj2, shape, JSGET_NO_METHOD_BARRIER, &rval);
        }
        regs.sp[-1] = rval;
        assertSameCompartment(cx, regs.sp[-1]);
        PUSH_COPY(lval);
    } else {
        /*
         * Cache miss: use the immediate atom that was loaded for us under
         * PropertyCache::test.
         */
        jsid id;
        id = ATOM_TO_JSID(atom);

        PUSH_NULL();
        if (lval.isObject()) {
            if (!js_GetMethod(cx, &objv.toObject(), id,
                              JS_LIKELY(!aobj->getOps()->getProperty)
                              ? JSGET_CACHE_RESULT | JSGET_NO_METHOD_BARRIER
                              : JSGET_NO_METHOD_BARRIER,
                              &rval)) {
                goto error;
            }
            regs.sp[-1] = objv;
            regs.sp[-2] = rval;
            assertSameCompartment(cx, regs.sp[-1], regs.sp[-2]);
        } else {
            JS_ASSERT(!objv.toObject().getOps()->getProperty);
            if (!js_GetPropertyHelper(cx, &objv.toObject(), id,
                                      JSGET_CACHE_RESULT | JSGET_NO_METHOD_BARRIER,
                                      &rval)) {
                goto error;
            }
            regs.sp[-1] = lval;
            regs.sp[-2] = rval;
            assertSameCompartment(cx, regs.sp[-1], regs.sp[-2]);
        }
    }
#if JS_HAS_NO_SUCH_METHOD
    if (JS_UNLIKELY(rval.isPrimitive()) && regs.sp[-1].isObject()) {
        LOAD_ATOM(0, atom);
        regs.sp[-2].setString(atom);
        if (!js_OnUnknownMethod(cx, regs.sp - 2))
            goto error;
    }
#endif
    script->typeMonitor(cx, regs.pc, rval);
}
END_CASE(JSOP_CALLPROP)

BEGIN_CASE(JSOP_UNBRAND)
    JS_ASSERT(regs.sp - regs.fp()->slots() >= 1);
    regs.sp[-1].toObject().unbrand(cx);
END_CASE(JSOP_UNBRAND)

BEGIN_CASE(JSOP_SETGNAME)
BEGIN_CASE(JSOP_SETNAME)
BEGIN_CASE(JSOP_SETPROP)
BEGIN_CASE(JSOP_SETMETHOD)
{
    Value rval = regs.sp[-1];
    JS_ASSERT_IF(op == JSOP_SETMETHOD, IsFunctionObject(rval));
    Value &lref = regs.sp[-2];
    JS_ASSERT_IF(op == JSOP_SETNAME, lref.isObject());
    JSObject *obj;
    VALUE_TO_OBJECT(cx, &lref, obj);

    JS_ASSERT_IF(op == JSOP_SETGNAME, obj == regs.fp()->scopeChain().getGlobal());

    do {
        PropertyCache *cache = &JS_PROPERTY_CACHE(cx);

        /*
         * Probe the property cache, specializing for two important
         * set-property cases. First:
         *
         *   function f(a, b, c) {
         *     var o = {p:a, q:b, r:c};
         *     return o;
         *   }
         *
         * or similar real-world cases, which evolve a newborn native
         * object predicatably through some bounded number of property
         * additions. And second:
         *
         *   o.p = x;
         *
         * in a frequently executed method or loop body, where p will
         * (possibly after the first iteration) always exist in native
         * object o.
         */
        PropertyCacheEntry *entry;
        JSObject *obj2;
        JSAtom *atom;
        if (cache->testForSet(cx, regs.pc, obj, &entry, &obj2, &atom)) {
            /*
             * Property cache hit, only partially confirmed by testForSet. We
             * know that the entry applies to regs.pc and that obj's shape
             * matches.
             *
             * The entry predicts either a new property to be added directly to
             * obj by this set, or on an existing "own" property, or on a
             * prototype property that has a setter.
             */
            const Shape *shape = entry->vword.toShape();
            JS_ASSERT_IF(shape->isDataDescriptor(), shape->writable());
            JS_ASSERT_IF(shape->hasSlot(), entry->vcapTag() == 0);

            /*
             * Fastest path: check whether obj already has the cached shape and
             * call NATIVE_SET and break to get out of the do-while(0). But we
             * can call NATIVE_SET only for a direct or proto-setter hit.
             */
            if (!entry->adding()) {
                if (entry->vcapTag() == 0 ||
                    ((obj2 = obj->getProto()) && obj2->shape() == entry->vshape()))
                {
#ifdef DEBUG
                    if (entry->directHit()) {
                        JS_ASSERT(obj->nativeContains(*shape));
                    } else {
                        JS_ASSERT(obj2->nativeContains(*shape));
                        JS_ASSERT(entry->vcapTag() == 1);
                        JS_ASSERT(entry->kshape != entry->vshape());
                        JS_ASSERT(!shape->hasSlot());
                    }
#endif

                    PCMETER(cache->pchits++);
                    PCMETER(cache->setpchits++);
                    NATIVE_SET(cx, obj, shape, entry, script->strictModeCode, &rval);
                    break;
                }
            } else {
                JS_ASSERT(obj->isExtensible());

                if (obj->nativeEmpty()) {
                    if (!obj->ensureClassReservedSlotsForEmptyObject(cx))
                        goto error;
                }

                uint32 slot;
                if (shape->previous() == obj->lastProperty() &&
                    entry->vshape() == rt->protoHazardShape &&
                    shape->hasDefaultSetter()) {
                    slot = shape->slot;
                    JS_ASSERT(slot == obj->slotSpan());

                    /*
                     * Fast path: adding a plain old property that was once at
                     * the frontier of the property tree, whose slot is next to
                     * claim among the already-allocated slots in obj, where
                     * shape->table has not been created yet.
                     */
                    PCMETER(cache->pchits++);
                    PCMETER(cache->addpchits++);

                    if (slot < obj->numSlots()) {
                        JS_ASSERT(obj->getSlot(slot).isUndefined());
                    } else {
                        if (!obj->allocSlot(cx, &slot))
                            goto error;
                        JS_ASSERT(slot == shape->slot);
                    }

                    /* Simply extend obj's property tree path with shape! */
                    obj->extend(cx, shape);

                    /*
                     * No method change check here because here we are adding a
                     * new property, not updating an existing slot's value that
                     * might contain a method of a branded shape.
                     */
                    TRACE_1(AddProperty, obj);
                    obj->nativeSetSlotWithType(cx, shape, rval);

                    /*
                     * Purge the property cache of the id we may have just
                     * shadowed in obj's scope and proto chains.
                     */
                    js_PurgeScopeChain(cx, obj, shape->propid);
                    break;
                }
            }
            PCMETER(cache->setpcmisses++);

            LOAD_ATOM(0, atom);
        } else {
            JS_ASSERT(atom);
        }

        jsid id = ATOM_TO_JSID(atom);
        if (entry && JS_LIKELY(!obj->getOps()->setProperty)) {
            uintN defineHow;
            if (op == JSOP_SETMETHOD)
                defineHow = DNP_CACHE_RESULT | DNP_SET_METHOD;
            else if (op == JSOP_SETNAME)
                defineHow = DNP_CACHE_RESULT | DNP_UNQUALIFIED;
            else
                defineHow = DNP_CACHE_RESULT;
            if (!js_SetPropertyHelper(cx, obj, id, defineHow, &rval, script->strictModeCode))
                goto error;
        } else {
            if (!obj->setProperty(cx, id, &rval, script->strictModeCode))
                goto error;
            ABORT_RECORDING(cx, "Non-native set");
        }
    } while (0);
}
END_SET_CASE_STORE_RVAL(JSOP_SETPROP, 2);

BEGIN_CASE(JSOP_GETELEM)
{
    Value &lref = regs.sp[-2];
    Value &rref = regs.sp[-1];
    if (lref.isString() && rref.isInt32()) {
        JSString *str = lref.toString();
        int32_t i = rref.toInt32();
        if (size_t(i) < str->length()) {
            str = JSAtom::getUnitStringForElement(cx, str, size_t(i));
            if (!str)
                goto error;
            regs.sp--;
            regs.sp[-1].setString(str);
            script->typeMonitor(cx, regs.pc, regs.sp[-1]);
            len = JSOP_GETELEM_LENGTH;
            DO_NEXT_OP(len);
        }
    }

    JSObject *obj;
    VALUE_TO_OBJECT(cx, &lref, obj);

    const Value *copyFrom;
    Value rval;
    jsid id;
    if (rref.isInt32()) {
        int32_t i = rref.toInt32();
        if (obj->isDenseArray()) {
            jsuint idx = jsuint(i);
            if (idx < obj->getDenseArrayInitializedLength()) {
                copyFrom = obj->addressOfDenseArrayElement(idx);
                if (!copyFrom->isMagic())
                    goto end_getelem;
            }
        } else if (obj->isArguments()) {
            uint32 arg = uint32(i);
            ArgumentsObject *argsobj = obj->asArguments();

            if (arg < argsobj->initialLength()) {
                copyFrom = argsobj->addressOfElement(arg);
                if (!copyFrom->isMagic(JS_ARGS_HOLE)) {
                    if (StackFrame *afp = reinterpret_cast<StackFrame *>(argsobj->getPrivate()))
                        copyFrom = &afp->canonicalActualArg(arg);
                    goto end_getelem;
                }
            }
        }
        if (JS_LIKELY(INT_FITS_IN_JSID(i)))
            id = INT_TO_JSID(i);
        else
            goto intern_big_int;
    } else {
        int32_t i;
        if (ValueFitsInInt32(rref, &i) && INT_FITS_IN_JSID(i)) {
            id = INT_TO_JSID(i);
        } else {
          intern_big_int:
            if (!js_InternNonIntElementId(cx, obj, rref, &id))
                goto error;
        }
    }

    if (!obj->getProperty(cx, id, &rval))
        goto error;
    copyFrom = &rval;

    if (!JSID_IS_INT(id))
        script->typeMonitorUnknown(cx, regs.pc);

  end_getelem:
    regs.sp--;
    regs.sp[-1] = *copyFrom;
    assertSameCompartment(cx, regs.sp[-1]);
    script->typeMonitor(cx, regs.pc, regs.sp[-1]);
}
END_CASE(JSOP_GETELEM)

BEGIN_CASE(JSOP_CALLELEM)
{
    /* Find the object on which to look for |this|'s properties. */
    Value thisv = regs.sp[-2];
    JSObject *thisObj = ValuePropertyBearer(cx, thisv, -2);
    if (!thisObj)
        goto error;

    /* Fetch index and convert it to id suitable for use with obj. */
    jsid id;
    FETCH_ELEMENT_ID(thisObj, -1, id);

    /* Get the method. */
    if (!js_GetMethod(cx, thisObj, id, JSGET_NO_METHOD_BARRIER, &regs.sp[-2]))
        goto error;

#if JS_HAS_NO_SUCH_METHOD
    if (JS_UNLIKELY(regs.sp[-2].isPrimitive()) && thisv.isObject()) {
        /* For js_OnUnknownMethod, sp[-2] is the index, and sp[-1] is the object missing it. */
        regs.sp[-2] = regs.sp[-1];
        regs.sp[-1].setObject(*thisObj);
        if (!js_OnUnknownMethod(cx, regs.sp - 2))
            goto error;
    } else
#endif
    {
        regs.sp[-1] = thisv;
    }

    if (!JSID_IS_INT(id))
        script->typeMonitorUnknown(cx, regs.pc);
    script->typeMonitor(cx, regs.pc, regs.sp[-2]);
}
END_CASE(JSOP_CALLELEM)

BEGIN_CASE(JSOP_SETELEM)
BEGIN_CASE(JSOP_SETHOLE)
{
    JSObject *obj;
    FETCH_OBJECT(cx, -3, obj);
    jsid id;
    FETCH_ELEMENT_ID(obj, -2, id);
    Value rval;
    script->typeMonitorAssign(cx, regs.pc, obj, id, regs.sp[-1]);
    do {
        if (obj->isDenseArray() && JSID_IS_INT(id)) {
            jsuint length = obj->getDenseArrayInitializedLength();
            jsint i = JSID_TO_INT(id);
            if ((jsuint)i < length) {
                if (obj->getDenseArrayElement(i).isMagic(JS_ARRAY_HOLE)) {
                    if (js_PrototypeHasIndexedProperties(cx, obj))
                        break;
                    if ((jsuint)i >= obj->getArrayLength())
                        obj->setArrayLength(cx, i + 1);
                    *regs.pc = JSOP_SETHOLE;
                }
                obj->setDenseArrayElementWithType(cx, i, regs.sp[-1]);
                goto end_setelem;
            } else {
                *regs.pc = JSOP_SETHOLE;
            }
        }
    } while (0);
    rval = regs.sp[-1];
    if (!obj->setProperty(cx, id, &rval, script->strictModeCode))
        goto error;
  end_setelem:;
}
END_SET_CASE_STORE_RVAL(JSOP_SETELEM, 3)

BEGIN_CASE(JSOP_ENUMELEM)
{
    /* Funky: the value to set is under the [obj, id] pair. */
    JSObject *obj;
    FETCH_OBJECT(cx, -2, obj);
    jsid id;
    FETCH_ELEMENT_ID(obj, -1, id);
    Value rval = regs.sp[-3];
    if (!obj->setProperty(cx, id, &rval, script->strictModeCode))
        goto error;
    regs.sp -= 3;
}
END_CASE(JSOP_ENUMELEM)

{ // begin block around calling opcodes
    JSFunction *newfun;
    JSObject *callee;
    uint32 flags;
    uintN argc;
    Value *vp;

BEGIN_CASE(JSOP_NEW)
{
    /* Get immediate argc and find the constructor function. */
    argc = GET_ARGC(regs.pc);
    vp = regs.sp - (2 + argc);
    JS_ASSERT(vp >= regs.fp()->base());
    /*
     * Assign lval, callee, and newfun exactly as the code at inline_call: expects to
     * find them, to avoid nesting a js_Interpret call via js_InvokeConstructor.
     */
    if (IsFunctionObject(vp[0], &callee)) {
        newfun = callee->getFunctionPrivate();
        if (newfun->isInterpretedConstructor()) {
<<<<<<< HEAD
            bool newType = cx->typeInferenceEnabled() && UseNewType(cx, script, regs.pc);
            if (newfun->u.i.script->isEmpty()) {
                JSObject *obj2 = js_CreateThisForFunction(cx, callee, newType);
=======
            if (newfun->script()->isEmpty()) {
                JSObject *obj2 = js_CreateThisForFunction(cx, callee);
>>>>>>> 7abb226c
                if (!obj2)
                    goto error;
                vp[0].setObject(*obj2);
                regs.sp = vp + 1;
                goto end_new;
            }

            flags = StackFrame::CONSTRUCTING;
            goto inline_call;
        }
    }

    if (!InvokeConstructor(cx, InvokeArgsAlreadyOnTheStack(argc, vp)))
        goto error;
    regs.sp = vp + 1;
    CHECK_INTERRUPT_HANDLER();
    TRACE_0(NativeCallComplete);

  end_new:;
}
END_CASE(JSOP_NEW)

BEGIN_CASE(JSOP_EVAL)
{
    argc = GET_ARGC(regs.pc);
    vp = regs.sp - (argc + 2);

    if (!IsBuiltinEvalForScope(&regs.fp()->scopeChain(), *vp))
        goto call_using_invoke;

    if (!DirectEval(cx, CallArgsFromVp(argc, vp)))
        goto error;

    regs.sp = vp + 1;
}
END_CASE(JSOP_EVAL)

BEGIN_CASE(JSOP_CALL)
BEGIN_CASE(JSOP_FUNAPPLY)
BEGIN_CASE(JSOP_FUNCALL)
{
    argc = GET_ARGC(regs.pc);
    vp = regs.sp - (argc + 2);

    if (IsFunctionObject(*vp, &callee)) {
        newfun = callee->getFunctionPrivate();

        /* Clear frame flags since this is not a constructor call. */
        flags = 0;
        if (newfun->isInterpreted())
      inline_call:
        {
            JSScript *newscript = newfun->script();
            if (JS_UNLIKELY(newscript->isEmpty())) {
                vp->setUndefined();
                regs.sp = vp + 1;
                goto end_call;
            }

            /* Restrict recursion of lightweight functions. */
            if (JS_UNLIKELY(inlineCallCount >= StackSpace::MAX_INLINE_CALLS)) {
                js_ReportOverRecursed(cx);
                goto error;
            }

            /* This will construct the type sets for the callee, if necessary. */
            cx->typeMonitorCall(CallArgsFromVp(argc, vp), flags & StackFrame::CONSTRUCTING);

            bool newType = (flags & StackFrame::CONSTRUCTING) &&
                cx->typeInferenceEnabled() && UseNewType(cx, script, regs.pc);

            /* Get pointer to new frame/slots, prepare arguments. */
            ContextStack &stack = cx->stack;
            StackFrame *newfp = stack.getInlineFrame(cx, regs.sp, argc, newfun,
                                                     newscript, &flags);
            if (JS_UNLIKELY(!newfp))
                goto error;

            /* Initialize frame, locals. */
            newfp->initCallFrame(cx, *callee, newfun, argc, flags);
            SetValueRangeToUndefined(newfp->slots(), newscript->nfixed);

            /* Officially push the frame. */
            stack.pushInlineFrame(newscript, newfp, regs);

            /* Refresh interpreter locals. */
            JS_ASSERT(newfp == regs.fp());
            script = newscript;
            argv = regs.fp()->formalArgsEnd() - newfun->nargs;
            atoms = script->atomMap.vector;

            /* Now that the new frame is rooted, maybe create a call object. */
            if (newfun->isHeavyweight() && !CreateFunCallObject(cx, regs.fp()))
                goto error;

            RESET_USE_METHODJIT();
            inlineCallCount++;
            JS_RUNTIME_METER(rt, inlineCalls);

            TRACE_0(EnterFrame);

            CHECK_INTERRUPT_HANDLER();

#ifdef JS_METHODJIT
            /* Try to ensure methods are method JIT'd.  */
            mjit::CompileRequest request = (interpMode == JSINTERP_NORMAL)
                                           ? mjit::CompileRequest_Interpreter
                                           : mjit::CompileRequest_JIT;
            mjit::CompileStatus status = mjit::CanMethodJIT(cx, script, regs.fp(), request);
            if (status == mjit::Compile_Error)
                goto error;
            if (!TRACE_RECORDER(cx) && !TRACE_PROFILER(cx) && status == mjit::Compile_Okay && !newType) {
                interpReturnOK = mjit::JaegerShot(cx);
                CHECK_INTERRUPT_HANDLER();
                goto jit_return;
            }
#endif

            if (!ScriptPrologue(cx, regs.fp(), newType))
                goto error;

            CHECK_INTERRUPT_HANDLER();

            /* Load first op and dispatch it (safe since JSOP_STOP). */
            op = (JSOp) *regs.pc;
            DO_OP();
        }

        Probes::enterJSFun(cx, newfun, script);
        JSBool ok = CallJSNative(cx, newfun->u.n.native, argc, vp);
        Probes::exitJSFun(cx, newfun, script);
        regs.sp = vp + 1;
        if (!ok)
            goto error;
        TRACE_0(NativeCallComplete);
        goto end_call;
    }

  call_using_invoke:
    bool ok;
    ok = Invoke(cx, InvokeArgsAlreadyOnTheStack(argc, vp));
    regs.sp = vp + 1;
    CHECK_INTERRUPT_HANDLER();
    if (!ok)
        goto error;
    JS_RUNTIME_METER(rt, nonInlineCalls);
    TRACE_0(NativeCallComplete);

  end_call:;
}
END_CASE(JSOP_CALL)

} // end block around calling opcodes

BEGIN_CASE(JSOP_SETCALL)
{
    JS_ReportErrorNumber(cx, js_GetErrorMessage, NULL, JSMSG_BAD_LEFTSIDE_OF_ASS);
    goto error;
}
END_CASE(JSOP_SETCALL)

#define PUSH_IMPLICIT_THIS(cx, obj, funval)                                   \
    JS_BEGIN_MACRO                                                            \
        Value v;                                                              \
        if (!ComputeImplicitThis(cx, obj, funval, &v))                        \
            goto error;                                                       \
        PUSH_COPY(v);                                                         \
    JS_END_MACRO                                                              \

BEGIN_CASE(JSOP_GETGNAME)
BEGIN_CASE(JSOP_CALLGNAME)
BEGIN_CASE(JSOP_NAME)
BEGIN_CASE(JSOP_CALLNAME)
{
    JSObject *obj = &regs.fp()->scopeChain();

    const Shape *shape;
    Value rval;

    PropertyCacheEntry *entry;
    JSObject *obj2;
    JSAtom *atom;
    JS_PROPERTY_CACHE(cx).test(cx, regs.pc, obj, obj2, entry, atom);
    if (!atom) {
        ASSERT_VALID_PROPERTY_CACHE_HIT(0, obj, obj2, entry);
        if (entry->vword.isFunObj()) {
            PUSH_OBJECT(entry->vword.toFunObj());
        } else if (entry->vword.isSlot()) {
            uintN slot = entry->vword.toSlot();
            PUSH_COPY(obj2->nativeGetSlot(slot));
        } else {
            JS_ASSERT(entry->vword.isShape());
            shape = entry->vword.toShape();
            NATIVE_GET(cx, obj, obj2, shape, JSGET_METHOD_BARRIER, &rval);
            PUSH_COPY(rval);
        }

        script->typeMonitor(cx, regs.pc, regs.sp[-1]);

        JS_ASSERT(obj->isGlobal() || IsCacheableNonGlobalScope(obj));
        if (op == JSOP_CALLNAME || op == JSOP_CALLGNAME)
            PUSH_IMPLICIT_THIS(cx, obj, regs.sp[-1]);
        len = JSOP_NAME_LENGTH;
        DO_NEXT_OP(len);
    }

    jsid id;
    id = ATOM_TO_JSID(atom);
    JSProperty *prop;
    if (!js_FindPropertyHelper(cx, id, true, &obj, &obj2, &prop))
        goto error;
    if (!prop) {
        /* Kludge to allow (typeof foo == "undefined") tests. */
        JSOp op2 = js_GetOpcode(cx, script, regs.pc + JSOP_NAME_LENGTH);
        if (op2 == JSOP_TYPEOF) {
            PUSH_UNDEFINED();
            script->typeMonitor(cx, regs.pc, regs.sp[-1]);
            len = JSOP_NAME_LENGTH;
            DO_NEXT_OP(len);
        }
        atomNotDefined = atom;
        goto atom_not_defined;
    }

    /* Take the slow path if prop was not found in a native object. */
    if (!obj->isNative() || !obj2->isNative()) {
        if (!obj->getProperty(cx, id, &rval))
            goto error;
    } else {
        shape = (Shape *)prop;
        JSObject *normalized = obj;
        if (normalized->getClass() == &js_WithClass && !shape->hasDefaultGetter())
            normalized = js_UnwrapWithObject(cx, normalized);
        NATIVE_GET(cx, normalized, obj2, shape, JSGET_METHOD_BARRIER, &rval);
    }

    PUSH_COPY(rval);
    script->typeMonitor(cx, regs.pc, rval);

    /* obj must be on the scope chain, thus not a function. */
    if (op == JSOP_CALLNAME || op == JSOP_CALLGNAME)
        PUSH_IMPLICIT_THIS(cx, obj, rval);
}
END_CASE(JSOP_NAME)

BEGIN_CASE(JSOP_UINT16)
    PUSH_INT32((int32_t) GET_UINT16(regs.pc));
END_CASE(JSOP_UINT16)

BEGIN_CASE(JSOP_UINT24)
    PUSH_INT32((int32_t) GET_UINT24(regs.pc));
END_CASE(JSOP_UINT24)

BEGIN_CASE(JSOP_INT8)
    PUSH_INT32(GET_INT8(regs.pc));
END_CASE(JSOP_INT8)

BEGIN_CASE(JSOP_INT32)
    PUSH_INT32(GET_INT32(regs.pc));
END_CASE(JSOP_INT32)

BEGIN_CASE(JSOP_INDEXBASE)
    /*
     * Here atoms can exceed script->atomMap.length as we use atoms as a
     * segment register for object literals as well.
     */
    atoms += GET_INDEXBASE(regs.pc);
END_CASE(JSOP_INDEXBASE)

BEGIN_CASE(JSOP_INDEXBASE1)
BEGIN_CASE(JSOP_INDEXBASE2)
BEGIN_CASE(JSOP_INDEXBASE3)
    atoms += (op - JSOP_INDEXBASE1 + 1) << 16;
END_CASE(JSOP_INDEXBASE3)

BEGIN_CASE(JSOP_RESETBASE0)
BEGIN_CASE(JSOP_RESETBASE)
    atoms = script->atomMap.vector;
END_CASE(JSOP_RESETBASE)

BEGIN_CASE(JSOP_DOUBLE)
{
    JS_ASSERT(!regs.fp()->hasImacropc());
    double dbl;
    LOAD_DOUBLE(0, dbl);
    PUSH_DOUBLE(dbl);
}
END_CASE(JSOP_DOUBLE)

BEGIN_CASE(JSOP_STRING)
{
    JSAtom *atom;
    LOAD_ATOM(0, atom);
    PUSH_STRING(atom);
}
END_CASE(JSOP_STRING)

BEGIN_CASE(JSOP_OBJECT)
{
    JSObject *obj;
    LOAD_OBJECT(0, obj);
    PUSH_OBJECT(*obj);
}
END_CASE(JSOP_OBJECT)

BEGIN_CASE(JSOP_REGEXP)
{
    /*
     * Push a regexp object cloned from the regexp literal object mapped by the
     * bytecode at pc. ES5 finally fixed this bad old ES3 design flaw which was
     * flouted by many browser-based implementations.
     *
     * We avoid the GetScopeChain call here and pass fp->scopeChain as
     * js_GetClassPrototype uses the latter only to locate the global.
     */
    jsatomid index = GET_FULL_INDEX(0);
    JSObject *proto;
    if (!js_GetClassPrototype(cx, &regs.fp()->scopeChain(), JSProto_RegExp, &proto))
        goto error;
    JS_ASSERT(proto);
    JSObject *obj = js_CloneRegExpObject(cx, script->getRegExp(index), proto);
    if (!obj)
        goto error;
    PUSH_OBJECT(*obj);
}
END_CASE(JSOP_REGEXP)

BEGIN_CASE(JSOP_ZERO)
    PUSH_INT32(0);
END_CASE(JSOP_ZERO)

BEGIN_CASE(JSOP_ONE)
    PUSH_INT32(1);
END_CASE(JSOP_ONE)

BEGIN_CASE(JSOP_NULL)
    PUSH_NULL();
END_CASE(JSOP_NULL)

BEGIN_CASE(JSOP_FALSE)
    PUSH_BOOLEAN(false);
END_CASE(JSOP_FALSE)

BEGIN_CASE(JSOP_TRUE)
    PUSH_BOOLEAN(true);
END_CASE(JSOP_TRUE)

{
BEGIN_CASE(JSOP_TABLESWITCH)
{
    jsbytecode *pc2 = regs.pc;
    len = GET_JUMP_OFFSET(pc2);

    /*
     * ECMAv2+ forbids conversion of discriminant, so we will skip to the
     * default case if the discriminant isn't already an int jsval.  (This
     * opcode is emitted only for dense jsint-domain switches.)
     */
    const Value &rref = *--regs.sp;
    int32_t i;
    if (rref.isInt32()) {
        i = rref.toInt32();
    } else {
        double d;
        /* Don't use JSDOUBLE_IS_INT32; treat -0 (double) as 0. */
        if (!rref.isDouble() || (d = rref.toDouble()) != (i = int32_t(rref.toDouble())))
            DO_NEXT_OP(len);
    }

    pc2 += JUMP_OFFSET_LEN;
    jsint low = GET_JUMP_OFFSET(pc2);
    pc2 += JUMP_OFFSET_LEN;
    jsint high = GET_JUMP_OFFSET(pc2);

    i -= low;
    if ((jsuint)i < (jsuint)(high - low + 1)) {
        pc2 += JUMP_OFFSET_LEN + JUMP_OFFSET_LEN * i;
        jsint off = (jsint) GET_JUMP_OFFSET(pc2);
        if (off)
            len = off;
    }
}
END_VARLEN_CASE
}

{
BEGIN_CASE(JSOP_TABLESWITCHX)
{
    jsbytecode *pc2 = regs.pc;
    len = GET_JUMPX_OFFSET(pc2);

    /*
     * ECMAv2+ forbids conversion of discriminant, so we will skip to the
     * default case if the discriminant isn't already an int jsval.  (This
     * opcode is emitted only for dense jsint-domain switches.)
     */
    const Value &rref = *--regs.sp;
    int32_t i;
    if (rref.isInt32()) {
        i = rref.toInt32();
    } else if (rref.isDouble() && rref.toDouble() == 0) {
        /* Treat -0 (double) as 0. */
        i = 0;
    } else {
        DO_NEXT_OP(len);
    }

    pc2 += JUMPX_OFFSET_LEN;
    jsint low = GET_JUMP_OFFSET(pc2);
    pc2 += JUMP_OFFSET_LEN;
    jsint high = GET_JUMP_OFFSET(pc2);

    i -= low;
    if ((jsuint)i < (jsuint)(high - low + 1)) {
        pc2 += JUMP_OFFSET_LEN + JUMPX_OFFSET_LEN * i;
        jsint off = (jsint) GET_JUMPX_OFFSET(pc2);
        if (off)
            len = off;
    }
}
END_VARLEN_CASE
}

{
BEGIN_CASE(JSOP_LOOKUPSWITCHX)
{
    jsint off;
    off = JUMPX_OFFSET_LEN;
    goto do_lookup_switch;

BEGIN_CASE(JSOP_LOOKUPSWITCH)
    off = JUMP_OFFSET_LEN;

  do_lookup_switch:
    /*
     * JSOP_LOOKUPSWITCH and JSOP_LOOKUPSWITCHX are never used if any atom
     * index in it would exceed 64K limit.
     */
    JS_ASSERT(!regs.fp()->hasImacropc());
    JS_ASSERT(atoms == script->atomMap.vector);
    jsbytecode *pc2 = regs.pc;

    Value lval = regs.sp[-1];
    regs.sp--;

    if (!lval.isPrimitive())
        goto end_lookup_switch;

    pc2 += off;
    jsint npairs;
    npairs = (jsint) GET_UINT16(pc2);
    pc2 += UINT16_LEN;
    JS_ASSERT(npairs);  /* empty switch uses JSOP_TABLESWITCH */

    bool match;
#define SEARCH_PAIRS(MATCH_CODE)                                              \
    for (;;) {                                                                \
        Value rval = script->getConst(GET_INDEX(pc2));                        \
        MATCH_CODE                                                            \
        pc2 += INDEX_LEN;                                                     \
        if (match)                                                            \
            break;                                                            \
        pc2 += off;                                                           \
        if (--npairs == 0) {                                                  \
            pc2 = regs.pc;                                                    \
            break;                                                            \
        }                                                                     \
    }

    if (lval.isString()) {
        JSLinearString *str = lval.toString()->ensureLinear(cx);
        if (!str)
            goto error;
        JSLinearString *str2;
        SEARCH_PAIRS(
            match = (rval.isString() &&
                     ((str2 = &rval.toString()->asLinear()) == str ||
                      EqualStrings(str2, str)));
        )
    } else if (lval.isNumber()) {
        double ldbl = lval.toNumber();
        SEARCH_PAIRS(
            match = rval.isNumber() && ldbl == rval.toNumber();
        )
    } else {
        SEARCH_PAIRS(
            match = (lval == rval);
        )
    }
#undef SEARCH_PAIRS

  end_lookup_switch:
    len = (op == JSOP_LOOKUPSWITCH)
          ? GET_JUMP_OFFSET(pc2)
          : GET_JUMPX_OFFSET(pc2);
}
END_VARLEN_CASE
}

BEGIN_CASE(JSOP_TRAP)
{
    if (interpMode == JSINTERP_SKIP_TRAP) {
        interpMode = JSINTERP_NORMAL;
        op = JS_GetTrapOpcode(cx, script, regs.pc);
        DO_OP();
    }

    Value rval;
    JSTrapStatus status = JS_HandleTrap(cx, script, regs.pc, Jsvalify(&rval));
    switch (status) {
      case JSTRAP_ERROR:
        goto error;
      case JSTRAP_RETURN:
        regs.fp()->setReturnValue(rval);
        interpReturnOK = JS_TRUE;
        goto forced_return;
      case JSTRAP_THROW:
        cx->setPendingException(rval);
        goto error;
      default:
        break;
    }
    JS_ASSERT(status == JSTRAP_CONTINUE);
    CHECK_INTERRUPT_HANDLER();
    JS_ASSERT(rval.isInt32());
    op = (JSOp) rval.toInt32();
    JS_ASSERT((uintN)op < (uintN)JSOP_LIMIT);
    DO_OP();
}

BEGIN_CASE(JSOP_ARGUMENTS)
{
    Value rval;
    if (!js_GetArgsValue(cx, regs.fp(), &rval))
        goto error;
    PUSH_COPY(rval);
}
END_CASE(JSOP_ARGUMENTS)

BEGIN_CASE(JSOP_ARGSUB)
{
    jsid id = INT_TO_JSID(GET_ARGNO(regs.pc));
    Value rval;
    if (!js_GetArgsProperty(cx, regs.fp(), id, &rval))
        goto error;
    PUSH_COPY(rval);
}
END_CASE(JSOP_ARGSUB)

BEGIN_CASE(JSOP_ARGCNT)
{
    jsid id = ATOM_TO_JSID(rt->atomState.lengthAtom);
    Value rval;
    if (!js_GetArgsProperty(cx, regs.fp(), id, &rval))
        goto error;
    PUSH_COPY(rval);
}
END_CASE(JSOP_ARGCNT)

BEGIN_CASE(JSOP_GETARG)
BEGIN_CASE(JSOP_CALLARG)
{
    uint32 slot = GET_ARGNO(regs.pc);
    JS_ASSERT(slot < regs.fp()->numFormalArgs());
    METER_SLOT_OP(op, slot);
    PUSH_COPY(argv[slot]);
    if (op == JSOP_CALLARG)
        PUSH_UNDEFINED();
}
END_CASE(JSOP_GETARG)

BEGIN_CASE(JSOP_SETARG)
{
    uint32 slot = GET_ARGNO(regs.pc);
    JS_ASSERT(slot < regs.fp()->numFormalArgs());
    METER_SLOT_OP(op, slot);
    argv[slot] = regs.sp[-1];
}
END_SET_CASE(JSOP_SETARG)

BEGIN_CASE(JSOP_GETLOCAL)
{
    /*
     * Skip the same-compartment assertion if the local will be immediately
     * popped. We do not guarantee sync for dead locals when coming in from the
     * method JIT, and a GETLOCAL followed by POP is not considered to be
     * a use of the variable.
     */
     uint32 slot = GET_SLOTNO(regs.pc);
     JS_ASSERT(slot < script->nslots);
    PUSH_COPY_SKIP_CHECK(regs.fp()->slots()[slot]);

#ifdef DEBUG
    if (regs.pc[JSOP_GETLOCAL_LENGTH] != JSOP_POP)
        assertSameCompartment(cx, regs.sp[-1]);
#endif
}
END_CASE(JSOP_GETLOCAL)

BEGIN_CASE(JSOP_CALLLOCAL)
{
    uint32 slot = GET_SLOTNO(regs.pc);
    JS_ASSERT(slot < script->nslots);
    PUSH_COPY(regs.fp()->slots()[slot]);
    PUSH_UNDEFINED();
}
END_CASE(JSOP_CALLLOCAL)

BEGIN_CASE(JSOP_SETLOCAL)
{
    uint32 slot = GET_SLOTNO(regs.pc);
    JS_ASSERT(slot < script->nslots);
    regs.fp()->slots()[slot] = regs.sp[-1];
}
END_SET_CASE(JSOP_SETLOCAL)

BEGIN_CASE(JSOP_GETUPVAR_DBG)
BEGIN_CASE(JSOP_CALLUPVAR_DBG)
{
    JSFunction *fun = regs.fp()->fun();
    JS_ASSERT(FUN_KIND(fun) == JSFUN_INTERPRETED);
    JS_ASSERT(fun->u.i.wrapper);

    /* Scope for tempPool mark and local names allocation in it. */
    JSObject *obj, *obj2;
    JSProperty *prop;
    jsid id;
    JSAtom *atom;
    {
        AutoLocalNameArray names(cx, fun);
        if (!names)
            goto error;

        uintN index = fun->script()->bindings.countArgsAndVars() + GET_UINT16(regs.pc);
        atom = JS_LOCAL_NAME_TO_ATOM(names[index]);
        id = ATOM_TO_JSID(atom);

        if (!js_FindProperty(cx, id, &obj, &obj2, &prop))
            goto error;
    }

    if (!prop) {
        atomNotDefined = atom;
        goto atom_not_defined;
    }

    /* Minimize footprint with generic code instead of NATIVE_GET. */
    Value *vp = regs.sp;
    PUSH_NULL();
    if (!obj->getProperty(cx, id, vp))
        goto error;

    if (op == JSOP_CALLUPVAR_DBG)
        PUSH_UNDEFINED();
}
END_CASE(JSOP_GETUPVAR_DBG)

BEGIN_CASE(JSOP_GETFCSLOT)
BEGIN_CASE(JSOP_CALLFCSLOT)
{
    JS_ASSERT(regs.fp()->isNonEvalFunctionFrame());
    uintN index = GET_UINT16(regs.pc);
    JSObject *obj = &argv[-2].toObject();

    JS_ASSERT(index < obj->getFunctionPrivate()->script()->bindings.countUpvars());
    PUSH_COPY(obj->getFlatClosureUpvar(index));
    if (op == JSOP_CALLFCSLOT)
        PUSH_UNDEFINED();
}
END_CASE(JSOP_GETFCSLOT)

BEGIN_CASE(JSOP_GETGLOBAL)
BEGIN_CASE(JSOP_CALLGLOBAL)
{
    uint32 slot = GET_SLOTNO(regs.pc);
    slot = script->getGlobalSlot(slot);
    JSObject *obj = regs.fp()->scopeChain().getGlobal();
    JS_ASSERT(obj->containsSlot(slot));
    PUSH_COPY(obj->getSlot(slot));
    script->typeMonitor(cx, regs.pc, regs.sp[-1]);
    if (op == JSOP_CALLGLOBAL)
        PUSH_UNDEFINED();
}
END_CASE(JSOP_GETGLOBAL)

BEGIN_CASE(JSOP_DEFCONST)
BEGIN_CASE(JSOP_DEFVAR)
{
    uint32 index = GET_INDEX(regs.pc);
    JSAtom *atom = atoms[index];

    JSObject *obj = &cx->stack.currentVarObj();
    JS_ASSERT(!obj->getOps()->defineProperty);
    uintN attrs = JSPROP_ENUMERATE;
    if (!regs.fp()->isEvalFrame())
        attrs |= JSPROP_PERMANENT;

    /* Lookup id in order to check for redeclaration problems. */
    jsid id = ATOM_TO_JSID(atom);
    bool shouldDefine;
    if (op == JSOP_DEFVAR) {
        /*
         * Redundant declaration of a |var|, even one for a non-writable
         * property like |undefined| in ES5, does nothing.
         */
        JSProperty *prop;
        JSObject *obj2;
        if (!obj->lookupProperty(cx, id, &obj2, &prop))
            goto error;
        shouldDefine = (!prop || obj2 != obj);
    } else {
        JS_ASSERT(op == JSOP_DEFCONST);
        attrs |= JSPROP_READONLY;
        if (!CheckRedeclaration(cx, obj, id, attrs))
            goto error;

        /*
         * As attrs includes readonly, CheckRedeclaration can succeed only
         * if prop does not exist.
         */
        shouldDefine = true;
    }

    /* Bind a variable only if it's not yet defined. */
    if (shouldDefine &&
        !DefineNativeProperty(cx, obj, id, UndefinedValue(), PropertyStub, StrictPropertyStub,
                              attrs, 0, 0)) {
        goto error;
    }
}
END_CASE(JSOP_DEFVAR)

BEGIN_CASE(JSOP_DEFFUN)
{
    /*
     * A top-level function defined in Global or Eval code (see ECMA-262
     * Ed. 3), or else a SpiderMonkey extension: a named function statement in
     * a compound statement (not at the top statement level of global code, or
     * at the top level of a function body).
     */
    JSFunction *fun;
    LOAD_FUNCTION(0);
    JSObject *obj = FUN_OBJECT(fun);

    JSObject *obj2;
    if (FUN_NULL_CLOSURE(fun)) {
        /*
         * Even a null closure needs a parent for principals finding.
         * FIXME: bug 476950, although debugger users may also demand some kind
         * of scope link for debugger-assisted eval-in-frame.
         */
        obj2 = &regs.fp()->scopeChain();
    } else {
        JS_ASSERT(!fun->isFlatClosure());

        obj2 = GetScopeChainFast(cx, regs.fp(), JSOP_DEFFUN, JSOP_DEFFUN_LENGTH);
        if (!obj2)
            goto error;
    }

    /*
     * If static link is not current scope, clone fun's object to link to the
     * current scope via parent. We do this to enable sharing of compiled
     * functions among multiple equivalent scopes, amortizing the cost of
     * compilation over a number of executions.  Examples include XUL scripts
     * and event handlers shared among Firefox or other Mozilla app chrome
     * windows, and user-defined JS functions precompiled and then shared among
     * requests in server-side JS.
     */
    if (obj->getParent() != obj2) {
        obj = CloneFunctionObject(cx, fun, obj2);
        if (!obj)
            goto error;
    }

    /*
     * ECMA requires functions defined when entering Eval code to be
     * impermanent.
     */
    uintN attrs = regs.fp()->isEvalFrame()
                  ? JSPROP_ENUMERATE
                  : JSPROP_ENUMERATE | JSPROP_PERMANENT;

    /*
     * We define the function as a property of the variable object and not the
     * current scope chain even for the case of function expression statements
     * and functions defined by eval inside let or with blocks.
     */
    JSObject *parent = &cx->stack.currentVarObj();

    /* ES5 10.5 (NB: with subsequent errata). */
    jsid id = ATOM_TO_JSID(fun->atom);
    JSProperty *prop = NULL;
    JSObject *pobj;
    if (!parent->lookupProperty(cx, id, &pobj, &prop))
        goto error;

    Value rval = ObjectValue(*obj);

    do {
        /* Steps 5d, 5f. */
        if (!prop || pobj != parent) {
            if (!parent->defineProperty(cx, id, rval, PropertyStub, StrictPropertyStub, attrs))
                goto error;
            break;
        }

        /* Step 5e. */
        JS_ASSERT(parent->isNative());
        Shape *shape = reinterpret_cast<Shape *>(prop);
        if (parent->isGlobal()) {
            if (shape->configurable()) {
                if (!parent->defineProperty(cx, id, rval, PropertyStub, StrictPropertyStub, attrs))
                    goto error;
                break;
            }

            if (shape->isAccessorDescriptor() || !shape->writable() || !shape->enumerable()) {
                JSAutoByteString bytes;
                if (const char *name = js_ValueToPrintable(cx, IdToValue(id), &bytes)) {
                    JS_ReportErrorNumber(cx, js_GetErrorMessage, NULL,
                                         JSMSG_CANT_REDEFINE_PROP, name);
                }
                goto error;
            }
        }

        /*
         * Non-global properties, and global properties which we aren't simply
         * redefining, must be set.  First, this preserves their attributes.
         * Second, this will produce warnings and/or errors as necessary if the
         * specified Call object property is not writable (const).
         */

        /* Step 5f. */
        if (!parent->setProperty(cx, id, &rval, script->strictModeCode))
            goto error;
    } while (false);
}
END_CASE(JSOP_DEFFUN)

BEGIN_CASE(JSOP_DEFFUN_FC)
BEGIN_CASE(JSOP_DEFFUN_DBGFC)
{
    JSFunction *fun;
    LOAD_FUNCTION(0);

    JSObject *obj = (op == JSOP_DEFFUN_FC)
                    ? js_NewFlatClosure(cx, fun, JSOP_DEFFUN_FC, JSOP_DEFFUN_FC_LENGTH)
                    : js_NewDebuggableFlatClosure(cx, fun);
    if (!obj)
        goto error;

    Value rval = ObjectValue(*obj);

    uintN attrs = regs.fp()->isEvalFrame()
                  ? JSPROP_ENUMERATE
                  : JSPROP_ENUMERATE | JSPROP_PERMANENT;

    JSObject &parent = cx->stack.currentVarObj();

    jsid id = ATOM_TO_JSID(fun->atom);
    if (!CheckRedeclaration(cx, &parent, id, attrs))
        goto error;

    if ((attrs == JSPROP_ENUMERATE)
        ? !parent.setProperty(cx, id, &rval, script->strictModeCode)
        : !parent.defineProperty(cx, id, rval, PropertyStub, StrictPropertyStub, attrs)) {
        goto error;
    }
}
END_CASE(JSOP_DEFFUN_FC)

BEGIN_CASE(JSOP_DEFLOCALFUN)
{
    /*
     * Define a local function (i.e., one nested at the top level of another
     * function), parented by the current scope chain, stored in a local
     * variable slot that the compiler allocated.  This is an optimization over
     * JSOP_DEFFUN that avoids requiring a call object for the outer function's
     * activation.
     */
    JSFunction *fun;
    LOAD_FUNCTION(SLOTNO_LEN);
    JS_ASSERT(fun->isInterpreted());
    JS_ASSERT(!FUN_FLAT_CLOSURE(fun));
    JSObject *obj = FUN_OBJECT(fun);

    if (FUN_NULL_CLOSURE(fun)) {
        obj = CloneFunctionObject(cx, fun, &regs.fp()->scopeChain());
        if (!obj)
            goto error;
    } else {
        JSObject *parent = GetScopeChainFast(cx, regs.fp(), JSOP_DEFLOCALFUN,
                                             JSOP_DEFLOCALFUN_LENGTH);
        if (!parent)
            goto error;

        if (obj->getParent() != parent) {
#ifdef JS_TRACER
            if (TRACE_RECORDER(cx))
                AbortRecording(cx, "DEFLOCALFUN for closure");
#endif
            obj = CloneFunctionObject(cx, fun, parent);
            if (!obj)
                goto error;
        }
    }

    uint32 slot = GET_SLOTNO(regs.pc);
    TRACE_2(DefLocalFunSetSlot, slot, obj);

    regs.fp()->slots()[slot].setObject(*obj);
}
END_CASE(JSOP_DEFLOCALFUN)

BEGIN_CASE(JSOP_DEFLOCALFUN_FC)
{
    JSFunction *fun;
    LOAD_FUNCTION(SLOTNO_LEN);

    JSObject *obj = js_NewFlatClosure(cx, fun, JSOP_DEFLOCALFUN_FC, JSOP_DEFLOCALFUN_FC_LENGTH);
    if (!obj)
        goto error;

    uint32 slot = GET_SLOTNO(regs.pc);
    TRACE_2(DefLocalFunSetSlot, slot, obj);

    regs.fp()->slots()[slot].setObject(*obj);
}
END_CASE(JSOP_DEFLOCALFUN_FC)

BEGIN_CASE(JSOP_DEFLOCALFUN_DBGFC)
{
    JSFunction *fun;
    LOAD_FUNCTION(SLOTNO_LEN);

    JSObject *obj = js_NewDebuggableFlatClosure(cx, fun);
    if (!obj)
        goto error;

    uint32 slot = GET_SLOTNO(regs.pc);
    regs.fp()->slots()[slot].setObject(*obj);
}
END_CASE(JSOP_DEFLOCALFUN_DBGFC)

BEGIN_CASE(JSOP_LAMBDA)
{
    /* Load the specified function object literal. */
    JSFunction *fun;
    LOAD_FUNCTION(0);
    JSObject *obj = FUN_OBJECT(fun);

    /* do-while(0) so we can break instead of using a goto. */
    do {
        JSObject *parent;
        if (FUN_NULL_CLOSURE(fun)) {
            parent = &regs.fp()->scopeChain();

            if (obj->getParent() == parent) {
                jsbytecode *pc2 = AdvanceOverBlockchainOp(regs.pc + JSOP_LAMBDA_LENGTH);
                JSOp op2 = JSOp(*pc2);

                /*
                 * Optimize var obj = {method: function () { ... }, ...},
                 * this.method = function () { ... }; and other significant
                 * single-use-of-null-closure bytecode sequences.
                 *
                 * WARNING: code in TraceRecorder::record_JSOP_LAMBDA must
                 * match the optimization cases in the following code that
                 * break from the outer do-while(0).
                 */
                if (op2 == JSOP_INITMETHOD) {
#ifdef DEBUG
                    const Value &lref = regs.sp[-1];
                    JS_ASSERT(lref.isObject());
                    JSObject *obj2 = &lref.toObject();
                    JS_ASSERT(obj2->getClass() == &js_ObjectClass);
#endif

                    fun->setMethodAtom(script->getAtom(GET_FULL_INDEX(pc2 - regs.pc)));
                    JS_FUNCTION_METER(cx, joinedinitmethod);
                    break;
                }

                if (op2 == JSOP_SETMETHOD) {
#ifdef DEBUG
                    op2 = js_GetOpcode(cx, script, pc2 + JSOP_SETMETHOD_LENGTH);
                    JS_ASSERT(op2 == JSOP_POP || op2 == JSOP_POPV);
#endif
                    const Value &lref = regs.sp[-1];
                    if (lref.isObject() && lref.toObject().canHaveMethodBarrier()) {
                        fun->setMethodAtom(script->getAtom(GET_FULL_INDEX(pc2 - regs.pc)));
                        JS_FUNCTION_METER(cx, joinedsetmethod);
                        break;
                    }
                } else if (fun->joinable()) {
                    if (op2 == JSOP_CALL) {
                        /*
                         * Array.prototype.sort and String.prototype.replace are
                         * optimized as if they are special form. We know that they
                         * won't leak the joined function object in obj, therefore
                         * we don't need to clone that compiler- created function
                         * object for identity/mutation reasons.
                         */
                        int iargc = GET_ARGC(pc2);

                        /*
                         * Note that we have not yet pushed obj as the final argument,
                         * so regs.sp[1 - (iargc + 2)], and not regs.sp[-(iargc + 2)],
                         * is the callee for this JSOP_CALL.
                         */
                        const Value &cref = regs.sp[1 - (iargc + 2)];
                        JSObject *callee;

                        if (IsFunctionObject(cref, &callee)) {
                            JSFunction *calleeFun = GET_FUNCTION_PRIVATE(cx, callee);
                            if (Native native = calleeFun->maybeNative()) {
                                if (iargc == 1 && native == array_sort) {
                                    JS_FUNCTION_METER(cx, joinedsort);
                                    break;
                                }
                                if (iargc == 2 && native == str_replace) {
                                    JS_FUNCTION_METER(cx, joinedreplace);
                                    break;
                                }
                            }
                        }
                    } else if (op2 == JSOP_NULL) {
                        pc2 += JSOP_NULL_LENGTH;
                        op2 = JSOp(*pc2);

                        if (op2 == JSOP_CALL && GET_ARGC(pc2) == 0) {
                            JS_FUNCTION_METER(cx, joinedmodulepat);
                            break;
                        }
                    }
                }
            }

#ifdef DEBUG
            if (rt->functionMeterFilename) {
                // No locking, this is mainly for js shell testing.
                ++rt->functionMeter.unjoined;

                typedef JSRuntime::FunctionCountMap::Ptr Ptr;
                if (Ptr p = rt->unjoinedFunctionCountMap.lookupWithDefault(fun, 0))
                    ++p->value;
            }
#endif
        } else {
            parent = GetScopeChainFast(cx, regs.fp(), JSOP_LAMBDA, JSOP_LAMBDA_LENGTH);
            if (!parent)
                goto error;
        }

        obj = CloneFunctionObject(cx, fun, parent);
        if (!obj)
            goto error;
    } while (0);

    JS_ASSERT(obj->getProto());
    PUSH_OBJECT(*obj);
}
END_CASE(JSOP_LAMBDA)

BEGIN_CASE(JSOP_LAMBDA_FC)
{
    JSFunction *fun;
    LOAD_FUNCTION(0);

    JSObject *obj = js_NewFlatClosure(cx, fun, JSOP_LAMBDA_FC, JSOP_LAMBDA_FC_LENGTH);
    if (!obj)
        goto error;

    PUSH_OBJECT(*obj);
}
END_CASE(JSOP_LAMBDA_FC)

BEGIN_CASE(JSOP_LAMBDA_DBGFC)
{
    JSFunction *fun;
    LOAD_FUNCTION(0);

    JSObject *obj = js_NewDebuggableFlatClosure(cx, fun);
    if (!obj)
        goto error;

    PUSH_OBJECT(*obj);
}
END_CASE(JSOP_LAMBDA_DBGFC)

BEGIN_CASE(JSOP_CALLEE)
    JS_ASSERT(regs.fp()->isNonEvalFunctionFrame());
    PUSH_COPY(argv[-2]);
END_CASE(JSOP_CALLEE)

BEGIN_CASE(JSOP_GETTER)
BEGIN_CASE(JSOP_SETTER)
{
  do_getter_setter:
    JSOp op2 = (JSOp) *++regs.pc;
    jsid id;
    Value rval;
    jsint i;
    JSObject *obj;
    switch (op2) {
      case JSOP_INDEXBASE:
        atoms += GET_INDEXBASE(regs.pc);
        regs.pc += JSOP_INDEXBASE_LENGTH - 1;
        goto do_getter_setter;
      case JSOP_INDEXBASE1:
      case JSOP_INDEXBASE2:
      case JSOP_INDEXBASE3:
        atoms += (op2 - JSOP_INDEXBASE1 + 1) << 16;
        goto do_getter_setter;

      case JSOP_SETNAME:
      case JSOP_SETPROP:
      {
        JSAtom *atom;
        LOAD_ATOM(0, atom);
        id = ATOM_TO_JSID(atom);
        rval = regs.sp[-1];
        i = -1;
        goto gs_pop_lval;
      }
      case JSOP_SETELEM:
        rval = regs.sp[-1];
        id = JSID_VOID;
        i = -2;
      gs_pop_lval:
        FETCH_OBJECT(cx, i - 1, obj);
        break;

      case JSOP_INITPROP:
      {
        JS_ASSERT(regs.sp - regs.fp()->base() >= 2);
        rval = regs.sp[-1];
        i = -1;
        JSAtom *atom;
        LOAD_ATOM(0, atom);
        id = ATOM_TO_JSID(atom);
        goto gs_get_lval;
      }
      default:
        JS_ASSERT(op2 == JSOP_INITELEM);

        JS_ASSERT(regs.sp - regs.fp()->base() >= 3);
        rval = regs.sp[-1];
        id = JSID_VOID;
        i = -2;
      gs_get_lval:
      {
        const Value &lref = regs.sp[i-1];
        JS_ASSERT(lref.isObject());
        obj = &lref.toObject();
        break;
      }
    }

    /* Ensure that id has a type suitable for use with obj. */
    if (JSID_IS_VOID(id))
        FETCH_ELEMENT_ID(obj, i, id);

    if (!js_IsCallable(rval)) {
        JS_ReportErrorNumber(cx, js_GetErrorMessage, NULL,
                             JSMSG_BAD_GETTER_OR_SETTER,
                             (op == JSOP_GETTER)
                             ? js_getter_str
                             : js_setter_str);
        goto error;
    }

    /*
     * Getters and setters are just like watchpoints from an access control
     * point of view.
     */
    Value rtmp;
    uintN attrs;
    if (!CheckAccess(cx, obj, id, JSACC_WATCH, &rtmp, &attrs))
        goto error;

    PropertyOp getter;
    StrictPropertyOp setter;
    if (op == JSOP_GETTER) {
        getter = CastAsPropertyOp(&rval.toObject());
        setter = StrictPropertyStub;
        attrs = JSPROP_GETTER;
    } else {
        getter = PropertyStub;
        setter = CastAsStrictPropertyOp(&rval.toObject());
        attrs = JSPROP_SETTER;
    }
    attrs |= JSPROP_ENUMERATE | JSPROP_SHARED;

    /* Check for a readonly or permanent property of the same name. */
    if (!CheckRedeclaration(cx, obj, id, attrs))
        goto error;

    if (!obj->defineProperty(cx, id, UndefinedValue(), getter, setter, attrs))
        goto error;

    regs.sp += i;
    if (js_CodeSpec[op2].ndefs > js_CodeSpec[op2].nuses) {
        JS_ASSERT(js_CodeSpec[op2].ndefs == js_CodeSpec[op2].nuses + 1);
        regs.sp[-1] = rval;
        assertSameCompartment(cx, regs.sp[-1]);
    }
    len = js_CodeSpec[op2].length;
    DO_NEXT_OP(len);
}

BEGIN_CASE(JSOP_HOLE)
    PUSH_HOLE();
END_CASE(JSOP_HOLE)

BEGIN_CASE(JSOP_NEWINIT)
{
    jsint i = regs.pc[1];

    JS_ASSERT(i == JSProto_Array || i == JSProto_Object);
    JSObject *obj;

    if (i == JSProto_Array) {
        obj = NewDenseEmptyArray(cx);
    } else {
        gc::FinalizeKind kind = GuessObjectGCKind(0, false);
        obj = NewBuiltinClassInstance(cx, &js_ObjectClass, kind);
    }

    if (!obj)
        goto error;

    TypeObject *type = script->getTypeInitObject(cx, regs.pc, i == JSProto_Array);
    if (!type)
        goto error;
    if (i == JSProto_Array) {
        obj->setType(type);
    } else {
        if (!obj->setTypeAndEmptyShape(cx, type))
            goto error;
    }

    PUSH_OBJECT(*obj);
    CHECK_INTERRUPT_HANDLER();
}
END_CASE(JSOP_NEWINIT)

BEGIN_CASE(JSOP_NEWARRAY)
{
    unsigned count = GET_UINT24(regs.pc);
    JSObject *obj = NewDenseAllocatedArray(cx, count);
    if (!obj)
        goto error;

    TypeObject *type = script->getTypeInitObject(cx, regs.pc, true);
    if (!type)
        goto error;
    obj->setType(type);

    PUSH_OBJECT(*obj);
    CHECK_INTERRUPT_HANDLER();
}
END_CASE(JSOP_NEWARRAY)

BEGIN_CASE(JSOP_NEWOBJECT)
{
    JSObject *baseobj;
    LOAD_OBJECT(0, baseobj);

    TypeObject *type = script->getTypeInitObject(cx, regs.pc, false);
    if (!type)
        goto error;

    JSObject *obj = CopyInitializerObject(cx, baseobj, type);
    if (!obj)
        goto error;

    PUSH_OBJECT(*obj);
    CHECK_INTERRUPT_HANDLER();
}
END_CASE(JSOP_NEWOBJECT)

BEGIN_CASE(JSOP_ENDINIT)
{
    /* FIXME remove JSOP_ENDINIT bug 588522 */
    JS_ASSERT(regs.sp - regs.fp()->base() >= 1);
    JS_ASSERT(regs.sp[-1].isObject());
}
END_CASE(JSOP_ENDINIT)

BEGIN_CASE(JSOP_INITPROP)
BEGIN_CASE(JSOP_INITMETHOD)
{
    /* Load the property's initial value into rval. */
    JS_ASSERT(regs.sp - regs.fp()->base() >= 2);
    Value rval = regs.sp[-1];

    /* Load the object being initialized into lval/obj. */
    JSObject *obj = &regs.sp[-2].toObject();
    JS_ASSERT(obj->isObject());

    /*
     * Probe the property cache.
     *
     * On a hit, if the cached shape has a non-default setter, it must be
     * __proto__. If shape->previous() != obj->lastProperty(), there must be a
     * repeated property name. The fast path does not handle these two cases.
     */
    PropertyCacheEntry *entry;
    const Shape *shape;
    if (JS_PROPERTY_CACHE(cx).testForInit(rt, regs.pc, obj, &shape, &entry) &&
        shape->hasDefaultSetter() &&
        shape->previous() == obj->lastProperty())
    {
        /* Fast path. Property cache hit. */
        uint32 slot = shape->slot;

        JS_ASSERT(slot == obj->slotSpan());
        JS_ASSERT(slot >= JSSLOT_FREE(obj->getClass()));
        if (slot < obj->numSlots()) {
            JS_ASSERT(obj->getSlot(slot).isUndefined());
        } else {
            if (!obj->allocSlot(cx, &slot))
                goto error;
            JS_ASSERT(slot == shape->slot);
        }

        /* A new object, or one we just extended in a recent initprop op. */
        JS_ASSERT(!obj->lastProperty() ||
                  obj->shape() == obj->lastProperty()->shapeid);
        obj->extend(cx, shape);

        /*
         * No method change check here because here we are adding a new
         * property, not updating an existing slot's value that might
         * contain a method of a branded shape.
         */
        TRACE_1(AddProperty, obj);
        obj->nativeSetSlotWithType(cx, shape, rval);
    } else {
        PCMETER(JS_PROPERTY_CACHE(cx).inipcmisses++);

        /* Get the immediate property name into id. */
        JSAtom *atom;
        LOAD_ATOM(0, atom);
        jsid id = ATOM_TO_JSID(atom);

        uintN defineHow = (op == JSOP_INITMETHOD)
                          ? DNP_CACHE_RESULT | DNP_SET_METHOD
                          : DNP_CACHE_RESULT;
        if (JS_UNLIKELY(atom == cx->runtime->atomState.protoAtom)
            ? !js_SetPropertyHelper(cx, obj, id, defineHow, &rval, script->strictModeCode)
            : !DefineNativeProperty(cx, obj, id, rval, NULL, NULL,
                                    JSPROP_ENUMERATE, 0, 0, defineHow)) {
            goto error;
        }
    }

    /* Common tail for property cache hit and miss cases. */
    regs.sp--;
}
END_CASE(JSOP_INITPROP);

BEGIN_CASE(JSOP_INITELEM)
{
    /* Pop the element's value into rval. */
    JS_ASSERT(regs.sp - regs.fp()->base() >= 3);
    const Value &rref = regs.sp[-1];

    /* Find the object being initialized at top of stack. */
    const Value &lref = regs.sp[-3];
    JS_ASSERT(lref.isObject());
    JSObject *obj = &lref.toObject();

    /* Fetch id now that we have obj. */
    jsid id;
    FETCH_ELEMENT_ID(obj, -2, id);

    /*
     * If rref is a hole, do not call JSObject::defineProperty. In this case,
     * obj must be an array, so if the current op is the last element
     * initialiser, set the array length to one greater than id.
     */
    if (rref.isMagic(JS_ARRAY_HOLE)) {
        JS_ASSERT(obj->isArray());
        JS_ASSERT(JSID_IS_INT(id));
        JS_ASSERT(jsuint(JSID_TO_INT(id)) < JS_ARGS_LENGTH_MAX);
        if (js_GetOpcode(cx, script, regs.pc + JSOP_INITELEM_LENGTH) == JSOP_ENDINIT &&
            !js_SetLengthProperty(cx, obj, (jsuint) (JSID_TO_INT(id) + 1))) {
            goto error;
        }
    } else {
        if (!obj->defineProperty(cx, id, rref, NULL, NULL, JSPROP_ENUMERATE))
            goto error;
    }
    regs.sp -= 2;
}
END_CASE(JSOP_INITELEM)

#if JS_HAS_SHARP_VARS

BEGIN_CASE(JSOP_DEFSHARP)
{
    uint32 slot = GET_UINT16(regs.pc);
    JS_ASSERT(slot + 1 < regs.fp()->numFixed());
    const Value &lref = regs.fp()->slots()[slot];
    JSObject *obj;
    if (lref.isObject()) {
        obj = &lref.toObject();
    } else {
        JS_ASSERT(lref.isUndefined());
        obj = NewDenseEmptyArray(cx);
        if (!obj)
            goto error;
        regs.fp()->slots()[slot].setObject(*obj);
    }
    jsint i = (jsint) GET_UINT16(regs.pc + UINT16_LEN);
    jsid id = INT_TO_JSID(i);
    const Value &rref = regs.sp[-1];
    if (rref.isPrimitive()) {
        char numBuf[12];
        JS_snprintf(numBuf, sizeof numBuf, "%u", (unsigned) i);
        JS_ReportErrorNumber(cx, js_GetErrorMessage, NULL,
                             JSMSG_BAD_SHARP_DEF, numBuf);
        goto error;
    }
    if (!obj->defineProperty(cx, id, rref, NULL, NULL, JSPROP_ENUMERATE))
        goto error;
}
END_CASE(JSOP_DEFSHARP)

BEGIN_CASE(JSOP_USESHARP)
{
    uint32 slot = GET_UINT16(regs.pc);
    JS_ASSERT(slot + 1 < regs.fp()->numFixed());
    const Value &lref = regs.fp()->slots()[slot];
    jsint i = (jsint) GET_UINT16(regs.pc + UINT16_LEN);
    Value rval;
    if (lref.isUndefined()) {
        rval.setUndefined();
    } else {
        JSObject *obj = &regs.fp()->slots()[slot].toObject();
        jsid id = INT_TO_JSID(i);
        if (!obj->getProperty(cx, id, &rval))
            goto error;
    }
    if (!rval.isObjectOrNull()) {
        char numBuf[12];

        JS_snprintf(numBuf, sizeof numBuf, "%u", (unsigned) i);
        JS_ReportErrorNumber(cx, js_GetErrorMessage, NULL,
                             JSMSG_BAD_SHARP_USE, numBuf);
        goto error;
    }
    PUSH_COPY(rval);
}
END_CASE(JSOP_USESHARP)

BEGIN_CASE(JSOP_SHARPINIT)
{
    uint32 slot = GET_UINT16(regs.pc);
    JS_ASSERT(slot + 1 < regs.fp()->numFixed());
    Value *vp = &regs.fp()->slots()[slot];
    Value rval = vp[1];

    /*
     * We peek ahead safely here because empty initialisers get zero
     * JSOP_SHARPINIT ops, and non-empty ones get two: the first comes
     * immediately after JSOP_NEWINIT followed by one or more property
     * initialisers; and the second comes directly before JSOP_ENDINIT.
     */
    if (regs.pc[JSOP_SHARPINIT_LENGTH] != JSOP_ENDINIT) {
        rval.setInt32(rval.isUndefined() ? 1 : rval.toInt32() + 1);
    } else {
        JS_ASSERT(rval.isInt32());
        rval.getInt32Ref() -= 1;
        if (rval.toInt32() == 0)
            vp[0].setUndefined();
    }
    vp[1] = rval;
}
END_CASE(JSOP_SHARPINIT)

#endif /* JS_HAS_SHARP_VARS */

{
BEGIN_CASE(JSOP_GOSUB)
    PUSH_BOOLEAN(false);
    jsint i = (regs.pc - script->main) + JSOP_GOSUB_LENGTH;
    PUSH_INT32(i);
    len = GET_JUMP_OFFSET(regs.pc);
END_VARLEN_CASE
}

{
BEGIN_CASE(JSOP_GOSUBX)
    PUSH_BOOLEAN(false);
    jsint i = (regs.pc - script->main) + JSOP_GOSUBX_LENGTH;
    len = GET_JUMPX_OFFSET(regs.pc);
    PUSH_INT32(i);
END_VARLEN_CASE
}

{
BEGIN_CASE(JSOP_RETSUB)
    /* Pop [exception or hole, retsub pc-index]. */
    Value rval, lval;
    POP_COPY_TO(rval);
    POP_COPY_TO(lval);
    JS_ASSERT(lval.isBoolean());
    if (lval.toBoolean()) {
        /*
         * Exception was pending during finally, throw it *before* we adjust
         * pc, because pc indexes into script->trynotes.  This turns out not to
         * be necessary, but it seems clearer.  And it points out a FIXME:
         * 350509, due to Igor Bukanov.
         */
        cx->setPendingException(rval);
        goto error;
    }
    JS_ASSERT(rval.isInt32());
    len = rval.toInt32();
    regs.pc = script->main;
END_VARLEN_CASE
}

BEGIN_CASE(JSOP_EXCEPTION)
    PUSH_COPY(cx->getPendingException());
    cx->clearPendingException();
#if defined(JS_TRACER) && defined(JS_METHODJIT)
    if (interpMode == JSINTERP_PROFILE) {
        leaveOnSafePoint = true;
        LEAVE_ON_SAFE_POINT();
    }
#endif
    CHECK_BRANCH();
END_CASE(JSOP_EXCEPTION)

BEGIN_CASE(JSOP_FINALLY)
    CHECK_BRANCH();
END_CASE(JSOP_FINALLY)

BEGIN_CASE(JSOP_THROWING)
{
    JS_ASSERT(!cx->isExceptionPending());
    Value v;
    POP_COPY_TO(v);
    cx->setPendingException(v);
}
END_CASE(JSOP_THROWING)

BEGIN_CASE(JSOP_THROW)
{
    JS_ASSERT(!cx->isExceptionPending());
    CHECK_BRANCH();
    Value v;
    POP_COPY_TO(v);
    cx->setPendingException(v);
    /* let the code at error try to catch the exception. */
    goto error;
}
BEGIN_CASE(JSOP_SETLOCALPOP)
{
    /*
     * The stack must have a block with at least one local slot below the
     * exception object.
     */
    JS_ASSERT((size_t) (regs.sp - regs.fp()->base()) >= 2);
    uint32 slot = GET_UINT16(regs.pc);
    JS_ASSERT(slot + 1 < script->nslots);
    POP_COPY_TO(regs.fp()->slots()[slot]);
}
END_CASE(JSOP_SETLOCALPOP)

BEGIN_CASE(JSOP_IFPRIMTOP)
    /*
     * If the top of stack is of primitive type, jump to our target. Otherwise
     * advance to the next opcode.
     */
    JS_ASSERT(regs.sp > regs.fp()->base());
    if (regs.sp[-1].isPrimitive()) {
        len = GET_JUMP_OFFSET(regs.pc);
        BRANCH(len);
    }
END_CASE(JSOP_IFPRIMTOP)

BEGIN_CASE(JSOP_PRIMTOP)
    JS_ASSERT(regs.sp > regs.fp()->base());
    if (regs.sp[-1].isObject()) {
        jsint i = GET_INT8(regs.pc);
        js_ReportValueError2(cx, JSMSG_CANT_CONVERT_TO, -2, regs.sp[-2], NULL,
                             (i == JSTYPE_VOID) ? "primitive type" : JS_TYPE_STR(i));
        goto error;
    }
END_CASE(JSOP_PRIMTOP)

BEGIN_CASE(JSOP_OBJTOP)
    if (regs.sp[-1].isPrimitive()) {
        js_ReportValueError(cx, GET_UINT16(regs.pc), -1, regs.sp[-1], NULL);
        goto error;
    }
END_CASE(JSOP_OBJTOP)

BEGIN_CASE(JSOP_INSTANCEOF)
{
    const Value &rref = regs.sp[-1];
    if (rref.isPrimitive()) {
        js_ReportValueError(cx, JSMSG_BAD_INSTANCEOF_RHS, -1, rref, NULL);
        goto error;
    }
    JSObject *obj = &rref.toObject();
    const Value &lref = regs.sp[-2];
    JSBool cond = JS_FALSE;
    if (!HasInstance(cx, obj, &lref, &cond))
        goto error;
    regs.sp--;
    regs.sp[-1].setBoolean(cond);
}
END_CASE(JSOP_INSTANCEOF)

BEGIN_CASE(JSOP_DEBUGGER)
{
    JSDebuggerHandler handler = cx->debugHooks->debuggerHandler;
    if (handler) {
        Value rval;
        switch (handler(cx, script, regs.pc, Jsvalify(&rval), cx->debugHooks->debuggerHandlerData)) {
        case JSTRAP_ERROR:
            goto error;
        case JSTRAP_CONTINUE:
            break;
        case JSTRAP_RETURN:
            regs.fp()->setReturnValue(rval);
            interpReturnOK = JS_TRUE;
            goto forced_return;
        case JSTRAP_THROW:
            cx->setPendingException(rval);
            goto error;
        default:;
        }
        CHECK_INTERRUPT_HANDLER();
    }
}
END_CASE(JSOP_DEBUGGER)

#if JS_HAS_XML_SUPPORT
BEGIN_CASE(JSOP_DEFXMLNS)
{
    if (!js_SetDefaultXMLNamespace(cx, regs.sp[-1]))
        goto error;
    regs.sp--;
}
END_CASE(JSOP_DEFXMLNS)

BEGIN_CASE(JSOP_ANYNAME)
{
    jsid id;
    if (!js_GetAnyName(cx, &id))
        goto error;
    PUSH_COPY(IdToValue(id));
}
END_CASE(JSOP_ANYNAME)

BEGIN_CASE(JSOP_QNAMEPART)
{
    JSAtom *atom;
    LOAD_ATOM(0, atom);
    PUSH_STRING(atom);
}
END_CASE(JSOP_QNAMEPART)

BEGIN_CASE(JSOP_QNAMECONST)
{
    JSAtom *atom;
    LOAD_ATOM(0, atom);
    Value rval = StringValue(atom);
    Value lval = regs.sp[-1];
    JSObject *obj = js_ConstructXMLQNameObject(cx, lval, rval);
    if (!obj)
        goto error;
    regs.sp[-1].setObject(*obj);
}
END_CASE(JSOP_QNAMECONST)

BEGIN_CASE(JSOP_QNAME)
{
    Value rval = regs.sp[-1];
    Value lval = regs.sp[-2];
    JSObject *obj = js_ConstructXMLQNameObject(cx, lval, rval);
    if (!obj)
        goto error;
    regs.sp--;
    regs.sp[-1].setObject(*obj);
}
END_CASE(JSOP_QNAME)

BEGIN_CASE(JSOP_TOATTRNAME)
{
    Value rval;
    rval = regs.sp[-1];
    if (!js_ToAttributeName(cx, &rval))
        goto error;
    regs.sp[-1] = rval;
}
END_CASE(JSOP_TOATTRNAME)

BEGIN_CASE(JSOP_TOATTRVAL)
{
    Value rval;
    rval = regs.sp[-1];
    JS_ASSERT(rval.isString());
    JSString *str = js_EscapeAttributeValue(cx, rval.toString(), JS_FALSE);
    if (!str)
        goto error;
    regs.sp[-1].setString(str);
}
END_CASE(JSOP_TOATTRVAL)

BEGIN_CASE(JSOP_ADDATTRNAME)
BEGIN_CASE(JSOP_ADDATTRVAL)
{
    Value rval = regs.sp[-1];
    Value lval = regs.sp[-2];
    JSString *str = lval.toString();
    JSString *str2 = rval.toString();
    str = js_AddAttributePart(cx, op == JSOP_ADDATTRNAME, str, str2);
    if (!str)
        goto error;
    regs.sp--;
    regs.sp[-1].setString(str);
}
END_CASE(JSOP_ADDATTRNAME)

BEGIN_CASE(JSOP_BINDXMLNAME)
{
    Value lval;
    lval = regs.sp[-1];
    JSObject *obj;
    jsid id;
    if (!js_FindXMLProperty(cx, lval, &obj, &id))
        goto error;
    regs.sp[-1].setObjectOrNull(obj);
    PUSH_COPY(IdToValue(id));
}
END_CASE(JSOP_BINDXMLNAME)

BEGIN_CASE(JSOP_SETXMLNAME)
{
    JSObject *obj = &regs.sp[-3].toObject();
    Value rval = regs.sp[-1];
    jsid id;
    FETCH_ELEMENT_ID(obj, -2, id);
    if (!obj->setProperty(cx, id, &rval, script->strictModeCode))
        goto error;
    rval = regs.sp[-1];
    regs.sp -= 2;
    regs.sp[-1] = rval;
}
END_CASE(JSOP_SETXMLNAME)

BEGIN_CASE(JSOP_CALLXMLNAME)
BEGIN_CASE(JSOP_XMLNAME)
{
    Value lval = regs.sp[-1];
    JSObject *obj;
    jsid id;
    if (!js_FindXMLProperty(cx, lval, &obj, &id))
        goto error;
    Value rval;
    if (!obj->getProperty(cx, id, &rval))
        goto error;
    regs.sp[-1] = rval;
    if (op == JSOP_CALLXMLNAME)
        PUSH_IMPLICIT_THIS(cx, obj, rval);
}
END_CASE(JSOP_XMLNAME)

BEGIN_CASE(JSOP_DESCENDANTS)
BEGIN_CASE(JSOP_DELDESC)
{
    JSObject *obj;
    FETCH_OBJECT(cx, -2, obj);
    jsval rval = Jsvalify(regs.sp[-1]);
    if (!js_GetXMLDescendants(cx, obj, rval, &rval))
        goto error;

    if (op == JSOP_DELDESC) {
        regs.sp[-1] = Valueify(rval);   /* set local root */
        if (!js_DeleteXMLListElements(cx, JSVAL_TO_OBJECT(rval)))
            goto error;
        rval = JSVAL_TRUE;                  /* always succeed */
    }

    regs.sp--;
    regs.sp[-1] = Valueify(rval);
}
END_CASE(JSOP_DESCENDANTS)

{
BEGIN_CASE(JSOP_FILTER)
    /*
     * We push the hole value before jumping to [enditer] so we can detect the
     * first iteration and direct js_StepXMLListFilter to initialize filter's
     * state.
     */
    PUSH_HOLE();
    len = GET_JUMP_OFFSET(regs.pc);
    JS_ASSERT(len > 0);
END_VARLEN_CASE
}

BEGIN_CASE(JSOP_ENDFILTER)
{
    bool cond = !regs.sp[-1].isMagic();
    if (cond) {
        /* Exit the "with" block left from the previous iteration. */
        js_LeaveWith(cx);
    }
    if (!js_StepXMLListFilter(cx, cond))
        goto error;
    if (!regs.sp[-1].isNull()) {
        /*
         * Decrease sp after EnterWith returns as we use sp[-1] there to root
         * temporaries.
         */
        JS_ASSERT(IsXML(regs.sp[-1]));
        if (!js_EnterWith(cx, -2, JSOP_ENDFILTER, JSOP_ENDFILTER_LENGTH))
            goto error;
        regs.sp--;
        len = GET_JUMP_OFFSET(regs.pc);
        JS_ASSERT(len < 0);
        BRANCH(len);
    }
    regs.sp--;
}
END_CASE(JSOP_ENDFILTER);

BEGIN_CASE(JSOP_TOXML)
{
    Value rval = regs.sp[-1];
    JSObject *obj = js_ValueToXMLObject(cx, rval);
    if (!obj)
        goto error;
    regs.sp[-1].setObject(*obj);
}
END_CASE(JSOP_TOXML)

BEGIN_CASE(JSOP_TOXMLLIST)
{
    Value rval = regs.sp[-1];
    JSObject *obj = js_ValueToXMLListObject(cx, rval);
    if (!obj)
        goto error;
    regs.sp[-1].setObject(*obj);
}
END_CASE(JSOP_TOXMLLIST)

BEGIN_CASE(JSOP_XMLTAGEXPR)
{
    Value rval = regs.sp[-1];
    JSString *str = js_ValueToString(cx, rval);
    if (!str)
        goto error;
    regs.sp[-1].setString(str);
}
END_CASE(JSOP_XMLTAGEXPR)

BEGIN_CASE(JSOP_XMLELTEXPR)
{
    Value rval = regs.sp[-1];
    JSString *str;
    if (IsXML(rval)) {
        str = js_ValueToXMLString(cx, rval);
    } else {
        str = js_ValueToString(cx, rval);
        if (str)
            str = js_EscapeElementValue(cx, str);
    }
    if (!str)
        goto error;
    regs.sp[-1].setString(str);
}
END_CASE(JSOP_XMLELTEXPR)

BEGIN_CASE(JSOP_XMLCDATA)
{
    JSAtom *atom;
    LOAD_ATOM(0, atom);
    JSString *str = atom;
    JSObject *obj = js_NewXMLSpecialObject(cx, JSXML_CLASS_TEXT, NULL, str);
    if (!obj)
        goto error;
    PUSH_OBJECT(*obj);
}
END_CASE(JSOP_XMLCDATA)

BEGIN_CASE(JSOP_XMLCOMMENT)
{
    JSAtom *atom;
    LOAD_ATOM(0, atom);
    JSString *str = atom;
    JSObject *obj = js_NewXMLSpecialObject(cx, JSXML_CLASS_COMMENT, NULL, str);
    if (!obj)
        goto error;
    PUSH_OBJECT(*obj);
}
END_CASE(JSOP_XMLCOMMENT)

BEGIN_CASE(JSOP_XMLPI)
{
    JSAtom *atom;
    LOAD_ATOM(0, atom);
    JSString *str = atom;
    Value rval = regs.sp[-1];
    JSString *str2 = rval.toString();
    JSObject *obj = js_NewXMLSpecialObject(cx, JSXML_CLASS_PROCESSING_INSTRUCTION, str, str2);
    if (!obj)
        goto error;
    regs.sp[-1].setObject(*obj);
}
END_CASE(JSOP_XMLPI)

BEGIN_CASE(JSOP_GETFUNNS)
{
    Value rval;
    if (!cx->fp()->scopeChain().getGlobal()->getFunctionNamespace(cx, &rval))
        goto error;
    PUSH_COPY(rval);
}
END_CASE(JSOP_GETFUNNS)
#endif /* JS_HAS_XML_SUPPORT */

BEGIN_CASE(JSOP_ENTERBLOCK)
{
    JSObject *obj;
    LOAD_OBJECT(0, obj);
    JS_ASSERT(obj->isStaticBlock());
    JS_ASSERT(regs.fp()->base() + OBJ_BLOCK_DEPTH(cx, obj) == regs.sp);
    Value *vp = regs.sp + OBJ_BLOCK_COUNT(cx, obj);
    JS_ASSERT(regs.sp < vp);
    JS_ASSERT(vp <= regs.fp()->slots() + script->nslots);
    SetValueRangeToUndefined(regs.sp, vp);
    regs.sp = vp;

#ifdef DEBUG
    /*
     * The young end of fp->scopeChain may omit blocks if we haven't closed
     * over them, but if there are any closure blocks on fp->scopeChain, they'd
     * better be (clones of) ancestors of the block we're entering now;
     * anything else we should have popped off fp->scopeChain when we left its
     * static scope.
     */
    JSObject *obj2 = &regs.fp()->scopeChain();
    Class *clasp;
    while ((clasp = obj2->getClass()) == &js_WithClass)
        obj2 = obj2->getParent();
    if (clasp == &js_BlockClass &&
        obj2->getPrivate() == js_FloatingFrameIfGenerator(cx, regs.fp())) {
        JSObject *youngestProto = obj2->getProto();
        JS_ASSERT(youngestProto->isStaticBlock());
        JSObject *parent = obj;
        while ((parent = parent->getParent()) != youngestProto)
            JS_ASSERT(parent);
    }
#endif
}
END_CASE(JSOP_ENTERBLOCK)

BEGIN_CASE(JSOP_LEAVEBLOCKEXPR)
BEGIN_CASE(JSOP_LEAVEBLOCK)
{
    JSObject *blockChain;
    LOAD_OBJECT(UINT16_LEN, blockChain);
#ifdef DEBUG
    JS_ASSERT(blockChain->isStaticBlock());
    uintN blockDepth = OBJ_BLOCK_DEPTH(cx, blockChain);
    JS_ASSERT(blockDepth <= StackDepth(script));
#endif
    /*
     * If we're about to leave the dynamic scope of a block that has been
     * cloned onto fp->scopeChain, clear its private data, move its locals from
     * the stack into the clone, and pop it off the chain.
     */
    JSObject &obj = regs.fp()->scopeChain();
    if (obj.getProto() == blockChain) {
        JS_ASSERT(obj.isClonedBlock());
        if (!js_PutBlockObject(cx, JS_TRUE))
            goto error;
    }

    /* Move the result of the expression to the new topmost stack slot. */
    Value *vp = NULL;  /* silence GCC warnings */
    if (op == JSOP_LEAVEBLOCKEXPR)
        vp = &regs.sp[-1];
    regs.sp -= GET_UINT16(regs.pc);
    if (op == JSOP_LEAVEBLOCKEXPR) {
        JS_ASSERT(regs.fp()->base() + blockDepth == regs.sp - 1);
        regs.sp[-1] = *vp;
    } else {
        JS_ASSERT(regs.fp()->base() + blockDepth == regs.sp);
    }
}
END_CASE(JSOP_LEAVEBLOCK)

#if JS_HAS_GENERATORS
BEGIN_CASE(JSOP_GENERATOR)
{
    JS_ASSERT(!cx->isExceptionPending());
    regs.pc += JSOP_GENERATOR_LENGTH;
    JSObject *obj = js_NewGenerator(cx);
    if (!obj)
        goto error;
    JS_ASSERT(!regs.fp()->hasCallObj() && !regs.fp()->hasArgsObj());
    regs.fp()->setReturnValue(ObjectValue(*obj));
    interpReturnOK = true;
    if (entryFrame != regs.fp())
        goto inline_return;
    goto exit;
}

BEGIN_CASE(JSOP_YIELD)
    JS_ASSERT(!cx->isExceptionPending());
    JS_ASSERT(regs.fp()->isNonEvalFunctionFrame());
    if (cx->generatorFor(regs.fp())->state == JSGEN_CLOSING) {
        js_ReportValueError(cx, JSMSG_BAD_GENERATOR_YIELD,
                            JSDVG_SEARCH_STACK, argv[-2], NULL);
        goto error;
    }
    regs.fp()->setReturnValue(regs.sp[-1]);
    regs.fp()->setYielding();
    regs.pc += JSOP_YIELD_LENGTH;
    interpReturnOK = JS_TRUE;
    goto exit;

BEGIN_CASE(JSOP_ARRAYPUSH)
{
    uint32 slot = GET_UINT16(regs.pc);
    JS_ASSERT(script->nfixed <= slot);
    JS_ASSERT(slot < script->nslots);
    JSObject *obj = &regs.fp()->slots()[slot].toObject();
    if (!js_ArrayCompPush(cx, obj, regs.sp[-1]))
        goto error;
    regs.sp--;
}
END_CASE(JSOP_ARRAYPUSH)
#endif /* JS_HAS_GENERATORS */

#if JS_THREADED_INTERP
  L_JSOP_BACKPATCH:
  L_JSOP_BACKPATCH_POP:

# if !JS_HAS_GENERATORS
  L_JSOP_GENERATOR:
  L_JSOP_YIELD:
  L_JSOP_ARRAYPUSH:
# endif

# if !JS_HAS_SHARP_VARS
  L_JSOP_DEFSHARP:
  L_JSOP_USESHARP:
  L_JSOP_SHARPINIT:
# endif

# if !JS_HAS_DESTRUCTURING
  L_JSOP_ENUMCONSTELEM:
# endif

# if !JS_HAS_XML_SUPPORT
  L_JSOP_CALLXMLNAME:
  L_JSOP_STARTXMLEXPR:
  L_JSOP_STARTXML:
  L_JSOP_DELDESC:
  L_JSOP_GETFUNNS:
  L_JSOP_XMLPI:
  L_JSOP_XMLCOMMENT:
  L_JSOP_XMLCDATA:
  L_JSOP_XMLELTEXPR:
  L_JSOP_XMLTAGEXPR:
  L_JSOP_TOXMLLIST:
  L_JSOP_TOXML:
  L_JSOP_ENDFILTER:
  L_JSOP_FILTER:
  L_JSOP_DESCENDANTS:
  L_JSOP_XMLNAME:
  L_JSOP_SETXMLNAME:
  L_JSOP_BINDXMLNAME:
  L_JSOP_ADDATTRVAL:
  L_JSOP_ADDATTRNAME:
  L_JSOP_TOATTRVAL:
  L_JSOP_TOATTRNAME:
  L_JSOP_QNAME:
  L_JSOP_QNAMECONST:
  L_JSOP_QNAMEPART:
  L_JSOP_ANYNAME:
  L_JSOP_DEFXMLNS:
# endif

#endif /* !JS_THREADED_INTERP */
#if !JS_THREADED_INTERP
          default:
#endif
          {
            char numBuf[12];
            JS_snprintf(numBuf, sizeof numBuf, "%d", op);
            JS_ReportErrorNumber(cx, js_GetErrorMessage, NULL,
                                 JSMSG_BAD_BYTECODE, numBuf);
            goto error;
          }

#if !JS_THREADED_INTERP
        } /* switch (op) */
    } /* for (;;) */
#endif /* !JS_THREADED_INTERP */

  error:
    JS_ASSERT(&cx->regs() == &regs);
#ifdef JS_TRACER
    if (regs.fp()->hasImacropc() && cx->isExceptionPending()) {
        // Handle exceptions as if they came from the imacro-calling pc.
        regs.pc = regs.fp()->imacropc();
        regs.fp()->clearImacropc();
    }
#endif

    JS_ASSERT(size_t((regs.fp()->hasImacropc() ? regs.fp()->imacropc() : regs.pc) - script->code) <
              script->length);

#ifdef JS_TRACER
    /*
     * This abort could be weakened to permit tracing through exceptions that
     * are thrown and caught within a loop, with the co-operation of the tracer.
     * For now just bail on any sign of trouble.
     */
    if (TRACE_RECORDER(cx))
        AbortRecording(cx, "error or exception while recording");
# ifdef JS_METHODJIT
    if (TRACE_PROFILER(cx))
        AbortProfiling(cx);
# endif
#endif

    if (!cx->isExceptionPending()) {
        /* This is an error, not a catchable exception, quit the frame ASAP. */
        interpReturnOK = JS_FALSE;
    } else {
        JSThrowHook handler;
        JSTryNote *tn, *tnlimit;
        uint32 offset;

        /* Restore atoms local in case we will resume. */
        atoms = script->atomMap.vector;

        /* Call debugger throw hook if set. */
        handler = cx->debugHooks->throwHook;
        if (handler) {
            Value rval;
            switch (handler(cx, script, regs.pc, Jsvalify(&rval),
                            cx->debugHooks->throwHookData)) {
              case JSTRAP_ERROR:
                cx->clearPendingException();
                goto error;
              case JSTRAP_RETURN:
                cx->clearPendingException();
                regs.fp()->setReturnValue(rval);
                interpReturnOK = JS_TRUE;
                goto forced_return;
              case JSTRAP_THROW:
                cx->setPendingException(rval);
              case JSTRAP_CONTINUE:
              default:;
            }
            CHECK_INTERRUPT_HANDLER();
        }

        /*
         * Look for a try block in script that can catch this exception.
         */
        if (!JSScript::isValidOffset(script->trynotesOffset))
            goto no_catch;

        offset = (uint32)(regs.pc - script->main);
        tn = script->trynotes()->vector;
        tnlimit = tn + script->trynotes()->length;
        do {
            if (offset - tn->start >= tn->length)
                continue;

            /*
             * We have a note that covers the exception pc but we must check
             * whether the interpreter has already executed the corresponding
             * handler. This is possible when the executed bytecode
             * implements break or return from inside a for-in loop.
             *
             * In this case the emitter generates additional [enditer] and
             * [gosub] opcodes to close all outstanding iterators and execute
             * the finally blocks. If such an [enditer] throws an exception,
             * its pc can still be inside several nested for-in loops and
             * try-finally statements even if we have already closed the
             * corresponding iterators and invoked the finally blocks.
             *
             * To address this, we make [enditer] always decrease the stack
             * even when its implementation throws an exception. Thus already
             * executed [enditer] and [gosub] opcodes will have try notes
             * with the stack depth exceeding the current one and this
             * condition is what we use to filter them out.
             */
            if (tn->stackDepth > regs.sp - regs.fp()->base())
                continue;

            /*
             * Set pc to the first bytecode after the the try note to point
             * to the beginning of catch or finally or to [enditer] closing
             * the for-in loop.
             */
            regs.pc = (script)->main + tn->start + tn->length;

            JSBool ok = js_UnwindScope(cx, tn->stackDepth, JS_TRUE);
            JS_ASSERT(regs.sp == regs.fp()->base() + tn->stackDepth);
            if (!ok) {
                /*
                 * Restart the handler search with updated pc and stack depth
                 * to properly notify the debugger.
                 */
                goto error;
            }

            switch (tn->kind) {
              case JSTRY_CATCH:
#if JS_HAS_GENERATORS
                /* Catch cannot intercept the closing of a generator. */
                  if (JS_UNLIKELY(cx->getPendingException().isMagic(JS_GENERATOR_CLOSING)))
                    break;
#endif

                /*
                 * Don't clear exceptions to save cx->exception from GC
                 * until it is pushed to the stack via [exception] in the
                 * catch block.
                 */
                len = 0;
                DO_NEXT_OP(len);

              case JSTRY_FINALLY:
                /*
                 * Push (true, exception) pair for finally to indicate that
                 * [retsub] should rethrow the exception.
                 */
                PUSH_BOOLEAN(true);
                PUSH_COPY(cx->getPendingException());
                cx->clearPendingException();
                len = 0;
                DO_NEXT_OP(len);

              case JSTRY_ITER: {
                /* This is similar to JSOP_ENDITER in the interpreter loop. */
                JS_ASSERT(js_GetOpcode(cx, regs.fp()->script(), regs.pc) == JSOP_ENDITER);
                Value v = cx->getPendingException();
                cx->clearPendingException();
                ok = js_CloseIterator(cx, &regs.sp[-1].toObject());
                regs.sp -= 1;
                if (!ok)
                    goto error;
                cx->setPendingException(v);
              }
           }
        } while (++tn != tnlimit);

      no_catch:
        /*
         * Propagate the exception or error to the caller unless the exception
         * is an asynchronous return from a generator.
         */
        interpReturnOK = JS_FALSE;
#if JS_HAS_GENERATORS
        if (JS_UNLIKELY(cx->isExceptionPending() &&
                        cx->getPendingException().isMagic(JS_GENERATOR_CLOSING))) {
            cx->clearPendingException();
            interpReturnOK = JS_TRUE;
            regs.fp()->clearReturnValue();
        }
#endif
    }

  forced_return:
    /*
     * Unwind the scope making sure that interpReturnOK stays false even when
     * js_UnwindScope returns true.
     *
     * When a trap handler returns JSTRAP_RETURN, we jump here with
     * interpReturnOK set to true bypassing any finally blocks.
     */
    interpReturnOK &= js_UnwindScope(cx, 0, interpReturnOK || cx->isExceptionPending());
    JS_ASSERT(regs.sp == regs.fp()->base());

#ifdef DEBUG
    cx->logPrevPc = NULL;
#endif

    if (entryFrame != regs.fp())
        goto inline_return;

  exit:
    interpReturnOK = ScriptEpilogueOrGeneratorYield(cx, regs.fp(), interpReturnOK);
    regs.fp()->setFinishedInInterpreter();

    /*
     * At this point we are inevitably leaving an interpreted function or a
     * top-level script, and returning to one of:
     * (a) an "out of line" call made through js_Invoke;
     * (b) a js_Execute activation;
     * (c) a generator (SendToGenerator, jsiter.c).
     *
     * We must not be in an inline frame. The check above ensures that for the
     * error case and for a normal return, the code jumps directly to parent's
     * frame pc.
     */
    JS_ASSERT(entryFrame == regs.fp());

#ifdef JS_TRACER
    JS_ASSERT_IF(interpReturnOK && interpMode == JSINTERP_RECORD, !TRACE_RECORDER(cx));
    if (TRACE_RECORDER(cx))
        AbortRecording(cx, "recording out of Interpret");
# ifdef JS_METHODJIT
    if (TRACE_PROFILER(cx))
        AbortProfiling(cx);
# endif
#endif

    JS_ASSERT_IF(!regs.fp()->isGeneratorFrame(), !js_IsActiveWithOrBlock(cx, &regs.fp()->scopeChain(), 0));

    return interpReturnOK;

  atom_not_defined:
    {
        JSAutoByteString printable;
        if (js_AtomToPrintableString(cx, atomNotDefined, &printable))
            js_ReportIsNotDefined(cx, printable.ptr());
    }
    goto error;

    /*
     * This path is used when it's guaranteed the method can be finished
     * inside the JIT.
     */
#if defined(JS_METHODJIT)
  leave_on_safe_point:
#endif
    return interpReturnOK;
}

} /* namespace js */

#endif /* !defined jsinvoke_cpp___ */<|MERGE_RESOLUTION|>--- conflicted
+++ resolved
@@ -549,18 +549,8 @@
         if (!obj)
             return false;
 
-<<<<<<< HEAD
-        /*
-         * Null map to cause prompt and safe crash if this object were to
-         * escape due to a bug. This will make the object appear to be a
-         * stillborn instance that needs no finalization, which is sound:
-         * NoSuchMethod helper objects own no manually allocated resources.
-         */
         obj->init(cx, &js_NoSuchMethodClass, cx->getTypeEmpty(), NULL, NULL, false);
-=======
-        obj->init(cx, &js_NoSuchMethodClass, NULL, NULL, NULL, false);
         obj->setSharedNonNativeMap();
->>>>>>> 7abb226c
         obj->setSlot(JSSLOT_FOUND_FUNCTION, tvr.value());
         obj->setSlot(JSSLOT_SAVED_ID, vp[0]);
         vp[0].setObject(*obj);
@@ -4631,14 +4621,9 @@
     if (IsFunctionObject(vp[0], &callee)) {
         newfun = callee->getFunctionPrivate();
         if (newfun->isInterpretedConstructor()) {
-<<<<<<< HEAD
             bool newType = cx->typeInferenceEnabled() && UseNewType(cx, script, regs.pc);
-            if (newfun->u.i.script->isEmpty()) {
+            if (newfun->script()->isEmpty()) {
                 JSObject *obj2 = js_CreateThisForFunction(cx, callee, newType);
-=======
-            if (newfun->script()->isEmpty()) {
-                JSObject *obj2 = js_CreateThisForFunction(cx, callee);
->>>>>>> 7abb226c
                 if (!obj2)
                     goto error;
                 vp[0].setObject(*obj2);
