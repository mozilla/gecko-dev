/* -*- Mode: C++; tab-width: 4; indent-tabs-mode: nil; c-basic-offset: 4 -*-
 * vim: set ts=8 sw=4 et tw=99:
 *
 * ***** BEGIN LICENSE BLOCK *****
 * Version: MPL 1.1/GPL 2.0/LGPL 2.1
 *
 * The contents of this file are subject to the Mozilla Public License Version
 * 1.1 (the "License"); you may not use this file except in compliance with
 * the License. You may obtain a copy of the License at
 * http://www.mozilla.org/MPL/
 *
 * Software distributed under the License is distributed on an "AS IS" basis,
 * WITHOUT WARRANTY OF ANY KIND, either express or implied. See the License
 * for the specific language governing rights and limitations under the
 * License.
 *
 * The Original Code is Mozilla Communicator client code, released
 * March 31, 1998.
 *
 * The Initial Developer of the Original Code is
 * Netscape Communications Corporation.
 * Portions created by the Initial Developer are Copyright (C) 1998
 * the Initial Developer. All Rights Reserved.
 *
 * Contributor(s):
 *
 * Alternatively, the contents of this file may be used under the terms of
 * either of the GNU General Public License Version 2 or later (the "GPL"),
 * or the GNU Lesser General Public License Version 2.1 or later (the "LGPL"),
 * in which case the provisions of the GPL or the LGPL are applicable instead
 * of those above. If you wish to allow use of your version of this file only
 * under the terms of either the GPL or the LGPL, and not to allow others to
 * use your version of this file under the terms of the MPL, indicate your
 * decision by deleting the provisions above and replace them with the notice
 * and other provisions required by the GPL or the LGPL. If you do not delete
 * the provisions above, a recipient may use your version of this file under
 * the terms of any one of the MPL, the GPL or the LGPL.
 *
 * ***** END LICENSE BLOCK ***** */

/*
 * JavaScript bytecode interpreter.
 */
#include <stdio.h>
#include <string.h>
#include <math.h>
#include "jstypes.h"
#include "jsstdint.h"
#include "jsarena.h"
#include "jsutil.h"
#include "jsprf.h"
#include "jsapi.h"
#include "jsarray.h"
#include "jsatom.h"
#include "jsbool.h"
#include "jscntxt.h"
#include "jsdate.h"
#include "jsversion.h"
#include "jsdbgapi.h"
#include "jsfun.h"
#include "jsgc.h"
#include "jsinterp.h"
#include "jsiter.h"
#include "jslock.h"
#include "jsnum.h"
#include "jsobj.h"
#include "jsopcode.h"
#include "jspropertycache.h"
#include "jsscan.h"
#include "jsemit.h"
#include "jsscope.h"
#include "jsscript.h"
#include "jsstr.h"
#include "jsstaticcheck.h"
#include "jstracer.h"
#include "jslibmath.h"
#include "jsvector.h"
#include "methodjit/MethodJIT.h"
#include "methodjit/Logging.h"

#include "jsatominlines.h"
#include "jscntxtinlines.h"
#include "jsinterpinlines.h"
#include "jsobjinlines.h"
#include "jsprobes.h"
#include "jspropertycacheinlines.h"
#include "jsscopeinlines.h"
#include "jsscriptinlines.h"
#include "jsstrinlines.h"
#include "jsopcodeinlines.h"

#if JS_HAS_XML_SUPPORT
#include "jsxml.h"
#endif

#include "jsautooplen.h"

#if defined(JS_METHODJIT) && defined(JS_MONOIC)
#include "methodjit/MonoIC.h"
#endif

using namespace js;
using namespace js::gc;

/* jsinvoke_cpp___ indicates inclusion from jsinvoke.cpp. */
#if !JS_LONE_INTERPRET ^ defined jsinvoke_cpp___

#ifdef DEBUG
JSObject *const JSStackFrame::sInvalidScopeChain = (JSObject *)0xbeef;
#endif

jsbytecode *
JSStackFrame::pc(JSContext *cx, JSStackFrame *next)
{
    JS_ASSERT_IF(next, next->prev_ == this);
    JS_ASSERT(cx->containingSegment(this) != NULL);

    JSFrameRegs *regs;
    if (cx->regs) {
        regs = cx->regs;
    } else {
        StackSegment *segment = cx->getCurrentSegment();
        regs = segment->getSuspendedRegs();
    }

    if (this == regs->fp)
        return regs->pc;

    if (!next)
        next = cx->computeNextFrame(this);

    if (next->flags_ & JSFRAME_HAS_PREVPC)
        return next->prevpc_;

#if defined(JS_METHODJIT) && defined(JS_MONOIC)
    JSScript *script = this->script();
    js::mjit::JITScript *jit = script->getJIT(isConstructing());
    size_t low = 0;
    size_t high = jit->nCallICs;
    while (high > low + 1) {
        /* Could overflow here on a script with 2 billion calls. Oh well. */
        size_t mid = (high + low) / 2;
        void *entry = jit->callICs[mid].funGuard.executableAddress();

        /*
         * Use >= here as the return address of the call is likely to be
         * the start address of the next (possibly IC'ed) operation.
         */
        if (entry >= next->ncode_)
            high = mid;
        else
            low = mid;
    }

    js::mjit::ic::CallICInfo &callIC = jit->callICs[low];

    JS_ASSERT((uint8*)callIC.funGuard.executableAddress() + callIC.joinPointOffset == next->ncode_);
    return callIC.pc;
#else
    JS_NOT_REACHED("Unknown PC for frame");
    return NULL;
#endif
}

JSObject *
js::GetScopeChain(JSContext *cx)
{
    JSStackFrame *fp = js_GetTopStackFrame(cx);
    if (!fp) {
        /*
         * There is no code active on this context. In place of an actual
         * scope chain, use the context's global object, which is set in
         * js_InitFunctionAndObjectClasses, and which represents the default
         * scope chain for the embedding. See also js_FindClassObject.
         *
         * For embeddings that use the inner and outer object hooks, the inner
         * object represents the ultimate global object, with the outer object
         * acting as a stand-in.
         */
        JSObject *obj = cx->globalObject;
        if (!obj) {
            JS_ReportErrorNumber(cx, js_GetErrorMessage, NULL, JSMSG_INACTIVE);
            return NULL;
        }

        OBJ_TO_INNER_OBJECT(cx, obj);
        return obj;
    }
    return GetScopeChain(cx, fp);
}

/*
 * This computes the blockChain by iterating through the bytecode
 * of the current script until it reaches the PC. Each time it sees
 * an ENTERBLOCK or LEAVEBLOCK instruction, it records the new
 * blockChain. A faster variant of this function that doesn't
 * require bytecode scanning appears below.
 */
JSObject *
js::GetBlockChain(JSContext *cx, JSStackFrame *fp)
{
    if (!fp->isScriptFrame())
        return NULL;

    /* Assume that imacros don't affect blockChain */
    jsbytecode *target = fp->hasImacropc() ? fp->imacropc() : fp->pc(cx);

    JSScript *script = fp->script();
    jsbytecode *start = script->code;
    JS_ASSERT(target >= start && target < start + script->length);

    JSObject *blockChain = NULL;
    uintN indexBase = 0;
    ptrdiff_t oplen;
    for (jsbytecode *pc = start; pc < target; pc += oplen) {
        JSOp op = js_GetOpcode(cx, script, pc);
        const JSCodeSpec *cs = &js_CodeSpec[op];
        oplen = cs->length;
        if (oplen < 0)
            oplen = js_GetVariableBytecodeLength(pc);

        if (op == JSOP_INDEXBASE)
            indexBase = GET_INDEXBASE(pc);
        else if (op == JSOP_INDEXBASE1 || op == JSOP_INDEXBASE2 || op == JSOP_INDEXBASE3)
            indexBase = (op - JSOP_INDEXBASE1 + 1) << 16;
        else if (op == JSOP_RESETBASE || op == JSOP_RESETBASE0)
            indexBase = 0;
        else if (op == JSOP_ENTERBLOCK)
            blockChain = script->getObject(indexBase + GET_INDEX(pc));
        else if (op == JSOP_LEAVEBLOCK || op == JSOP_LEAVEBLOCKEXPR)
            blockChain = blockChain->getParent();
        else if (op == JSOP_BLOCKCHAIN)
            blockChain = script->getObject(indexBase + GET_INDEX(pc));
        else if (op == JSOP_NULLBLOCKCHAIN)
            blockChain = NULL;
    }

    return blockChain;
}

/*
 * This function computes the current blockChain, but only in
 * the special case where a BLOCKCHAIN or NULLBLOCKCHAIN
 * instruction appears immediately after the current PC.
 * We ensure this happens for a few important ops like DEFFUN.
 * |oplen| is the length of opcode at the current PC.
 */
JSObject *
js::GetBlockChainFast(JSContext *cx, JSStackFrame *fp, JSOp op, size_t oplen)
{
    /* Assume that we're in a script frame. */
    jsbytecode *pc = fp->pc(cx);
    JS_ASSERT(js_GetOpcode(cx, fp->script(), pc) == op);

    pc += oplen;
    op = JSOp(*pc);
    JS_ASSERT(js_GetOpcode(cx, fp->script(), pc) == op);

    /* The fast paths assume no JSOP_RESETBASE/INDEXBASE noise. */
    if (op == JSOP_NULLBLOCKCHAIN)
        return NULL;
    if (op == JSOP_BLOCKCHAIN)
        return fp->script()->getObject(GET_INDEX(pc));

    return GetBlockChain(cx, fp);
}

/*
 * We can't determine in advance which local variables can live on the stack and
 * be freed when their dynamic scope ends, and which will be closed over and
 * need to live in the heap.  So we place variables on the stack initially, note
 * when they are closed over, and copy those that are out to the heap when we
 * leave their dynamic scope.
 *
 * The bytecode compiler produces a tree of block objects accompanying each
 * JSScript representing those lexical blocks in the script that have let-bound
 * variables associated with them.  These block objects are never modified, and
 * never become part of any function's scope chain.  Their parent slots point to
 * the innermost block that encloses them, or are NULL in the outermost blocks
 * within a function or in eval or global code.
 *
 * When we are in the static scope of such a block, blockChain points to its
 * compiler-allocated block object; otherwise, it is NULL.
 *
 * scopeChain is the current scope chain, including 'call' and 'block' objects
 * for those function calls and lexical blocks whose static scope we are
 * currently executing in, and 'with' objects for with statements; the chain is
 * typically terminated by a global object.  However, as an optimization, the
 * young end of the chain omits block objects we have not yet cloned.  To create
 * a closure, we clone the missing blocks from blockChain (which is always
 * current), place them at the head of scopeChain, and use that for the
 * closure's scope chain.  If we never close over a lexical block, we never
 * place a mutable clone of it on scopeChain.
 *
 * This lazy cloning is implemented in GetScopeChain, which is also used in
 * some other cases --- entering 'with' blocks, for example.
 */
static JSObject *
GetScopeChainFull(JSContext *cx, JSStackFrame *fp, JSObject *blockChain)
{
    JSObject *sharedBlock = blockChain;

    if (!sharedBlock) {
        /*
         * Don't force a call object for a lightweight function call, but do
         * insist that there is a call object for a heavyweight function call.
         */
        JS_ASSERT_IF(fp->isFunctionFrame() && fp->fun()->isHeavyweight(),
                     fp->hasCallObj());
        return &fp->scopeChain();
    }

    /* We don't handle cloning blocks on trace.  */
    LeaveTrace(cx);

    /*
     * We have one or more lexical scopes to reflect into fp->scopeChain, so
     * make sure there's a call object at the current head of the scope chain,
     * if this frame is a call frame.
     *
     * Also, identify the innermost compiler-allocated block we needn't clone.
     */
    JSObject *limitBlock, *limitClone;
    if (fp->isFunctionFrame() && !fp->hasCallObj()) {
        JS_ASSERT_IF(fp->scopeChain().isClonedBlock(),
                     fp->scopeChain().getPrivate() != js_FloatingFrameIfGenerator(cx, fp));
        if (!js_GetCallObject(cx, fp))
            return NULL;

        /* We know we must clone everything on blockChain. */
        limitBlock = limitClone = NULL;
    } else {
        /*
         * scopeChain includes all blocks whose static scope we're within that
         * have already been cloned.  Find the innermost such block.  Its
         * prototype should appear on blockChain; we'll clone blockChain up
         * to, but not including, that prototype.
         */
        limitClone = &fp->scopeChain();
        while (limitClone->getClass() == &js_WithClass)
            limitClone = limitClone->getParent();
        JS_ASSERT(limitClone);

        /*
         * It may seem like we don't know enough about limitClone to be able
         * to just grab its prototype as we do here, but it's actually okay.
         *
         * If limitClone is a block object belonging to this frame, then its
         * prototype is the innermost entry in blockChain that we have already
         * cloned, and is thus the place to stop when we clone below.
         *
         * Otherwise, there are no blocks for this frame on scopeChain, and we
         * need to clone the whole blockChain.  In this case, limitBlock can
         * point to any object known not to be on blockChain, since we simply
         * loop until we hit limitBlock or NULL.  If limitClone is a block, it
         * isn't a block from this function, since blocks can't be nested
         * within themselves on scopeChain (recursion is dynamic nesting, not
         * static nesting).  If limitClone isn't a block, its prototype won't
         * be a block either.  So we can just grab limitClone's prototype here
         * regardless of its type or which frame it belongs to.
         */
        limitBlock = limitClone->getProto();

        /* If the innermost block has already been cloned, we are done. */
        if (limitBlock == sharedBlock)
            return &fp->scopeChain();
    }

    /*
     * Special-case cloning the innermost block; this doesn't have enough in
     * common with subsequent steps to include in the loop.
     *
     * js_CloneBlockObject leaves the clone's parent slot uninitialized. We
     * populate it below.
     */
    JSObject *innermostNewChild = js_CloneBlockObject(cx, sharedBlock, fp);
    if (!innermostNewChild)
        return NULL;
    AutoObjectRooter tvr(cx, innermostNewChild);

    /*
     * Clone our way towards outer scopes until we reach the innermost
     * enclosing function, or the innermost block we've already cloned.
     */
    JSObject *newChild = innermostNewChild;
    for (;;) {
        JS_ASSERT(newChild->getProto() == sharedBlock);
        sharedBlock = sharedBlock->getParent();

        /* Sometimes limitBlock will be NULL, so check that first.  */
        if (sharedBlock == limitBlock || !sharedBlock)
            break;

        /* As in the call above, we don't know the real parent yet.  */
        JSObject *clone = js_CloneBlockObject(cx, sharedBlock, fp);
        if (!clone)
            return NULL;

        newChild->setParent(clone);
        newChild = clone;
    }
    newChild->setParent(&fp->scopeChain());


    /*
     * If we found a limit block belonging to this frame, then we should have
     * found it in blockChain.
     */
    JS_ASSERT_IF(limitBlock &&
                 limitBlock->isBlock() &&
                 limitClone->getPrivate() == js_FloatingFrameIfGenerator(cx, fp),
                 sharedBlock);

    /* Place our newly cloned blocks at the head of the scope chain.  */
    fp->setScopeChainNoCallObj(*innermostNewChild);
    return innermostNewChild;
}

JSObject *
js::GetScopeChain(JSContext *cx, JSStackFrame *fp)
{
    return GetScopeChainFull(cx, fp, GetBlockChain(cx, fp));
}

JSObject *
js::GetScopeChainFast(JSContext *cx, JSStackFrame *fp, JSOp op, size_t oplen)
{
    return GetScopeChainFull(cx, fp, GetBlockChainFast(cx, fp, op, oplen));
}

/* Some objects (e.g., With) delegate 'this' to another object. */
static inline JSObject *
CallThisObjectHook(JSContext *cx, JSObject *obj, Value *argv)
{
    JSObject *thisp = obj->thisObject(cx);
    if (!thisp)
        return NULL;
    argv[-1].setObject(*thisp);
    return thisp;
}

/*
 * ECMA requires "the global object", but in embeddings such as the browser,
 * which have multiple top-level objects (windows, frames, etc. in the DOM),
 * we prefer fun's parent.  An example that causes this code to run:
 *
 *   // in window w1
 *   function f() { return this }
 *   function g() { return f }
 *
 *   // in window w2
 *   var h = w1.g()
 *   alert(h() == w1)
 *
 * The alert should display "true".
 */
JS_STATIC_INTERPRET bool
ComputeGlobalThis(JSContext *cx, Value *argv)
{
    JSObject *thisp = argv[-2].toObject().getGlobal()->thisObject(cx);
    if (!thisp)
        return false;
    argv[-1].setObject(*thisp);
    return true;
}

namespace js {

void
ReportIncompatibleMethod(JSContext *cx, Value *vp, Class *clasp)
{
    Value &thisv = vp[1];

#ifdef DEBUG
    if (thisv.isObject()) {
        JS_ASSERT(thisv.toObject().getClass() != clasp);
    } else if (thisv.isString()) {
        JS_ASSERT(clasp != &js_StringClass);
    } else if (thisv.isNumber()) {
        JS_ASSERT(clasp != &js_NumberClass);
    } else if (thisv.isBoolean()) {
        JS_ASSERT(clasp != &js_BooleanClass);
    } else {
        JS_ASSERT(thisv.isUndefined() || thisv.isNull());
    }
#endif

    if (JSFunction *fun = js_ValueToFunction(cx, &vp[0], 0)) {
        const char *name = thisv.isObject()
                           ? thisv.toObject().getClass()->name
                           : thisv.isString()
                           ? "string"
                           : thisv.isNumber()
                           ? "number"
                           : thisv.isBoolean()
                           ? "boolean"
                           : thisv.isNull()
                           ? js_null_str
                           : thisv.isUndefined()
                           ? js_undefined_str
                           : "value";
        JSAutoByteString funNameBytes;
        if (const char *funName = GetFunctionNameBytes(cx, fun, &funNameBytes)) {
            JS_ReportErrorNumber(cx, js_GetErrorMessage, NULL, JSMSG_INCOMPATIBLE_PROTO,
                                 clasp->name, funName, name);
        }
    }
}

bool
ComputeThisFromArgv(JSContext *cx, Value *argv)
{
    /*
     * Check for SynthesizeFrame poisoning and fast constructors which
     * didn't check their vp properly.
     */
    JS_ASSERT(!argv[-1].isMagic());

    if (argv[-1].isNullOrUndefined())
        return ComputeGlobalThis(cx, argv);

    if (!argv[-1].isObject())
        return !!js_PrimitiveToObject(cx, &argv[-1]);

    JS_ASSERT(IsSaneThisObject(argv[-1].toObject()));
    return true;
}

}

#if JS_HAS_NO_SUCH_METHOD

const uint32 JSSLOT_FOUND_FUNCTION  = 0;
const uint32 JSSLOT_SAVED_ID        = 1;

Class js_NoSuchMethodClass = {
    "NoSuchMethod",
    JSCLASS_HAS_RESERVED_SLOTS(2) | JSCLASS_IS_ANONYMOUS,
    PropertyStub,   /* addProperty */
    PropertyStub,   /* delProperty */
    PropertyStub,   /* getProperty */
    PropertyStub,   /* setProperty */
    EnumerateStub,
    ResolveStub,
    ConvertStub,
};

/*
 * When JSOP_CALLPROP or JSOP_CALLELEM does not find the method property of
 * the base object, we search for the __noSuchMethod__ method in the base.
 * If it exists, we store the method and the property's id into an object of
 * NoSuchMethod class and store this object into the callee's stack slot.
 * Later, js_Invoke will recognise such an object and transfer control to
 * NoSuchMethod that invokes the method like:
 *
 *   this.__noSuchMethod__(id, args)
 *
 * where id is the name of the method that this invocation attempted to
 * call by name, and args is an Array containing this invocation's actual
 * parameters.
 */
JSBool
js_OnUnknownMethod(JSContext *cx, Value *vp)
{
    JS_ASSERT(!vp[1].isPrimitive());

    JSObject *obj = &vp[1].toObject();
    jsid id = ATOM_TO_JSID(cx->runtime->atomState.noSuchMethodAtom);
    AutoValueRooter tvr(cx);
    if (!js_GetMethod(cx, obj, id, JSGET_NO_METHOD_BARRIER, tvr.addr()))
        return false;
    if (tvr.value().isPrimitive()) {
        vp[0] = tvr.value();
    } else {
#if JS_HAS_XML_SUPPORT
        /* Extract the function name from function::name qname. */
        if (vp[0].isObject()) {
            obj = &vp[0].toObject();
            if (!js_IsFunctionQName(cx, obj, &id))
                return false;
            if (!JSID_IS_VOID(id))
                vp[0] = IdToValue(id);
        }
#endif
        obj = js_NewGCObject(cx, FINALIZE_OBJECT2);
        if (!obj)
            return false;

        /*
         * Null map to cause prompt and safe crash if this object were to
         * escape due to a bug. This will make the object appear to be a
         * stillborn instance that needs no finalization, which is sound:
         * NoSuchMethod helper objects own no manually allocated resources.
         */
        obj->map = NULL;
        obj->init(cx, &js_NoSuchMethodClass, NULL, NULL, NULL, false);
        obj->setSlot(JSSLOT_FOUND_FUNCTION, tvr.value());
        obj->setSlot(JSSLOT_SAVED_ID, vp[0]);
        vp[0].setObject(*obj);
    }
    return true;
}

static JS_REQUIRES_STACK JSBool
NoSuchMethod(JSContext *cx, uintN argc, Value *vp, uint32 flags)
{
    InvokeArgsGuard args;
    if (!cx->stack().pushInvokeArgs(cx, 2, &args))
        return JS_FALSE;

    JS_ASSERT(vp[0].isObject());
    JS_ASSERT(vp[1].isObject());
    JSObject *obj = &vp[0].toObject();
    JS_ASSERT(obj->getClass() == &js_NoSuchMethodClass);

    args.callee() = obj->getSlot(JSSLOT_FOUND_FUNCTION);
    args.thisv() = vp[1];
    args[0] = obj->getSlot(JSSLOT_SAVED_ID);
    JSObject *argsobj = NewDenseCopiedArray(cx, argc, vp + 2);
    if (!argsobj)
        return JS_FALSE;
    args[1].setObject(*argsobj);
    JSBool ok = (flags & JSINVOKE_CONSTRUCT)
                ? InvokeConstructor(cx, args)
                : Invoke(cx, args, flags);
    vp[0] = args.rval();
    return ok;
}

#endif /* JS_HAS_NO_SUCH_METHOD */

namespace js {

JS_REQUIRES_STACK bool
RunScript(JSContext *cx, JSScript *script, JSStackFrame *fp)
{
    JS_ASSERT(script);

#ifdef JS_METHODJIT_SPEW
    JMCheckLogging();
#endif

    AutoInterpPreparer prepareInterp(cx, script);

    JS_ASSERT(fp == cx->fp());
    JS_ASSERT(fp->script() == script);

#ifdef JS_METHODJIT
    mjit::CompileStatus status = mjit::CanMethodJIT(cx, script, fp);
    if (status == mjit::Compile_Error)
        return JS_FALSE;

    if (status == mjit::Compile_Okay)
        return mjit::JaegerShot(cx);
#endif

    return Interpret(cx, fp);
}

/*
 * Find a function reference and its 'this' value implicit first parameter
 * under argc arguments on cx's stack, and call the function.  Push missing
 * required arguments, allocate declared local variables, and pop everything
 * when done.  Then push the return value.
 */
JS_REQUIRES_STACK bool
Invoke(JSContext *cx, const CallArgs &argsRef, uint32 flags)
{
    /* N.B. Must be kept in sync with InvokeSessionGuard::start/invoke */

    CallArgs args = argsRef;
    JS_ASSERT(args.argc() <= JS_ARGS_LENGTH_MAX);

    if (args.callee().isPrimitive()) {
        js_ReportIsNotFunction(cx, &args.callee(), flags & JSINVOKE_FUNFLAGS);
        return false;
    }

    JSObject &callee = args.callee().toObject();
    Class *clasp = callee.getClass();

    /* Invoke non-functions. */
    if (JS_UNLIKELY(clasp != &js_FunctionClass)) {
#if JS_HAS_NO_SUCH_METHOD
        if (JS_UNLIKELY(clasp == &js_NoSuchMethodClass))
            return NoSuchMethod(cx, args.argc(), args.base(), 0);
#endif
        JS_ASSERT_IF(flags & JSINVOKE_CONSTRUCT, !clasp->construct);
        if (!clasp->call) {
            js_ReportIsNotFunction(cx, &args.callee(), flags);
            return false;
        }
        return CallJSNative(cx, clasp->call, args.argc(), args.base());
    }

    /* Invoke native functions. */
    JSFunction *fun = callee.getFunctionPrivate();
    JS_ASSERT_IF(flags & JSINVOKE_CONSTRUCT, !fun->isConstructor());
    if (fun->isNative())
        return CallJSNative(cx, fun->u.n.native, args.argc(), args.base());

    /* Handle the empty-script special case. */
    JSScript *script = fun->script();
    if (JS_UNLIKELY(script->isEmpty())) {
        if (flags & JSINVOKE_CONSTRUCT) {
            JSObject *obj = js_CreateThisForFunction(cx, &callee);
            if (!obj)
                return false;
            args.rval().setObject(*obj);
        } else {
            args.rval().setUndefined();
        }
        return true;
    }

    /* Get pointer to new frame/slots, prepare arguments. */
    InvokeFrameGuard frame;
    if (JS_UNLIKELY(!cx->stack().getInvokeFrame(cx, args, fun, script, &flags, &frame)))
        return false;

    /* Initialize frame, locals. */
    JSStackFrame *fp = frame.fp();
    fp->initCallFrame(cx, callee, fun, args.argc(), flags);
    SetValueRangeToUndefined(fp->slots(), script->nfixed);

    /* Officially push fp. frame's destructor pops. */
    cx->stack().pushInvokeFrame(cx, args, &frame);

    /* Now that the new frame is rooted, maybe create a call object. */
    if (fun->isHeavyweight() && !js_GetCallObject(cx, fp))
        return false;

    /* Run function until JSOP_STOP, JSOP_RETURN or error. */
    JSBool ok;
    {
        AutoPreserveEnumerators preserve(cx);
        ok = RunScript(cx, script, fp);
    }

    args.rval() = fp->returnValue();
    JS_ASSERT_IF(ok && (flags & JSINVOKE_CONSTRUCT), !args.rval().isPrimitive());

    return ok;
}

bool
InvokeSessionGuard::start(JSContext *cx, const Value &calleev, const Value &thisv, uintN argc)
{
#ifdef JS_TRACER
    if (TRACE_RECORDER(cx))
        AbortRecording(cx, "attempt to reenter VM while recording");
#ifdef JS_METHODJIT
    if (TRACE_PROFILER(cx))
        AbortProfiling(cx);
#endif
    LeaveTrace(cx);
#endif

    /* Always push arguments, regardless of optimized/normal invoke. */
    StackSpace &stack = cx->stack();
    if (!stack.pushInvokeArgs(cx, argc, &args_))
        return false;

    /* Callees may clobber 'this' or 'callee'. */
    savedCallee_ = args_.callee() = calleev;
    savedThis_ = args_.thisv() = thisv;

    do {
        /* In debug mode, script->getJIT(fp->isConstructing()) can change. */
        if (cx->compartment->debugMode)
            break;

        /* Hoist dynamic checks from scripted Invoke. */
        if (!calleev.isObject())
            break;
        JSObject &callee = calleev.toObject();
        if (callee.getClass() != &js_FunctionClass)
            break;
        JSFunction *fun = callee.getFunctionPrivate();
        if (fun->isNative())
            break;
        script_ = fun->script();
        if (fun->isHeavyweight() || script_->isEmpty() || cx->compartment->debugMode)
            break;

        /* Push the stack frame once for the session. */
        uint32 flags = 0;
        if (!stack.getInvokeFrame(cx, args_, fun, script_, &flags, &frame_))
            return false;
        JSStackFrame *fp = frame_.fp();
        fp->initCallFrame(cx, calleev.toObject(), fun, argc, flags);
        stack.pushInvokeFrame(cx, args_, &frame_);

#ifdef JS_METHODJIT
        /* Hoist dynamic checks from RunScript. */
        mjit::CompileStatus status = mjit::CanMethodJIT(cx, script_, fp);
        if (status == mjit::Compile_Error)
            return false;
        if (status != mjit::Compile_Okay)
            break;
        code_ = script_->getJIT(fp->isConstructing())->invokeEntry;

        /* Hoist dynamic checks from CheckStackAndEnterMethodJIT. */
        JS_CHECK_RECURSION(cx, return JS_FALSE);
        stackLimit_ = stack.getStackLimit(cx);
        if (!stackLimit_)
            return false;

        stop_ = script_->code + script_->length - 1;
        JS_ASSERT(*stop_ == JSOP_STOP);
#endif

        /* Cached to avoid canonicalActualArg in InvokeSessionGuard::operator[]. */
        nformals_ = fp->numFormalArgs();
        formals_ = fp->formalArgs();
        actuals_ = args_.argv();
        JS_ASSERT(actuals_ == fp->actualArgs());
        return true;
    } while (0);

    /*
     * Use the normal invoke path.
     *
     * The callee slot gets overwritten during an unoptimized Invoke, so we
     * cache it here and restore it before every Invoke call. The 'this' value
     * does not get overwritten, so we can fill it here once.
     */
    if (frame_.pushed())
        frame_.pop();
    formals_ = actuals_ = args_.argv();
    nformals_ = (unsigned)-1;
    return true;
}

bool
ExternalInvoke(JSContext *cx, const Value &thisv, const Value &fval,
               uintN argc, Value *argv, Value *rval)
{
    LeaveTrace(cx);

    InvokeArgsGuard args;
    if (!cx->stack().pushInvokeArgs(cx, argc, &args))
        return false;

    args.callee() = fval;
    args.thisv() = thisv;
    memcpy(args.argv(), argv, argc * sizeof(Value));

    if (args.thisv().isObject()) {
        /*
         * We must call the thisObject hook in case we are not called from the
         * interpreter, where a prior bytecode has computed an appropriate
         * |this| already.
         */
        JSObject *thisp = args.thisv().toObject().thisObject(cx);
        if (!thisp)
             return false;
        JS_ASSERT(IsSaneThisObject(*thisp));
        args.thisv().setObject(*thisp);
    }

    if (!Invoke(cx, args, 0))
        return false;

    *rval = args.rval();
    return true;
}

bool
ExternalInvokeConstructor(JSContext *cx, const Value &fval, uintN argc, Value *argv,
                          Value *rval)
{
    LeaveTrace(cx);

    InvokeArgsGuard args;
    if (!cx->stack().pushInvokeArgs(cx, argc, &args))
        return false;

    args.callee() = fval;
    args.thisv().setMagic(JS_THIS_POISON);
    memcpy(args.argv(), argv, argc * sizeof(Value));

    if (!InvokeConstructor(cx, args))
        return false;

    *rval = args.rval();
    return true;
}

bool
ExternalGetOrSet(JSContext *cx, JSObject *obj, jsid id, const Value &fval,
                 JSAccessMode mode, uintN argc, Value *argv, Value *rval)
{
    LeaveTrace(cx);

    /*
     * ExternalInvoke could result in another try to get or set the same id
     * again, see bug 355497.
     */
    JS_CHECK_RECURSION(cx, return JS_FALSE);

    return ExternalInvoke(cx, obj, fval, argc, argv, rval);
}

bool
Execute(JSContext *cx, JSObject *chain, JSScript *script,
        JSStackFrame *prev, uintN flags, Value *result)
{
    JS_ASSERT(chain);
    JS_ASSERT_IF(prev, !prev->isDummyFrame());

    if (script->isEmpty()) {
        if (result)
            result->setUndefined();
        return true;
    }

    LeaveTrace(cx);

    /*
     * Get a pointer to new frame/slots. This memory is not "claimed", so the
     * code before pushExecuteFrame must not reenter the interpreter.
     */
    ExecuteFrameGuard frame;
    if (!cx->stack().getExecuteFrame(cx, script, &frame))
        return false;

    /* Initialize frame and locals. */
    JSObject *initialVarObj;
    if (prev) {
        JS_ASSERT(chain == &prev->scopeChain());
        frame.fp()->initEvalFrame(cx, script, prev, flags);

        /*
         * We want to call |prev->varobj()|, but this requires knowing the
         * CallStackSegment of |prev|. If |prev == cx->fp()|, the callstack is
         * simply the context's active callstack, so we can use
         * |prev->varobj(cx)|.  When |prev != cx->fp()|, we need to do a slow
         * linear search. Luckily, this only happens with EvaluateInFrame.
         */
        initialVarObj = (prev == cx->maybefp())
                        ? &prev->varobj(cx)
                        : &prev->varobj(cx->containingSegment(prev));
    } else {
        /* The scope chain could be anything, so innerize just in case. */
        JSObject *innerizedChain = chain;
        OBJ_TO_INNER_OBJECT(cx, innerizedChain);
        if (!innerizedChain)
            return false;

        /* Initialize frame. */
        frame.fp()->initGlobalFrame(script, *innerizedChain, flags);

        /* Compute 'this'. */
        JSObject *thisp = chain->thisObject(cx);
        if (!thisp)
            return false;
        frame.fp()->globalThis().setObject(*thisp);

        initialVarObj = (cx->options & JSOPTION_VAROBJFIX)
                        ? chain->getGlobal()
                        : chain;
    }
    JS_ASSERT(!initialVarObj->getOps()->defineProperty);

    /* Initialize fixed slots (GVAR ops expect NULL). */
    SetValueRangeToNull(frame.fp()->slots(), script->nfixed);

#if JS_HAS_SHARP_VARS
    JS_STATIC_ASSERT(SHARP_NSLOTS == 2);
    if (script->hasSharps) {
        JS_ASSERT(script->nfixed >= SHARP_NSLOTS);
        Value *sharps = &frame.fp()->slots()[script->nfixed - SHARP_NSLOTS];
        if (prev && prev->script()->hasSharps) {
            JS_ASSERT(prev->numFixed() >= SHARP_NSLOTS);
            int base = (prev->isFunctionFrame() && !prev->isEvalOrDebuggerFrame())
                       ? prev->fun()->sharpSlotBase(cx)
                       : prev->numFixed() - SHARP_NSLOTS;
            if (base < 0)
                return false;
            sharps[0] = prev->slots()[base];
            sharps[1] = prev->slots()[base + 1];
        } else {
            sharps[0].setUndefined();
            sharps[1].setUndefined();
        }
    }
#endif

    /* Officially push |fp|. |frame|'s destructor pops. */
    cx->stack().pushExecuteFrame(cx, initialVarObj, &frame);

    /* Now that the frame has been pushed, we can call the thisObject hook. */
    if (!prev) {
        JSObject *thisp = chain->thisObject(cx);
        if (!thisp)
            return false;
        frame.fp()->globalThis().setObject(*thisp);
    }

    Probes::startExecution(cx, script);

    /* Run script until JSOP_STOP or error. */
    AutoPreserveEnumerators preserve(cx);
    JSBool ok = RunScript(cx, script, frame.fp());
    if (result)
        *result = frame.fp()->returnValue();

    Probes::stopExecution(cx, script);

    return !!ok;
}

bool
CheckRedeclaration(JSContext *cx, JSObject *obj, jsid id, uintN attrs,
                   JSObject **objp, JSProperty **propp)
{
    JSObject *obj2;
    JSProperty *prop;
    uintN oldAttrs, report;
    bool isFunction;
    const char *type, *name;

    /*
     * Both objp and propp must be either null or given. When given, *propp
     * must be null. This way we avoid an extra "if (propp) *propp = NULL" for
     * the common case of a nonexistent property.
     */
    JS_ASSERT(!objp == !propp);
    JS_ASSERT_IF(propp, !*propp);

    /* The JSPROP_INITIALIZER case below may generate a warning. Since we must
     * drop the property before reporting it, we insists on !propp to avoid
     * looking up the property again after the reporting is done.
     */
    JS_ASSERT_IF(attrs & JSPROP_INITIALIZER, attrs == JSPROP_INITIALIZER);
    JS_ASSERT_IF(attrs == JSPROP_INITIALIZER, !propp);

    if (!obj->lookupProperty(cx, id, &obj2, &prop))
        return false;
    if (!prop)
        return true;
    if (obj2->isNative()) {
        oldAttrs = ((Shape *) prop)->attributes();
    } else {
        if (!obj2->getAttributes(cx, id, &oldAttrs))
            return false;
    }

    if (!propp) {
        prop = NULL;
    } else {
        *objp = obj2;
        *propp = prop;
    }

    if (attrs == JSPROP_INITIALIZER) {
        /* Allow the new object to override properties. */
        if (obj2 != obj)
            return JS_TRUE;

        /* The property must be dropped already. */
        JS_ASSERT(!prop);
        report = JSREPORT_WARNING | JSREPORT_STRICT;

#ifdef __GNUC__
        isFunction = false;     /* suppress bogus gcc warnings */
#endif
    } else {
        /* We allow redeclaring some non-readonly properties. */
        if (((oldAttrs | attrs) & JSPROP_READONLY) == 0) {
            /* Allow redeclaration of variables and functions. */
            if (!(attrs & (JSPROP_GETTER | JSPROP_SETTER)))
                return JS_TRUE;

            /*
             * Allow adding a getter only if a property already has a setter
             * but no getter and similarly for adding a setter. That is, we
             * allow only the following transitions:
             *
             *   no-property --> getter --> getter + setter
             *   no-property --> setter --> getter + setter
             */
            if ((~(oldAttrs ^ attrs) & (JSPROP_GETTER | JSPROP_SETTER)) == 0)
                return JS_TRUE;

            /*
             * Allow redeclaration of an impermanent property (in which case
             * anyone could delete it and redefine it, willy-nilly).
             */
            if (!(oldAttrs & JSPROP_PERMANENT))
                return JS_TRUE;
        }

        report = JSREPORT_ERROR;
        isFunction = (oldAttrs & (JSPROP_GETTER | JSPROP_SETTER)) != 0;
        if (!isFunction) {
            Value value;
            if (!obj->getProperty(cx, id, &value))
                return JS_FALSE;
            isFunction = IsFunctionObject(value);
        }
    }

    type = (attrs == JSPROP_INITIALIZER)
           ? "property"
           : (oldAttrs & attrs & JSPROP_GETTER)
           ? js_getter_str
           : (oldAttrs & attrs & JSPROP_SETTER)
           ? js_setter_str
           : (oldAttrs & JSPROP_READONLY)
           ? js_const_str
           : isFunction
           ? js_function_str
           : js_var_str;
    JSAutoByteString bytes;
    name = js_ValueToPrintable(cx, IdToValue(id), &bytes);
    if (!name)
        return JS_FALSE;
    return !!JS_ReportErrorFlagsAndNumber(cx, report,
                                          js_GetErrorMessage, NULL,
                                          JSMSG_REDECLARED_VAR,
                                          type, name);
}

JSBool
HasInstance(JSContext *cx, JSObject *obj, const Value *v, JSBool *bp)
{
    Class *clasp = obj->getClass();
    if (clasp->hasInstance)
        return clasp->hasInstance(cx, obj, v, bp);
    js_ReportValueError(cx, JSMSG_BAD_INSTANCEOF_RHS,
                        JSDVG_SEARCH_STACK, ObjectValue(*obj), NULL);
    return JS_FALSE;
}

bool
StrictlyEqual(JSContext *cx, const Value &lref, const Value &rref, JSBool *equal)
{
    Value lval = lref, rval = rref;
    if (SameType(lval, rval)) {
        if (lval.isString())
            return EqualStrings(cx, lval.toString(), rval.toString(), equal);
        if (lval.isDouble()) {
            *equal = JSDOUBLE_COMPARE(lval.toDouble(), ==, rval.toDouble(), JS_FALSE);
            return true;
        }
        if (lval.isObject()) {
            *equal = &lval.toObject() == &rval.toObject();
            return true;
        }
        if (lval.isUndefined()) {
            *equal = true;
            return true;
        }
        *equal = lval.payloadAsRawUint32() == rval.payloadAsRawUint32();
        return true;
    }

    if (lval.isDouble() && rval.isInt32()) {
        double ld = lval.toDouble();
        double rd = rval.toInt32();
        *equal = JSDOUBLE_COMPARE(ld, ==, rd, JS_FALSE);
        return true;
    }
    if (lval.isInt32() && rval.isDouble()) {
        double ld = lval.toInt32();
        double rd = rval.toDouble();
        *equal = JSDOUBLE_COMPARE(ld, ==, rd, JS_FALSE);
        return true;
    }

    *equal = false;
    return true;
}

static inline bool
IsNegativeZero(const Value &v)
{
    return v.isDouble() && JSDOUBLE_IS_NEGZERO(v.toDouble());
}

static inline bool
IsNaN(const Value &v)
{
    return v.isDouble() && JSDOUBLE_IS_NaN(v.toDouble());
}

bool
SameValue(JSContext *cx, const Value &v1, const Value &v2, JSBool *same)
{
    if (IsNegativeZero(v1)) {
        *same = IsNegativeZero(v2);
        return true;
    }
    if (IsNegativeZero(v2)) {
        *same = false;
        return true;
    }
    if (IsNaN(v1) && IsNaN(v2)) {
        *same = true;
        return true;
    }
    return StrictlyEqual(cx, v1, v2, same);
}

JSType
TypeOfValue(JSContext *cx, const Value &vref)
{
    Value v = vref;
    if (v.isNumber())
        return JSTYPE_NUMBER;
    if (v.isString())
        return JSTYPE_STRING;
    if (v.isNull())
        return JSTYPE_OBJECT;
    if (v.isUndefined())
        return JSTYPE_VOID;
    if (v.isObject())
        return v.toObject().typeOf(cx);
    JS_ASSERT(v.isBoolean());
    return JSTYPE_BOOLEAN;
}

bool
InstanceOfSlow(JSContext *cx, JSObject *obj, Class *clasp, Value *argv)
{
    JS_ASSERT(!obj || obj->getClass() != clasp);
    if (argv) {
        JSFunction *fun = js_ValueToFunction(cx, &argv[-2], 0);
        if (fun) {
            JSAutoByteString funNameBytes;
            if (const char *funName = GetFunctionNameBytes(cx, fun, &funNameBytes)) {
                JS_ReportErrorNumber(cx, js_GetErrorMessage, NULL, JSMSG_INCOMPATIBLE_PROTO,
                                     clasp->name, funName,
                                     obj ? obj->getClass()->name : js_null_str);
            }
        }
    }
    return false;
}

JS_REQUIRES_STACK bool
InvokeConstructor(JSContext *cx, const CallArgs &argsRef)
{
    JS_ASSERT(!js_FunctionClass.construct);
    CallArgs args = argsRef;

    JSObject *callee;
    if (args.callee().isPrimitive() || !(callee = &args.callee().toObject())->getParent()) {
        js_ReportIsNotFunction(cx, &args.callee(), JSV2F_CONSTRUCT);
        return false;
    }

    /* Handle the fast-constructors cases before falling into the general case . */
    Class *clasp = callee->getClass();
    JSFunction *fun = NULL;
    if (clasp == &js_FunctionClass) {
        fun = callee->getFunctionPrivate();
        if (fun->isConstructor()) {
            args.thisv().setMagicWithObjectOrNullPayload(NULL);
            return CallJSNativeConstructor(cx, fun->u.n.native, args.argc(), args.base());
        }
    } else if (clasp->construct) {
        args.thisv().setMagicWithObjectOrNullPayload(NULL);
        return CallJSNativeConstructor(cx, clasp->construct, args.argc(), args.base());
    }

    /* Scripts create their own |this| in JSOP_BEGIN */
    if (!fun || !fun->isInterpreted()) {
        JSObject *obj = js_CreateThis(cx, callee);
        if (!obj)
            return false;
        args.thisv().setObject(*obj);
    }

    if (!Invoke(cx, args, JSINVOKE_CONSTRUCT))
        return false;

    if (args.rval().isPrimitive()) {
        if (clasp != &js_FunctionClass) {
            /* native [[Construct]] returning primitive is error */
            JSAutoByteString bytes;
            if (js_ValueToPrintable(cx, args.rval(), &bytes)) {
                JS_ReportErrorNumber(cx, js_GetErrorMessage, NULL,
                                     JSMSG_BAD_NEW_RESULT, bytes.ptr());
                return false;
            }
        }

        /* The interpreter fixes rval for us. */
        JS_ASSERT(!fun->isInterpreted());

        args.rval() = args.thisv();
    }

    JS_RUNTIME_METER(cx->runtime, constructs);
    return true;
}

bool
InvokeConstructorWithGivenThis(JSContext *cx, JSObject *thisobj, const Value &fval,
                               uintN argc, Value *argv, Value *rval)
{
    LeaveTrace(cx);

    InvokeArgsGuard args;
    if (!cx->stack().pushInvokeArgs(cx, argc, &args))
        return JS_FALSE;

    args.callee() = fval;
    /* Initialize args.thisv on all paths below. */
    memcpy(args.argv(), argv, argc * sizeof(Value));

    /* Handle the fast-constructor cases before calling the general case. */
    JSObject &callee = fval.toObject();
    Class *clasp = callee.getClass();
    JSFunction *fun;
    bool ok;
    if (clasp == &js_FunctionClass && (fun = callee.getFunctionPrivate())->isConstructor()) {
        args.thisv().setMagicWithObjectOrNullPayload(thisobj);
        ok = CallJSNativeConstructor(cx, fun->u.n.native, args.argc(), args.base());
    } else if (clasp->construct) {
        args.thisv().setMagicWithObjectOrNullPayload(thisobj);
        ok = CallJSNativeConstructor(cx, clasp->construct, args.argc(), args.base());
    } else {
        args.thisv().setObjectOrNull(thisobj);
        ok = Invoke(cx, args, JSINVOKE_CONSTRUCT);
    }

    *rval = args.rval();
    return ok;
}

bool
DirectEval(JSContext *cx, JSFunction *evalfun, uint32 argc, Value *vp)
{
    JS_ASSERT(vp == cx->regs->sp - argc - 2);
    JS_ASSERT(vp[0].isObject());
    JS_ASSERT(vp[0].toObject().isFunction());
    JS_ASSERT(vp[0].toObject().getFunctionPrivate() == evalfun);
    JS_ASSERT(IsBuiltinEvalFunction(evalfun));

    JSStackFrame *caller = cx->fp();
    JS_ASSERT(caller->isScriptFrame());
    AutoFunctionCallProbe callProbe(cx, evalfun, caller->script());

    JSObject *scopeChain =
        GetScopeChainFast(cx, caller, JSOP_EVAL, JSOP_EVAL_LENGTH + JSOP_LINENO_LENGTH);
    if (!scopeChain || !EvalKernel(cx, argc, vp, DIRECT_EVAL, caller, scopeChain))
        return false;
    cx->regs->sp = vp + 1;
    return true;
}

bool
ValueToId(JSContext *cx, const Value &v, jsid *idp)
{
    int32_t i;
    if (ValueFitsInInt32(v, &i) && INT_FITS_IN_JSID(i)) {
        *idp = INT_TO_JSID(i);
        return true;
    }

#if JS_HAS_XML_SUPPORT
    if (v.isObject()) {
        JSObject *obj = &v.toObject();
        if (obj->isXMLId()) {
            *idp = OBJECT_TO_JSID(obj);
            return JS_TRUE;
        }
    }
#endif

    return js_ValueToStringId(cx, v, idp);
}

} /* namespace js */

/*
 * Enter the new with scope using an object at sp[-1] and associate the depth
 * of the with block with sp + stackIndex.
 */
JS_STATIC_INTERPRET JS_REQUIRES_STACK JSBool
js_EnterWith(JSContext *cx, jsint stackIndex, JSOp op, size_t oplen)
{
    JSStackFrame *fp = cx->fp();
    Value *sp = cx->regs->sp;
    JS_ASSERT(stackIndex < 0);
    JS_ASSERT(fp->base() <= sp + stackIndex);

    JSObject *obj;
    if (sp[-1].isObject()) {
        obj = &sp[-1].toObject();
    } else {
        obj = js_ValueToNonNullObject(cx, sp[-1]);
        if (!obj)
            return JS_FALSE;
        sp[-1].setObject(*obj);
    }

    JSObject *parent = GetScopeChainFast(cx, fp, op, oplen);
    if (!parent)
        return JS_FALSE;

    OBJ_TO_INNER_OBJECT(cx, obj);
    if (!obj)
        return JS_FALSE;

    JSObject *withobj = js_NewWithObject(cx, obj, parent,
                                         sp + stackIndex - fp->base());
    if (!withobj)
        return JS_FALSE;

    fp->setScopeChainNoCallObj(*withobj);
    return JS_TRUE;
}

JS_STATIC_INTERPRET JS_REQUIRES_STACK void
js_LeaveWith(JSContext *cx)
{
    JSObject *withobj;

    withobj = &cx->fp()->scopeChain();
    JS_ASSERT(withobj->getClass() == &js_WithClass);
    JS_ASSERT(withobj->getPrivate() == js_FloatingFrameIfGenerator(cx, cx->fp()));
    JS_ASSERT(OBJ_BLOCK_DEPTH(cx, withobj) >= 0);
    withobj->setPrivate(NULL);
    cx->fp()->setScopeChainNoCallObj(*withobj->getParent());
}

JS_REQUIRES_STACK Class *
js_IsActiveWithOrBlock(JSContext *cx, JSObject *obj, int stackDepth)
{
    Class *clasp;

    clasp = obj->getClass();
    if ((clasp == &js_WithClass || clasp == &js_BlockClass) &&
        obj->getPrivate() == js_FloatingFrameIfGenerator(cx, cx->fp()) &&
        OBJ_BLOCK_DEPTH(cx, obj) >= stackDepth) {
        return clasp;
    }
    return NULL;
}

/*
 * Unwind block and scope chains to match the given depth. The function sets
 * fp->sp on return to stackDepth.
 */
JS_REQUIRES_STACK JSBool
js_UnwindScope(JSContext *cx, jsint stackDepth, JSBool normalUnwind)
{
    Class *clasp;

    JS_ASSERT(stackDepth >= 0);
    JS_ASSERT(cx->fp()->base() + stackDepth <= cx->regs->sp);

    JSStackFrame *fp = cx->fp();
    for (;;) {
        clasp = js_IsActiveWithOrBlock(cx, &fp->scopeChain(), stackDepth);
        if (!clasp)
            break;
        if (clasp == &js_BlockClass) {
            /* Don't fail until after we've updated all stacks. */
            normalUnwind &= js_PutBlockObject(cx, normalUnwind);
        } else {
            js_LeaveWith(cx);
        }
    }

    cx->regs->sp = fp->base() + stackDepth;
    return normalUnwind;
}

JS_STATIC_INTERPRET JSBool
js_DoIncDec(JSContext *cx, const JSCodeSpec *cs, Value *vp, Value *vp2)
{
    if (cs->format & JOF_POST) {
        double d;
        if (!ValueToNumber(cx, *vp, &d))
            return JS_FALSE;
        vp->setNumber(d);
        (cs->format & JOF_INC) ? ++d : --d;
        vp2->setNumber(d);
        return JS_TRUE;
    }

    double d;
    if (!ValueToNumber(cx, *vp, &d))
        return JS_FALSE;
    (cs->format & JOF_INC) ? ++d : --d;
    vp->setNumber(d);
    *vp2 = *vp;
    return JS_TRUE;
}

const Value &
js::GetUpvar(JSContext *cx, uintN closureLevel, UpvarCookie cookie)
{
    JS_ASSERT(closureLevel >= cookie.level() && cookie.level() > 0);
    const uintN targetLevel = closureLevel - cookie.level();
    JS_ASSERT(targetLevel < UpvarCookie::UPVAR_LEVEL_LIMIT);

    JSStackFrame *fp = cx->findFrameAtLevel(targetLevel);
    uintN slot = cookie.slot();
    Value *vp;

    if (!fp->isFunctionFrame() || fp->isEvalFrame()) {
        vp = fp->slots() + fp->numFixed();
    } else if (slot < fp->numFormalArgs()) {
        vp = fp->formalArgs();
    } else if (slot == UpvarCookie::CALLEE_SLOT) {
        vp = &fp->calleeValue();
        slot = 0;
    } else {
        slot -= fp->numFormalArgs();
        JS_ASSERT(slot < fp->numSlots());
        vp = fp->slots();
    }

    return vp[slot];
}

#ifdef DEBUG

JS_STATIC_INTERPRET JS_REQUIRES_STACK void
js_LogOpcode(JSContext *cx)
{
    FILE *logfp;
    JSStackFrame *fp;
    JSFrameRegs *regs;
    intN ndefs, n, nuses;
    JSOp op;

    logfp = (FILE *) cx->logfp;
    JS_ASSERT(logfp);
    fp = cx->fp();
    regs = cx->regs;

    /*
     * Operations in prologues don't produce interesting values, and
     * js_DecompileValueGenerator isn't set up to handle them anyway.
     */
    if (cx->logPrevPc && regs->pc >= fp->script()->main) {
        JSOp logPrevOp = JSOp(*cx->logPrevPc);
        ndefs = js_GetStackDefs(cx, &js_CodeSpec[logPrevOp], logPrevOp,
                                fp->script(), cx->logPrevPc);

        /*
         * If there aren't that many elements on the stack, then we have
         * probably entered a new frame, and printing output would just be
         * misleading.
         */
        if (ndefs != 0 &&
            ndefs < regs->sp - fp->slots()) {
            for (n = -ndefs; n < 0; n++) {
                char *bytes = DecompileValueGenerator(cx, n, regs->sp[n], NULL);
                if (bytes) {
                    fprintf(logfp, "%s %s",
                            (n == -ndefs) ? "  output:" : ",",
                            bytes);
                    cx->free(bytes);
                } else {
                    JS_ClearPendingException(cx);
                }
            }
            fprintf(logfp, " @ %u\n", (uintN) (regs->sp - fp->base()));
        }
        fprintf(logfp, "  stack: ");
        for (Value *siter = fp->base(); siter < regs->sp; siter++) {
            if (siter->isObject() && siter->toObject().getClass() == &js_CallClass) {
                /*
                 * Call objects have NULL convert ops so that we catch cases
                 * where they escape. So js_ValueToString doesn't work on them.
                 */
                fputs("<call>", logfp);
            } else {
                JSString *str = js_ValueToString(cx, *siter);
                JSLinearString *linearStr = str ? str->ensureLinear(cx) : NULL;
                if (!linearStr) {
                    fputs("<null>", logfp);
                    JS_ClearPendingException(cx);
                } else {
                    FileEscapedString(logfp, linearStr, 0);
                }
            }
            fputc(' ', logfp);
        }
        fputc('\n', logfp);
    }

    fprintf(logfp, "%4u: ",
            js_PCToLineNumber(cx, fp->script(),
                              fp->hasImacropc() ? fp->imacropc() : regs->pc));
    js_Disassemble1(cx, fp->script(), regs->pc,
                    regs->pc - fp->script()->code,
                    JS_FALSE, logfp);
    op = (JSOp) *regs->pc;
    nuses = js_GetStackUses(&js_CodeSpec[op], op, regs->pc);
    if (nuses != 0) {
        for (n = -nuses; n < 0; n++) {
            char *bytes = DecompileValueGenerator(cx, n, regs->sp[n], NULL);
            if (bytes) {
                fprintf(logfp, "%s %s",
                        (n == -nuses) ? "  inputs:" : ",",
                        bytes);
                cx->free(bytes);
            } else {
                JS_ClearPendingException(cx);
            }
        }
        fprintf(logfp, " @ %u\n", (uintN) (regs->sp - fp->base()));
    }
    cx->logPrevPc = regs->pc;

    /* It's nice to have complete logs when debugging a crash.  */
    fflush(logfp);
}

#endif /* DEBUG */

#ifdef JS_OPMETER

# include <stdlib.h>

# define HIST_NSLOTS            8

/*
 * The second dimension is hardcoded at 256 because we know that many bits fit
 * in a byte, and mainly to optimize away multiplying by JSOP_LIMIT to address
 * any particular row.
 */
static uint32 succeeds[JSOP_LIMIT][256];
static uint32 slot_ops[JSOP_LIMIT][HIST_NSLOTS];

JS_STATIC_INTERPRET void
js_MeterOpcodePair(JSOp op1, JSOp op2)
{
    if (op1 != JSOP_STOP)
        ++succeeds[op1][op2];
}

JS_STATIC_INTERPRET void
js_MeterSlotOpcode(JSOp op, uint32 slot)
{
    if (slot < HIST_NSLOTS)
        ++slot_ops[op][slot];
}

typedef struct Edge {
    const char  *from;
    const char  *to;
    uint32      count;
} Edge;

static int
compare_edges(const void *a, const void *b)
{
    const Edge *ea = (const Edge *) a;
    const Edge *eb = (const Edge *) b;

    return (int32)eb->count - (int32)ea->count;
}

void
js_DumpOpMeters()
{
    const char *name, *from, *style;
    FILE *fp;
    uint32 total, count;
    uint32 i, j, nedges;
    Edge *graph;

    name = getenv("JS_OPMETER_FILE");
    if (!name)
        name = "/tmp/ops.dot";
    fp = fopen(name, "w");
    if (!fp) {
        perror(name);
        return;
    }

    total = nedges = 0;
    for (i = 0; i < JSOP_LIMIT; i++) {
        for (j = 0; j < JSOP_LIMIT; j++) {
            count = succeeds[i][j];
            if (count != 0) {
                total += count;
                ++nedges;
            }
        }
    }

# define SIGNIFICANT(count,total) (200. * (count) >= (total))

    graph = (Edge *) js_calloc(nedges * sizeof graph[0]);
    if (!graph)
        return;
    for (i = nedges = 0; i < JSOP_LIMIT; i++) {
        from = js_CodeName[i];
        for (j = 0; j < JSOP_LIMIT; j++) {
            count = succeeds[i][j];
            if (count != 0 && SIGNIFICANT(count, total)) {
                graph[nedges].from = from;
                graph[nedges].to = js_CodeName[j];
                graph[nedges].count = count;
                ++nedges;
            }
        }
    }
    qsort(graph, nedges, sizeof(Edge), compare_edges);

# undef SIGNIFICANT

    fputs("digraph {\n", fp);
    for (i = 0, style = NULL; i < nedges; i++) {
        JS_ASSERT(i == 0 || graph[i-1].count >= graph[i].count);
        if (!style || graph[i-1].count != graph[i].count) {
            style = (i > nedges * .75) ? "dotted" :
                    (i > nedges * .50) ? "dashed" :
                    (i > nedges * .25) ? "solid" : "bold";
        }
        fprintf(fp, "  %s -> %s [label=\"%lu\" style=%s]\n",
                graph[i].from, graph[i].to,
                (unsigned long)graph[i].count, style);
    }
    js_free(graph);
    fputs("}\n", fp);
    fclose(fp);

    name = getenv("JS_OPMETER_HIST");
    if (!name)
        name = "/tmp/ops.hist";
    fp = fopen(name, "w");
    if (!fp) {
        perror(name);
        return;
    }
    fputs("bytecode", fp);
    for (j = 0; j < HIST_NSLOTS; j++)
        fprintf(fp, "  slot %1u", (unsigned)j);
    putc('\n', fp);
    fputs("========", fp);
    for (j = 0; j < HIST_NSLOTS; j++)
        fputs(" =======", fp);
    putc('\n', fp);
    for (i = 0; i < JSOP_LIMIT; i++) {
        for (j = 0; j < HIST_NSLOTS; j++) {
            if (slot_ops[i][j] != 0) {
                /* Reuse j in the next loop, since we break after. */
                fprintf(fp, "%-8.8s", js_CodeName[i]);
                for (j = 0; j < HIST_NSLOTS; j++)
                    fprintf(fp, " %7lu", (unsigned long)slot_ops[i][j]);
                putc('\n', fp);
                break;
            }
        }
    }
    fclose(fp);
}

#endif /* JS_OPSMETER */

#endif /* !JS_LONE_INTERPRET ^ defined jsinvoke_cpp___ */

#ifndef  jsinvoke_cpp___

#ifdef JS_REPRMETER
// jsval representation metering: this measures the kinds of jsvals that
// are used as inputs to each JSOp.
namespace reprmeter {
    enum Repr {
        NONE,
        INT,
        DOUBLE,
        BOOLEAN_PROPER,
        BOOLEAN_OTHER,
        STRING,
        OBJECT_NULL,
        OBJECT_PLAIN,
        FUNCTION_INTERPRETED,
        FUNCTION_FASTNATIVE,
        ARRAY_SLOW,
        ARRAY_DENSE
    };

    // Return the |repr| value giving the representation of the given jsval.
    static Repr
    GetRepr(jsval v)
    {
        if (JSVAL_IS_INT(v))
            return INT;
        if (JSVAL_IS_DOUBLE(v))
            return DOUBLE;
        if (JSVAL_IS_SPECIAL(v)) {
            return (v == JSVAL_TRUE || v == JSVAL_FALSE)
                   ? BOOLEAN_PROPER
                   : BOOLEAN_OTHER;
        }
        if (JSVAL_IS_STRING(v))
            return STRING;

        JS_ASSERT(JSVAL_IS_OBJECT(v));

        JSObject *obj = JSVAL_TO_OBJECT(v);
        if (VALUE_IS_FUNCTION(cx, v)) {
            JSFunction *fun = obj->getFunctionPrivate();
            if (FUN_INTERPRETED(fun))
                return FUNCTION_INTERPRETED;
            return FUNCTION_FASTNATIVE;
        }
        // This must come before the general array test, because that
        // one subsumes this one.
        if (!obj)
            return OBJECT_NULL;
        if (obj->isDenseArray())
            return ARRAY_DENSE;
        if (obj->isArray())
            return ARRAY_SLOW;
        return OBJECT_PLAIN;
    }

    static const char *reprName[] = { "invalid", "int", "double", "bool", "special",
                                      "string", "null", "object",
                                      "fun:interp", "fun:native"
                                      "array:slow", "array:dense" };

    // Logically, a tuple of (JSOp, repr_1, ..., repr_n) where repr_i is
    // the |repr| of the ith input to the JSOp.
    struct OpInput {
        enum { max_uses = 16 };

        JSOp op;
        Repr uses[max_uses];

        OpInput() : op(JSOp(255)) {
            for (int i = 0; i < max_uses; ++i)
                uses[i] = NONE;
        }

        OpInput(JSOp op) : op(op) {
            for (int i = 0; i < max_uses; ++i)
                uses[i] = NONE;
        }

        // Hash function
        operator uint32() const {
            uint32 h = op;
            for (int i = 0; i < max_uses; ++i)
                h = h * 7 + uses[i] * 13;
            return h;
        }

        bool operator==(const OpInput &opinput) const {
            if (op != opinput.op)
                return false;
            for (int i = 0; i < max_uses; ++i) {
                if (uses[i] != opinput.uses[i])
                    return false;
            }
            return true;
        }

        OpInput &operator=(const OpInput &opinput) {
            op = opinput.op;
            for (int i = 0; i < max_uses; ++i)
                uses[i] = opinput.uses[i];
            return *this;
        }
    };

    typedef HashMap<OpInput, uint64, DefaultHasher<OpInput>, SystemAllocPolicy> OpInputHistogram;

    OpInputHistogram opinputs;
    bool             opinputsInitialized = false;

    // Record an OpInput for the current op. This should be called just
    // before executing the op.
    static void
    MeterRepr(JSContext *cx)
    {
        // Note that we simply ignore the possibility of errors (OOMs)
        // using the hash map, since this is only metering code.

        if (!opinputsInitialized) {
            opinputs.init();
            opinputsInitialized = true;
        }

        JSOp op = JSOp(*cx->regs->pc);
        int nuses = js_GetStackUses(&js_CodeSpec[op], op, cx->regs->pc);

        // Build the OpInput.
        OpInput opinput(op);
        for (int i = 0; i < nuses; ++i) {
            jsval v = cx->regs->sp[-nuses+i];
            opinput.uses[i] = GetRepr(v);
        }

        OpInputHistogram::AddPtr p = opinputs.lookupForAdd(opinput);
        if (p)
            ++p->value;
        else
            opinputs.add(p, opinput, 1);
    }

    void
    js_DumpReprMeter()
    {
        FILE *f = fopen("/tmp/reprmeter.txt", "w");
        JS_ASSERT(f);
        for (OpInputHistogram::Range r = opinputs.all(); !r.empty(); r.popFront()) {
            const OpInput &o = r.front().key;
            uint64 c = r.front().value;
            fprintf(f, "%3d,%s", o.op, js_CodeName[o.op]);
            for (int i = 0; i < OpInput::max_uses && o.uses[i] != NONE; ++i)
                fprintf(f, ",%s", reprName[o.uses[i]]);
            fprintf(f, ",%llu\n", c);
        }
        fclose(f);
    }
}
#endif /* JS_REPRMETER */

#define PUSH_COPY(v)             do { *regs.sp++ = v; assertSameCompartment(cx, regs.sp[-1]); } while (0)
#define PUSH_NULL()              regs.sp++->setNull()
#define PUSH_UNDEFINED()         regs.sp++->setUndefined()
#define PUSH_BOOLEAN(b)          regs.sp++->setBoolean(b)
#define PUSH_DOUBLE(d)           regs.sp++->setDouble(d)
#define PUSH_INT32(i)            regs.sp++->setInt32(i)
#define PUSH_STRING(s)           do { regs.sp++->setString(s); assertSameCompartment(cx, regs.sp[-1]); } while (0)
#define PUSH_OBJECT(obj)         do { regs.sp++->setObject(obj); assertSameCompartment(cx, regs.sp[-1]); } while (0)
#define PUSH_OBJECT_OR_NULL(obj) do { regs.sp++->setObjectOrNull(obj); assertSameCompartment(cx, regs.sp[-1]); } while (0)
#define PUSH_HOLE()              regs.sp++->setMagic(JS_ARRAY_HOLE)
#define POP_COPY_TO(v)           v = *--regs.sp
#define POP_RETURN_VALUE()       regs.fp->setReturnValue(*--regs.sp)

#define POP_BOOLEAN(cx, vp, b)                                                \
    JS_BEGIN_MACRO                                                            \
        vp = &regs.sp[-1];                                                    \
        if (vp->isNull()) {                                                   \
            b = false;                                                        \
        } else if (vp->isBoolean()) {                                         \
            b = vp->toBoolean();                                              \
        } else {                                                              \
            b = !!js_ValueToBoolean(*vp);                                     \
        }                                                                     \
        regs.sp--;                                                            \
    JS_END_MACRO

#define VALUE_TO_OBJECT(cx, vp, obj)                                          \
    JS_BEGIN_MACRO                                                            \
        if ((vp)->isObject()) {                                               \
            obj = &(vp)->toObject();                                          \
        } else {                                                              \
            obj = js_ValueToNonNullObject(cx, *(vp));                         \
            if (!obj)                                                         \
                goto error;                                                   \
            (vp)->setObject(*obj);                                            \
        }                                                                     \
    JS_END_MACRO

#define FETCH_OBJECT(cx, n, obj)                                              \
    JS_BEGIN_MACRO                                                            \
        Value *vp_ = &regs.sp[n];                                             \
        VALUE_TO_OBJECT(cx, vp_, obj);                                        \
    JS_END_MACRO

#define DEFAULT_VALUE(cx, n, hint, v)                                         \
    JS_BEGIN_MACRO                                                            \
        JS_ASSERT(v.isObject());                                              \
        JS_ASSERT(v == regs.sp[n]);                                           \
        if (!DefaultValue(cx, &v.toObject(), hint, &regs.sp[n]))              \
            goto error;                                                       \
        v = regs.sp[n];                                                       \
    JS_END_MACRO

/* Test whether v is an int in the range [-2^31 + 1, 2^31 - 2] */
static JS_ALWAYS_INLINE bool
CanIncDecWithoutOverflow(int32_t i)
{
    return (i > JSVAL_INT_MIN) && (i < JSVAL_INT_MAX);
}

/*
 * Define JS_OPMETER to instrument bytecode succession, generating a .dot file
 * on shutdown that shows the graph of significant predecessor/successor pairs
 * executed, where the edge labels give the succession counts.  The .dot file
 * is named by the JS_OPMETER_FILE envariable, and defaults to /tmp/ops.dot.
 *
 * Bonus feature: JS_OPMETER also enables counters for stack-addressing ops
 * such as JSOP_GETLOCAL, JSOP_INCARG, via METER_SLOT_OP. The resulting counts
 * are written to JS_OPMETER_HIST, defaulting to /tmp/ops.hist.
 */
#ifndef JS_OPMETER
# define METER_OP_INIT(op)      /* nothing */
# define METER_OP_PAIR(op1,op2) /* nothing */
# define METER_SLOT_OP(op,slot) /* nothing */
#else

/*
 * The second dimension is hardcoded at 256 because we know that many bits fit
 * in a byte, and mainly to optimize away multiplying by JSOP_LIMIT to address
 * any particular row.
 */
# define METER_OP_INIT(op)      ((op) = JSOP_STOP)
# define METER_OP_PAIR(op1,op2) (js_MeterOpcodePair(op1, op2))
# define METER_SLOT_OP(op,slot) (js_MeterSlotOpcode(op, slot))

#endif

#ifdef JS_REPRMETER
# define METER_REPR(cx)         (reprmeter::MeterRepr(cx))
#else
# define METER_REPR(cx)         ((void) 0)
#endif /* JS_REPRMETER */

/*
 * Threaded interpretation via computed goto appears to be well-supported by
 * GCC 3 and higher.  IBM's C compiler when run with the right options (e.g.,
 * -qlanglvl=extended) also supports threading.  Ditto the SunPro C compiler.
 * Currently it's broken for JS_VERSION < 160, though this isn't worth fixing.
 * Add your compiler support macros here.
 */
#ifndef JS_THREADED_INTERP
# if JS_VERSION >= 160 && (                                                   \
    __GNUC__ >= 3 ||                                                          \
    (__IBMC__ >= 700 && defined __IBM_COMPUTED_GOTO) ||                       \
    __SUNPRO_C >= 0x570)
#  define JS_THREADED_INTERP 1
# else
#  define JS_THREADED_INTERP 0
# endif
#endif

/*
 * Deadlocks or else bad races are likely if JS_THREADSAFE, so we must rely on
 * single-thread DEBUG js shell testing to verify property cache hits.
 */
#if defined DEBUG && !defined JS_THREADSAFE

# define ASSERT_VALID_PROPERTY_CACHE_HIT(pcoff,obj,pobj,entry)                \
    JS_BEGIN_MACRO                                                            \
        if (!AssertValidPropertyCacheHit(cx, script, regs, pcoff, obj, pobj,  \
                                         entry)) {                            \
            goto error;                                                       \
        }                                                                     \
    JS_END_MACRO

static bool
AssertValidPropertyCacheHit(JSContext *cx, JSScript *script, JSFrameRegs& regs,
                            ptrdiff_t pcoff, JSObject *start, JSObject *found,
                            PropertyCacheEntry *entry)
{
    uint32 sample = cx->runtime->gcNumber;

    JSAtom *atom;
    if (pcoff >= 0)
        GET_ATOM_FROM_BYTECODE(script, regs.pc, pcoff, atom);
    else
        atom = cx->runtime->atomState.lengthAtom;

    JSObject *obj, *pobj;
    JSProperty *prop;
    JSBool ok;

    if (JOF_OPMODE(*regs.pc) == JOF_NAME) {
        ok = js_FindProperty(cx, ATOM_TO_JSID(atom), &obj, &pobj, &prop);
    } else {
        obj = start;
        ok = js_LookupProperty(cx, obj, ATOM_TO_JSID(atom), &pobj, &prop);
    }
    if (!ok)
        return false;
    if (cx->runtime->gcNumber != sample || entry->vshape() != pobj->shape())
        return true;
    JS_ASSERT(prop);
    JS_ASSERT(pobj == found);

    const Shape *shape = (Shape *) prop;
    if (entry->vword.isSlot()) {
        JS_ASSERT(entry->vword.toSlot() == shape->slot);
        JS_ASSERT(!shape->isMethod());
    } else if (entry->vword.isShape()) {
        JS_ASSERT(entry->vword.toShape() == shape);
        JS_ASSERT_IF(shape->isMethod(),
                     &shape->methodObject() == &pobj->nativeGetSlot(shape->slot).toObject());
    } else {
        Value v;
        JS_ASSERT(entry->vword.isFunObj());
        JS_ASSERT(!entry->vword.isNull());
        JS_ASSERT(pobj->brandedOrHasMethodBarrier());
        JS_ASSERT(shape->hasDefaultGetterOrIsMethod());
        JS_ASSERT(pobj->containsSlot(shape->slot));
        v = pobj->nativeGetSlot(shape->slot);
        JS_ASSERT(&entry->vword.toFunObj() == &v.toObject());

        if (shape->isMethod()) {
            JS_ASSERT(js_CodeSpec[*regs.pc].format & JOF_CALLOP);
            JS_ASSERT(&shape->methodObject() == &v.toObject());
        }
    }

    return true;
}

#else
# define ASSERT_VALID_PROPERTY_CACHE_HIT(pcoff,obj,pobj,entry) ((void) 0)
#endif

/*
 * Ensure that the intrepreter switch can close call-bytecode cases in the
 * same way as non-call bytecodes.
 */
JS_STATIC_ASSERT(JSOP_NAME_LENGTH == JSOP_CALLNAME_LENGTH);
JS_STATIC_ASSERT(JSOP_GETUPVAR_LENGTH == JSOP_CALLUPVAR_LENGTH);
JS_STATIC_ASSERT(JSOP_GETUPVAR_DBG_LENGTH == JSOP_CALLUPVAR_DBG_LENGTH);
JS_STATIC_ASSERT(JSOP_GETUPVAR_DBG_LENGTH == JSOP_GETUPVAR_LENGTH);
JS_STATIC_ASSERT(JSOP_GETFCSLOT_LENGTH == JSOP_CALLFCSLOT_LENGTH);
JS_STATIC_ASSERT(JSOP_GETARG_LENGTH == JSOP_CALLARG_LENGTH);
JS_STATIC_ASSERT(JSOP_GETLOCAL_LENGTH == JSOP_CALLLOCAL_LENGTH);
JS_STATIC_ASSERT(JSOP_XMLNAME_LENGTH == JSOP_CALLXMLNAME_LENGTH);

/*
 * Same for debuggable flat closures defined at top level in another function
 * or program fragment.
 */
JS_STATIC_ASSERT(JSOP_DEFFUN_FC_LENGTH == JSOP_DEFFUN_DBGFC_LENGTH);

/*
 * Same for JSOP_SETNAME and JSOP_SETPROP, which differ only slightly but
 * remain distinct for the decompiler. Likewise for JSOP_INIT{PROP,METHOD}.
 */
JS_STATIC_ASSERT(JSOP_SETNAME_LENGTH == JSOP_SETPROP_LENGTH);
JS_STATIC_ASSERT(JSOP_SETNAME_LENGTH == JSOP_SETMETHOD_LENGTH);
JS_STATIC_ASSERT(JSOP_INITPROP_LENGTH == JSOP_INITMETHOD_LENGTH);

/* See TRY_BRANCH_AFTER_COND. */
JS_STATIC_ASSERT(JSOP_IFNE_LENGTH == JSOP_IFEQ_LENGTH);
JS_STATIC_ASSERT(JSOP_IFNE == JSOP_IFEQ + 1);

/* For the fastest case inder JSOP_INCNAME, etc. */
JS_STATIC_ASSERT(JSOP_INCNAME_LENGTH == JSOP_DECNAME_LENGTH);
JS_STATIC_ASSERT(JSOP_INCNAME_LENGTH == JSOP_NAMEINC_LENGTH);
JS_STATIC_ASSERT(JSOP_INCNAME_LENGTH == JSOP_NAMEDEC_LENGTH);

#ifdef JS_TRACER
# define ABORT_RECORDING(cx, reason)                                          \
    JS_BEGIN_MACRO                                                            \
        if (TRACE_RECORDER(cx))                                               \
            AbortRecording(cx, reason);                                       \
    JS_END_MACRO
#else
# define ABORT_RECORDING(cx, reason)    ((void) 0)
#endif

/*
 * Inline fast paths for iteration. js_IteratorMore and js_IteratorNext handle
 * all cases, but we inline the most frequently taken paths here.
 */
static inline bool
IteratorMore(JSContext *cx, JSObject *iterobj, bool *cond, Value *rval)
{
    if (iterobj->getClass() == &js_IteratorClass) {
        NativeIterator *ni = (NativeIterator *) iterobj->getPrivate();
        *cond = (ni->props_cursor < ni->props_end);
    } else {
        if (!js_IteratorMore(cx, iterobj, rval))
            return false;
        *cond = rval->isTrue();
    }
    return true;
}

static inline bool
IteratorNext(JSContext *cx, JSObject *iterobj, Value *rval)
{
    if (iterobj->getClass() == &js_IteratorClass) {
        NativeIterator *ni = (NativeIterator *) iterobj->getPrivate();
        JS_ASSERT(ni->props_cursor < ni->props_end);
        if (ni->isKeyIter()) {
            jsid id = *ni->currentKey();
            if (JSID_IS_ATOM(id)) {
                rval->setString(JSID_TO_STRING(id));
                ni->incKeyCursor();
                return true;
            }
            /* Take the slow path if we have to stringify a numeric property name. */
        } else {
            *rval = *ni->currentValue();
            ni->incValueCursor();
            return true;
        }
    }
    return js_IteratorNext(cx, iterobj, rval);
}

static inline bool
ScriptPrologue(JSContext *cx, JSStackFrame *fp)
{
    if (fp->isConstructing()) {
        JSObject *obj = js_CreateThisForFunction(cx, &fp->callee());
        if (!obj)
            return false;
        fp->functionThis().setObject(*obj);
    }
    if (fp->isExecuteFrame()) {
        if (JSInterpreterHook hook = cx->debugHooks->executeHook)
            fp->setHookData(hook(cx, fp, JS_TRUE, 0, cx->debugHooks->executeHookData));
    } else {
        if (JSInterpreterHook hook = cx->debugHooks->callHook)
            fp->setHookData(hook(cx, fp, JS_TRUE, 0, cx->debugHooks->callHookData));
        Probes::enterJSFun(cx, fp->maybeFun(), fp->maybeScript());
    }

    return true;
}

namespace js {

JS_REQUIRES_STACK JS_NEVER_INLINE bool
Interpret(JSContext *cx, JSStackFrame *entryFrame, uintN inlineCallCount, JSInterpMode interpMode)
{
#ifdef MOZ_TRACEVIS
    TraceVisStateObj tvso(cx, S_INTERP);
#endif
    JSAutoResolveFlags rf(cx, JSRESOLVE_INFER);

# ifdef DEBUG
    /*
     * We call this macro from BEGIN_CASE in threaded interpreters,
     * and before entering the switch in non-threaded interpreters.
     * However, reaching such points doesn't mean we've actually
     * fetched an OP from the instruction stream: some opcodes use
     * 'op=x; DO_OP()' to let another opcode's implementation finish
     * their work, and many opcodes share entry points with a run of
     * consecutive BEGIN_CASEs.
     *
     * Take care to trace OP only when it is the opcode fetched from
     * the instruction stream, so the trace matches what one would
     * expect from looking at the code.  (We do omit POPs after SETs;
     * unfortunate, but not worth fixing.)
     */
#  define LOG_OPCODE(OP)    JS_BEGIN_MACRO                                      \
                                if (JS_UNLIKELY(cx->logfp != NULL) &&       \
                                    (OP) == *regs.pc)                         \
                                    js_LogOpcode(cx);                         \
                            JS_END_MACRO
# else
#  define LOG_OPCODE(OP)    ((void) 0)
# endif

    /*
     * Macros for threaded interpreter loop
     */
#if JS_THREADED_INTERP
    static void *const normalJumpTable[] = {
# define OPDEF(op,val,name,token,length,nuses,ndefs,prec,format) \
        JS_EXTENSION &&L_##op,
# include "jsopcode.tbl"
# undef OPDEF
    };

    static void *const interruptJumpTable[] = {
# define OPDEF(op,val,name,token,length,nuses,ndefs,prec,format)              \
        JS_EXTENSION &&interrupt,
# include "jsopcode.tbl"
# undef OPDEF
    };

    register void * const *jumpTable = normalJumpTable;

    METER_OP_INIT(op);      /* to nullify first METER_OP_PAIR */

# define ENABLE_INTERRUPTS() ((void) (jumpTable = interruptJumpTable))

# ifdef JS_TRACER
#  define CHECK_RECORDER()                                                    \
    JS_ASSERT_IF(TRACE_RECORDER(cx), jumpTable == interruptJumpTable)
# else
#  define CHECK_RECORDER()  ((void)0)
# endif

# define DO_OP()            JS_BEGIN_MACRO                                    \
                                CHECK_RECORDER();                             \
                                JS_EXTENSION_(goto *jumpTable[op]);           \
                            JS_END_MACRO
# define DO_NEXT_OP(n)      JS_BEGIN_MACRO                                    \
                                METER_OP_PAIR(op, JSOp(regs.pc[n]));          \
                                op = (JSOp) *(regs.pc += (n));                \
                                METER_REPR(cx);                               \
                                DO_OP();                                      \
                            JS_END_MACRO

# define BEGIN_CASE(OP)     L_##OP: LOG_OPCODE(OP); CHECK_RECORDER();
# define END_CASE(OP)       DO_NEXT_OP(OP##_LENGTH);
# define END_VARLEN_CASE    DO_NEXT_OP(len);
# define ADD_EMPTY_CASE(OP) BEGIN_CASE(OP)                                    \
                                JS_ASSERT(js_CodeSpec[OP].length == 1);       \
                                op = (JSOp) *++regs.pc;                       \
                                DO_OP();

# define END_EMPTY_CASES

#else /* !JS_THREADED_INTERP */

    register intN switchMask = 0;
    intN switchOp;

# define ENABLE_INTERRUPTS() ((void) (switchMask = -1))

# ifdef JS_TRACER
#  define CHECK_RECORDER()                                                    \
    JS_ASSERT_IF(TRACE_RECORDER(cx), switchMask == -1)
# else
#  define CHECK_RECORDER()  ((void)0)
# endif

# define DO_OP()            goto do_op
# define DO_NEXT_OP(n)      JS_BEGIN_MACRO                                    \
                                JS_ASSERT((n) == len);                        \
                                goto advance_pc;                              \
                            JS_END_MACRO

# define BEGIN_CASE(OP)     case OP: CHECK_RECORDER();
# define END_CASE(OP)       END_CASE_LEN(OP##_LENGTH)
# define END_CASE_LEN(n)    END_CASE_LENX(n)
# define END_CASE_LENX(n)   END_CASE_LEN##n

/*
 * To share the code for all len == 1 cases we use the specialized label with
 * code that falls through to advance_pc: .
 */
# define END_CASE_LEN1      goto advance_pc_by_one;
# define END_CASE_LEN2      len = 2; goto advance_pc;
# define END_CASE_LEN3      len = 3; goto advance_pc;
# define END_CASE_LEN4      len = 4; goto advance_pc;
# define END_CASE_LEN5      len = 5; goto advance_pc;
# define END_VARLEN_CASE    goto advance_pc;
# define ADD_EMPTY_CASE(OP) BEGIN_CASE(OP)
# define END_EMPTY_CASES    goto advance_pc_by_one;

#endif /* !JS_THREADED_INTERP */

    /* Check for too deep of a native thread stack. */
#ifdef JS_TRACER
#ifdef JS_METHODJIT
<<<<<<< HEAD
=======
    JS_CHECK_RECURSION(cx, do {
            if (TRACE_RECORDER(cx))
                AbortRecording(cx, "too much recursion");
            if (TRACE_PROFILER(cx))
                AbortProfiling(cx);
            return JS_FALSE;
        } while (0););
#else
>>>>>>> 5b27c7fc
    JS_CHECK_RECURSION(cx, do {
            if (TRACE_RECORDER(cx))
                AbortRecording(cx, "too much recursion");
            if (TRACE_PROFILER(cx))
                AbortProfiling(cx);
            return JS_FALSE;
        } while (0););
#endif
#else
    JS_CHECK_RECURSION(cx, do {
            if (TRACE_RECORDER(cx))
                AbortRecording(cx, "too much recursion");
            return JS_FALSE;
        } while (0););
#endif
#else
    JS_CHECK_RECURSION(cx, return JS_FALSE);
#endif

#define LOAD_ATOM(PCOFF, atom)                                                \
    JS_BEGIN_MACRO                                                            \
        JS_ASSERT(regs.fp->hasImacropc()                                      \
                  ? atoms == COMMON_ATOMS_START(&rt->atomState) &&            \
                    GET_INDEX(regs.pc + PCOFF) < js_common_atom_count         \
                  : (size_t)(atoms - script->atomMap.vector) <                \
                    (size_t)(script->atomMap.length -                         \
                             GET_INDEX(regs.pc + PCOFF)));                    \
        atom = atoms[GET_INDEX(regs.pc + PCOFF)];                             \
    JS_END_MACRO

#define GET_FULL_INDEX(PCOFF)                                                 \
    (atoms - script->atomMap.vector + GET_INDEX(regs.pc + (PCOFF)))

#define LOAD_OBJECT(PCOFF, obj)                                               \
    (obj = script->getObject(GET_FULL_INDEX(PCOFF)))

#define LOAD_FUNCTION(PCOFF)                                                  \
    (fun = script->getFunction(GET_FULL_INDEX(PCOFF)))

#define LOAD_DOUBLE(PCOFF, dbl)                                               \
    (dbl = script->getConst(GET_FULL_INDEX(PCOFF)).toDouble())

#ifdef JS_TRACER

#ifdef MOZ_TRACEVIS
#if JS_THREADED_INTERP
#define MONITOR_BRANCH_TRACEVIS                                               \
    JS_BEGIN_MACRO                                                            \
        if (jumpTable != interruptJumpTable)                                  \
            EnterTraceVisState(cx, S_RECORD, R_NONE);                         \
    JS_END_MACRO
#else /* !JS_THREADED_INTERP */
#define MONITOR_BRANCH_TRACEVIS                                               \
    JS_BEGIN_MACRO                                                            \
        EnterTraceVisState(cx, S_RECORD, R_NONE);                             \
    JS_END_MACRO
#endif
#else
#define MONITOR_BRANCH_TRACEVIS
#endif

#define RESTORE_INTERP_VARS()                                                 \
    JS_BEGIN_MACRO                                                            \
        script = regs.fp->script();                                           \
        argv = regs.fp->maybeFormalArgs();                                    \
        atoms = FrameAtomBase(cx, regs.fp);                                   \
        JS_ASSERT(cx->regs == &regs);                                         \
        if (cx->throwing)                                                     \
            goto error;                                                       \
    JS_END_MACRO

#define MONITOR_BRANCH()                                                      \
    JS_BEGIN_MACRO                                                            \
        if (TRACING_ENABLED(cx)) {                                            \
            MonitorResult r = MonitorLoopEdge(cx, inlineCallCount);           \
            if (r == MONITOR_RECORDING) {                                     \
                JS_ASSERT(TRACE_RECORDER(cx));                                \
                JS_ASSERT(!TRACE_PROFILER(cx));                               \
                MONITOR_BRANCH_TRACEVIS;                                      \
                ENABLE_INTERRUPTS();                                          \
                CLEAR_LEAVE_ON_TRACE_POINT();                                 \
            }                                                                 \
            RESTORE_INTERP_VARS();                                            \
            JS_ASSERT_IF(cx->throwing, r == MONITOR_ERROR);                   \
            if (r == MONITOR_ERROR)                                           \
                goto error;                                                   \
        }                                                                     \
    JS_END_MACRO

#else /* !JS_TRACER */

#define MONITOR_BRANCH() ((void) 0)

#endif /* !JS_TRACER */

    /*
     * Prepare to call a user-supplied branch handler, and abort the script
     * if it returns false.
     */
#define CHECK_BRANCH()                                                        \
    JS_BEGIN_MACRO                                                            \
        if (JS_THREAD_DATA(cx)->interruptFlags && !js_HandleExecutionInterrupt(cx)) \
            goto error;                                                       \
    JS_END_MACRO

#ifndef TRACE_RECORDER
#define TRACE_RECORDER(cx) (false)
#define TRACE_PROFILER(cx) (false)
#endif

#if defined(JS_TRACER) && defined(JS_METHODJIT)
# define LEAVE_ON_SAFE_POINT()                                                \
    do {                                                                      \
        JS_ASSERT_IF(leaveOnSafePoint, !TRACE_RECORDER(cx));                  \
        if (leaveOnSafePoint && !regs.fp->hasImacropc() &&                    \
            script->maybeNativeCodeForPC(regs.fp->isConstructing(), regs.pc)) { \
            JS_ASSERT(!TRACE_RECORDER(cx));                                   \
            interpReturnOK = true;                                            \
            goto leave_on_safe_point;                                         \
        }                                                                     \
    } while (0)
#else
# define LEAVE_ON_SAFE_POINT() /* nop */
#endif

#define BRANCH(n)                                                             \
    JS_BEGIN_MACRO                                                            \
        regs.pc += (n);                                                       \
        op = (JSOp) *regs.pc;                                                 \
        if ((n) <= 0) {                                                       \
            CHECK_BRANCH();                                                   \
            if (op == JSOP_NOTRACE) {                                         \
                if (TRACE_RECORDER(cx) || TRACE_PROFILER(cx)) {               \
                    MONITOR_BRANCH();                                         \
                    op = (JSOp) *regs.pc;                                     \
                }                                                             \
            } else if (op == JSOP_TRACE) {                                    \
                MONITOR_BRANCH();                                             \
                op = (JSOp) *regs.pc;                                         \
            }                                                                 \
        }                                                                     \
        LEAVE_ON_SAFE_POINT();                                                \
        DO_OP();                                                              \
    JS_END_MACRO

#define CHECK_INTERRUPT_HANDLER()                                             \
    JS_BEGIN_MACRO                                                            \
        if (cx->debugHooks->interruptHook)                                    \
            ENABLE_INTERRUPTS();                                              \
    JS_END_MACRO

    /* Check for too deep of a native thread stack. */
    JS_CHECK_RECURSION(cx, return JS_FALSE);

    JSFrameRegs regs = *cx->regs;

    /* Repoint cx->regs to a local variable for faster access. */
    struct InterpExitGuard {
        JSContext *cx;
        const JSFrameRegs &regs;
        JSFrameRegs *prevContextRegs;
        InterpExitGuard(JSContext *cx, JSFrameRegs &regs)
          : cx(cx), regs(regs), prevContextRegs(cx->regs) {
            cx->setCurrentRegs(&regs);
            ++cx->interpLevel;
        }
        ~InterpExitGuard() {
            --cx->interpLevel;
            JS_ASSERT(cx->regs == &regs);
            *prevContextRegs = regs;
            cx->setCurrentRegs(prevContextRegs);
        }
    } interpGuard(cx, regs);

    /* Copy in hot values that change infrequently. */
    JSRuntime *const rt = cx->runtime;
    JSScript *script = regs.fp->script();
    Value *argv = regs.fp->maybeFormalArgs();
    CHECK_INTERRUPT_HANDLER();

#if defined(JS_TRACER) && defined(JS_METHODJIT)
    bool leaveOnSafePoint = (interpMode == JSINTERP_SAFEPOINT);
# define CLEAR_LEAVE_ON_TRACE_POINT() ((void) (leaveOnSafePoint = false))
#else
# define CLEAR_LEAVE_ON_TRACE_POINT() ((void) 0)
#endif

    if (!entryFrame)
        entryFrame = regs.fp;

    /*
     * Initialize the index segment register used by LOAD_ATOM and
     * GET_FULL_INDEX macros below. As a register we use a pointer based on
     * the atom map to turn frequently executed LOAD_ATOM into simple array
     * access. For less frequent object and regexp loads we have to recover
     * the segment from atoms pointer first.
     */
    JSAtom **atoms = script->atomMap.vector;

#if JS_HAS_GENERATORS
    if (JS_UNLIKELY(regs.fp->isGeneratorFrame())) {
        JS_ASSERT(interpGuard.prevContextRegs == &cx->generatorFor(regs.fp)->regs);
        JS_ASSERT((size_t) (regs.pc - script->code) <= script->length);
        JS_ASSERT((size_t) (regs.sp - regs.fp->base()) <= StackDepth(script));

        /*
         * To support generator_throw and to catch ignored exceptions,
         * fail if cx->throwing is set.
         */
        if (cx->throwing)
            goto error;
    }
#endif

#ifdef JS_TRACER
    /*
     * The method JIT may have already initiated a recording, in which case
     * there should already be a valid recorder. Otherwise...
     * we cannot reenter the interpreter while recording.
     */
    if (interpMode == JSINTERP_RECORD) {
        JS_ASSERT(TRACE_RECORDER(cx));
        ENABLE_INTERRUPTS();
    } else if (interpMode == JSINTERP_PROFILE) {
        ENABLE_INTERRUPTS();
    } else if (TRACE_RECORDER(cx)) {
        AbortRecording(cx, "attempt to reenter interpreter while recording");
#ifdef JS_METHODJIT
    } else if (TRACE_PROFILER(cx)) {
        AbortProfiling(cx);
#endif
    }

    if (regs.fp->hasImacropc())
        atoms = COMMON_ATOMS_START(&rt->atomState);
#endif

    /* Don't call the script prologue if executing between Method and Trace JIT. */
    if (interpMode == JSINTERP_NORMAL) {
        JS_ASSERT_IF(!regs.fp->isGeneratorFrame(), regs.pc == script->code);
        if (!ScriptPrologue(cx, regs.fp))
            goto error;
    }

    CHECK_INTERRUPT_HANDLER();

    /* State communicated between non-local jumps: */
    JSBool interpReturnOK;
    JSAtom *atomNotDefined;

    /*
     * It is important that "op" be initialized before calling DO_OP because
     * it is possible for "op" to be specially assigned during the normal
     * processing of an opcode while looping. We rely on DO_NEXT_OP to manage
     * "op" correctly in all other cases.
     */
    JSOp op;
    jsint len;
    len = 0;
#if JS_THREADED_INTERP
    DO_NEXT_OP(len);
#else
    DO_NEXT_OP(len);
#endif

#if JS_THREADED_INTERP
    /*
     * This is a loop, but it does not look like a loop. The loop-closing
     * jump is distributed throughout goto *jumpTable[op] inside of DO_OP.
     * When interrupts are enabled, jumpTable is set to interruptJumpTable
     * where all jumps point to the interrupt label. The latter, after
     * calling the interrupt handler, dispatches through normalJumpTable to
     * continue the normal bytecode processing.
     */

#else /* !JS_THREADED_INTERP */
    for (;;) {
      advance_pc_by_one:
        JS_ASSERT(js_CodeSpec[op].length == 1);
        len = 1;
      advance_pc:
        regs.pc += len;
        op = (JSOp) *regs.pc;

      do_op:
        CHECK_RECORDER();
        LOG_OPCODE(op);
        switchOp = intN(op) | switchMask;
      do_switch:
        switch (switchOp) {
#endif

#if JS_THREADED_INTERP
  interrupt:
#else /* !JS_THREADED_INTERP */
  case -1:
    JS_ASSERT(switchMask == -1);
#endif /* !JS_THREADED_INTERP */
    {
        bool moreInterrupts = false;
        JSInterruptHook hook = cx->debugHooks->interruptHook;
        if (hook) {
#ifdef JS_TRACER
            if (TRACE_RECORDER(cx))
                AbortRecording(cx, "interrupt hook");
#ifdef JS_METHODJIT
            if (TRACE_PROFILER(cx))
                AbortProfiling(cx);
#endif
#endif
            Value rval;
            switch (hook(cx, script, regs.pc, Jsvalify(&rval),
                         cx->debugHooks->interruptHookData)) {
              case JSTRAP_ERROR:
                goto error;
              case JSTRAP_CONTINUE:
                break;
              case JSTRAP_RETURN:
                regs.fp->setReturnValue(rval);
                interpReturnOK = JS_TRUE;
                goto forced_return;
              case JSTRAP_THROW:
                cx->throwing = JS_TRUE;
                cx->exception = rval;
                goto error;
              default:;
            }
            moreInterrupts = true;
        }

#ifdef JS_TRACER
#ifdef JS_METHODJIT
        if (LoopProfile *prof = TRACE_PROFILER(cx)) {
            LoopProfile::ProfileAction act = prof->profileOperation(cx, op);
            switch (act) {
                case LoopProfile::ProfComplete:
                    leaveOnSafePoint = true;
                    LEAVE_ON_SAFE_POINT();
                    break;
                default:
                    moreInterrupts = true;
                    break;
            }
        }
#endif
        if (TraceRecorder* tr = TRACE_RECORDER(cx)) {
            AbortableRecordingStatus status = tr->monitorRecording(op);
            JS_ASSERT_IF(cx->throwing, status == ARECORD_ERROR);

            if (interpMode != JSINTERP_NORMAL) {
                JS_ASSERT(interpMode == JSINTERP_RECORD || JSINTERP_SAFEPOINT);
                switch (status) {
                  case ARECORD_IMACRO_ABORTED:
                  case ARECORD_ABORTED:
                  case ARECORD_COMPLETED:
                  case ARECORD_STOP:
#ifdef JS_METHODJIT
                    leaveOnSafePoint = true;
                    LEAVE_ON_SAFE_POINT();
#endif
                    break;
                  default:
                    break;
                }
            }

            switch (status) {
              case ARECORD_CONTINUE:
                moreInterrupts = true;
                break;
              case ARECORD_IMACRO:
              case ARECORD_IMACRO_ABORTED:
                atoms = COMMON_ATOMS_START(&rt->atomState);
                op = JSOp(*regs.pc);
                CLEAR_LEAVE_ON_TRACE_POINT();
                if (status == ARECORD_IMACRO)
                    DO_OP();    /* keep interrupting for op. */
                break;
              case ARECORD_ERROR:
                // The code at 'error:' aborts the recording.
                goto error;
              case ARECORD_ABORTED:
              case ARECORD_COMPLETED:
                break;
              case ARECORD_STOP:
                /* A 'stop' error should have already aborted recording. */
              default:
                JS_NOT_REACHED("Bad recording status");
            }
        }
#endif /* !JS_TRACER */

#if JS_THREADED_INTERP
#ifdef MOZ_TRACEVIS
        if (!moreInterrupts)
            ExitTraceVisState(cx, R_ABORT);
#endif
        jumpTable = moreInterrupts ? interruptJumpTable : normalJumpTable;
        JS_EXTENSION_(goto *normalJumpTable[op]);
#else
        switchMask = moreInterrupts ? -1 : 0;
        switchOp = intN(op);
        goto do_switch;
#endif
    }

/* No-ops for ease of decompilation. */
ADD_EMPTY_CASE(JSOP_NOP)
ADD_EMPTY_CASE(JSOP_CONDSWITCH)
ADD_EMPTY_CASE(JSOP_TRY)
#if JS_HAS_XML_SUPPORT
ADD_EMPTY_CASE(JSOP_STARTXML)
ADD_EMPTY_CASE(JSOP_STARTXMLEXPR)
#endif
ADD_EMPTY_CASE(JSOP_NULLBLOCKCHAIN)
END_EMPTY_CASES

BEGIN_CASE(JSOP_TRACE)
BEGIN_CASE(JSOP_NOTRACE)
    LEAVE_ON_SAFE_POINT();
END_CASE(JSOP_TRACE)

/* ADD_EMPTY_CASE is not used here as JSOP_LINENO_LENGTH == 3. */
BEGIN_CASE(JSOP_LINENO)
END_CASE(JSOP_LINENO)

BEGIN_CASE(JSOP_BLOCKCHAIN)
END_CASE(JSOP_BLOCKCHAIN)

BEGIN_CASE(JSOP_PUSH)
    PUSH_UNDEFINED();
END_CASE(JSOP_PUSH)

BEGIN_CASE(JSOP_POP)
    regs.sp--;
END_CASE(JSOP_POP)

BEGIN_CASE(JSOP_POPN)
{
    regs.sp -= GET_UINT16(regs.pc);
#ifdef DEBUG
    JS_ASSERT(regs.fp->base() <= regs.sp);
    JSObject *obj = GetBlockChain(cx, regs.fp);
    JS_ASSERT_IF(obj,
                 OBJ_BLOCK_DEPTH(cx, obj) + OBJ_BLOCK_COUNT(cx, obj)
                 <= (size_t) (regs.sp - regs.fp->base()));
    for (obj = &regs.fp->scopeChain(); obj; obj = obj->getParent()) {
        Class *clasp = obj->getClass();
        if (clasp != &js_BlockClass && clasp != &js_WithClass)
            continue;
        if (obj->getPrivate() != js_FloatingFrameIfGenerator(cx, regs.fp))
            break;
        JS_ASSERT(regs.fp->base() + OBJ_BLOCK_DEPTH(cx, obj)
                             + ((clasp == &js_BlockClass)
                                ? OBJ_BLOCK_COUNT(cx, obj)
                                : 1)
                  <= regs.sp);
    }
#endif
}
END_CASE(JSOP_POPN)

BEGIN_CASE(JSOP_SETRVAL)
BEGIN_CASE(JSOP_POPV)
    POP_RETURN_VALUE();
END_CASE(JSOP_POPV)

BEGIN_CASE(JSOP_ENTERWITH)
    if (!js_EnterWith(cx, -1, JSOP_ENTERWITH, JSOP_ENTERWITH_LENGTH))
        goto error;

    /*
     * We must ensure that different "with" blocks have different stack depth
     * associated with them. This allows the try handler search to properly
     * recover the scope chain. Thus we must keep the stack at least at the
     * current level.
     *
     * We set sp[-1] to the current "with" object to help asserting the
     * enter/leave balance in [leavewith].
     */
    regs.sp[-1].setObject(regs.fp->scopeChain());
END_CASE(JSOP_ENTERWITH)

BEGIN_CASE(JSOP_LEAVEWITH)
    JS_ASSERT(&regs.sp[-1].toObject() == &regs.fp->scopeChain());
    regs.sp--;
    js_LeaveWith(cx);
END_CASE(JSOP_LEAVEWITH)

BEGIN_CASE(JSOP_RETURN)
    POP_RETURN_VALUE();
    /* FALL THROUGH */

BEGIN_CASE(JSOP_RETRVAL)    /* fp return value already set */
BEGIN_CASE(JSOP_STOP)
{
    /*
     * When the inlined frame exits with an exception or an error, ok will be
     * false after the inline_return label.
     */
    CHECK_BRANCH();

#ifdef JS_TRACER
    if (regs.fp->hasImacropc()) {
        /*
         * If we are at the end of an imacro, return to its caller in the
         * current frame.
         */
        JS_ASSERT(op == JSOP_STOP);
        JS_ASSERT((uintN)(regs.sp - regs.fp->slots()) <= script->nslots);
        jsbytecode *imacpc = regs.fp->imacropc();
        regs.pc = imacpc + js_CodeSpec[*imacpc].length;
        regs.fp->clearImacropc();
        LEAVE_ON_SAFE_POINT();
        atoms = script->atomMap.vector;
        op = JSOp(*regs.pc);
        DO_OP();
    }
#endif

    interpReturnOK = true;
    if (entryFrame != regs.fp)
  inline_return:
    {
        JS_ASSERT(!js_IsActiveWithOrBlock(cx, &regs.fp->scopeChain(), 0));
        interpReturnOK = ScriptEpilogue(cx, regs.fp, interpReturnOK);
        CHECK_INTERRUPT_HANDLER();

        /* The JIT inlines ScriptEpilogue. */
  jit_return:
        Value *newsp = regs.fp->actualArgs() - 1;
        newsp[-1] = regs.fp->returnValue();
        cx->stack().popInlineFrame(cx, regs.fp->prev(), newsp);

        /* Sync interpreter registers. */
        script = regs.fp->script();
        argv = regs.fp->maybeFormalArgs();
        atoms = FrameAtomBase(cx, regs.fp);

        /* Resume execution in the calling frame. */
        JS_ASSERT(inlineCallCount);
        inlineCallCount--;
        if (JS_LIKELY(interpReturnOK)) {
            JS_ASSERT(js_CodeSpec[js_GetOpcode(cx, script, regs.pc)].length
                      == JSOP_CALL_LENGTH);
            TRACE_0(LeaveFrame);
            len = JSOP_CALL_LENGTH;
            DO_NEXT_OP(len);
        }
        goto error;
    } else {
        JS_ASSERT(regs.sp == regs.fp->base());
    }
    interpReturnOK = true;
    goto exit;
}

BEGIN_CASE(JSOP_DEFAULT)
    regs.sp--;
    /* FALL THROUGH */
BEGIN_CASE(JSOP_GOTO)
{
    len = GET_JUMP_OFFSET(regs.pc);
    BRANCH(len);
}
END_CASE(JSOP_GOTO)

BEGIN_CASE(JSOP_IFEQ)
{
    bool cond;
    Value *_;
    POP_BOOLEAN(cx, _, cond);
    if (cond == false) {
        len = GET_JUMP_OFFSET(regs.pc);
        BRANCH(len);
    }
}
END_CASE(JSOP_IFEQ)

BEGIN_CASE(JSOP_IFNE)
{
    bool cond;
    Value *_;
    POP_BOOLEAN(cx, _, cond);
    if (cond != false) {
        len = GET_JUMP_OFFSET(regs.pc);
        BRANCH(len);
    }
}
END_CASE(JSOP_IFNE)

BEGIN_CASE(JSOP_OR)
{
    bool cond;
    Value *vp;
    POP_BOOLEAN(cx, vp, cond);
    if (cond == true) {
        len = GET_JUMP_OFFSET(regs.pc);
        PUSH_COPY(*vp);
        DO_NEXT_OP(len);
    }
}
END_CASE(JSOP_OR)

BEGIN_CASE(JSOP_AND)
{
    bool cond;
    Value *vp;
    POP_BOOLEAN(cx, vp, cond);
    if (cond == false) {
        len = GET_JUMP_OFFSET(regs.pc);
        PUSH_COPY(*vp);
        DO_NEXT_OP(len);
    }
}
END_CASE(JSOP_AND)

BEGIN_CASE(JSOP_DEFAULTX)
    regs.sp--;
    /* FALL THROUGH */
BEGIN_CASE(JSOP_GOTOX)
{
    len = GET_JUMPX_OFFSET(regs.pc);
    BRANCH(len);
}
END_CASE(JSOP_GOTOX);

BEGIN_CASE(JSOP_IFEQX)
{
    bool cond;
    Value *_;
    POP_BOOLEAN(cx, _, cond);
    if (cond == false) {
        len = GET_JUMPX_OFFSET(regs.pc);
        BRANCH(len);
    }
}
END_CASE(JSOP_IFEQX)

BEGIN_CASE(JSOP_IFNEX)
{
    bool cond;
    Value *_;
    POP_BOOLEAN(cx, _, cond);
    if (cond != false) {
        len = GET_JUMPX_OFFSET(regs.pc);
        BRANCH(len);
    }
}
END_CASE(JSOP_IFNEX)

BEGIN_CASE(JSOP_ORX)
{
    bool cond;
    Value *vp;
    POP_BOOLEAN(cx, vp, cond);
    if (cond == true) {
        len = GET_JUMPX_OFFSET(regs.pc);
        PUSH_COPY(*vp);
        DO_NEXT_OP(len);
    }
}
END_CASE(JSOP_ORX)

BEGIN_CASE(JSOP_ANDX)
{
    bool cond;
    Value *vp;
    POP_BOOLEAN(cx, vp, cond);
    if (cond == JS_FALSE) {
        len = GET_JUMPX_OFFSET(regs.pc);
        PUSH_COPY(*vp);
        DO_NEXT_OP(len);
    }
}
END_CASE(JSOP_ANDX)

/*
 * If the index value at sp[n] is not an int that fits in a jsval, it could
 * be an object (an XML QName, AttributeName, or AnyName), but only if we are
 * compiling with JS_HAS_XML_SUPPORT.  Otherwise convert the index value to a
 * string atom id.
 */
#define FETCH_ELEMENT_ID(obj, n, id)                                          \
    JS_BEGIN_MACRO                                                            \
        const Value &idval_ = regs.sp[n];                                     \
        int32_t i_;                                                           \
        if (ValueFitsInInt32(idval_, &i_) && INT_FITS_IN_JSID(i_)) {          \
            id = INT_TO_JSID(i_);                                             \
        } else {                                                              \
            if (!js_InternNonIntElementId(cx, obj, idval_, &id, &regs.sp[n])) \
                goto error;                                                   \
        }                                                                     \
    JS_END_MACRO

#define TRY_BRANCH_AFTER_COND(cond,spdec)                                     \
    JS_BEGIN_MACRO                                                            \
        JS_ASSERT(js_CodeSpec[op].length == 1);                               \
        uintN diff_ = (uintN) regs.pc[1] - (uintN) JSOP_IFEQ;                 \
        if (diff_ <= 1) {                                                     \
            regs.sp -= spdec;                                                 \
            if (cond == (diff_ != 0)) {                                       \
                ++regs.pc;                                                    \
                len = GET_JUMP_OFFSET(regs.pc);                               \
                BRANCH(len);                                                  \
            }                                                                 \
            len = 1 + JSOP_IFEQ_LENGTH;                                       \
            DO_NEXT_OP(len);                                                  \
        }                                                                     \
    JS_END_MACRO

BEGIN_CASE(JSOP_IN)
{
    const Value &rref = regs.sp[-1];
    if (!rref.isObject()) {
        js_ReportValueError(cx, JSMSG_IN_NOT_OBJECT, -1, rref, NULL);
        goto error;
    }
    JSObject *obj = &rref.toObject();
    jsid id;
    FETCH_ELEMENT_ID(obj, -2, id);
    JSObject *obj2;
    JSProperty *prop;
    if (!obj->lookupProperty(cx, id, &obj2, &prop))
        goto error;
    bool cond = prop != NULL;
    TRY_BRANCH_AFTER_COND(cond, 2);
    regs.sp--;
    regs.sp[-1].setBoolean(cond);
}
END_CASE(JSOP_IN)

BEGIN_CASE(JSOP_ITER)
{
    JS_ASSERT(regs.sp > regs.fp->base());
    uintN flags = regs.pc[1];
    if (!js_ValueToIterator(cx, flags, &regs.sp[-1]))
        goto error;
    CHECK_INTERRUPT_HANDLER();
    JS_ASSERT(!regs.sp[-1].isPrimitive());
}
END_CASE(JSOP_ITER)

BEGIN_CASE(JSOP_MOREITER)
{
    JS_ASSERT(regs.sp - 1 >= regs.fp->base());
    JS_ASSERT(regs.sp[-1].isObject());
    PUSH_NULL();
    bool cond;
    if (!IteratorMore(cx, &regs.sp[-2].toObject(), &cond, &regs.sp[-1]))
        goto error;
    CHECK_INTERRUPT_HANDLER();
    regs.sp[-1].setBoolean(cond);
}
END_CASE(JSOP_MOREITER)

BEGIN_CASE(JSOP_ENDITER)
{
    JS_ASSERT(regs.sp - 1 >= regs.fp->base());
    bool ok = !!js_CloseIterator(cx, &regs.sp[-1].toObject());
    regs.sp--;
    if (!ok)
        goto error;
}
END_CASE(JSOP_ENDITER)

BEGIN_CASE(JSOP_FORARG)
{
    JS_ASSERT(regs.sp - 1 >= regs.fp->base());
    uintN slot = GET_ARGNO(regs.pc);
    JS_ASSERT(slot < regs.fp->numFormalArgs());
    JS_ASSERT(regs.sp[-1].isObject());
    if (!IteratorNext(cx, &regs.sp[-1].toObject(), &argv[slot]))
        goto error;
}
END_CASE(JSOP_FORARG)

BEGIN_CASE(JSOP_FORLOCAL)
{
    JS_ASSERT(regs.sp - 1 >= regs.fp->base());
    uintN slot = GET_SLOTNO(regs.pc);
    JS_ASSERT(slot < regs.fp->numSlots());
    JS_ASSERT(regs.sp[-1].isObject());
    if (!IteratorNext(cx, &regs.sp[-1].toObject(), &regs.fp->slots()[slot]))
        goto error;
}
END_CASE(JSOP_FORLOCAL)

BEGIN_CASE(JSOP_FORNAME)
{
    JS_ASSERT(regs.sp - 1 >= regs.fp->base());
    JSAtom *atom;
    LOAD_ATOM(0, atom);
    jsid id = ATOM_TO_JSID(atom);
    JSObject *obj, *obj2;
    JSProperty *prop;
    if (!js_FindProperty(cx, id, &obj, &obj2, &prop))
        goto error;

    {
        AutoValueRooter tvr(cx);
        JS_ASSERT(regs.sp[-1].isObject());
        if (!IteratorNext(cx, &regs.sp[-1].toObject(), tvr.addr()))
            goto error;
        if (!obj->setProperty(cx, id, tvr.addr(), script->strictModeCode))
            goto error;
    }
}
END_CASE(JSOP_FORNAME)

BEGIN_CASE(JSOP_FORPROP)
{
    JS_ASSERT(regs.sp - 2 >= regs.fp->base());
    JSAtom *atom;
    LOAD_ATOM(0, atom);
    jsid id = ATOM_TO_JSID(atom);
    JSObject *obj;
    FETCH_OBJECT(cx, -1, obj);
    {
        AutoValueRooter tvr(cx);
        JS_ASSERT(regs.sp[-2].isObject());
        if (!IteratorNext(cx, &regs.sp[-2].toObject(), tvr.addr()))
            goto error;
        if (!obj->setProperty(cx, id, tvr.addr(), script->strictModeCode))
            goto error;
    }
    regs.sp--;
}
END_CASE(JSOP_FORPROP)

BEGIN_CASE(JSOP_FORELEM)
    /*
     * JSOP_FORELEM simply dups the property identifier at top of stack and
     * lets the subsequent JSOP_ENUMELEM opcode sequence handle the left-hand
     * side expression evaluation and assignment. This opcode exists solely to
     * help the decompiler.
     */
    JS_ASSERT(regs.sp - 1 >= regs.fp->base());
    JS_ASSERT(regs.sp[-1].isObject());
    PUSH_NULL();
    if (!IteratorNext(cx, &regs.sp[-2].toObject(), &regs.sp[-1]))
        goto error;
END_CASE(JSOP_FORELEM)

BEGIN_CASE(JSOP_DUP)
{
    JS_ASSERT(regs.sp > regs.fp->base());
    const Value &rref = regs.sp[-1];
    PUSH_COPY(rref);
}
END_CASE(JSOP_DUP)

BEGIN_CASE(JSOP_DUP2)
{
    JS_ASSERT(regs.sp - 2 >= regs.fp->base());
    const Value &lref = regs.sp[-2];
    const Value &rref = regs.sp[-1];
    PUSH_COPY(lref);
    PUSH_COPY(rref);
}
END_CASE(JSOP_DUP2)

BEGIN_CASE(JSOP_SWAP)
{
    JS_ASSERT(regs.sp - 2 >= regs.fp->base());
    Value &lref = regs.sp[-2];
    Value &rref = regs.sp[-1];
    lref.swap(rref);
}
END_CASE(JSOP_SWAP)

BEGIN_CASE(JSOP_PICK)
{
    jsint i = regs.pc[1];
    JS_ASSERT(regs.sp - (i+1) >= regs.fp->base());
    Value lval = regs.sp[-(i+1)];
    memmove(regs.sp - (i+1), regs.sp - i, sizeof(Value)*i);
    regs.sp[-1] = lval;
}
END_CASE(JSOP_PICK)

#define NATIVE_GET(cx,obj,pobj,shape,getHow,vp)                               \
    JS_BEGIN_MACRO                                                            \
        if (shape->isDataDescriptor() && shape->hasDefaultGetter()) {         \
            /* Fast path for Object instance properties. */                   \
            JS_ASSERT((shape)->slot != SHAPE_INVALID_SLOT ||                  \
                      !shape->hasDefaultSetter());                            \
            if (((shape)->slot != SHAPE_INVALID_SLOT))                        \
                *(vp) = (pobj)->nativeGetSlot((shape)->slot);                 \
            else                                                              \
                (vp)->setUndefined();                                         \
        } else {                                                              \
            if (!js_NativeGet(cx, obj, pobj, shape, getHow, vp))              \
                goto error;                                                   \
        }                                                                     \
    JS_END_MACRO

#define NATIVE_SET(cx,obj,shape,entry,vp)                                     \
    JS_BEGIN_MACRO                                                            \
        TRACE_2(SetPropHit, entry, shape);                                    \
        if (shape->hasDefaultSetter() &&                                      \
            (shape)->slot != SHAPE_INVALID_SLOT &&                            \
            !(obj)->brandedOrHasMethodBarrier()) {                            \
            /* Fast path for, e.g., plain Object instance properties. */      \
            (obj)->nativeSetSlot((shape)->slot, *vp);                         \
        } else {                                                              \
            if (!js_NativeSet(cx, obj, shape, false, vp))                     \
                goto error;                                                   \
        }                                                                     \
    JS_END_MACRO

/*
 * Skip the JSOP_POP typically found after a JSOP_SET* opcode, where oplen is
 * the constant length of the SET opcode sequence, and spdec is the constant
 * by which to decrease the stack pointer to pop all of the SET op's operands.
 *
 * NB: unlike macros that could conceivably be replaced by functions (ignoring
 * goto error), where a call should not have to be braced in order to expand
 * correctly (e.g., in if (cond) FOO(); else BAR()), these three macros lack
 * JS_{BEGIN,END}_MACRO brackets. They are also indented so as to align with
 * nearby opcode code.
 */
#define SKIP_POP_AFTER_SET(oplen,spdec)                                       \
            if (regs.pc[oplen] == JSOP_POP) {                                 \
                regs.sp -= spdec;                                             \
                regs.pc += oplen + JSOP_POP_LENGTH;                           \
                op = (JSOp) *regs.pc;                                         \
                DO_OP();                                                      \
            }

#define END_SET_CASE(OP)                                                      \
            SKIP_POP_AFTER_SET(OP##_LENGTH, 1);                               \
          END_CASE(OP)

#define END_SET_CASE_STORE_RVAL(OP,spdec)                                     \
            SKIP_POP_AFTER_SET(OP##_LENGTH, spdec);                           \
            {                                                                 \
                Value *newsp = regs.sp - ((spdec) - 1);                       \
                newsp[-1] = regs.sp[-1];                                      \
                regs.sp = newsp;                                              \
            }                                                                 \
          END_CASE(OP)

BEGIN_CASE(JSOP_SETCONST)
{
    JSAtom *atom;
    LOAD_ATOM(0, atom);
    JSObject &obj = regs.fp->varobj(cx);
    const Value &ref = regs.sp[-1];
    if (!obj.defineProperty(cx, ATOM_TO_JSID(atom), ref,
                            PropertyStub, PropertyStub,
                            JSPROP_ENUMERATE | JSPROP_PERMANENT | JSPROP_READONLY)) {
        goto error;
    }
}
END_SET_CASE(JSOP_SETCONST);

#if JS_HAS_DESTRUCTURING
BEGIN_CASE(JSOP_ENUMCONSTELEM)
{
    const Value &ref = regs.sp[-3];
    JSObject *obj;
    FETCH_OBJECT(cx, -2, obj);
    jsid id;
    FETCH_ELEMENT_ID(obj, -1, id);
    if (!obj->defineProperty(cx, id, ref,
                             PropertyStub, PropertyStub,
                             JSPROP_ENUMERATE | JSPROP_PERMANENT | JSPROP_READONLY)) {
        goto error;
    }
    regs.sp -= 3;
}
END_CASE(JSOP_ENUMCONSTELEM)
#endif

BEGIN_CASE(JSOP_BINDGNAME)
    PUSH_OBJECT(*regs.fp->scopeChain().getGlobal());
END_CASE(JSOP_BINDGNAME)

BEGIN_CASE(JSOP_BINDNAME)
{
    JSObject *obj;
    do {
        /*
         * We can skip the property lookup for the global object. If the
         * property does not exist anywhere on the scope chain, JSOP_SETNAME
         * adds the property to the global.
         *
         * As a consequence of this optimization for the global object we run
         * its JSRESOLVE_ASSIGNING-tolerant resolve hooks only in JSOP_SETNAME,
         * after the interpreter evaluates the right- hand-side of the
         * assignment, and not here.
         *
         * This should be transparent to the hooks because the script, instead
         * of name = rhs, could have used global.name = rhs given a global
         * object reference, which also calls the hooks only after evaluating
         * the rhs. We desire such resolve hook equivalence between the two
         * forms.
         */
        obj = &regs.fp->scopeChain();
        if (!obj->getParent())
            break;

        PropertyCacheEntry *entry;
        JSObject *obj2;
        JSAtom *atom;
        JS_PROPERTY_CACHE(cx).test(cx, regs.pc, obj, obj2, entry, atom);
        if (!atom) {
            ASSERT_VALID_PROPERTY_CACHE_HIT(0, obj, obj2, entry);
            break;
        }

        jsid id = ATOM_TO_JSID(atom);
        obj = js_FindIdentifierBase(cx, &regs.fp->scopeChain(), id);
        if (!obj)
            goto error;
    } while (0);
    PUSH_OBJECT(*obj);
}
END_CASE(JSOP_BINDNAME)

BEGIN_CASE(JSOP_IMACOP)
    JS_ASSERT(JS_UPTRDIFF(regs.fp->imacropc(), script->code) < script->length);
    op = JSOp(*regs.fp->imacropc());
    DO_OP();

#define BITWISE_OP(OP)                                                        \
    JS_BEGIN_MACRO                                                            \
        int32_t i, j;                                                         \
        if (!ValueToECMAInt32(cx, regs.sp[-2], &i))                           \
            goto error;                                                       \
        if (!ValueToECMAInt32(cx, regs.sp[-1], &j))                           \
            goto error;                                                       \
        i = i OP j;                                                           \
        regs.sp--;                                                            \
        regs.sp[-1].setInt32(i);                                              \
    JS_END_MACRO

BEGIN_CASE(JSOP_BITOR)
    BITWISE_OP(|);
END_CASE(JSOP_BITOR)

BEGIN_CASE(JSOP_BITXOR)
    BITWISE_OP(^);
END_CASE(JSOP_BITXOR)

BEGIN_CASE(JSOP_BITAND)
    BITWISE_OP(&);
END_CASE(JSOP_BITAND)

#undef BITWISE_OP

/*
 * NB: These macros can't use JS_BEGIN_MACRO/JS_END_MACRO around their bodies
 * because they begin if/else chains, so callers must not put semicolons after
 * the call expressions!
 */
#if JS_HAS_XML_SUPPORT
#define XML_EQUALITY_OP(OP)                                                   \
    if ((lval.isObject() && lval.toObject().isXML()) ||                       \
        (rval.isObject() && rval.toObject().isXML())) {                       \
        if (!js_TestXMLEquality(cx, lval, rval, &cond))                       \
            goto error;                                                       \
        cond = cond OP JS_TRUE;                                               \
    } else
#else
#define XML_EQUALITY_OP(OP)             /* nothing */
#endif

#define EQUALITY_OP(OP, IFNAN)                                                \
    JS_BEGIN_MACRO                                                            \
        JSBool cond;                                                          \
        Value rval = regs.sp[-1];                                             \
        Value lval = regs.sp[-2];                                             \
        XML_EQUALITY_OP(OP)                                                   \
        if (SameType(lval, rval)) {                                           \
            if (lval.isString()) {                                            \
                JSString *l = lval.toString(), *r = rval.toString();          \
                JSBool equal;                                                 \
                if (!EqualStrings(cx, l, r, &equal))                          \
                    goto error;                                               \
                cond = equal OP JS_TRUE;                                      \
            } else if (lval.isDouble()) {                                     \
                double l = lval.toDouble(), r = rval.toDouble();              \
                cond = JSDOUBLE_COMPARE(l, OP, r, IFNAN);                     \
            } else if (lval.isObject()) {                                     \
                JSObject *l = &lval.toObject(), *r = &rval.toObject();        \
                l->assertSpecialEqualitySynced();                             \
                if (EqualityOp eq = l->getClass()->ext.equality) {            \
                    if (!eq(cx, l, &rval, &cond))                             \
                        goto error;                                           \
                    cond = cond OP JS_TRUE;                                   \
                } else {                                                      \
                    cond = l OP r;                                            \
                }                                                             \
            } else {                                                          \
                cond = lval.payloadAsRawUint32() OP rval.payloadAsRawUint32();\
            }                                                                 \
        } else {                                                              \
            if (lval.isNullOrUndefined()) {                                   \
                cond = rval.isNullOrUndefined() OP true;                      \
            } else if (rval.isNullOrUndefined()) {                            \
                cond = true OP false;                                         \
            } else {                                                          \
                if (lval.isObject())                                          \
                    DEFAULT_VALUE(cx, -2, JSTYPE_VOID, lval);                 \
                if (rval.isObject())                                          \
                    DEFAULT_VALUE(cx, -1, JSTYPE_VOID, rval);                 \
                if (lval.isString() && rval.isString()) {                     \
                    JSString *l = lval.toString(), *r = rval.toString();      \
                    JSBool equal;                                             \
                    if (!EqualStrings(cx, l, r, &equal))                      \
                        goto error;                                           \
                    cond = equal OP JS_TRUE;                                  \
                } else {                                                      \
                    double l, r;                                              \
                    if (!ValueToNumber(cx, lval, &l) ||                       \
                        !ValueToNumber(cx, rval, &r)) {                       \
                        goto error;                                           \
                    }                                                         \
                    cond = JSDOUBLE_COMPARE(l, OP, r, IFNAN);                 \
                }                                                             \
            }                                                                 \
        }                                                                     \
        TRY_BRANCH_AFTER_COND(cond, 2);                                       \
        regs.sp--;                                                            \
        regs.sp[-1].setBoolean(cond);                                         \
    JS_END_MACRO

BEGIN_CASE(JSOP_EQ)
    EQUALITY_OP(==, false);
END_CASE(JSOP_EQ)

BEGIN_CASE(JSOP_NE)
    EQUALITY_OP(!=, true);
END_CASE(JSOP_NE)

#undef EQUALITY_OP
#undef XML_EQUALITY_OP
#undef EXTENDED_EQUALITY_OP

#define STRICT_EQUALITY_OP(OP, COND)                                          \
    JS_BEGIN_MACRO                                                            \
        const Value &rref = regs.sp[-1];                                      \
        const Value &lref = regs.sp[-2];                                      \
        JSBool equal;                                                         \
        if (!StrictlyEqual(cx, lref, rref, &equal))                           \
            goto error;                                                       \
        COND = equal OP JS_TRUE;                                              \
        regs.sp--;                                                            \
    JS_END_MACRO

BEGIN_CASE(JSOP_STRICTEQ)
{
    bool cond;
    STRICT_EQUALITY_OP(==, cond);
    regs.sp[-1].setBoolean(cond);
}
END_CASE(JSOP_STRICTEQ)

BEGIN_CASE(JSOP_STRICTNE)
{
    bool cond;
    STRICT_EQUALITY_OP(!=, cond);
    regs.sp[-1].setBoolean(cond);
}
END_CASE(JSOP_STRICTNE)

BEGIN_CASE(JSOP_CASE)
{
    bool cond;
    STRICT_EQUALITY_OP(==, cond);
    if (cond) {
        regs.sp--;
        len = GET_JUMP_OFFSET(regs.pc);
        BRANCH(len);
    }
}
END_CASE(JSOP_CASE)

BEGIN_CASE(JSOP_CASEX)
{
    bool cond;
    STRICT_EQUALITY_OP(==, cond);
    if (cond) {
        regs.sp--;
        len = GET_JUMPX_OFFSET(regs.pc);
        BRANCH(len);
    }
}
END_CASE(JSOP_CASEX)

#undef STRICT_EQUALITY_OP

#define RELATIONAL_OP(OP)                                                     \
    JS_BEGIN_MACRO                                                            \
        Value rval = regs.sp[-1];                                             \
        Value lval = regs.sp[-2];                                             \
        bool cond;                                                            \
        /* Optimize for two int-tagged operands (typical loop control). */    \
        if (lval.isInt32() && rval.isInt32()) {                               \
            cond = lval.toInt32() OP rval.toInt32();                          \
        } else {                                                              \
            if (lval.isObject())                                              \
                DEFAULT_VALUE(cx, -2, JSTYPE_NUMBER, lval);                   \
            if (rval.isObject())                                              \
                DEFAULT_VALUE(cx, -1, JSTYPE_NUMBER, rval);                   \
            if (lval.isString() && rval.isString()) {                         \
                JSString *l = lval.toString(), *r = rval.toString();          \
                int32 result;                                                 \
                if (!CompareStrings(cx, l, r, &result))                       \
                    goto error;                                               \
                cond = result OP 0;                                           \
            } else {                                                          \
                double l, r;                                                  \
                if (!ValueToNumber(cx, lval, &l) ||                           \
                    !ValueToNumber(cx, rval, &r)) {                           \
                    goto error;                                               \
                }                                                             \
                cond = JSDOUBLE_COMPARE(l, OP, r, false);                     \
            }                                                                 \
        }                                                                     \
        TRY_BRANCH_AFTER_COND(cond, 2);                                       \
        regs.sp--;                                                            \
        regs.sp[-1].setBoolean(cond);                                         \
    JS_END_MACRO

BEGIN_CASE(JSOP_LT)
    RELATIONAL_OP(<);
END_CASE(JSOP_LT)

BEGIN_CASE(JSOP_LE)
    RELATIONAL_OP(<=);
END_CASE(JSOP_LE)

BEGIN_CASE(JSOP_GT)
    RELATIONAL_OP(>);
END_CASE(JSOP_GT)

BEGIN_CASE(JSOP_GE)
    RELATIONAL_OP(>=);
END_CASE(JSOP_GE)

#undef RELATIONAL_OP

#define SIGNED_SHIFT_OP(OP)                                                   \
    JS_BEGIN_MACRO                                                            \
        int32_t i, j;                                                         \
        if (!ValueToECMAInt32(cx, regs.sp[-2], &i))                           \
            goto error;                                                       \
        if (!ValueToECMAInt32(cx, regs.sp[-1], &j))                           \
            goto error;                                                       \
        i = i OP (j & 31);                                                    \
        regs.sp--;                                                            \
        regs.sp[-1].setInt32(i);                                              \
    JS_END_MACRO

BEGIN_CASE(JSOP_LSH)
    SIGNED_SHIFT_OP(<<);
END_CASE(JSOP_LSH)

BEGIN_CASE(JSOP_RSH)
    SIGNED_SHIFT_OP(>>);
END_CASE(JSOP_RSH)

#undef SIGNED_SHIFT_OP

BEGIN_CASE(JSOP_URSH)
{
    uint32_t u;
    if (!ValueToECMAUint32(cx, regs.sp[-2], &u))
        goto error;
    int32_t j;
    if (!ValueToECMAInt32(cx, regs.sp[-1], &j))
        goto error;

    u >>= (j & 31);

    regs.sp--;
    regs.sp[-1].setNumber(uint32(u));
}
END_CASE(JSOP_URSH)

BEGIN_CASE(JSOP_ADD)
{
    Value rval = regs.sp[-1];
    Value lval = regs.sp[-2];

    if (lval.isInt32() && rval.isInt32()) {
        int32_t l = lval.toInt32(), r = rval.toInt32();
        int32_t sum = l + r;
        regs.sp--;
        if (JS_UNLIKELY(bool((l ^ sum) & (r ^ sum) & 0x80000000)))
            regs.sp[-1].setDouble(double(l) + double(r));
        else
            regs.sp[-1].setInt32(sum);
    } else
#if JS_HAS_XML_SUPPORT
    if (IsXML(lval) && IsXML(rval)) {
        if (!js_ConcatenateXML(cx, &lval.toObject(), &rval.toObject(), &rval))
            goto error;
        regs.sp--;
        regs.sp[-1] = rval;
    } else
#endif
    {
        if (lval.isObject())
            DEFAULT_VALUE(cx, -2, JSTYPE_VOID, lval);
        if (rval.isObject())
            DEFAULT_VALUE(cx, -1, JSTYPE_VOID, rval);
        bool lIsString, rIsString;
        if ((lIsString = lval.isString()) | (rIsString = rval.isString())) {
            JSString *lstr, *rstr;
            if (lIsString) {
                lstr = lval.toString();
            } else {
                lstr = js_ValueToString(cx, lval);
                if (!lstr)
                    goto error;
                regs.sp[-2].setString(lstr);
            }
            if (rIsString) {
                rstr = rval.toString();
            } else {
                rstr = js_ValueToString(cx, rval);
                if (!rstr)
                    goto error;
                regs.sp[-1].setString(rstr);
            }
            JSString *str = js_ConcatStrings(cx, lstr, rstr);
            if (!str)
                goto error;
            regs.sp--;
            regs.sp[-1].setString(str);
        } else {
            double l, r;
            if (!ValueToNumber(cx, lval, &l) || !ValueToNumber(cx, rval, &r))
                goto error;
            l += r;
            regs.sp--;
            regs.sp[-1].setNumber(l);
        }
    }
}
END_CASE(JSOP_ADD)

#define BINARY_OP(OP)                                                         \
    JS_BEGIN_MACRO                                                            \
        double d1, d2;                                                        \
        if (!ValueToNumber(cx, regs.sp[-2], &d1) ||                           \
            !ValueToNumber(cx, regs.sp[-1], &d2)) {                           \
            goto error;                                                       \
        }                                                                     \
        double d = d1 OP d2;                                                  \
        regs.sp--;                                                            \
        regs.sp[-1].setNumber(d);                                             \
    JS_END_MACRO

BEGIN_CASE(JSOP_SUB)
    BINARY_OP(-);
END_CASE(JSOP_SUB)

BEGIN_CASE(JSOP_MUL)
    BINARY_OP(*);
END_CASE(JSOP_MUL)

#undef BINARY_OP

BEGIN_CASE(JSOP_DIV)
{
    double d1, d2;
    if (!ValueToNumber(cx, regs.sp[-2], &d1) ||
        !ValueToNumber(cx, regs.sp[-1], &d2)) {
        goto error;
    }
    regs.sp--;
    if (d2 == 0) {
        const Value *vp;
#ifdef XP_WIN
        /* XXX MSVC miscompiles such that (NaN == 0) */
        if (JSDOUBLE_IS_NaN(d2))
            vp = &rt->NaNValue;
        else
#endif
        if (d1 == 0 || JSDOUBLE_IS_NaN(d1))
            vp = &rt->NaNValue;
        else if (JSDOUBLE_IS_NEG(d1) != JSDOUBLE_IS_NEG(d2))
            vp = &rt->negativeInfinityValue;
        else
            vp = &rt->positiveInfinityValue;
        regs.sp[-1] = *vp;
    } else {
        d1 /= d2;
        regs.sp[-1].setNumber(d1);
    }
}
END_CASE(JSOP_DIV)

BEGIN_CASE(JSOP_MOD)
{
    Value &lref = regs.sp[-2];
    Value &rref = regs.sp[-1];
    int32_t l, r;
    if (lref.isInt32() && rref.isInt32() &&
        (l = lref.toInt32()) >= 0 && (r = rref.toInt32()) > 0) {
        int32_t mod = l % r;
        regs.sp--;
        regs.sp[-1].setInt32(mod);
    } else {
        double d1, d2;
        if (!ValueToNumber(cx, regs.sp[-2], &d1) ||
            !ValueToNumber(cx, regs.sp[-1], &d2)) {
            goto error;
        }
        regs.sp--;
        if (d2 == 0) {
            regs.sp[-1].setDouble(js_NaN);
        } else {
            d1 = js_fmod(d1, d2);
            regs.sp[-1].setDouble(d1);
        }
    }
}
END_CASE(JSOP_MOD)

BEGIN_CASE(JSOP_NOT)
{
    Value *_;
    bool cond;
    POP_BOOLEAN(cx, _, cond);
    PUSH_BOOLEAN(!cond);
}
END_CASE(JSOP_NOT)

BEGIN_CASE(JSOP_BITNOT)
{
    int32_t i;
    if (!ValueToECMAInt32(cx, regs.sp[-1], &i))
        goto error;
    i = ~i;
    regs.sp[-1].setInt32(i);
}
END_CASE(JSOP_BITNOT)

BEGIN_CASE(JSOP_NEG)
{
    /*
     * When the operand is int jsval, INT32_FITS_IN_JSVAL(i) implies
     * INT32_FITS_IN_JSVAL(-i) unless i is 0 or INT32_MIN when the
     * results, -0.0 or INT32_MAX + 1, are jsdouble values.
     */
    const Value &ref = regs.sp[-1];
    int32_t i;
    if (ref.isInt32() && (i = ref.toInt32()) != 0 && i != INT32_MIN) {
        i = -i;
        regs.sp[-1].setInt32(i);
    } else {
        double d;
        if (!ValueToNumber(cx, regs.sp[-1], &d))
            goto error;
        d = -d;
        regs.sp[-1].setDouble(d);
    }
}
END_CASE(JSOP_NEG)

BEGIN_CASE(JSOP_POS)
    if (!ValueToNumber(cx, &regs.sp[-1]))
        goto error;
END_CASE(JSOP_POS)

BEGIN_CASE(JSOP_DELNAME)
{
    JSAtom *atom;
    LOAD_ATOM(0, atom);
    jsid id = ATOM_TO_JSID(atom);
    JSObject *obj, *obj2;
    JSProperty *prop;
    if (!js_FindProperty(cx, id, &obj, &obj2, &prop))
        goto error;

    /* Strict mode code should never contain JSOP_DELNAME opcodes. */
    JS_ASSERT(!script->strictModeCode);

    /* ECMA says to return true if name is undefined or inherited. */
    PUSH_BOOLEAN(true);
    if (prop) {
        if (!obj->deleteProperty(cx, id, &regs.sp[-1], false))
            goto error;
    }
}
END_CASE(JSOP_DELNAME)

BEGIN_CASE(JSOP_DELPROP)
{
    JSAtom *atom;
    LOAD_ATOM(0, atom);
    jsid id = ATOM_TO_JSID(atom);

    JSObject *obj;
    FETCH_OBJECT(cx, -1, obj);

    Value rval;
    if (!obj->deleteProperty(cx, id, &rval, script->strictModeCode))
        goto error;

    regs.sp[-1] = rval;
}
END_CASE(JSOP_DELPROP)

BEGIN_CASE(JSOP_DELELEM)
{
    /* Fetch the left part and resolve it to a non-null object. */
    JSObject *obj;
    FETCH_OBJECT(cx, -2, obj);

    /* Fetch index and convert it to id suitable for use with obj. */
    jsid id;
    FETCH_ELEMENT_ID(obj, -1, id);

    /* Get or set the element. */
    if (!obj->deleteProperty(cx, id, &regs.sp[-2], script->strictModeCode))
        goto error;

    regs.sp--;
}
END_CASE(JSOP_DELELEM)

BEGIN_CASE(JSOP_TYPEOFEXPR)
BEGIN_CASE(JSOP_TYPEOF)
{
    const Value &ref = regs.sp[-1];
    JSType type = JS_TypeOfValue(cx, Jsvalify(ref));
    JSAtom *atom = rt->atomState.typeAtoms[type];
    regs.sp[-1].setString(ATOM_TO_STRING(atom));
}
END_CASE(JSOP_TYPEOF)

BEGIN_CASE(JSOP_VOID)
    regs.sp[-1].setUndefined();
END_CASE(JSOP_VOID)

{
    JSObject *obj;
    JSAtom *atom;
    jsid id;
    jsint i;

BEGIN_CASE(JSOP_INCELEM)
BEGIN_CASE(JSOP_DECELEM)
BEGIN_CASE(JSOP_ELEMINC)
BEGIN_CASE(JSOP_ELEMDEC)

    /*
     * Delay fetching of id until we have the object to ensure the proper
     * evaluation order. See bug 372331.
     */
    id = JSID_VOID;
    i = -2;
    goto fetch_incop_obj;

BEGIN_CASE(JSOP_INCPROP)
BEGIN_CASE(JSOP_DECPROP)
BEGIN_CASE(JSOP_PROPINC)
BEGIN_CASE(JSOP_PROPDEC)
    LOAD_ATOM(0, atom);
    id = ATOM_TO_JSID(atom);
    i = -1;

  fetch_incop_obj:
    FETCH_OBJECT(cx, i, obj);
    if (JSID_IS_VOID(id))
        FETCH_ELEMENT_ID(obj, -1, id);
    goto do_incop;

BEGIN_CASE(JSOP_INCNAME)
BEGIN_CASE(JSOP_DECNAME)
BEGIN_CASE(JSOP_NAMEINC)
BEGIN_CASE(JSOP_NAMEDEC)
BEGIN_CASE(JSOP_INCGNAME)
BEGIN_CASE(JSOP_DECGNAME)
BEGIN_CASE(JSOP_GNAMEINC)
BEGIN_CASE(JSOP_GNAMEDEC)
{
    obj = &regs.fp->scopeChain();
    if (js_CodeSpec[op].format & JOF_GNAME)
        obj = obj->getGlobal();

    JSObject *obj2;
    PropertyCacheEntry *entry;
    JS_PROPERTY_CACHE(cx).test(cx, regs.pc, obj, obj2, entry, atom);
    if (!atom) {
        ASSERT_VALID_PROPERTY_CACHE_HIT(0, obj, obj2, entry);
        if (obj == obj2 && entry->vword.isSlot()) {
            uint32 slot = entry->vword.toSlot();
            Value &rref = obj->nativeGetSlotRef(slot);
            int32_t tmp;
            if (JS_LIKELY(rref.isInt32() && CanIncDecWithoutOverflow(tmp = rref.toInt32()))) {
                int32_t inc = tmp + ((js_CodeSpec[op].format & JOF_INC) ? 1 : -1);
                if (!(js_CodeSpec[op].format & JOF_POST))
                    tmp = inc;
                rref.getInt32Ref() = inc;
                PUSH_INT32(tmp);
                len = JSOP_INCNAME_LENGTH;
                DO_NEXT_OP(len);
            }
        }
        LOAD_ATOM(0, atom);
    }

    id = ATOM_TO_JSID(atom);
    JSProperty *prop;
    if (!js_FindPropertyHelper(cx, id, true, &obj, &obj2, &prop))
        goto error;
    if (!prop) {
        atomNotDefined = atom;
        goto atom_not_defined;
    }
}

do_incop:
{
    /*
     * We need a root to store the value to leave on the stack until
     * we have done with obj->setProperty.
     */
    PUSH_NULL();
    if (!obj->getProperty(cx, id, &regs.sp[-1]))
        goto error;

    const JSCodeSpec *cs = &js_CodeSpec[op];
    JS_ASSERT(cs->ndefs == 1);
    JS_ASSERT((cs->format & JOF_TMPSLOT_MASK) >= JOF_TMPSLOT2);
    Value &ref = regs.sp[-1];
    int32_t tmp;
    if (JS_LIKELY(ref.isInt32() && CanIncDecWithoutOverflow(tmp = ref.toInt32()))) {
        int incr = (cs->format & JOF_INC) ? 1 : -1;
        if (cs->format & JOF_POST)
            ref.getInt32Ref() = tmp + incr;
        else
            ref.getInt32Ref() = tmp += incr;
        regs.fp->setAssigning();
        JSBool ok = obj->setProperty(cx, id, &ref, script->strictModeCode);
        regs.fp->clearAssigning();
        if (!ok)
            goto error;

        /*
         * We must set regs.sp[-1] to tmp for both post and pre increments
         * as the setter overwrites regs.sp[-1].
         */
        ref.setInt32(tmp);
    } else {
        /* We need an extra root for the result. */
        PUSH_NULL();
        if (!js_DoIncDec(cx, cs, &regs.sp[-2], &regs.sp[-1]))
            goto error;
        regs.fp->setAssigning();
        JSBool ok = obj->setProperty(cx, id, &regs.sp[-1], script->strictModeCode);
        regs.fp->clearAssigning();
        if (!ok)
            goto error;
        regs.sp--;
    }

    if (cs->nuses == 0) {
        /* regs.sp[-1] already contains the result of name increment. */
    } else {
        regs.sp[-1 - cs->nuses] = regs.sp[-1];
        regs.sp -= cs->nuses;
    }
    len = cs->length;
    DO_NEXT_OP(len);
}
}

{
    int incr, incr2;
    Value *vp;

BEGIN_CASE(JSOP_INCGLOBAL)
    incr =  1; incr2 =  1; goto do_bound_global_incop;
BEGIN_CASE(JSOP_DECGLOBAL)
    incr = -1; incr2 = -1; goto do_bound_global_incop;
BEGIN_CASE(JSOP_GLOBALINC)
    incr =  1; incr2 =  0; goto do_bound_global_incop;
BEGIN_CASE(JSOP_GLOBALDEC)
    incr = -1; incr2 =  0; goto do_bound_global_incop;

  do_bound_global_incop:
    uint32 slot;
    slot = GET_SLOTNO(regs.pc);
    slot = script->getGlobalSlot(slot);
    JSObject *obj;
    obj = regs.fp->scopeChain().getGlobal();
    vp = &obj->getSlotRef(slot);
    goto do_int_fast_incop;
END_CASE(JSOP_INCGLOBAL)

    /* Position cases so the most frequent i++ does not need a jump. */
BEGIN_CASE(JSOP_DECARG)
    incr = -1; incr2 = -1; goto do_arg_incop;
BEGIN_CASE(JSOP_ARGDEC)
    incr = -1; incr2 =  0; goto do_arg_incop;
BEGIN_CASE(JSOP_INCARG)
    incr =  1; incr2 =  1; goto do_arg_incop;
BEGIN_CASE(JSOP_ARGINC)
    incr =  1; incr2 =  0;

  do_arg_incop:
    // If we initialize in the declaration, MSVC complains that the labels skip init.
    slot = GET_ARGNO(regs.pc);
    JS_ASSERT(slot < regs.fp->numFormalArgs());
    METER_SLOT_OP(op, slot);
    vp = argv + slot;
    goto do_int_fast_incop;

BEGIN_CASE(JSOP_DECLOCAL)
    incr = -1; incr2 = -1; goto do_local_incop;
BEGIN_CASE(JSOP_LOCALDEC)
    incr = -1; incr2 =  0; goto do_local_incop;
BEGIN_CASE(JSOP_INCLOCAL)
    incr =  1; incr2 =  1; goto do_local_incop;
BEGIN_CASE(JSOP_LOCALINC)
    incr =  1; incr2 =  0;

  /*
   * do_local_incop comes right before do_int_fast_incop as we want to
   * avoid an extra jump for variable cases as local++ is more frequent
   * than arg++.
   */
  do_local_incop:
    slot = GET_SLOTNO(regs.pc);
    JS_ASSERT(slot < regs.fp->numSlots());
    METER_SLOT_OP(op, slot);
    vp = regs.fp->slots() + slot;

  do_int_fast_incop:
    int32_t tmp;
    if (JS_LIKELY(vp->isInt32() && CanIncDecWithoutOverflow(tmp = vp->toInt32()))) {
        vp->getInt32Ref() = tmp + incr;
        JS_ASSERT(JSOP_INCARG_LENGTH == js_CodeSpec[op].length);
        SKIP_POP_AFTER_SET(JSOP_INCARG_LENGTH, 0);
        PUSH_INT32(tmp + incr2);
    } else {
        PUSH_COPY(*vp);
        if (!js_DoIncDec(cx, &js_CodeSpec[op], &regs.sp[-1], vp))
            goto error;
    }
    len = JSOP_INCARG_LENGTH;
    JS_ASSERT(len == js_CodeSpec[op].length);
    DO_NEXT_OP(len);
}

BEGIN_CASE(JSOP_THIS)
    if (!regs.fp->computeThis(cx))
        goto error;
    PUSH_COPY(regs.fp->thisValue());
END_CASE(JSOP_THIS)

BEGIN_CASE(JSOP_UNBRANDTHIS)
{
    if (!regs.fp->computeThis(cx))
        goto error;
    Value &thisv = regs.fp->thisValue();
    if (thisv.isObject()) {
        JSObject *obj = &thisv.toObject();
        if (obj->isNative())
            obj->unbrand(cx);
    }
}
END_CASE(JSOP_UNBRANDTHIS)

{
    JSObject *obj;
    Value *vp;
    jsint i;

BEGIN_CASE(JSOP_GETTHISPROP)
    if (!regs.fp->computeThis(cx))
        goto error;
    i = 0;
    PUSH_COPY(regs.fp->thisValue());
    goto do_getprop_body;

BEGIN_CASE(JSOP_GETARGPROP)
{
    i = ARGNO_LEN;
    uint32 slot = GET_ARGNO(regs.pc);
    JS_ASSERT(slot < regs.fp->numFormalArgs());
    PUSH_COPY(argv[slot]);
    goto do_getprop_body;
}

BEGIN_CASE(JSOP_GETLOCALPROP)
{
    i = SLOTNO_LEN;
    uint32 slot = GET_SLOTNO(regs.pc);
    JS_ASSERT(slot < script->nslots);
    PUSH_COPY(regs.fp->slots()[slot]);
    goto do_getprop_body;
}

BEGIN_CASE(JSOP_GETPROP)
BEGIN_CASE(JSOP_GETXPROP)
    i = 0;

  do_getprop_body:
    vp = &regs.sp[-1];

  do_getprop_with_lval:
    VALUE_TO_OBJECT(cx, vp, obj);

    {
        Value rval;
        do {
            /*
             * We do not impose the method read barrier if in an imacro,
             * assuming any property gets it does (e.g., for 'toString'
             * from JSOP_NEW) will not be leaked to the calling script.
             */
            JSObject *aobj = js_GetProtoIfDenseArray(obj);

            PropertyCacheEntry *entry;
            JSObject *obj2;
            JSAtom *atom;
            JS_PROPERTY_CACHE(cx).test(cx, regs.pc, aobj, obj2, entry, atom);
            if (!atom) {
                ASSERT_VALID_PROPERTY_CACHE_HIT(i, aobj, obj2, entry);
                if (entry->vword.isFunObj()) {
                    rval.setObject(entry->vword.toFunObj());
                } else if (entry->vword.isSlot()) {
                    uint32 slot = entry->vword.toSlot();
                    rval = obj2->nativeGetSlot(slot);
                } else {
                    JS_ASSERT(entry->vword.isShape());
                    const Shape *shape = entry->vword.toShape();
                    NATIVE_GET(cx, obj, obj2, shape,
                               regs.fp->hasImacropc() ? JSGET_NO_METHOD_BARRIER : JSGET_METHOD_BARRIER,
                               &rval);
                }
                break;
            }

            jsid id = ATOM_TO_JSID(atom);
            if (JS_LIKELY(!aobj->getOps()->getProperty)
                ? !js_GetPropertyHelper(cx, obj, id,
                                        (regs.fp->hasImacropc() ||
                                         regs.pc[JSOP_GETPROP_LENGTH + i] == JSOP_IFEQ)
                                        ? JSGET_CACHE_RESULT | JSGET_NO_METHOD_BARRIER
                                        : JSGET_CACHE_RESULT | JSGET_METHOD_BARRIER,
                                        &rval)
                : !obj->getProperty(cx, id, &rval)) {
                goto error;
            }
        } while (0);

        regs.sp[-1] = rval;
        assertSameCompartment(cx, regs.sp[-1]);
        JS_ASSERT(JSOP_GETPROP_LENGTH + i == js_CodeSpec[op].length);
        len = JSOP_GETPROP_LENGTH + i;
    }
END_VARLEN_CASE

BEGIN_CASE(JSOP_LENGTH)
    vp = &regs.sp[-1];
    if (vp->isString()) {
        vp->setInt32(vp->toString()->length());
    } else if (vp->isObject()) {
        JSObject *obj = &vp->toObject();
        if (obj->isArray()) {
            jsuint length = obj->getArrayLength();
            regs.sp[-1].setNumber(length);
        } else if (obj->isArguments() && !obj->isArgsLengthOverridden()) {
            uint32 length = obj->getArgsInitialLength();
            JS_ASSERT(length < INT32_MAX);
            regs.sp[-1].setInt32(int32_t(length));
        } else {
            i = -2;
            goto do_getprop_with_lval;
        }
    } else {
        i = -2;
        goto do_getprop_with_lval;
    }
END_CASE(JSOP_LENGTH)

}

BEGIN_CASE(JSOP_CALLPROP)
{
    Value lval = regs.sp[-1];

    Value objv;
    if (lval.isObject()) {
        objv = lval;
    } else {
        JSProtoKey protoKey;
        if (lval.isString()) {
            protoKey = JSProto_String;
        } else if (lval.isNumber()) {
            protoKey = JSProto_Number;
        } else if (lval.isBoolean()) {
            protoKey = JSProto_Boolean;
        } else {
            JS_ASSERT(lval.isNull() || lval.isUndefined());
            js_ReportIsNullOrUndefined(cx, -1, lval, NULL);
            goto error;
        }
        JSObject *pobj;
        if (!js_GetClassPrototype(cx, NULL, protoKey, &pobj))
            goto error;
        objv.setObject(*pobj);
    }

    JSObject *aobj = js_GetProtoIfDenseArray(&objv.toObject());
    Value rval;

    PropertyCacheEntry *entry;
    JSObject *obj2;
    JSAtom *atom;
    JS_PROPERTY_CACHE(cx).test(cx, regs.pc, aobj, obj2, entry, atom);
    if (!atom) {
        ASSERT_VALID_PROPERTY_CACHE_HIT(0, aobj, obj2, entry);
        if (entry->vword.isFunObj()) {
            rval.setObject(entry->vword.toFunObj());
        } else if (entry->vword.isSlot()) {
            uint32 slot = entry->vword.toSlot();
            rval = obj2->nativeGetSlot(slot);
        } else {
            JS_ASSERT(entry->vword.isShape());
            const Shape *shape = entry->vword.toShape();
            NATIVE_GET(cx, &objv.toObject(), obj2, shape, JSGET_NO_METHOD_BARRIER, &rval);
        }
        regs.sp[-1] = rval;
        assertSameCompartment(cx, regs.sp[-1]);
        PUSH_COPY(lval);
    } else {
        /*
         * Cache miss: use the immediate atom that was loaded for us under
         * PropertyCache::test.
         */
        jsid id;
        id = ATOM_TO_JSID(atom);

        PUSH_NULL();
        if (lval.isObject()) {
            if (!js_GetMethod(cx, &objv.toObject(), id,
                              JS_LIKELY(!aobj->getOps()->getProperty)
                              ? JSGET_CACHE_RESULT | JSGET_NO_METHOD_BARRIER
                              : JSGET_NO_METHOD_BARRIER,
                              &rval)) {
                goto error;
            }
            regs.sp[-1] = objv;
            regs.sp[-2] = rval;
            assertSameCompartment(cx, regs.sp[-1], regs.sp[-2]);
        } else {
            JS_ASSERT(!objv.toObject().getOps()->getProperty);
            if (!js_GetPropertyHelper(cx, &objv.toObject(), id,
                                      JSGET_CACHE_RESULT | JSGET_NO_METHOD_BARRIER,
                                      &rval)) {
                goto error;
            }
            regs.sp[-1] = lval;
            regs.sp[-2] = rval;
            assertSameCompartment(cx, regs.sp[-1], regs.sp[-2]);
        }
    }
#if JS_HAS_NO_SUCH_METHOD
    if (JS_UNLIKELY(rval.isUndefined()) && regs.sp[-1].isObject()) {
        LOAD_ATOM(0, atom);
        regs.sp[-2].setString(ATOM_TO_STRING(atom));
        if (!js_OnUnknownMethod(cx, regs.sp - 2))
            goto error;
    }
#endif
}
END_CASE(JSOP_CALLPROP)

BEGIN_CASE(JSOP_UNBRAND)
    JS_ASSERT(regs.sp - regs.fp->slots() >= 1);
    regs.sp[-1].toObject().unbrand(cx);
END_CASE(JSOP_UNBRAND)

BEGIN_CASE(JSOP_SETGNAME)
BEGIN_CASE(JSOP_SETNAME)
BEGIN_CASE(JSOP_SETPROP)
BEGIN_CASE(JSOP_SETMETHOD)
{
    Value rval = regs.sp[-1];
    JS_ASSERT_IF(op == JSOP_SETMETHOD, IsFunctionObject(rval));
    Value &lref = regs.sp[-2];
    JS_ASSERT_IF(op == JSOP_SETNAME, lref.isObject());
    JSObject *obj;
    VALUE_TO_OBJECT(cx, &lref, obj);

    JS_ASSERT_IF(op == JSOP_SETGNAME, obj == regs.fp->scopeChain().getGlobal());

    do {
        PropertyCache *cache = &JS_PROPERTY_CACHE(cx);

        /*
         * Probe the property cache, specializing for two important
         * set-property cases. First:
         *
         *   function f(a, b, c) {
         *     var o = {p:a, q:b, r:c};
         *     return o;
         *   }
         *
         * or similar real-world cases, which evolve a newborn native
         * object predicatably through some bounded number of property
         * additions. And second:
         *
         *   o.p = x;
         *
         * in a frequently executed method or loop body, where p will
         * (possibly after the first iteration) always exist in native
         * object o.
         */
        PropertyCacheEntry *entry;
        JSObject *obj2;
        JSAtom *atom;
        if (cache->testForSet(cx, regs.pc, obj, &entry, &obj2, &atom)) {
            /*
             * Property cache hit, only partially confirmed by testForSet. We
             * know that the entry applies to regs.pc and that obj's shape
             * matches.
             *
             * The entry predicts either a new property to be added directly to
             * obj by this set, or on an existing "own" property, or on a
             * prototype property that has a setter.
             */
            const Shape *shape = entry->vword.toShape();
            JS_ASSERT_IF(shape->isDataDescriptor(), shape->writable());
            JS_ASSERT_IF(shape->hasSlot(), entry->vcapTag() == 0);

            /*
             * Fastest path: check whether obj already has the cached shape and
             * call NATIVE_SET and break to get out of the do-while(0). But we
             * can call NATIVE_SET only for a direct or proto-setter hit.
             */
            if (!entry->adding()) {
                if (entry->vcapTag() == 0 ||
                    ((obj2 = obj->getProto()) && obj2->shape() == entry->vshape()))
                {
#ifdef DEBUG
                    if (entry->directHit()) {
                        JS_ASSERT(obj->nativeContains(*shape));
                    } else {
                        JS_ASSERT(obj2->nativeContains(*shape));
                        JS_ASSERT(entry->vcapTag() == 1);
                        JS_ASSERT(entry->kshape != entry->vshape());
                        JS_ASSERT(!shape->hasSlot());
                    }
#endif

                    PCMETER(cache->pchits++);
                    PCMETER(cache->setpchits++);
                    NATIVE_SET(cx, obj, shape, entry, &rval);
                    break;
                }
            } else {
                JS_ASSERT(obj->isExtensible());

                if (obj->nativeEmpty()) {
                    if (!obj->ensureClassReservedSlotsForEmptyObject(cx))
                        goto error;
                }

                uint32 slot;
                if (shape->previous() == obj->lastProperty() &&
                    entry->vshape() == rt->protoHazardShape &&
                    shape->hasDefaultSetter()) {
                    slot = shape->slot;
                    JS_ASSERT(slot == obj->slotSpan());

                    /*
                     * Fast path: adding a plain old property that was once at
                     * the frontier of the property tree, whose slot is next to
                     * claim among the already-allocated slots in obj, where
                     * shape->table has not been created yet.
                     */
                    PCMETER(cache->pchits++);
                    PCMETER(cache->addpchits++);

                    if (slot < obj->numSlots()) {
                        JS_ASSERT(obj->getSlot(slot).isUndefined());
                    } else {
                        if (!obj->allocSlot(cx, &slot))
                            goto error;
                        JS_ASSERT(slot == shape->slot);
                    }

                    /* Simply extend obj's property tree path with shape! */
                    obj->extend(cx, shape);

                    /*
                     * No method change check here because here we are adding a
                     * new property, not updating an existing slot's value that
                     * might contain a method of a branded shape.
                     */
                    TRACE_2(SetPropHit, entry, shape);
                    obj->nativeSetSlot(slot, rval);

                    /*
                     * Purge the property cache of the id we may have just
                     * shadowed in obj's scope and proto chains.
                     */
                    js_PurgeScopeChain(cx, obj, shape->id);
                    break;
                }
            }
            PCMETER(cache->setpcmisses++);

            LOAD_ATOM(0, atom);
        } else {
            JS_ASSERT(atom);
        }

        jsid id = ATOM_TO_JSID(atom);
        if (entry && JS_LIKELY(!obj->getOps()->setProperty)) {
            uintN defineHow;
            if (op == JSOP_SETMETHOD)
                defineHow = JSDNP_CACHE_RESULT | JSDNP_SET_METHOD;
            else if (op == JSOP_SETNAME)
                defineHow = JSDNP_CACHE_RESULT | JSDNP_UNQUALIFIED;
            else
                defineHow = JSDNP_CACHE_RESULT;
            if (!js_SetPropertyHelper(cx, obj, id, defineHow, &rval, script->strictModeCode))
                goto error;
        } else {
            if (!obj->setProperty(cx, id, &rval, script->strictModeCode))
                goto error;
            ABORT_RECORDING(cx, "Non-native set");
        }
    } while (0);
}
END_SET_CASE_STORE_RVAL(JSOP_SETPROP, 2);

BEGIN_CASE(JSOP_GETELEM)
{
    Value &lref = regs.sp[-2];
    Value &rref = regs.sp[-1];
    if (lref.isString() && rref.isInt32()) {
        JSString *str = lref.toString();
        int32_t i = rref.toInt32();
        if (size_t(i) < str->length()) {
            str = JSString::getUnitString(cx, str, size_t(i));
            if (!str)
                goto error;
            regs.sp--;
            regs.sp[-1].setString(str);
            len = JSOP_GETELEM_LENGTH;
            DO_NEXT_OP(len);
        }
    }

    JSObject *obj;
    VALUE_TO_OBJECT(cx, &lref, obj);

    const Value *copyFrom;
    Value rval;
    jsid id;
    if (rref.isInt32()) {
        int32_t i = rref.toInt32();
        if (obj->isDenseArray()) {
            jsuint idx = jsuint(i);

            if (idx < obj->getDenseArrayCapacity()) {
                copyFrom = obj->addressOfDenseArrayElement(idx);
                if (!copyFrom->isMagic())
                    goto end_getelem;
            }
        } else if (obj->isArguments()) {
            uint32 arg = uint32(i);

            if (arg < obj->getArgsInitialLength()) {
                copyFrom = obj->addressOfArgsElement(arg);
                if (!copyFrom->isMagic(JS_ARGS_HOLE)) {
                    if (JSStackFrame *afp = (JSStackFrame *) obj->getPrivate())
                        copyFrom = &afp->canonicalActualArg(arg);
                    goto end_getelem;
                }
            }
        }
        if (JS_LIKELY(INT_FITS_IN_JSID(i)))
            id = INT_TO_JSID(i);
        else
            goto intern_big_int;
    } else {
        int32_t i;
        if (ValueFitsInInt32(rref, &i) && INT_FITS_IN_JSID(i)) {
            id = INT_TO_JSID(i);
        } else {
          intern_big_int:
            if (!js_InternNonIntElementId(cx, obj, rref, &id))
                goto error;
        }
    }

    if (!obj->getProperty(cx, id, &rval))
        goto error;
    copyFrom = &rval;

  end_getelem:
    regs.sp--;
    regs.sp[-1] = *copyFrom;
    assertSameCompartment(cx, regs.sp[-1]);
}
END_CASE(JSOP_GETELEM)

BEGIN_CASE(JSOP_CALLELEM)
{
    /* Find the object on which to look for |this|'s properties. */
    Value thisv = regs.sp[-2];
    JSObject *thisObj = ValuePropertyBearer(cx, thisv, -2);
    if (!thisObj)
        goto error;

    /* Fetch index and convert it to id suitable for use with obj. */
    jsid id;
    FETCH_ELEMENT_ID(thisObj, -1, id);

    /* Get the method. */
    if (!js_GetMethod(cx, thisObj, id, JSGET_NO_METHOD_BARRIER, &regs.sp[-2]))
        goto error;

#if JS_HAS_NO_SUCH_METHOD
    if (JS_UNLIKELY(regs.sp[-2].isUndefined()) && thisv.isObject()) {
        /* For js_OnUnknownMethod, sp[-2] is the index, and sp[-1] is the object missing it. */
        regs.sp[-2] = regs.sp[-1];
        regs.sp[-1].setObject(*thisObj);
        if (!js_OnUnknownMethod(cx, regs.sp - 2))
            goto error;
    } else
#endif
    {
        regs.sp[-1] = thisv;
    }
}
END_CASE(JSOP_CALLELEM)

BEGIN_CASE(JSOP_SETELEM)
{
    JSObject *obj;
    FETCH_OBJECT(cx, -3, obj);
    jsid id;
    FETCH_ELEMENT_ID(obj, -2, id);
    Value rval;
    do {
        if (obj->isDenseArray() && JSID_IS_INT(id)) {
            jsuint length = obj->getDenseArrayCapacity();
            jsint i = JSID_TO_INT(id);
            if ((jsuint)i < length) {
                if (obj->getDenseArrayElement(i).isMagic(JS_ARRAY_HOLE)) {
                    if (js_PrototypeHasIndexedProperties(cx, obj))
                        break;
                    if ((jsuint)i >= obj->getArrayLength())
                        obj->setArrayLength(i + 1);
                }
                obj->setDenseArrayElement(i, regs.sp[-1]);
                goto end_setelem;
            }
        }
    } while (0);
    rval = regs.sp[-1];
    if (!obj->setProperty(cx, id, &rval, script->strictModeCode))
        goto error;
  end_setelem:;
}
END_SET_CASE_STORE_RVAL(JSOP_SETELEM, 3)

BEGIN_CASE(JSOP_ENUMELEM)
{
    /* Funky: the value to set is under the [obj, id] pair. */
    JSObject *obj;
    FETCH_OBJECT(cx, -2, obj);
    jsid id;
    FETCH_ELEMENT_ID(obj, -1, id);
    Value rval = regs.sp[-3];
    if (!obj->setProperty(cx, id, &rval, script->strictModeCode))
        goto error;
    regs.sp -= 3;
}
END_CASE(JSOP_ENUMELEM)

{ // begin block around calling opcodes
    JSFunction *newfun;
    JSObject *callee;
    uint32 flags;
    uintN argc;
    Value *vp;

BEGIN_CASE(JSOP_NEW)
{
    /* Get immediate argc and find the constructor function. */
    argc = GET_ARGC(regs.pc);
    vp = regs.sp - (2 + argc);
    JS_ASSERT(vp >= regs.fp->base());

    /*
     * Assign lval, callee, and newfun exactly as the code at inline_call: expects to
     * find them, to avoid nesting a js_Interpret call via js_InvokeConstructor.
     */
    if (IsFunctionObject(vp[0], &callee)) {
        newfun = callee->getFunctionPrivate();
        if (newfun->isInterpreted()) {
            if (newfun->u.i.script->isEmpty()) {
                JSObject *obj2 = js_CreateThisForFunction(cx, callee);
                if (!obj2)
                    goto error;
                vp[0].setObject(*obj2);
                regs.sp = vp + 1;
                goto end_new;
            }

            flags = JSFRAME_CONSTRUCTING;
            goto inline_call;
        }
    }

    if (!InvokeConstructor(cx, InvokeArgsAlreadyOnTheStack(vp, argc)))
        goto error;
    regs.sp = vp + 1;
    CHECK_INTERRUPT_HANDLER();
    TRACE_0(NativeCallComplete);

  end_new:;
}
END_CASE(JSOP_NEW)

BEGIN_CASE(JSOP_EVAL)
{
    argc = GET_ARGC(regs.pc);
    vp = regs.sp - (argc + 2);

    if (!IsFunctionObject(*vp, &callee))
        goto call_using_invoke;

    newfun = callee->getFunctionPrivate();
    if (!IsBuiltinEvalFunction(newfun))
        goto call_using_invoke;

    if (!DirectEval(cx, newfun, argc, vp))
        goto error;
}
END_CASE(JSOP_EVAL)

BEGIN_CASE(JSOP_CALL)
BEGIN_CASE(JSOP_FUNAPPLY)
BEGIN_CASE(JSOP_FUNCALL)
{
    argc = GET_ARGC(regs.pc);
    vp = regs.sp - (argc + 2);

    if (IsFunctionObject(*vp, &callee)) {
        newfun = callee->getFunctionPrivate();

        /* Clear frame flags since this is not a constructor call. */
        flags = 0;
        if (newfun->isInterpreted())
      inline_call:
        {
            JSScript *newscript = newfun->script();
            if (JS_UNLIKELY(newscript->isEmpty())) {
                vp->setUndefined();
                regs.sp = vp + 1;
                goto end_call;
            }

            /* Restrict recursion of lightweight functions. */
            if (JS_UNLIKELY(inlineCallCount >= JS_MAX_INLINE_CALL_COUNT)) {
                js_ReportOverRecursed(cx);
                goto error;
            }

            /* Get pointer to new frame/slots, prepare arguments. */
            StackSpace &stack = cx->stack();
            JSStackFrame *newfp = stack.getInlineFrame(cx, regs.sp, argc, newfun,
                                                       newscript, &flags);
            if (JS_UNLIKELY(!newfp))
                goto error;
            JS_ASSERT_IF(!vp[1].isPrimitive(), IsSaneThisObject(vp[1].toObject()));

            /* Initialize frame, locals. */
            newfp->initCallFrame(cx, *callee, newfun, argc, flags);
            SetValueRangeToUndefined(newfp->slots(), newscript->nfixed);

            /* Officially push the frame. */
            stack.pushInlineFrame(cx, newscript, newfp, &regs);

            /* Refresh interpreter locals. */
            JS_ASSERT(newfp == regs.fp);
            script = newscript;
            argv = regs.fp->formalArgsEnd() - newfun->nargs;
            atoms = script->atomMap.vector;

            /* Now that the new frame is rooted, maybe create a call object. */
            if (newfun->isHeavyweight() && !js_GetCallObject(cx, regs.fp))
                goto error;

            inlineCallCount++;
            JS_RUNTIME_METER(rt, inlineCalls);

            TRACE_0(EnterFrame);

            CHECK_INTERRUPT_HANDLER();

#ifdef JS_METHODJIT
            /* Try to ensure methods are method JIT'd.  */
            mjit::CompileStatus status = mjit::CanMethodJIT(cx, script, regs.fp);
            if (status == mjit::Compile_Error)
                goto error;
            if (!TRACE_RECORDER(cx) && !TRACE_PROFILER(cx) && status == mjit::Compile_Okay) {
                interpReturnOK = mjit::JaegerShot(cx);
                CHECK_INTERRUPT_HANDLER();
                goto jit_return;
            }
#endif

            if (!ScriptPrologue(cx, regs.fp))
                goto error;

            CHECK_INTERRUPT_HANDLER();

            /* Load first op and dispatch it (safe since JSOP_STOP). */
            op = (JSOp) *regs.pc;
            DO_OP();
        }

        Probes::enterJSFun(cx, newfun, script);
        JSBool ok = CallJSNative(cx, newfun->u.n.native, argc, vp);
        Probes::exitJSFun(cx, newfun, script);
        regs.sp = vp + 1;
        if (!ok)
            goto error;
        TRACE_0(NativeCallComplete);
        goto end_call;
    }

  call_using_invoke:
    bool ok;
    ok = Invoke(cx, InvokeArgsAlreadyOnTheStack(vp, argc), 0);
    regs.sp = vp + 1;
    CHECK_INTERRUPT_HANDLER();
    if (!ok)
        goto error;
    JS_RUNTIME_METER(rt, nonInlineCalls);
    TRACE_0(NativeCallComplete);

  end_call:;
}
END_CASE(JSOP_CALL)

} // end block around calling opcodes

BEGIN_CASE(JSOP_SETCALL)
{
    JS_ReportErrorNumber(cx, js_GetErrorMessage, NULL, JSMSG_BAD_LEFTSIDE_OF_ASS);
    goto error;
}
END_CASE(JSOP_SETCALL)

#define SLOW_PUSH_THISV(cx, obj)                                            \
    JS_BEGIN_MACRO                                                          \
        Class *clasp;                                                       \
        JSObject *thisp = obj;                                              \
        if (!thisp->getParent() ||                                          \
            (clasp = thisp->getClass()) == &js_CallClass ||                 \
            clasp == &js_BlockClass ||                                      \
            clasp == &js_DeclEnvClass) {                                    \
            /* Push the ImplicitThisValue for the Environment Record */     \
            /* associated with obj. See ES5 sections 10.2.1.1.6 and  */     \
            /* 10.2.1.2.6 (ImplicitThisValue) and section 11.2.3     */     \
            /* (Function Calls). */                                         \
            PUSH_UNDEFINED();                                               \
        } else {                                                            \
            thisp = thisp->thisObject(cx);                                  \
            if (!thisp)                                                     \
                goto error;                                                 \
            PUSH_OBJECT(*thisp);                                            \
        }                                                                   \
    JS_END_MACRO

BEGIN_CASE(JSOP_GETGNAME)
BEGIN_CASE(JSOP_CALLGNAME)
BEGIN_CASE(JSOP_NAME)
BEGIN_CASE(JSOP_CALLNAME)
{
    JSObject *obj = &regs.fp->scopeChain();

    const Shape *shape;
    Value rval;

    PropertyCacheEntry *entry;
    JSObject *obj2;
    JSAtom *atom;
    JS_PROPERTY_CACHE(cx).test(cx, regs.pc, obj, obj2, entry, atom);
    if (!atom) {
        ASSERT_VALID_PROPERTY_CACHE_HIT(0, obj, obj2, entry);
        if (entry->vword.isFunObj()) {
            PUSH_OBJECT(entry->vword.toFunObj());
        } else if (entry->vword.isSlot()) {
            uintN slot = entry->vword.toSlot();
            PUSH_COPY(obj2->nativeGetSlot(slot));
        } else {
            JS_ASSERT(entry->vword.isShape());
            shape = entry->vword.toShape();
            NATIVE_GET(cx, obj, obj2, shape, JSGET_METHOD_BARRIER, &rval);
            PUSH_COPY(rval);
        }

        /*
         * Push results, the same as below, but with a prop$ hit there
         * is no need to test for the unusual and uncacheable case where
         * the caller determines |this|.
         */
#if DEBUG
        Class *clasp;
        JS_ASSERT(!obj->getParent() ||
                  (clasp = obj->getClass()) == &js_CallClass ||
                  clasp == &js_BlockClass ||
                  clasp == &js_DeclEnvClass);
#endif
        if (op == JSOP_CALLNAME || op == JSOP_CALLGNAME)
            PUSH_UNDEFINED();
        len = JSOP_NAME_LENGTH;
        DO_NEXT_OP(len);
    }

    jsid id;
    id = ATOM_TO_JSID(atom);
    JSProperty *prop;
    if (!js_FindPropertyHelper(cx, id, true, &obj, &obj2, &prop))
        goto error;
    if (!prop) {
        /* Kludge to allow (typeof foo == "undefined") tests. */
        JSOp op2 = js_GetOpcode(cx, script, regs.pc + JSOP_NAME_LENGTH);
        if (op2 == JSOP_TYPEOF) {
            PUSH_UNDEFINED();
            len = JSOP_NAME_LENGTH;
            DO_NEXT_OP(len);
        }
        atomNotDefined = atom;
        goto atom_not_defined;
    }

    /* Take the slow path if prop was not found in a native object. */
    if (!obj->isNative() || !obj2->isNative()) {
        if (!obj->getProperty(cx, id, &rval))
            goto error;
    } else {
        shape = (Shape *)prop;
        JSObject *normalized = obj;
        if (normalized->getClass() == &js_WithClass && !shape->hasDefaultGetter())
            normalized = js_UnwrapWithObject(cx, normalized);
        NATIVE_GET(cx, normalized, obj2, shape, JSGET_METHOD_BARRIER, &rval);
    }

    PUSH_COPY(rval);

    /* obj must be on the scope chain, thus not a function. */
    if (op == JSOP_CALLNAME || op == JSOP_CALLGNAME)
        SLOW_PUSH_THISV(cx, obj);
}
END_CASE(JSOP_NAME)

BEGIN_CASE(JSOP_UINT16)
    PUSH_INT32((int32_t) GET_UINT16(regs.pc));
END_CASE(JSOP_UINT16)

BEGIN_CASE(JSOP_UINT24)
    PUSH_INT32((int32_t) GET_UINT24(regs.pc));
END_CASE(JSOP_UINT24)

BEGIN_CASE(JSOP_INT8)
    PUSH_INT32(GET_INT8(regs.pc));
END_CASE(JSOP_INT8)

BEGIN_CASE(JSOP_INT32)
    PUSH_INT32(GET_INT32(regs.pc));
END_CASE(JSOP_INT32)

BEGIN_CASE(JSOP_INDEXBASE)
    /*
     * Here atoms can exceed script->atomMap.length as we use atoms as a
     * segment register for object literals as well.
     */
    atoms += GET_INDEXBASE(regs.pc);
END_CASE(JSOP_INDEXBASE)

BEGIN_CASE(JSOP_INDEXBASE1)
BEGIN_CASE(JSOP_INDEXBASE2)
BEGIN_CASE(JSOP_INDEXBASE3)
    atoms += (op - JSOP_INDEXBASE1 + 1) << 16;
END_CASE(JSOP_INDEXBASE3)

BEGIN_CASE(JSOP_RESETBASE0)
BEGIN_CASE(JSOP_RESETBASE)
    atoms = script->atomMap.vector;
END_CASE(JSOP_RESETBASE)

BEGIN_CASE(JSOP_DOUBLE)
{
    JS_ASSERT(!regs.fp->hasImacropc());
    double dbl;
    LOAD_DOUBLE(0, dbl);
    PUSH_DOUBLE(dbl);
}
END_CASE(JSOP_DOUBLE)

BEGIN_CASE(JSOP_STRING)
{
    JSAtom *atom;
    LOAD_ATOM(0, atom);
    PUSH_STRING(ATOM_TO_STRING(atom));
}
END_CASE(JSOP_STRING)

BEGIN_CASE(JSOP_OBJECT)
{
    JSObject *obj;
    LOAD_OBJECT(0, obj);
    /* Only XML and RegExp objects are emitted. */
    PUSH_OBJECT(*obj);
}
END_CASE(JSOP_OBJECT)

BEGIN_CASE(JSOP_REGEXP)
{
    /*
     * Push a regexp object cloned from the regexp literal object mapped by the
     * bytecode at pc. ES5 finally fixed this bad old ES3 design flaw which was
     * flouted by many browser-based implementations.
     *
     * We avoid the GetScopeChain call here and pass fp->scopeChain as
     * js_GetClassPrototype uses the latter only to locate the global.
     */
    jsatomid index = GET_FULL_INDEX(0);
    JSObject *proto;
    if (!js_GetClassPrototype(cx, &regs.fp->scopeChain(), JSProto_RegExp, &proto))
        goto error;
    JS_ASSERT(proto);
    JSObject *obj = js_CloneRegExpObject(cx, script->getRegExp(index), proto);
    if (!obj)
        goto error;
    PUSH_OBJECT(*obj);
}
END_CASE(JSOP_REGEXP)

BEGIN_CASE(JSOP_ZERO)
    PUSH_INT32(0);
END_CASE(JSOP_ZERO)

BEGIN_CASE(JSOP_ONE)
    PUSH_INT32(1);
END_CASE(JSOP_ONE)

BEGIN_CASE(JSOP_NULL)
    PUSH_NULL();
END_CASE(JSOP_NULL)

BEGIN_CASE(JSOP_FALSE)
    PUSH_BOOLEAN(false);
END_CASE(JSOP_FALSE)

BEGIN_CASE(JSOP_TRUE)
    PUSH_BOOLEAN(true);
END_CASE(JSOP_TRUE)

{
BEGIN_CASE(JSOP_TABLESWITCH)
{
    jsbytecode *pc2 = regs.pc;
    len = GET_JUMP_OFFSET(pc2);

    /*
     * ECMAv2+ forbids conversion of discriminant, so we will skip to the
     * default case if the discriminant isn't already an int jsval.  (This
     * opcode is emitted only for dense jsint-domain switches.)
     */
    const Value &rref = *--regs.sp;
    int32_t i;
    if (rref.isInt32()) {
        i = rref.toInt32();
    } else {
        double d;
        /* Don't use JSDOUBLE_IS_INT32; treat -0 (double) as 0. */
        if (!rref.isDouble() || (d = rref.toDouble()) != (i = int32_t(rref.toDouble())))
            DO_NEXT_OP(len);
    }

    pc2 += JUMP_OFFSET_LEN;
    jsint low = GET_JUMP_OFFSET(pc2);
    pc2 += JUMP_OFFSET_LEN;
    jsint high = GET_JUMP_OFFSET(pc2);

    i -= low;
    if ((jsuint)i < (jsuint)(high - low + 1)) {
        pc2 += JUMP_OFFSET_LEN + JUMP_OFFSET_LEN * i;
        jsint off = (jsint) GET_JUMP_OFFSET(pc2);
        if (off)
            len = off;
    }
}
END_VARLEN_CASE
}

{
BEGIN_CASE(JSOP_TABLESWITCHX)
{
    jsbytecode *pc2 = regs.pc;
    len = GET_JUMPX_OFFSET(pc2);

    /*
     * ECMAv2+ forbids conversion of discriminant, so we will skip to the
     * default case if the discriminant isn't already an int jsval.  (This
     * opcode is emitted only for dense jsint-domain switches.)
     */
    const Value &rref = *--regs.sp;
    int32_t i;
    if (rref.isInt32()) {
        i = rref.toInt32();
    } else if (rref.isDouble() && rref.toDouble() == 0) {
        /* Treat -0 (double) as 0. */
        i = 0;
    } else {
        DO_NEXT_OP(len);
    }

    pc2 += JUMPX_OFFSET_LEN;
    jsint low = GET_JUMP_OFFSET(pc2);
    pc2 += JUMP_OFFSET_LEN;
    jsint high = GET_JUMP_OFFSET(pc2);

    i -= low;
    if ((jsuint)i < (jsuint)(high - low + 1)) {
        pc2 += JUMP_OFFSET_LEN + JUMPX_OFFSET_LEN * i;
        jsint off = (jsint) GET_JUMPX_OFFSET(pc2);
        if (off)
            len = off;
    }
}
END_VARLEN_CASE
}

{
BEGIN_CASE(JSOP_LOOKUPSWITCHX)
{
    jsint off;
    off = JUMPX_OFFSET_LEN;
    goto do_lookup_switch;

BEGIN_CASE(JSOP_LOOKUPSWITCH)
    off = JUMP_OFFSET_LEN;

  do_lookup_switch:
    /*
     * JSOP_LOOKUPSWITCH and JSOP_LOOKUPSWITCHX are never used if any atom
     * index in it would exceed 64K limit.
     */
    JS_ASSERT(!regs.fp->hasImacropc());
    JS_ASSERT(atoms == script->atomMap.vector);
    jsbytecode *pc2 = regs.pc;

    Value lval = regs.sp[-1];
    regs.sp--;

    if (!lval.isPrimitive())
        goto end_lookup_switch;

    pc2 += off;
    jsint npairs;
    npairs = (jsint) GET_UINT16(pc2);
    pc2 += UINT16_LEN;
    JS_ASSERT(npairs);  /* empty switch uses JSOP_TABLESWITCH */

    bool match;
#define SEARCH_PAIRS(MATCH_CODE)                                              \
    for (;;) {                                                                \
        Value rval = script->getConst(GET_INDEX(pc2));                        \
        MATCH_CODE                                                            \
        pc2 += INDEX_LEN;                                                     \
        if (match)                                                            \
            break;                                                            \
        pc2 += off;                                                           \
        if (--npairs == 0) {                                                  \
            pc2 = regs.pc;                                                    \
            break;                                                            \
        }                                                                     \
    }

    if (lval.isString()) {
        JSLinearString *str = lval.toString()->ensureLinear(cx);
        if (!str)
            goto error;
        JSLinearString *str2;
        SEARCH_PAIRS(
            match = (rval.isString() &&
                     ((str2 = rval.toString()->assertIsLinear()) == str ||
                      EqualStrings(str2, str)));
        )
    } else if (lval.isNumber()) {
        double ldbl = lval.toNumber();
        SEARCH_PAIRS(
            match = rval.isNumber() && ldbl == rval.toNumber();
        )
    } else {
        SEARCH_PAIRS(
            match = (lval == rval);
        )
    }
#undef SEARCH_PAIRS

  end_lookup_switch:
    len = (op == JSOP_LOOKUPSWITCH)
          ? GET_JUMP_OFFSET(pc2)
          : GET_JUMPX_OFFSET(pc2);
}
END_VARLEN_CASE
}

BEGIN_CASE(JSOP_TRAP)
{
    Value rval;
    JSTrapStatus status = JS_HandleTrap(cx, script, regs.pc, Jsvalify(&rval));
    switch (status) {
      case JSTRAP_ERROR:
        goto error;
      case JSTRAP_RETURN:
        regs.fp->setReturnValue(rval);
        interpReturnOK = JS_TRUE;
        goto forced_return;
      case JSTRAP_THROW:
        cx->throwing = JS_TRUE;
        cx->exception = rval;
        goto error;
      default:
        break;
    }
    JS_ASSERT(status == JSTRAP_CONTINUE);
    CHECK_INTERRUPT_HANDLER();
    JS_ASSERT(rval.isInt32());
    op = (JSOp) rval.toInt32();
    JS_ASSERT((uintN)op < (uintN)JSOP_LIMIT);
    DO_OP();
}

BEGIN_CASE(JSOP_ARGUMENTS)
{
    Value rval;
    if (!js_GetArgsValue(cx, regs.fp, &rval))
        goto error;
    PUSH_COPY(rval);
}
END_CASE(JSOP_ARGUMENTS)

BEGIN_CASE(JSOP_ARGSUB)
{
    jsid id = INT_TO_JSID(GET_ARGNO(regs.pc));
    Value rval;
    if (!js_GetArgsProperty(cx, regs.fp, id, &rval))
        goto error;
    PUSH_COPY(rval);
}
END_CASE(JSOP_ARGSUB)

BEGIN_CASE(JSOP_ARGCNT)
{
    jsid id = ATOM_TO_JSID(rt->atomState.lengthAtom);
    Value rval;
    if (!js_GetArgsProperty(cx, regs.fp, id, &rval))
        goto error;
    PUSH_COPY(rval);
}
END_CASE(JSOP_ARGCNT)

BEGIN_CASE(JSOP_GETARG)
BEGIN_CASE(JSOP_CALLARG)
{
    uint32 slot = GET_ARGNO(regs.pc);
    JS_ASSERT(slot < regs.fp->numFormalArgs());
    METER_SLOT_OP(op, slot);
    PUSH_COPY(argv[slot]);
    if (op == JSOP_CALLARG)
        PUSH_UNDEFINED();
}
END_CASE(JSOP_GETARG)

BEGIN_CASE(JSOP_SETARG)
{
    uint32 slot = GET_ARGNO(regs.pc);
    JS_ASSERT(slot < regs.fp->numFormalArgs());
    METER_SLOT_OP(op, slot);
    argv[slot] = regs.sp[-1];
}
END_SET_CASE(JSOP_SETARG)

BEGIN_CASE(JSOP_GETLOCAL)
{
    uint32 slot = GET_SLOTNO(regs.pc);
    JS_ASSERT(slot < script->nslots);
    PUSH_COPY(regs.fp->slots()[slot]);
}
END_CASE(JSOP_GETLOCAL)

BEGIN_CASE(JSOP_CALLLOCAL)
{
    uint32 slot = GET_SLOTNO(regs.pc);
    JS_ASSERT(slot < script->nslots);
    PUSH_COPY(regs.fp->slots()[slot]);
    PUSH_UNDEFINED();
}
END_CASE(JSOP_CALLLOCAL)

BEGIN_CASE(JSOP_SETLOCAL)
{
    uint32 slot = GET_SLOTNO(regs.pc);
    JS_ASSERT(slot < script->nslots);
    regs.fp->slots()[slot] = regs.sp[-1];
}
END_SET_CASE(JSOP_SETLOCAL)

BEGIN_CASE(JSOP_GETUPVAR)
BEGIN_CASE(JSOP_CALLUPVAR)
{
    JSUpvarArray *uva = script->upvars();

    uintN index = GET_UINT16(regs.pc);
    JS_ASSERT(index < uva->length);

    const Value &rval = GetUpvar(cx, script->staticLevel, uva->vector[index]);
    PUSH_COPY(rval);

    if (op == JSOP_CALLUPVAR)
        PUSH_UNDEFINED();
}
END_CASE(JSOP_GETUPVAR)

BEGIN_CASE(JSOP_GETUPVAR_DBG)
BEGIN_CASE(JSOP_CALLUPVAR_DBG)
{
    JSFunction *fun = regs.fp->fun();
    JS_ASSERT(FUN_KIND(fun) == JSFUN_INTERPRETED);
    JS_ASSERT(fun->u.i.wrapper);

    /* Scope for tempPool mark and local names allocation in it. */
    JSObject *obj, *obj2;
    JSProperty *prop;
    jsid id;
    JSAtom *atom;
    {
        AutoLocalNameArray names(cx, fun);
        if (!names)
            goto error;

        uintN index = fun->countArgsAndVars() + GET_UINT16(regs.pc);
        atom = JS_LOCAL_NAME_TO_ATOM(names[index]);
        id = ATOM_TO_JSID(atom);

        if (!js_FindProperty(cx, id, &obj, &obj2, &prop))
            goto error;
    }

    if (!prop) {
        atomNotDefined = atom;
        goto atom_not_defined;
    }

    /* Minimize footprint with generic code instead of NATIVE_GET. */
    Value *vp = regs.sp;
    PUSH_NULL();
    if (!obj->getProperty(cx, id, vp))
        goto error;

    if (op == JSOP_CALLUPVAR_DBG)
        PUSH_UNDEFINED();
}
END_CASE(JSOP_GETUPVAR_DBG)

BEGIN_CASE(JSOP_GETFCSLOT)
BEGIN_CASE(JSOP_CALLFCSLOT)
{
    JS_ASSERT(regs.fp->isFunctionFrame() && !regs.fp->isEvalFrame());
    uintN index = GET_UINT16(regs.pc);
    JSObject *obj = &argv[-2].toObject();

    JS_ASSERT(index < obj->getFunctionPrivate()->u.i.nupvars);
    PUSH_COPY(obj->getFlatClosureUpvar(index));
    if (op == JSOP_CALLFCSLOT)
        PUSH_UNDEFINED();
}
END_CASE(JSOP_GETFCSLOT)

BEGIN_CASE(JSOP_GETGLOBAL)
BEGIN_CASE(JSOP_CALLGLOBAL)
{
    uint32 slot = GET_SLOTNO(regs.pc);
    slot = script->getGlobalSlot(slot);
    JSObject *obj = regs.fp->scopeChain().getGlobal();
    JS_ASSERT(obj->containsSlot(slot));
    PUSH_COPY(obj->getSlot(slot));
    if (op == JSOP_CALLGLOBAL)
        PUSH_UNDEFINED();
}
END_CASE(JSOP_GETGLOBAL)

BEGIN_CASE(JSOP_FORGLOBAL)
{
    Value rval;
    if (!IteratorNext(cx, &regs.sp[-1].toObject(), &rval))
        goto error;
    PUSH_COPY(rval);
    uint32 slot = script->getGlobalSlot(GET_SLOTNO(regs.pc));
    JSObject *obj = regs.fp->scopeChain().getGlobal();
    if (!obj->methodWriteBarrier(cx, slot, rval))
        goto error;
    obj->nativeSetSlot(slot, rval);
    regs.sp--;
}
END_CASE(JSOP_FORGLOBAL)

BEGIN_CASE(JSOP_SETGLOBAL)
{
    uint32 slot = script->getGlobalSlot(GET_SLOTNO(regs.pc));
    JSObject *obj = regs.fp->scopeChain().getGlobal();
    if (!obj->methodWriteBarrier(cx, slot, regs.sp[-1]))
        goto error;
    obj->nativeSetSlot(slot, regs.sp[-1]);
}
END_SET_CASE(JSOP_SETGLOBAL)

BEGIN_CASE(JSOP_DEFCONST)
BEGIN_CASE(JSOP_DEFVAR)
{
    uint32 index = GET_INDEX(regs.pc);
    JSAtom *atom = atoms[index];

    JSObject *obj = &regs.fp->varobj(cx);
    JS_ASSERT(!obj->getOps()->defineProperty);
    uintN attrs = JSPROP_ENUMERATE;
    if (!regs.fp->isEvalFrame())
        attrs |= JSPROP_PERMANENT;
    if (op == JSOP_DEFCONST)
        attrs |= JSPROP_READONLY;

    /* Lookup id in order to check for redeclaration problems. */
    jsid id = ATOM_TO_JSID(atom);
    JSProperty *prop = NULL;
    JSObject *obj2;
    if (op == JSOP_DEFVAR) {
        /*
         * Redundant declaration of a |var|, even one for a non-writable
         * property like |undefined| in ES5, does nothing.
         */
        if (!obj->lookupProperty(cx, id, &obj2, &prop))
            goto error;
    } else {
        if (!CheckRedeclaration(cx, obj, id, attrs, &obj2, &prop))
            goto error;
    }

    /* Bind a variable only if it's not yet defined. */
    if (!prop) {
        if (!js_DefineNativeProperty(cx, obj, id, UndefinedValue(), PropertyStub, PropertyStub,
                                     attrs, 0, 0, &prop)) {
            goto error;
        }
        JS_ASSERT(prop);
        obj2 = obj;
    }
}
END_CASE(JSOP_DEFVAR)

BEGIN_CASE(JSOP_DEFFUN)
{
    /*
     * A top-level function defined in Global or Eval code (see ECMA-262
     * Ed. 3), or else a SpiderMonkey extension: a named function statement in
     * a compound statement (not at the top statement level of global code, or
     * at the top level of a function body).
     */
    JSFunction *fun;
    LOAD_FUNCTION(0);
    JSObject *obj = FUN_OBJECT(fun);

    JSObject *obj2;
    if (FUN_NULL_CLOSURE(fun)) {
        /*
         * Even a null closure needs a parent for principals finding.
         * FIXME: bug 476950, although debugger users may also demand some kind
         * of scope link for debugger-assisted eval-in-frame.
         */
        obj2 = &regs.fp->scopeChain();
    } else {
        JS_ASSERT(!FUN_FLAT_CLOSURE(fun));

        obj2 = GetScopeChainFast(cx, regs.fp, JSOP_DEFFUN, JSOP_DEFFUN_LENGTH);
        if (!obj2)
            goto error;
    }

    /*
     * If static link is not current scope, clone fun's object to link to the
     * current scope via parent. We do this to enable sharing of compiled
     * functions among multiple equivalent scopes, amortizing the cost of
     * compilation over a number of executions.  Examples include XUL scripts
     * and event handlers shared among Firefox or other Mozilla app chrome
     * windows, and user-defined JS functions precompiled and then shared among
     * requests in server-side JS.
     */
    if (obj->getParent() != obj2) {
        obj = CloneFunctionObject(cx, fun, obj2);
        if (!obj)
            goto error;
    }


    /*
     * ECMA requires functions defined when entering Eval code to be
     * impermanent.
     */
    uintN attrs = regs.fp->isEvalFrame()
                  ? JSPROP_ENUMERATE
                  : JSPROP_ENUMERATE | JSPROP_PERMANENT;

    /*
     * We define the function as a property of the variable object and not the
     * current scope chain even for the case of function expression statements
     * and functions defined by eval inside let or with blocks.
     */
    JSObject *parent = &regs.fp->varobj(cx);

    /*
     * Check for a const property of the same name -- or any kind of property
     * if executing with the strict option.  We check here at runtime as well
     * as at compile-time, to handle eval as well as multiple HTML script tags.
     */
    jsid id = ATOM_TO_JSID(fun->atom);
    JSProperty *prop = NULL;
    JSObject *pobj;
    JSBool ok = CheckRedeclaration(cx, parent, id, attrs, &pobj, &prop);
    if (!ok)
        goto error;

    /*
     * We deviate from ES3 10.1.3, ES5 10.5, by using JSObject::setProperty not
     * JSObject::defineProperty for a function declaration in eval code whose
     * id is already bound to a JSPROP_PERMANENT property, to ensure that such
     * properties can't be deleted.
     *
     * We also use JSObject::setProperty for the existing properties of Call
     * objects with matching attributes to preserve the internal (JSPropertyOp)
     * getters and setters that update the value of the property in the stack
     * frame. See bug 467495.
     */
    bool doSet = false;
    if (prop) {
        JS_ASSERT(!(attrs & ~(JSPROP_ENUMERATE | JSPROP_PERMANENT)));
        JS_ASSERT((attrs == JSPROP_ENUMERATE) == regs.fp->isEvalFrame());

        if (attrs == JSPROP_ENUMERATE) {
            /* In eval code: assign rather than (re-)define, always. */
            doSet = true;
        } else if (parent->isCall()) {
            JS_ASSERT(parent == pobj);

            uintN oldAttrs = ((Shape *) prop)->attributes();
            JS_ASSERT(!(oldAttrs & (JSPROP_READONLY | JSPROP_GETTER | JSPROP_SETTER)));

            /*
             * We may be processing a function sub-statement or declaration in
             * function code: we assign rather than redefine if the essential
             * JSPROP_PERMANENT (not [[Configurable]] in ES5 terms) attribute
             * is not changing (note that JSPROP_ENUMERATE is set for all Call
             * object properties).
             */
            JS_ASSERT(oldAttrs & attrs & JSPROP_ENUMERATE);
            if (oldAttrs & JSPROP_PERMANENT)
                doSet = true;
        }
    }

    Value rval = ObjectValue(*obj);
    ok = doSet
         ? parent->setProperty(cx, id, &rval, script->strictModeCode)
         : parent->defineProperty(cx, id, rval, PropertyStub, PropertyStub, attrs);
    if (!ok)
        goto error;
}
END_CASE(JSOP_DEFFUN)

BEGIN_CASE(JSOP_DEFFUN_FC)
BEGIN_CASE(JSOP_DEFFUN_DBGFC)
{
    JSFunction *fun;
    LOAD_FUNCTION(0);

    JSObject *obj = (op == JSOP_DEFFUN_FC)
                    ? js_NewFlatClosure(cx, fun, JSOP_DEFFUN_FC, JSOP_DEFFUN_FC_LENGTH)
                    : js_NewDebuggableFlatClosure(cx, fun);
    if (!obj)
        goto error;

    Value rval = ObjectValue(*obj);

    uintN attrs = regs.fp->isEvalFrame()
                  ? JSPROP_ENUMERATE
                  : JSPROP_ENUMERATE | JSPROP_PERMANENT;

    JSObject &parent = regs.fp->varobj(cx);

    jsid id = ATOM_TO_JSID(fun->atom);
    if (!CheckRedeclaration(cx, &parent, id, attrs, NULL, NULL))
        goto error;

    if ((attrs == JSPROP_ENUMERATE)
        ? !parent.setProperty(cx, id, &rval, script->strictModeCode)
        : !parent.defineProperty(cx, id, rval, PropertyStub, PropertyStub, attrs)) {
        goto error;
    }
}
END_CASE(JSOP_DEFFUN_FC)

BEGIN_CASE(JSOP_DEFLOCALFUN)
{
    /*
     * Define a local function (i.e., one nested at the top level of another
     * function), parented by the current scope chain, stored in a local
     * variable slot that the compiler allocated.  This is an optimization over
     * JSOP_DEFFUN that avoids requiring a call object for the outer function's
     * activation.
     */
    JSFunction *fun;
    LOAD_FUNCTION(SLOTNO_LEN);
    JS_ASSERT(fun->isInterpreted());
    JS_ASSERT(!FUN_FLAT_CLOSURE(fun));
    JSObject *obj = FUN_OBJECT(fun);

    if (FUN_NULL_CLOSURE(fun)) {
        obj = CloneFunctionObject(cx, fun, &regs.fp->scopeChain());
        if (!obj)
            goto error;
    } else {
        JSObject *parent = GetScopeChainFast(cx, regs.fp, JSOP_DEFLOCALFUN,
                                             JSOP_DEFLOCALFUN_LENGTH);
        if (!parent)
            goto error;

        if (obj->getParent() != parent) {
#ifdef JS_TRACER
            if (TRACE_RECORDER(cx))
                AbortRecording(cx, "DEFLOCALFUN for closure");
#endif
            obj = CloneFunctionObject(cx, fun, parent);
            if (!obj)
                goto error;
        }
    }

    uint32 slot = GET_SLOTNO(regs.pc);
    TRACE_2(DefLocalFunSetSlot, slot, obj);

    regs.fp->slots()[slot].setObject(*obj);
}
END_CASE(JSOP_DEFLOCALFUN)

BEGIN_CASE(JSOP_DEFLOCALFUN_FC)
{
    JSFunction *fun;
    LOAD_FUNCTION(SLOTNO_LEN);

    JSObject *obj = js_NewFlatClosure(cx, fun, JSOP_DEFLOCALFUN_FC, JSOP_DEFLOCALFUN_FC_LENGTH);
    if (!obj)
        goto error;

    uint32 slot = GET_SLOTNO(regs.pc);
    TRACE_2(DefLocalFunSetSlot, slot, obj);

    regs.fp->slots()[slot].setObject(*obj);
}
END_CASE(JSOP_DEFLOCALFUN_FC)

BEGIN_CASE(JSOP_DEFLOCALFUN_DBGFC)
{
    JSFunction *fun;
    LOAD_FUNCTION(SLOTNO_LEN);

    JSObject *obj = js_NewDebuggableFlatClosure(cx, fun);
    if (!obj)
        goto error;

    uint32 slot = GET_SLOTNO(regs.pc);
    regs.fp->slots()[slot].setObject(*obj);
}
END_CASE(JSOP_DEFLOCALFUN_DBGFC)

BEGIN_CASE(JSOP_LAMBDA)
{
    /* Load the specified function object literal. */
    JSFunction *fun;
    LOAD_FUNCTION(0);
    JSObject *obj = FUN_OBJECT(fun);

    /* do-while(0) so we can break instead of using a goto. */
    do {
        JSObject *parent;
        if (FUN_NULL_CLOSURE(fun)) {
            parent = &regs.fp->scopeChain();

            if (obj->getParent() == parent) {
                jsbytecode *pc2 = AdvanceOverBlockchainOp(regs.pc + JSOP_LAMBDA_LENGTH);
                JSOp op2 = JSOp(*pc2);

                /*
                 * Optimize var obj = {method: function () { ... }, ...},
                 * this.method = function () { ... }; and other significant
                 * single-use-of-null-closure bytecode sequences.
                 *
                 * WARNING: code in TraceRecorder::record_JSOP_LAMBDA must
                 * match the optimization cases in the following code that
                 * break from the outer do-while(0).
                 */
                if (op2 == JSOP_INITMETHOD) {
#ifdef DEBUG
                    const Value &lref = regs.sp[-1];
                    JS_ASSERT(lref.isObject());
                    JSObject *obj2 = &lref.toObject();
                    JS_ASSERT(obj2->getClass() == &js_ObjectClass);
#endif

                    fun->setMethodAtom(script->getAtom(GET_FULL_INDEX(pc2 - regs.pc)));
                    JS_FUNCTION_METER(cx, joinedinitmethod);
                    break;
                }

                if (op2 == JSOP_SETMETHOD) {
#ifdef DEBUG
                    op2 = JSOp(pc2[JSOP_SETMETHOD_LENGTH]);
                    JS_ASSERT(op2 == JSOP_POP || op2 == JSOP_POPV);
#endif
                    const Value &lref = regs.sp[-1];
                    if (lref.isObject() && lref.toObject().canHaveMethodBarrier()) {
                        fun->setMethodAtom(script->getAtom(GET_FULL_INDEX(pc2 - regs.pc)));
                        JS_FUNCTION_METER(cx, joinedsetmethod);
                        break;
                    }
                } else if (fun->joinable()) {
                    if (op2 == JSOP_CALL) {
                        /*
                         * Array.prototype.sort and String.prototype.replace are
                         * optimized as if they are special form. We know that they
                         * won't leak the joined function object in obj, therefore
                         * we don't need to clone that compiler- created function
                         * object for identity/mutation reasons.
                         */
                        int iargc = GET_ARGC(pc2);

                        /*
                         * Note that we have not yet pushed obj as the final argument,
                         * so regs.sp[1 - (iargc + 2)], and not regs.sp[-(iargc + 2)],
                         * is the callee for this JSOP_CALL.
                         */
                        const Value &cref = regs.sp[1 - (iargc + 2)];
                        JSObject *callee;

                        if (IsFunctionObject(cref, &callee)) {
                            JSFunction *calleeFun = GET_FUNCTION_PRIVATE(cx, callee);
                            if (Native native = calleeFun->maybeNative()) {
                                if (iargc == 1 && native == array_sort) {
                                    JS_FUNCTION_METER(cx, joinedsort);
                                    break;
                                }
                                if (iargc == 2 && native == str_replace) {
                                    JS_FUNCTION_METER(cx, joinedreplace);
                                    break;
                                }
                            }
                        }
                    } else if (op2 == JSOP_NULL) {
                        pc2 += JSOP_NULL_LENGTH;
                        op2 = JSOp(*pc2);

                        if (op2 == JSOP_CALL && GET_ARGC(pc2) == 0) {
                            JS_FUNCTION_METER(cx, joinedmodulepat);
                            break;
                        }
                    }
                }
            }

#ifdef DEBUG
            if (rt->functionMeterFilename) {
                // No locking, this is mainly for js shell testing.
                ++rt->functionMeter.unjoined;

                typedef JSRuntime::FunctionCountMap HM;
                HM &h = rt->unjoinedFunctionCountMap;
                HM::AddPtr p = h.lookupForAdd(fun);
                if (!p) {
                    h.add(p, fun, 1);
                } else {
                    JS_ASSERT(p->key == fun);
                    ++p->value;
                }
            }
#endif
        } else {
            parent = GetScopeChainFast(cx, regs.fp, JSOP_LAMBDA, JSOP_LAMBDA_LENGTH);
            if (!parent)
                goto error;
        }

        obj = CloneFunctionObject(cx, fun, parent);
        if (!obj)
            goto error;
    } while (0);

    PUSH_OBJECT(*obj);
}
END_CASE(JSOP_LAMBDA)

BEGIN_CASE(JSOP_LAMBDA_FC)
{
    JSFunction *fun;
    LOAD_FUNCTION(0);

    JSObject *obj = js_NewFlatClosure(cx, fun, JSOP_LAMBDA_FC, JSOP_LAMBDA_FC_LENGTH);
    if (!obj)
        goto error;

    PUSH_OBJECT(*obj);
}
END_CASE(JSOP_LAMBDA_FC)

BEGIN_CASE(JSOP_LAMBDA_DBGFC)
{
    JSFunction *fun;
    LOAD_FUNCTION(0);

    JSObject *obj = js_NewDebuggableFlatClosure(cx, fun);
    if (!obj)
        goto error;

    PUSH_OBJECT(*obj);
}
END_CASE(JSOP_LAMBDA_DBGFC)

BEGIN_CASE(JSOP_CALLEE)
    JS_ASSERT(regs.fp->isFunctionFrame() && !regs.fp->isEvalFrame());
    PUSH_COPY(argv[-2]);
END_CASE(JSOP_CALLEE)

BEGIN_CASE(JSOP_GETTER)
BEGIN_CASE(JSOP_SETTER)
{
  do_getter_setter:
    JSOp op2 = (JSOp) *++regs.pc;
    jsid id;
    Value rval;
    jsint i;
    JSObject *obj;
    switch (op2) {
      case JSOP_INDEXBASE:
        atoms += GET_INDEXBASE(regs.pc);
        regs.pc += JSOP_INDEXBASE_LENGTH - 1;
        goto do_getter_setter;
      case JSOP_INDEXBASE1:
      case JSOP_INDEXBASE2:
      case JSOP_INDEXBASE3:
        atoms += (op2 - JSOP_INDEXBASE1 + 1) << 16;
        goto do_getter_setter;

      case JSOP_SETNAME:
      case JSOP_SETPROP:
      {
        JSAtom *atom;
        LOAD_ATOM(0, atom);
        id = ATOM_TO_JSID(atom);
        rval = regs.sp[-1];
        i = -1;
        goto gs_pop_lval;
      }
      case JSOP_SETELEM:
        rval = regs.sp[-1];
        id = JSID_VOID;
        i = -2;
      gs_pop_lval:
        FETCH_OBJECT(cx, i - 1, obj);
        break;

      case JSOP_INITPROP:
      {
        JS_ASSERT(regs.sp - regs.fp->base() >= 2);
        rval = regs.sp[-1];
        i = -1;
        JSAtom *atom;
        LOAD_ATOM(0, atom);
        id = ATOM_TO_JSID(atom);
        goto gs_get_lval;
      }
      default:
        JS_ASSERT(op2 == JSOP_INITELEM);

        JS_ASSERT(regs.sp - regs.fp->base() >= 3);
        rval = regs.sp[-1];
        id = JSID_VOID;
        i = -2;
      gs_get_lval:
      {
        const Value &lref = regs.sp[i-1];
        JS_ASSERT(lref.isObject());
        obj = &lref.toObject();
        break;
      }
    }

    /* Ensure that id has a type suitable for use with obj. */
    if (JSID_IS_VOID(id))
        FETCH_ELEMENT_ID(obj, i, id);

    if (!js_IsCallable(rval)) {
        JS_ReportErrorNumber(cx, js_GetErrorMessage, NULL,
                             JSMSG_BAD_GETTER_OR_SETTER,
                             (op == JSOP_GETTER)
                             ? js_getter_str
                             : js_setter_str);
        goto error;
    }

    /*
     * Getters and setters are just like watchpoints from an access control
     * point of view.
     */
    Value rtmp;
    uintN attrs;
    if (!CheckAccess(cx, obj, id, JSACC_WATCH, &rtmp, &attrs))
        goto error;

    PropertyOp getter, setter;
    if (op == JSOP_GETTER) {
        getter = CastAsPropertyOp(&rval.toObject());
        setter = PropertyStub;
        attrs = JSPROP_GETTER;
    } else {
        getter = PropertyStub;
        setter = CastAsPropertyOp(&rval.toObject());
        attrs = JSPROP_SETTER;
    }
    attrs |= JSPROP_ENUMERATE | JSPROP_SHARED;

    /* Check for a readonly or permanent property of the same name. */
    if (!CheckRedeclaration(cx, obj, id, attrs, NULL, NULL))
        goto error;

    if (!obj->defineProperty(cx, id, UndefinedValue(), getter, setter, attrs))
        goto error;

    regs.sp += i;
    if (js_CodeSpec[op2].ndefs > js_CodeSpec[op2].nuses) {
        JS_ASSERT(js_CodeSpec[op2].ndefs == js_CodeSpec[op2].nuses + 1);
        regs.sp[-1] = rval;
        assertSameCompartment(cx, regs.sp[-1]);
    }
    len = js_CodeSpec[op2].length;
    DO_NEXT_OP(len);
}

BEGIN_CASE(JSOP_HOLE)
    PUSH_HOLE();
END_CASE(JSOP_HOLE)

BEGIN_CASE(JSOP_NEWINIT)
{
    jsint i = regs.pc[1];

    JS_ASSERT(i == JSProto_Array || i == JSProto_Object);
    JSObject *obj;

    if (i == JSProto_Array) {
        obj = NewDenseEmptyArray(cx);
    } else {
        gc::FinalizeKind kind = GuessObjectGCKind(0, false);
        obj = NewBuiltinClassInstance(cx, &js_ObjectClass, kind);
    }

    if (!obj)
        goto error;

    PUSH_OBJECT(*obj);
    CHECK_INTERRUPT_HANDLER();
}
END_CASE(JSOP_NEWINIT)

BEGIN_CASE(JSOP_NEWARRAY)
{
    unsigned count = GET_UINT24(regs.pc);
    JSObject *obj = NewDenseAllocatedArray(cx, count);
    if (!obj)
        goto error;

    PUSH_OBJECT(*obj);
    CHECK_INTERRUPT_HANDLER();
}
END_CASE(JSOP_NEWARRAY)

BEGIN_CASE(JSOP_NEWOBJECT)
{
    JSObject *baseobj;
    LOAD_OBJECT(0, baseobj);

    JSObject *obj = CopyInitializerObject(cx, baseobj);

    if (!obj)
        goto error;

    PUSH_OBJECT(*obj);
    CHECK_INTERRUPT_HANDLER();
}
END_CASE(JSOP_NEWOBJECT)

BEGIN_CASE(JSOP_ENDINIT)
{
    /* FIXME remove JSOP_ENDINIT bug 588522 */
    JS_ASSERT(regs.sp - regs.fp->base() >= 1);
    JS_ASSERT(regs.sp[-1].isObject());
}
END_CASE(JSOP_ENDINIT)

BEGIN_CASE(JSOP_INITPROP)
BEGIN_CASE(JSOP_INITMETHOD)
{
    /* Load the property's initial value into rval. */
    JS_ASSERT(regs.sp - regs.fp->base() >= 2);
    Value rval = regs.sp[-1];

    /* Load the object being initialized into lval/obj. */
    JSObject *obj = &regs.sp[-2].toObject();
    JS_ASSERT(obj->isNative());

    /*
     * Probe the property cache.
     *
     * On a hit, if the cached shape has a non-default setter, it must be
     * __proto__. If shape->previous() != obj->lastProperty(), there must be a
     * repeated property name. The fast path does not handle these two cases.
     */
    PropertyCacheEntry *entry;
    const Shape *shape;
    if (JS_PROPERTY_CACHE(cx).testForInit(rt, regs.pc, obj, &shape, &entry) &&
        shape->hasDefaultSetter() &&
        shape->previous() == obj->lastProperty())
    {
        /* Fast path. Property cache hit. */
        uint32 slot = shape->slot;

        JS_ASSERT(slot == obj->slotSpan());
        JS_ASSERT(slot >= JSSLOT_FREE(obj->getClass()));
        if (slot < obj->numSlots()) {
            JS_ASSERT(obj->getSlot(slot).isUndefined());
        } else {
            if (!obj->allocSlot(cx, &slot))
                goto error;
            JS_ASSERT(slot == shape->slot);
        }

        /* A new object, or one we just extended in a recent initprop op. */
        JS_ASSERT(!obj->lastProperty() ||
                  obj->shape() == obj->lastProperty()->shape);
        obj->extend(cx, shape);

        /*
         * No method change check here because here we are adding a new
         * property, not updating an existing slot's value that might
         * contain a method of a branded shape.
         */
        TRACE_2(SetPropHit, entry, shape);
        obj->nativeSetSlot(slot, rval);
    } else {
        PCMETER(JS_PROPERTY_CACHE(cx).inipcmisses++);

        /* Get the immediate property name into id. */
        JSAtom *atom;
        LOAD_ATOM(0, atom);
        jsid id = ATOM_TO_JSID(atom);

        /* No need to check for duplicate property; the compiler already did. */

        uintN defineHow = (op == JSOP_INITMETHOD)
                          ? JSDNP_CACHE_RESULT | JSDNP_SET_METHOD
                          : JSDNP_CACHE_RESULT;
        if (!(JS_UNLIKELY(atom == cx->runtime->atomState.protoAtom)
              ? js_SetPropertyHelper(cx, obj, id, defineHow, &rval, script->strictModeCode)
              : js_DefineNativeProperty(cx, obj, id, rval, NULL, NULL,
                                        JSPROP_ENUMERATE, 0, 0, NULL,
                                        defineHow))) {
            goto error;
        }
    }

    /* Common tail for property cache hit and miss cases. */
    regs.sp--;
}
END_CASE(JSOP_INITPROP);

BEGIN_CASE(JSOP_INITELEM)
{
    /* Pop the element's value into rval. */
    JS_ASSERT(regs.sp - regs.fp->base() >= 3);
    const Value &rref = regs.sp[-1];

    /* Find the object being initialized at top of stack. */
    const Value &lref = regs.sp[-3];
    JS_ASSERT(lref.isObject());
    JSObject *obj = &lref.toObject();

    /* Fetch id now that we have obj. */
    jsid id;
    FETCH_ELEMENT_ID(obj, -2, id);

    /* No need to check for duplicate property; the compiler already did. */

    /*
     * If rref is a hole, do not call JSObject::defineProperty. In this case,
     * obj must be an array, so if the current op is the last element
     * initialiser, set the array length to one greater than id.
     */
    if (rref.isMagic(JS_ARRAY_HOLE)) {
        JS_ASSERT(obj->isArray());
        JS_ASSERT(JSID_IS_INT(id));
        JS_ASSERT(jsuint(JSID_TO_INT(id)) < JS_ARGS_LENGTH_MAX);
        if (js_GetOpcode(cx, script, regs.pc + JSOP_INITELEM_LENGTH) == JSOP_ENDINIT &&
            !js_SetLengthProperty(cx, obj, (jsuint) (JSID_TO_INT(id) + 1))) {
            goto error;
        }
    } else {
        if (!obj->defineProperty(cx, id, rref, NULL, NULL, JSPROP_ENUMERATE))
            goto error;
    }
    regs.sp -= 2;
}
END_CASE(JSOP_INITELEM)

#if JS_HAS_SHARP_VARS

BEGIN_CASE(JSOP_DEFSHARP)
{
    uint32 slot = GET_UINT16(regs.pc);
    JS_ASSERT(slot + 1 < regs.fp->numFixed());
    const Value &lref = regs.fp->slots()[slot];
    JSObject *obj;
    if (lref.isObject()) {
        obj = &lref.toObject();
    } else {
        JS_ASSERT(lref.isUndefined());
        obj = NewDenseEmptyArray(cx);
        if (!obj)
            goto error;
        regs.fp->slots()[slot].setObject(*obj);
    }
    jsint i = (jsint) GET_UINT16(regs.pc + UINT16_LEN);
    jsid id = INT_TO_JSID(i);
    const Value &rref = regs.sp[-1];
    if (rref.isPrimitive()) {
        char numBuf[12];
        JS_snprintf(numBuf, sizeof numBuf, "%u", (unsigned) i);
        JS_ReportErrorNumber(cx, js_GetErrorMessage, NULL,
                             JSMSG_BAD_SHARP_DEF, numBuf);
        goto error;
    }
    if (!obj->defineProperty(cx, id, rref, NULL, NULL, JSPROP_ENUMERATE))
        goto error;
}
END_CASE(JSOP_DEFSHARP)

BEGIN_CASE(JSOP_USESHARP)
{
    uint32 slot = GET_UINT16(regs.pc);
    JS_ASSERT(slot + 1 < regs.fp->numFixed());
    const Value &lref = regs.fp->slots()[slot];
    jsint i = (jsint) GET_UINT16(regs.pc + UINT16_LEN);
    Value rval;
    if (lref.isUndefined()) {
        rval.setUndefined();
    } else {
        JSObject *obj = &regs.fp->slots()[slot].toObject();
        jsid id = INT_TO_JSID(i);
        if (!obj->getProperty(cx, id, &rval))
            goto error;
    }
    if (!rval.isObjectOrNull()) {
        char numBuf[12];

        JS_snprintf(numBuf, sizeof numBuf, "%u", (unsigned) i);
        JS_ReportErrorNumber(cx, js_GetErrorMessage, NULL,
                             JSMSG_BAD_SHARP_USE, numBuf);
        goto error;
    }
    PUSH_COPY(rval);
}
END_CASE(JSOP_USESHARP)

BEGIN_CASE(JSOP_SHARPINIT)
{
    uint32 slot = GET_UINT16(regs.pc);
    JS_ASSERT(slot + 1 < regs.fp->numFixed());
    Value *vp = &regs.fp->slots()[slot];
    Value rval = vp[1];

    /*
     * We peek ahead safely here because empty initialisers get zero
     * JSOP_SHARPINIT ops, and non-empty ones get two: the first comes
     * immediately after JSOP_NEWINIT followed by one or more property
     * initialisers; and the second comes directly before JSOP_ENDINIT.
     */
    if (regs.pc[JSOP_SHARPINIT_LENGTH] != JSOP_ENDINIT) {
        rval.setInt32(rval.isUndefined() ? 1 : rval.toInt32() + 1);
    } else {
        JS_ASSERT(rval.isInt32());
        rval.getInt32Ref() -= 1;
        if (rval.toInt32() == 0)
            vp[0].setUndefined();
    }
    vp[1] = rval;
}
END_CASE(JSOP_SHARPINIT)

#endif /* JS_HAS_SHARP_VARS */

{
BEGIN_CASE(JSOP_GOSUB)
    PUSH_BOOLEAN(false);
    jsint i = (regs.pc - script->main) + JSOP_GOSUB_LENGTH;
    PUSH_INT32(i);
    len = GET_JUMP_OFFSET(regs.pc);
END_VARLEN_CASE
}

{
BEGIN_CASE(JSOP_GOSUBX)
    PUSH_BOOLEAN(false);
    jsint i = (regs.pc - script->main) + JSOP_GOSUBX_LENGTH;
    len = GET_JUMPX_OFFSET(regs.pc);
    PUSH_INT32(i);
END_VARLEN_CASE
}

{
BEGIN_CASE(JSOP_RETSUB)
    /* Pop [exception or hole, retsub pc-index]. */
    Value rval, lval;
    POP_COPY_TO(rval);
    POP_COPY_TO(lval);
    JS_ASSERT(lval.isBoolean());
    if (lval.toBoolean()) {
        /*
         * Exception was pending during finally, throw it *before* we adjust
         * pc, because pc indexes into script->trynotes.  This turns out not to
         * be necessary, but it seems clearer.  And it points out a FIXME:
         * 350509, due to Igor Bukanov.
         */
        cx->throwing = JS_TRUE;
        cx->exception = rval;
        goto error;
    }
    JS_ASSERT(rval.isInt32());
    len = rval.toInt32();
    regs.pc = script->main;
END_VARLEN_CASE
}

BEGIN_CASE(JSOP_EXCEPTION)
    JS_ASSERT(cx->throwing);
    PUSH_COPY(cx->exception);
    cx->throwing = JS_FALSE;
#if defined(JS_TRACER) && defined(JS_METHODJIT)
    if (interpMode == JSINTERP_PROFILE) {
        leaveOnSafePoint = true;
        LEAVE_ON_SAFE_POINT();
    }
#endif
    CHECK_BRANCH();
END_CASE(JSOP_EXCEPTION)

BEGIN_CASE(JSOP_FINALLY)
    CHECK_BRANCH();
END_CASE(JSOP_FINALLY)

BEGIN_CASE(JSOP_THROWING)
    JS_ASSERT(!cx->throwing);
    cx->throwing = JS_TRUE;
    POP_COPY_TO(cx->exception);
END_CASE(JSOP_THROWING)

BEGIN_CASE(JSOP_THROW)
    JS_ASSERT(!cx->throwing);
    CHECK_BRANCH();
    cx->throwing = JS_TRUE;
    POP_COPY_TO(cx->exception);
    /* let the code at error try to catch the exception. */
    goto error;

BEGIN_CASE(JSOP_SETLOCALPOP)
{
    /*
     * The stack must have a block with at least one local slot below the
     * exception object.
     */
    JS_ASSERT((size_t) (regs.sp - regs.fp->base()) >= 2);
    uint32 slot = GET_UINT16(regs.pc);
    JS_ASSERT(slot + 1 < script->nslots);
    POP_COPY_TO(regs.fp->slots()[slot]);
}
END_CASE(JSOP_SETLOCALPOP)

BEGIN_CASE(JSOP_IFPRIMTOP)
    /*
     * If the top of stack is of primitive type, jump to our target. Otherwise
     * advance to the next opcode.
     */
    JS_ASSERT(regs.sp > regs.fp->base());
    if (regs.sp[-1].isPrimitive()) {
        len = GET_JUMP_OFFSET(regs.pc);
        BRANCH(len);
    }
END_CASE(JSOP_IFPRIMTOP)

BEGIN_CASE(JSOP_PRIMTOP)
    JS_ASSERT(regs.sp > regs.fp->base());
    if (regs.sp[-1].isObject()) {
        jsint i = GET_INT8(regs.pc);
        js_ReportValueError2(cx, JSMSG_CANT_CONVERT_TO, -2, regs.sp[-2], NULL,
                             (i == JSTYPE_VOID) ? "primitive type" : JS_TYPE_STR(i));
        goto error;
    }
END_CASE(JSOP_PRIMTOP)

BEGIN_CASE(JSOP_OBJTOP)
    if (regs.sp[-1].isPrimitive()) {
        js_ReportValueError(cx, GET_UINT16(regs.pc), -1, regs.sp[-1], NULL);
        goto error;
    }
END_CASE(JSOP_OBJTOP)

BEGIN_CASE(JSOP_INSTANCEOF)
{
    const Value &rref = regs.sp[-1];
    if (rref.isPrimitive()) {
        js_ReportValueError(cx, JSMSG_BAD_INSTANCEOF_RHS, -1, rref, NULL);
        goto error;
    }
    JSObject *obj = &rref.toObject();
    const Value &lref = regs.sp[-2];
    JSBool cond = JS_FALSE;
    if (!HasInstance(cx, obj, &lref, &cond))
        goto error;
    regs.sp--;
    regs.sp[-1].setBoolean(cond);
}
END_CASE(JSOP_INSTANCEOF)

#if JS_HAS_DEBUGGER_KEYWORD
BEGIN_CASE(JSOP_DEBUGGER)
{
    JSDebuggerHandler handler = cx->debugHooks->debuggerHandler;
    if (handler) {
        Value rval;
        switch (handler(cx, script, regs.pc, Jsvalify(&rval), cx->debugHooks->debuggerHandlerData)) {
        case JSTRAP_ERROR:
            goto error;
        case JSTRAP_CONTINUE:
            break;
        case JSTRAP_RETURN:
            regs.fp->setReturnValue(rval);
            interpReturnOK = JS_TRUE;
            goto forced_return;
        case JSTRAP_THROW:
            cx->throwing = JS_TRUE;
            cx->exception = rval;
            goto error;
        default:;
        }
        CHECK_INTERRUPT_HANDLER();
    }
}
END_CASE(JSOP_DEBUGGER)
#endif /* JS_HAS_DEBUGGER_KEYWORD */

#if JS_HAS_XML_SUPPORT
BEGIN_CASE(JSOP_DEFXMLNS)
{
    if (!js_SetDefaultXMLNamespace(cx, regs.sp[-1]))
        goto error;
    regs.sp--;
}
END_CASE(JSOP_DEFXMLNS)

BEGIN_CASE(JSOP_ANYNAME)
{
    jsid id;
    if (!js_GetAnyName(cx, &id))
        goto error;
    PUSH_COPY(IdToValue(id));
}
END_CASE(JSOP_ANYNAME)

BEGIN_CASE(JSOP_QNAMEPART)
{
    JSAtom *atom;
    LOAD_ATOM(0, atom);
    PUSH_STRING(ATOM_TO_STRING(atom));
}
END_CASE(JSOP_QNAMEPART)

BEGIN_CASE(JSOP_QNAMECONST)
{
    JSAtom *atom;
    LOAD_ATOM(0, atom);
    Value rval = StringValue(ATOM_TO_STRING(atom));
    Value lval = regs.sp[-1];
    JSObject *obj = js_ConstructXMLQNameObject(cx, lval, rval);
    if (!obj)
        goto error;
    regs.sp[-1].setObject(*obj);
}
END_CASE(JSOP_QNAMECONST)

BEGIN_CASE(JSOP_QNAME)
{
    Value rval = regs.sp[-1];
    Value lval = regs.sp[-2];
    JSObject *obj = js_ConstructXMLQNameObject(cx, lval, rval);
    if (!obj)
        goto error;
    regs.sp--;
    regs.sp[-1].setObject(*obj);
}
END_CASE(JSOP_QNAME)

BEGIN_CASE(JSOP_TOATTRNAME)
{
    Value rval;
    rval = regs.sp[-1];
    if (!js_ToAttributeName(cx, &rval))
        goto error;
    regs.sp[-1] = rval;
}
END_CASE(JSOP_TOATTRNAME)

BEGIN_CASE(JSOP_TOATTRVAL)
{
    Value rval;
    rval = regs.sp[-1];
    JS_ASSERT(rval.isString());
    JSString *str = js_EscapeAttributeValue(cx, rval.toString(), JS_FALSE);
    if (!str)
        goto error;
    regs.sp[-1].setString(str);
}
END_CASE(JSOP_TOATTRVAL)

BEGIN_CASE(JSOP_ADDATTRNAME)
BEGIN_CASE(JSOP_ADDATTRVAL)
{
    Value rval = regs.sp[-1];
    Value lval = regs.sp[-2];
    JSString *str = lval.toString();
    JSString *str2 = rval.toString();
    str = js_AddAttributePart(cx, op == JSOP_ADDATTRNAME, str, str2);
    if (!str)
        goto error;
    regs.sp--;
    regs.sp[-1].setString(str);
}
END_CASE(JSOP_ADDATTRNAME)

BEGIN_CASE(JSOP_BINDXMLNAME)
{
    Value lval;
    lval = regs.sp[-1];
    JSObject *obj;
    jsid id;
    if (!js_FindXMLProperty(cx, lval, &obj, &id))
        goto error;
    regs.sp[-1].setObjectOrNull(obj);
    PUSH_COPY(IdToValue(id));
}
END_CASE(JSOP_BINDXMLNAME)

BEGIN_CASE(JSOP_SETXMLNAME)
{
    JSObject *obj = &regs.sp[-3].toObject();
    Value rval = regs.sp[-1];
    jsid id;
    FETCH_ELEMENT_ID(obj, -2, id);
    if (!obj->setProperty(cx, id, &rval, script->strictModeCode))
        goto error;
    rval = regs.sp[-1];
    regs.sp -= 2;
    regs.sp[-1] = rval;
}
END_CASE(JSOP_SETXMLNAME)

BEGIN_CASE(JSOP_CALLXMLNAME)
BEGIN_CASE(JSOP_XMLNAME)
{
    Value lval = regs.sp[-1];
    JSObject *obj;
    jsid id;
    if (!js_FindXMLProperty(cx, lval, &obj, &id))
        goto error;
    Value rval;
    if (!obj->getProperty(cx, id, &rval))
        goto error;
    regs.sp[-1] = rval;
    if (op == JSOP_CALLXMLNAME)
        SLOW_PUSH_THISV(cx, obj);
}
END_CASE(JSOP_XMLNAME)

BEGIN_CASE(JSOP_DESCENDANTS)
BEGIN_CASE(JSOP_DELDESC)
{
    JSObject *obj;
    FETCH_OBJECT(cx, -2, obj);
    jsval rval = Jsvalify(regs.sp[-1]);
    if (!js_GetXMLDescendants(cx, obj, rval, &rval))
        goto error;

    if (op == JSOP_DELDESC) {
        regs.sp[-1] = Valueify(rval);   /* set local root */
        if (!js_DeleteXMLListElements(cx, JSVAL_TO_OBJECT(rval)))
            goto error;
        rval = JSVAL_TRUE;                  /* always succeed */
    }

    regs.sp--;
    regs.sp[-1] = Valueify(rval);
}
END_CASE(JSOP_DESCENDANTS)

{
BEGIN_CASE(JSOP_FILTER)
    /*
     * We push the hole value before jumping to [enditer] so we can detect the
     * first iteration and direct js_StepXMLListFilter to initialize filter's
     * state.
     */
    PUSH_HOLE();
    len = GET_JUMP_OFFSET(regs.pc);
    JS_ASSERT(len > 0);
END_VARLEN_CASE
}

BEGIN_CASE(JSOP_ENDFILTER)
{
    bool cond = !regs.sp[-1].isMagic();
    if (cond) {
        /* Exit the "with" block left from the previous iteration. */
        js_LeaveWith(cx);
    }
    if (!js_StepXMLListFilter(cx, cond))
        goto error;
    if (!regs.sp[-1].isNull()) {
        /*
         * Decrease sp after EnterWith returns as we use sp[-1] there to root
         * temporaries.
         */
        JS_ASSERT(IsXML(regs.sp[-1]));
        if (!js_EnterWith(cx, -2, JSOP_ENDFILTER, JSOP_ENDFILTER_LENGTH))
            goto error;
        regs.sp--;
        len = GET_JUMP_OFFSET(regs.pc);
        JS_ASSERT(len < 0);
        BRANCH(len);
    }
    regs.sp--;
}
END_CASE(JSOP_ENDFILTER);

BEGIN_CASE(JSOP_TOXML)
{
    Value rval = regs.sp[-1];
    JSObject *obj = js_ValueToXMLObject(cx, rval);
    if (!obj)
        goto error;
    regs.sp[-1].setObject(*obj);
}
END_CASE(JSOP_TOXML)

BEGIN_CASE(JSOP_TOXMLLIST)
{
    Value rval = regs.sp[-1];
    JSObject *obj = js_ValueToXMLListObject(cx, rval);
    if (!obj)
        goto error;
    regs.sp[-1].setObject(*obj);
}
END_CASE(JSOP_TOXMLLIST)

BEGIN_CASE(JSOP_XMLTAGEXPR)
{
    Value rval = regs.sp[-1];
    JSString *str = js_ValueToString(cx, rval);
    if (!str)
        goto error;
    regs.sp[-1].setString(str);
}
END_CASE(JSOP_XMLTAGEXPR)

BEGIN_CASE(JSOP_XMLELTEXPR)
{
    Value rval = regs.sp[-1];
    JSString *str;
    if (IsXML(rval)) {
        str = js_ValueToXMLString(cx, rval);
    } else {
        str = js_ValueToString(cx, rval);
        if (str)
            str = js_EscapeElementValue(cx, str);
    }
    if (!str)
        goto error;
    regs.sp[-1].setString(str);
}
END_CASE(JSOP_XMLELTEXPR)

BEGIN_CASE(JSOP_XMLCDATA)
{
    JSAtom *atom;
    LOAD_ATOM(0, atom);
    JSString *str = ATOM_TO_STRING(atom);
    JSObject *obj = js_NewXMLSpecialObject(cx, JSXML_CLASS_TEXT, NULL, str);
    if (!obj)
        goto error;
    PUSH_OBJECT(*obj);
}
END_CASE(JSOP_XMLCDATA)

BEGIN_CASE(JSOP_XMLCOMMENT)
{
    JSAtom *atom;
    LOAD_ATOM(0, atom);
    JSString *str = ATOM_TO_STRING(atom);
    JSObject *obj = js_NewXMLSpecialObject(cx, JSXML_CLASS_COMMENT, NULL, str);
    if (!obj)
        goto error;
    PUSH_OBJECT(*obj);
}
END_CASE(JSOP_XMLCOMMENT)

BEGIN_CASE(JSOP_XMLPI)
{
    JSAtom *atom;
    LOAD_ATOM(0, atom);
    JSString *str = ATOM_TO_STRING(atom);
    Value rval = regs.sp[-1];
    JSString *str2 = rval.toString();
    JSObject *obj = js_NewXMLSpecialObject(cx, JSXML_CLASS_PROCESSING_INSTRUCTION, str, str2);
    if (!obj)
        goto error;
    regs.sp[-1].setObject(*obj);
}
END_CASE(JSOP_XMLPI)

BEGIN_CASE(JSOP_GETFUNNS)
{
    Value rval;
    if (!js_GetFunctionNamespace(cx, &rval))
        goto error;
    PUSH_COPY(rval);
}
END_CASE(JSOP_GETFUNNS)
#endif /* JS_HAS_XML_SUPPORT */

BEGIN_CASE(JSOP_ENTERBLOCK)
{
    JSObject *obj;
    LOAD_OBJECT(0, obj);
    JS_ASSERT(obj->isStaticBlock());
    JS_ASSERT(regs.fp->base() + OBJ_BLOCK_DEPTH(cx, obj) == regs.sp);
    Value *vp = regs.sp + OBJ_BLOCK_COUNT(cx, obj);
    JS_ASSERT(regs.sp < vp);
    JS_ASSERT(vp <= regs.fp->slots() + script->nslots);
    SetValueRangeToUndefined(regs.sp, vp);
    regs.sp = vp;

#ifdef DEBUG
    /*
     * The young end of fp->scopeChain may omit blocks if we haven't closed
     * over them, but if there are any closure blocks on fp->scopeChain, they'd
     * better be (clones of) ancestors of the block we're entering now;
     * anything else we should have popped off fp->scopeChain when we left its
     * static scope.
     */
    JSObject *obj2 = &regs.fp->scopeChain();
    Class *clasp;
    while ((clasp = obj2->getClass()) == &js_WithClass)
        obj2 = obj2->getParent();
    if (clasp == &js_BlockClass &&
        obj2->getPrivate() == js_FloatingFrameIfGenerator(cx, regs.fp)) {
        JSObject *youngestProto = obj2->getProto();
        JS_ASSERT(youngestProto->isStaticBlock());
        JSObject *parent = obj;
        while ((parent = parent->getParent()) != youngestProto)
            JS_ASSERT(parent);
    }
#endif
}
END_CASE(JSOP_ENTERBLOCK)

BEGIN_CASE(JSOP_LEAVEBLOCKEXPR)
BEGIN_CASE(JSOP_LEAVEBLOCK)
{
    JSObject *blockChain;
    LOAD_OBJECT(UINT16_LEN, blockChain);
#ifdef DEBUG
    JS_ASSERT(blockChain->isStaticBlock());
    uintN blockDepth = OBJ_BLOCK_DEPTH(cx, blockChain);
    JS_ASSERT(blockDepth <= StackDepth(script));
#endif
    /*
     * If we're about to leave the dynamic scope of a block that has been
     * cloned onto fp->scopeChain, clear its private data, move its locals from
     * the stack into the clone, and pop it off the chain.
     */
    JSObject &obj = regs.fp->scopeChain();
    if (obj.getProto() == blockChain) {
        JS_ASSERT(obj.isClonedBlock());
        if (!js_PutBlockObject(cx, JS_TRUE))
            goto error;
    }

    /* Move the result of the expression to the new topmost stack slot. */
    Value *vp = NULL;  /* silence GCC warnings */
    if (op == JSOP_LEAVEBLOCKEXPR)
        vp = &regs.sp[-1];
    regs.sp -= GET_UINT16(regs.pc);
    if (op == JSOP_LEAVEBLOCKEXPR) {
        JS_ASSERT(regs.fp->base() + blockDepth == regs.sp - 1);
        regs.sp[-1] = *vp;
    } else {
        JS_ASSERT(regs.fp->base() + blockDepth == regs.sp);
    }
}
END_CASE(JSOP_LEAVEBLOCK)

#if JS_HAS_GENERATORS
BEGIN_CASE(JSOP_GENERATOR)
{
    JS_ASSERT(!cx->throwing);
    regs.pc += JSOP_GENERATOR_LENGTH;
    JSObject *obj = js_NewGenerator(cx);
    if (!obj)
        goto error;
    JS_ASSERT(!regs.fp->hasCallObj() && !regs.fp->hasArgsObj());
    regs.fp->setReturnValue(ObjectValue(*obj));
    interpReturnOK = true;
    if (entryFrame != regs.fp)
        goto inline_return;
    goto exit;
}

BEGIN_CASE(JSOP_YIELD)
    JS_ASSERT(!cx->throwing);
    JS_ASSERT(regs.fp->isFunctionFrame() && !regs.fp->isEvalFrame());
    if (cx->generatorFor(regs.fp)->state == JSGEN_CLOSING) {
        js_ReportValueError(cx, JSMSG_BAD_GENERATOR_YIELD,
                            JSDVG_SEARCH_STACK, argv[-2], NULL);
        goto error;
    }
    regs.fp->setReturnValue(regs.sp[-1]);
    regs.fp->setYielding();
    regs.pc += JSOP_YIELD_LENGTH;
    interpReturnOK = JS_TRUE;
    goto exit;

BEGIN_CASE(JSOP_ARRAYPUSH)
{
    uint32 slot = GET_UINT16(regs.pc);
    JS_ASSERT(script->nfixed <= slot);
    JS_ASSERT(slot < script->nslots);
    JSObject *obj = &regs.fp->slots()[slot].toObject();
    if (!js_ArrayCompPush(cx, obj, regs.sp[-1]))
        goto error;
    regs.sp--;
}
END_CASE(JSOP_ARRAYPUSH)
#endif /* JS_HAS_GENERATORS */

#if JS_THREADED_INTERP
  L_JSOP_BACKPATCH:
  L_JSOP_BACKPATCH_POP:

# if !JS_HAS_GENERATORS
  L_JSOP_GENERATOR:
  L_JSOP_YIELD:
  L_JSOP_ARRAYPUSH:
# endif

# if !JS_HAS_SHARP_VARS
  L_JSOP_DEFSHARP:
  L_JSOP_USESHARP:
  L_JSOP_SHARPINIT:
# endif

# if !JS_HAS_DESTRUCTURING
  L_JSOP_ENUMCONSTELEM:
# endif

# if !JS_HAS_XML_SUPPORT
  L_JSOP_CALLXMLNAME:
  L_JSOP_STARTXMLEXPR:
  L_JSOP_STARTXML:
  L_JSOP_DELDESC:
  L_JSOP_GETFUNNS:
  L_JSOP_XMLPI:
  L_JSOP_XMLCOMMENT:
  L_JSOP_XMLCDATA:
  L_JSOP_XMLELTEXPR:
  L_JSOP_XMLTAGEXPR:
  L_JSOP_TOXMLLIST:
  L_JSOP_TOXML:
  L_JSOP_ENDFILTER:
  L_JSOP_FILTER:
  L_JSOP_DESCENDANTS:
  L_JSOP_XMLNAME:
  L_JSOP_SETXMLNAME:
  L_JSOP_BINDXMLNAME:
  L_JSOP_ADDATTRVAL:
  L_JSOP_ADDATTRNAME:
  L_JSOP_TOATTRVAL:
  L_JSOP_TOATTRNAME:
  L_JSOP_QNAME:
  L_JSOP_QNAMECONST:
  L_JSOP_QNAMEPART:
  L_JSOP_ANYNAME:
  L_JSOP_DEFXMLNS:
# endif

#endif /* !JS_THREADED_INTERP */
#if !JS_THREADED_INTERP
          default:
#endif
          {
            char numBuf[12];
            JS_snprintf(numBuf, sizeof numBuf, "%d", op);
            JS_ReportErrorNumber(cx, js_GetErrorMessage, NULL,
                                 JSMSG_BAD_BYTECODE, numBuf);
            goto error;
          }

#if !JS_THREADED_INTERP
        } /* switch (op) */
    } /* for (;;) */
#endif /* !JS_THREADED_INTERP */

  error:
    JS_ASSERT(cx->regs == &regs);
#ifdef JS_TRACER
    if (regs.fp->hasImacropc() && cx->throwing) {
        // Handle exceptions as if they came from the imacro-calling pc.
        regs.pc = regs.fp->imacropc();
        regs.fp->clearImacropc();
        atoms = script->atomMap.vector;
    }
#endif

    JS_ASSERT(size_t((regs.fp->hasImacropc() ? regs.fp->imacropc() : regs.pc) - script->code) <
              script->length);

#ifdef JS_TRACER
    /*
     * This abort could be weakened to permit tracing through exceptions that
     * are thrown and caught within a loop, with the co-operation of the tracer.
     * For now just bail on any sign of trouble.
     */
    if (TRACE_RECORDER(cx))
        AbortRecording(cx, "error or exception while recording");
# ifdef JS_METHODJIT
    if (TRACE_PROFILER(cx))
        AbortProfiling(cx);
# endif
#endif

    if (!cx->throwing) {
        /* This is an error, not a catchable exception, quit the frame ASAP. */
        interpReturnOK = JS_FALSE;
    } else {
        JSThrowHook handler;
        JSTryNote *tn, *tnlimit;
        uint32 offset;

        /* Call debugger throw hook if set. */
        handler = cx->debugHooks->throwHook;
        if (handler) {
            Value rval;
            switch (handler(cx, script, regs.pc, Jsvalify(&rval),
                            cx->debugHooks->throwHookData)) {
              case JSTRAP_ERROR:
                cx->throwing = JS_FALSE;
                goto error;
              case JSTRAP_RETURN:
                cx->throwing = JS_FALSE;
                regs.fp->setReturnValue(rval);
                interpReturnOK = JS_TRUE;
                goto forced_return;
              case JSTRAP_THROW:
                cx->exception = rval;
              case JSTRAP_CONTINUE:
              default:;
            }
            CHECK_INTERRUPT_HANDLER();
        }

        /*
         * Look for a try block in script that can catch this exception.
         */
        if (!JSScript::isValidOffset(script->trynotesOffset))
            goto no_catch;

        offset = (uint32)(regs.pc - script->main);
        tn = script->trynotes()->vector;
        tnlimit = tn + script->trynotes()->length;
        do {
            if (offset - tn->start >= tn->length)
                continue;

            /*
             * We have a note that covers the exception pc but we must check
             * whether the interpreter has already executed the corresponding
             * handler. This is possible when the executed bytecode
             * implements break or return from inside a for-in loop.
             *
             * In this case the emitter generates additional [enditer] and
             * [gosub] opcodes to close all outstanding iterators and execute
             * the finally blocks. If such an [enditer] throws an exception,
             * its pc can still be inside several nested for-in loops and
             * try-finally statements even if we have already closed the
             * corresponding iterators and invoked the finally blocks.
             *
             * To address this, we make [enditer] always decrease the stack
             * even when its implementation throws an exception. Thus already
             * executed [enditer] and [gosub] opcodes will have try notes
             * with the stack depth exceeding the current one and this
             * condition is what we use to filter them out.
             */
            if (tn->stackDepth > regs.sp - regs.fp->base())
                continue;

            /*
             * Set pc to the first bytecode after the the try note to point
             * to the beginning of catch or finally or to [enditer] closing
             * the for-in loop.
             */
            regs.pc = (script)->main + tn->start + tn->length;

            JSBool ok = js_UnwindScope(cx, tn->stackDepth, JS_TRUE);
            JS_ASSERT(regs.sp == regs.fp->base() + tn->stackDepth);
            if (!ok) {
                /*
                 * Restart the handler search with updated pc and stack depth
                 * to properly notify the debugger.
                 */
                goto error;
            }

            switch (tn->kind) {
              case JSTRY_CATCH:
#if JS_HAS_GENERATORS
                /* Catch cannot intercept the closing of a generator. */
                if (JS_UNLIKELY(cx->exception.isMagic(JS_GENERATOR_CLOSING)))
                    break;
#endif

                /*
                 * Don't clear cx->throwing to save cx->exception from GC
                 * until it is pushed to the stack via [exception] in the
                 * catch block.
                 */
                len = 0;
                DO_NEXT_OP(len);

              case JSTRY_FINALLY:
                /*
                 * Push (true, exception) pair for finally to indicate that
                 * [retsub] should rethrow the exception.
                 */
                PUSH_BOOLEAN(true);
                PUSH_COPY(cx->exception);
                cx->throwing = JS_FALSE;
                len = 0;
                DO_NEXT_OP(len);

              case JSTRY_ITER: {
                /* This is similar to JSOP_ENDITER in the interpreter loop. */
                JS_ASSERT(js_GetOpcode(cx, regs.fp->script(), regs.pc) == JSOP_ENDITER);
                AutoValueRooter tvr(cx, cx->exception);
                cx->throwing = false;
                ok = js_CloseIterator(cx, &regs.sp[-1].toObject());
                regs.sp -= 1;
                if (!ok)
                    goto error;
                cx->throwing = true;
                cx->exception = tvr.value();
              }
           }
        } while (++tn != tnlimit);

      no_catch:
        /*
         * Propagate the exception or error to the caller unless the exception
         * is an asynchronous return from a generator.
         */
        interpReturnOK = JS_FALSE;
#if JS_HAS_GENERATORS
        if (JS_UNLIKELY(cx->throwing &&
                        cx->exception.isMagic(JS_GENERATOR_CLOSING))) {
            cx->throwing = JS_FALSE;
            interpReturnOK = JS_TRUE;
            regs.fp->clearReturnValue();
        }
#endif
    }

  forced_return:
    /*
     * Unwind the scope making sure that interpReturnOK stays false even when
     * js_UnwindScope returns true.
     *
     * When a trap handler returns JSTRAP_RETURN, we jump here with
     * interpReturnOK set to true bypassing any finally blocks.
     */
    interpReturnOK &= js_UnwindScope(cx, 0, interpReturnOK || cx->throwing);
    JS_ASSERT(regs.sp == regs.fp->base());

#ifdef DEBUG
    cx->logPrevPc = NULL;
#endif

    if (entryFrame != regs.fp)
        goto inline_return;

  exit:
    interpReturnOK = ScriptEpilogue(cx, regs.fp, interpReturnOK);
    regs.fp->setFinishedInInterpreter();

    /*
     * At this point we are inevitably leaving an interpreted function or a
     * top-level script, and returning to one of:
     * (a) an "out of line" call made through js_Invoke;
     * (b) a js_Execute activation;
     * (c) a generator (SendToGenerator, jsiter.c).
     *
     * We must not be in an inline frame. The check above ensures that for the
     * error case and for a normal return, the code jumps directly to parent's
     * frame pc.
     */
    JS_ASSERT(entryFrame == regs.fp);

#ifdef JS_TRACER
    JS_ASSERT_IF(interpReturnOK && interpMode == JSINTERP_RECORD, !TRACE_RECORDER(cx));
    if (TRACE_RECORDER(cx))
        AbortRecording(cx, "recording out of Interpret");
# ifdef JS_METHODJIT
    if (TRACE_PROFILER(cx))
        AbortProfiling(cx);
# endif
#endif

    JS_ASSERT_IF(!regs.fp->isGeneratorFrame(), !js_IsActiveWithOrBlock(cx, &regs.fp->scopeChain(), 0));

    return interpReturnOK;

  atom_not_defined:
    {
        JSAutoByteString printable;
        if (js_AtomToPrintableString(cx, atomNotDefined, &printable))
            js_ReportIsNotDefined(cx, printable.ptr());
    }
    goto error;

    /*
     * This path is used when it's guaranteed the method can be finished
     * inside the JIT.
     */
#if defined(JS_TRACER) && defined(JS_METHODJIT)
  leave_on_safe_point:
#endif
    return interpReturnOK;
}

} /* namespace js */

#endif /* !defined jsinvoke_cpp___ */<|MERGE_RESOLUTION|>--- conflicted
+++ resolved
@@ -2345,8 +2345,6 @@
     /* Check for too deep of a native thread stack. */
 #ifdef JS_TRACER
 #ifdef JS_METHODJIT
-<<<<<<< HEAD
-=======
     JS_CHECK_RECURSION(cx, do {
             if (TRACE_RECORDER(cx))
                 AbortRecording(cx, "too much recursion");
@@ -2354,16 +2352,6 @@
                 AbortProfiling(cx);
             return JS_FALSE;
         } while (0););
-#else
->>>>>>> 5b27c7fc
-    JS_CHECK_RECURSION(cx, do {
-            if (TRACE_RECORDER(cx))
-                AbortRecording(cx, "too much recursion");
-            if (TRACE_PROFILER(cx))
-                AbortProfiling(cx);
-            return JS_FALSE;
-        } while (0););
-#endif
 #else
     JS_CHECK_RECURSION(cx, do {
             if (TRACE_RECORDER(cx))
