--- conflicted
+++ resolved
@@ -400,9 +400,22 @@
     JSVAL_MASK32_BOOLEAN | FAKE_NUMBER_MASK | JSVAL_MASK32_STRING  /* 111 */
 };
 
-<<<<<<< HEAD
-struct AutoInterpPreparer 
-{
+class AutoPreserveEnumerators {
+    JSContext *cx;
+    JSObject *enumerators;
+
+  public:
+    AutoPreserveEnumerators(JSContext *cx) : cx(cx), enumerators(cx->enumerators)
+    {
+    }
+
+    ~AutoPreserveEnumerators()
+    {
+        cx->enumerators = enumerators;
+    }
+};
+
+struct AutoInterpPreparer  {
     JSContext *cx;
     JSScript *script;
 
@@ -448,23 +461,6 @@
     return Interpret(cx);
 }
 
-=======
-class AutoPreserveEnumerators {
-    JSContext *cx;
-    JSObject *enumerators;
-
-  public:
-    AutoPreserveEnumerators(JSContext *cx) : cx(cx), enumerators(cx->enumerators)
-    {
-    }
-
-    ~AutoPreserveEnumerators()
-    {
-        cx->enumerators = enumerators;
-    }
-};
-
->>>>>>> ed93ae18
 /*
  * Find a function reference and its 'this' object implicit first parameter
  * under argc arguments on cx's stack, and call the function.  Push missing
@@ -694,12 +690,8 @@
 #endif
     } else {
         JS_ASSERT(script);
-<<<<<<< HEAD
+        AutoPreserveEnumerators preserve(cx);
         ok = RunScript(cx, script, fun, fp->scopeChain);
-=======
-        AutoPreserveEnumerators preserve(cx);
-        ok = Interpret(cx);
->>>>>>> ed93ae18
     }
 
     DTrace::exitJSFun(cx, fp, fun, fp->rval);
@@ -894,12 +886,8 @@
     if (JSInterpreterHook hook = cx->debugHooks->executeHook)
         hookData = hook(cx, fp, JS_TRUE, 0, cx->debugHooks->executeHookData);
 
-<<<<<<< HEAD
+    AutoPreserveEnumerators preserve(cx);
     JSBool ok = RunScript(cx, script, fp->fun, fp->scopeChain);
-=======
-    AutoPreserveEnumerators preserve(cx);
-    JSBool ok = Interpret(cx);
->>>>>>> ed93ae18
     if (result)
         *result = fp->rval;
 
