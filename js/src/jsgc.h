/* -*- Mode: C++; tab-width: 8; indent-tabs-mode: nil; c-basic-offset: 4 -*-
 *
 * ***** BEGIN LICENSE BLOCK *****
 * Version: MPL 1.1/GPL 2.0/LGPL 2.1
 *
 * The contents of this file are subject to the Mozilla Public License Version
 * 1.1 (the "License"); you may not use this file except in compliance with
 * the License. You may obtain a copy of the License at
 * http://www.mozilla.org/MPL/
 *
 * Software distributed under the License is distributed on an "AS IS" basis,
 * WITHOUT WARRANTY OF ANY KIND, either express or implied. See the License
 * for the specific language governing rights and limitations under the
 * License.
 *
 * The Original Code is Mozilla Communicator client code, released
 * March 31, 1998.
 *
 * The Initial Developer of the Original Code is
 * Netscape Communications Corporation.
 * Portions created by the Initial Developer are Copyright (C) 1998
 * the Initial Developer. All Rights Reserved.
 *
 * Contributor(s):
 *
 * Alternatively, the contents of this file may be used under the terms of
 * either of the GNU General Public License Version 2 or later (the "GPL"),
 * or the GNU Lesser General Public License Version 2.1 or later (the "LGPL"),
 * in which case the provisions of the GPL or the LGPL are applicable instead
 * of those above. If you wish to allow use of your version of this file only
 * under the terms of either the GPL or the LGPL, and not to allow others to
 * use your version of this file under the terms of the MPL, indicate your
 * decision by deleting the provisions above and replace them with the notice
 * and other provisions required by the GPL or the LGPL. If you do not delete
 * the provisions above, a recipient may use your version of this file under
 * the terms of any one of the MPL, the GPL or the LGPL.
 *
 * ***** END LICENSE BLOCK ***** */

#ifndef jsgc_h___
#define jsgc_h___
/*
 * JS Garbage Collector.
 */
#include <setjmp.h>

#include "jstypes.h"
#include "jsprvtd.h"
#include "jspubtd.h"
#include "jsdhash.h"
#include "jsbit.h"
#include "jsutil.h"
#include "jstask.h"
#include "jsvector.h"
#include "jsversion.h"

#define JSTRACE_XML         2

/*
 * One past the maximum trace kind.
 */
#define JSTRACE_LIMIT       3

const uintN JS_EXTERNAL_STRING_LIMIT = 8;

/*
 * Get the type of the external string or -1 if the string was not created
 * with JS_NewExternalString.
 */
extern intN
js_GetExternalStringGCType(JSString *str);

extern JS_FRIEND_API(uint32)
js_GetGCThingTraceKind(void *thing);

/*
 * The sole purpose of the function is to preserve public API compatibility
 * in JS_GetStringBytes which takes only single JSString* argument.
 */
JSRuntime *
js_GetGCThingRuntime(void *thing);

#if 1
/*
 * Since we're forcing a GC from JS_GC anyway, don't bother wasting cycles
 * loading oldval.  XXX remove implied force, fix jsinterp.c's "second arg
 * ignored", etc.
 */
#define GC_POKE(cx, oldval) ((cx)->runtime->gcPoke = JS_TRUE)
#else
#define GC_POKE(cx, oldval) ((cx)->runtime->gcPoke = JSVAL_IS_GCTHING(oldval))
#endif

extern JSBool
js_InitGC(JSRuntime *rt, uint32 maxbytes);

extern void
js_FinishGC(JSRuntime *rt);

extern intN
js_ChangeExternalStringFinalizer(JSStringFinalizeOp oldop,
                                 JSStringFinalizeOp newop);

extern JSBool
js_AddRoot(JSContext *cx, js::Value *vp, const char *name);

extern JSBool
js_AddGCThingRoot(JSContext *cx, void **rp, const char *name);

#ifdef DEBUG
extern void
js_DumpNamedRoots(JSRuntime *rt,
                  void (*dump)(const char *name, void *rp, JSGCRootType type, void *data),
                  void *data);
#endif

extern uint32
js_MapGCRoots(JSRuntime *rt, JSGCRootMapFun map, void *data);

/* Table of pointers with count valid members. */
typedef struct JSPtrTable {
    size_t      count;
    void        **array;
} JSPtrTable;

extern JSBool
js_RegisterCloseableIterator(JSContext *cx, JSObject *obj);

#ifdef JS_TRACER
extern JSBool
js_ReserveObjects(JSContext *cx, size_t nobjects);
#endif

extern JSBool
js_LockGCThingRT(JSRuntime *rt, void *thing);

extern void
js_UnlockGCThingRT(JSRuntime *rt, void *thing);

extern bool
js_IsAboutToBeFinalized(void *thing);

/*
 * Macro to test if a traversal is the marking phase of GC to avoid exposing
 * ScriptFilenameEntry to traversal implementations.
 */
#define IS_GC_MARKING_TRACER(trc) ((trc)->callback == NULL)

#if JS_HAS_XML_SUPPORT
# define JS_IS_VALID_TRACE_KIND(kind) ((uint32)(kind) < JSTRACE_LIMIT)
#else
# define JS_IS_VALID_TRACE_KIND(kind) ((uint32)(kind) <= JSTRACE_STRING)
#endif

extern void
js_TraceStackFrame(JSTracer *trc, JSStackFrame *fp);

extern JS_REQUIRES_STACK void
js_TraceRuntime(JSTracer *trc);

extern JS_REQUIRES_STACK JS_FRIEND_API(void)
js_TraceContext(JSTracer *trc, JSContext *acx);

/*
 * Schedule the GC call at a later safe point.
 */
#ifndef JS_THREADSAFE
# define js_TriggerGC(cx, gcLocked)    js_TriggerGC (cx)
#endif

extern void
js_TriggerGC(JSContext *cx, JSBool gcLocked);

/*
 * Kinds of js_GC invocation.
 */
typedef enum JSGCInvocationKind {
    /* Normal invocation. */
    GC_NORMAL           = 0,

    /*
     * Called from js_DestroyContext for last JSContext in a JSRuntime, when
     * it is imperative that rt->gcPoke gets cleared early in js_GC.
     */
    GC_LAST_CONTEXT     = 1,

    /*
     * Flag bit telling js_GC that the caller has already acquired rt->gcLock.
     */
    GC_LOCK_HELD        = 0x10
} JSGCInvocationKind;

extern void
js_GC(JSContext *cx, JSGCInvocationKind gckind);

#ifdef JS_THREADSAFE
/*
 * This is a helper for code at can potentially run outside JS request to
 * ensure that the GC is not running when the function returns.
 *
 * This function must be called with the GC lock held.
 */
extern void
js_WaitForGC(JSRuntime *rt);

#else /* !JS_THREADSAFE */

# define js_WaitForGC(rt)    ((void) 0)

#endif

/*
 * The kind of GC thing with a finalizer. The external strings follow the
 * ordinary string to simplify js_GetExternalStringGCType.
 */
enum JSFinalizeGCThingKind {
    FINALIZE_OBJECT,
    FINALIZE_FUNCTION,
#if JS_HAS_XML_SUPPORT
    FINALIZE_XML,
#endif
    FINALIZE_STRING,
    FINALIZE_EXTERNAL_STRING0,
    FINALIZE_EXTERNAL_STRING1,
    FINALIZE_EXTERNAL_STRING2,
    FINALIZE_EXTERNAL_STRING3,
    FINALIZE_EXTERNAL_STRING4,
    FINALIZE_EXTERNAL_STRING5,
    FINALIZE_EXTERNAL_STRING6,
    FINALIZE_EXTERNAL_STRING7,
    FINALIZE_EXTERNAL_STRING_LAST = FINALIZE_EXTERNAL_STRING7,
    FINALIZE_LIMIT
};

static inline bool
IsFinalizableStringKind(unsigned thingKind)
{
    return unsigned(FINALIZE_STRING) <= thingKind &&
           thingKind <= unsigned(FINALIZE_EXTERNAL_STRING_LAST);
}

/*
 * Allocates a new GC thing. After a successful allocation the caller must
 * fully initialize the thing before calling any function that can potentially
 * trigger GC. This will ensure that GC tracing never sees junk values stored
 * in the partially initialized thing.
 */
extern void *
js_NewFinalizableGCThing(JSContext *cx, unsigned thingKind);

static inline JSObject *
js_NewGCObject(JSContext *cx)
{
    return (JSObject *) js_NewFinalizableGCThing(cx, FINALIZE_OBJECT);
}

static inline JSString *
js_NewGCString(JSContext *cx)
{
    return (JSString *) js_NewFinalizableGCThing(cx, FINALIZE_STRING);
}

static inline JSString *
js_NewGCExternalString(JSContext *cx, uintN type)
{
    JS_ASSERT(type < JS_EXTERNAL_STRING_LIMIT);
    type += FINALIZE_EXTERNAL_STRING0;
    return (JSString *) js_NewFinalizableGCThing(cx, type);
}

static inline JSFunction*
js_NewGCFunction(JSContext *cx)
{
    return (JSFunction *) js_NewFinalizableGCThing(cx, FINALIZE_FUNCTION);
}

#if JS_HAS_XML_SUPPORT
static inline JSXML *
js_NewGCXML(JSContext *cx)
{
    return (JSXML *) js_NewFinalizableGCThing(cx, FINALIZE_XML);
}
#endif

struct JSGCArena;
struct JSGCChunkInfo;

struct JSGCArenaList {
    JSGCArena       *head;          /* list start */
    JSGCArena       *cursor;        /* arena with free things */
    uint32          thingKind;      /* one of JSFinalizeGCThingKind */
    uint32          thingSize;      /* size of things to allocate on this list
                                     */
};

struct JSGCFreeLists {
    JSGCThing       *finalizables[FINALIZE_LIMIT];

    void purge();
    void moveTo(JSGCFreeLists * another);

#ifdef DEBUG
    bool isEmpty() const {
        for (size_t i = 0; i != JS_ARRAY_LENGTH(finalizables); ++i) {
            if (finalizables[i])
                return false;
        }
        return true;
    }
#endif
};

extern void
js_DestroyScriptsToGC(JSContext *cx, JSThreadData *data);

struct JSWeakRoots {
    /* Most recently created things by type, members of the GC's root set. */
    void              *finalizableNewborns[FINALIZE_LIMIT];

    /* Atom root for the last-looked-up atom on this context. */
    JSAtom            *lastAtom;

    /* Root for the result of the most recent js_InternalInvoke call. */
    void              *lastInternalResult;

    void mark(JSTracer *trc);
};

#define JS_CLEAR_WEAK_ROOTS(wr) (memset((wr), 0, sizeof(JSWeakRoots)))

namespace js {

#ifdef JS_THREADSAFE

/*
 * During the finalization we do not free immediately. Rather we add the
 * corresponding pointers to a buffer which we later release on the
 * background thread.
 *
 * The buffer is implemented as a vector of 64K arrays of pointers, not as a
 * simple vector, to avoid realloc calls during the vector growth and to not
 * bloat the binary size of the inlined freeLater method. Any OOM during
 * buffer growth results in the pointer being freed immediately.
 */
class BackgroundSweepTask : public JSBackgroundTask {
    static const size_t FREE_ARRAY_SIZE = size_t(1) << 16;
    static const size_t FREE_ARRAY_LENGTH = FREE_ARRAY_SIZE / sizeof(void *);

    Vector<void **, 16, js::SystemAllocPolicy> freeVector;
    void            **freeCursor;
    void            **freeCursorEnd;

    JS_FRIEND_API(void)
    replenishAndFreeLater(void *ptr);

    static void freeElementsAndArray(void **array, void **end) {
        JS_ASSERT(array <= end);
        for (void **p = array; p != end; ++p)
            js_free(*p);
        js_free(array);
    }

  public:
    BackgroundSweepTask()
        : freeCursor(NULL), freeCursorEnd(NULL) { }

    void freeLater(void* ptr) {
        if (freeCursor != freeCursorEnd)
            *freeCursor++ = ptr;
        else
            replenishAndFreeLater(ptr);
    }

    virtual void run();
};

#endif /* JS_THREADSAFE */

struct ConservativeGCThreadData {

    /*
     * The GC scans conservatively between JSThreadData::nativeStackBase and
     * nativeStackTop unless the latter is NULL.
     */
    jsuword             *nativeStackTop;

    union {
        jmp_buf         jmpbuf;
        jsuword         words[JS_HOWMANY(sizeof(jmp_buf), sizeof(jsuword))];
    } registerSnapshot;

    int                 enableCount;

    JS_NEVER_INLINE JS_FRIEND_API(void) enable(bool knownStackBoundary = false);
    JS_FRIEND_API(void) disable();
    bool isEnabled() const { return enableCount > 0; }
};

} /* namespace js */

#define JS_DUMP_CONSERVATIVE_GC_ROOTS 1

extern void
js_FinalizeStringRT(JSRuntime *rt, JSString *str);

#if defined JS_GCMETER
const bool JS_WANT_GC_METER_PRINT = true;
#elif defined DEBUG
# define JS_GCMETER 1
const bool JS_WANT_GC_METER_PRINT = false;
#endif

#if defined JS_GCMETER || defined JS_DUMP_CONSERVATIVE_GC_ROOTS

struct JSConservativeGCStats {
    uint32  words;      /* number of words on native stacks */
    uint32  oddaddress; /* excluded because low bit was set */
    uint32  special;    /* excluded because a special value */
    uint32  notarena;   /* not within arena range in a chunk */
    uint32  notchunk;   /* not within a valid chunk */
    uint32  freearena;  /* not within non-free arena */
    uint32  wrongtag;   /* tagged pointer but wrong type */
    uint32  notlive;    /* gcthing is not allocated */
    uint32  gcthings;   /* number of live gcthings */
    uint32  raw;        /* number of raw pointers marked */
    uint32  unmarked;   /* number of unmarked gc things discovered on the
                           stack */
};

#endif

#ifdef JS_GCMETER

struct JSGCArenaStats {
    uint32  alloc;          /* allocation attempts */
    uint32  localalloc;     /* allocations from local lists */
    uint32  retry;          /* allocation retries after running the GC */
    uint32  fail;           /* allocation failures */
    uint32  nthings;        /* live GC things */
    uint32  maxthings;      /* maximum of live GC cells */
    double  totalthings;    /* live GC things the GC scanned so far */
    uint32  narenas;        /* number of arena in list before the GC */
    uint32  newarenas;      /* new arenas allocated before the last GC */
    uint32  livearenas;     /* number of live arenas after the last GC */
    uint32  maxarenas;      /* maximum of allocated arenas */
    uint32  totalarenas;    /* total number of arenas with live things that
                               GC scanned so far */
};

struct JSGCStats {
    uint32  finalfail;  /* finalizer calls allocator failures */
    uint32  lockborn;   /* things born locked */
    uint32  lock;       /* valid lock calls */
    uint32  unlock;     /* valid unlock calls */
    uint32  depth;      /* mark tail recursion depth */
    uint32  maxdepth;   /* maximum mark tail recursion depth */
    uint32  cdepth;     /* mark recursion depth of C functions */
    uint32  maxcdepth;  /* maximum mark recursion depth of C functions */
    uint32  unmarked;   /* number of times marking of GC thing's children were
                           delayed due to a low C stack */
#ifdef DEBUG
    uint32  maxunmarked;/* maximum number of things with children to mark
                           later */
#endif
    uint32  poke;           /* number of potentially useful GC calls */
    uint32  afree;          /* thing arenas freed so far */
    uint32  stackseg;       /* total extraordinary stack segments scanned */
    uint32  segslots;       /* total stack segment value slots scanned */
    uint32  nclose;         /* number of objects with close hooks */
    uint32  maxnclose;      /* max number of objects with close hooks */
    uint32  closelater;     /* number of close hooks scheduled to run */
    uint32  maxcloselater;  /* max number of close hooks scheduled to run */
    uint32  nallarenas;     /* number of all allocated arenas */
    uint32  maxnallarenas;  /* maximum number of all allocated arenas */
    uint32  nchunks;        /* number of allocated chunks */
    uint32  maxnchunks;     /* maximum number of allocated chunks */

    JSGCArenaStats  arenaStats[FINALIZE_LIMIT];
<<<<<<< HEAD
=======
    JSGCArenaStats  doubleArenaStats;

    JSConservativeGCStats conservative;
>>>>>>> 52e11d5d
};

extern JS_FRIEND_API(void)
js_DumpGCStats(JSRuntime *rt, FILE *fp);

#endif /* JS_GCMETER */

/*
 * This function is defined in jsdbgapi.cpp but is declared here to avoid
 * polluting jsdbgapi.h, a public API header, with internal functions.
 */
extern void
js_MarkTraps(JSTracer *trc);

namespace js {

<<<<<<< HEAD
/* N.B. Assumes JS_SET_TRACING_NAME/INDEX has already been called. */
=======
/*
 * Set object's prototype while checking that doing so would not create
 * a cycle in the proto chain. The cycle check and proto change are done
 * only when all other requests are finished or suspended to ensure exclusive
 * access to the chain. If there is a cycle, return false without reporting
 * an error. Otherwise, set the proto and return true.
 */
extern bool
SetProtoCheckingForCycles(JSContext *cx, JSObject *obj, JSObject *proto);

>>>>>>> 52e11d5d
void
Mark(JSTracer *trc, void *thing, uint32 kind);

static inline void
Mark(JSTracer *trc, void *thing, uint32 kind, const char *name)
{
    JS_SET_TRACING_NAME(trc, name);
    Mark(trc, thing, kind);
}

static inline void
MarkString(JSTracer *trc, JSString *str, const char *name)
{
    JS_SET_TRACING_NAME(trc, name);
    Mark(trc, str, JSTRACE_STRING);
}

static inline void
MarkStringRange(JSTracer *trc, size_t len, JSString **vec, const char *name)
{
    for (uint32 i = 0; i < len; i++) {
        if (JSString *str = vec[i])
            MarkString(trc, str, name);
    }
}

static inline void
MarkAtomRange(JSTracer *trc, size_t len, JSAtom **vec, const char *name)
{
    MarkStringRange(trc, len, reinterpret_cast<JSString **>(vec), name);
}

static inline void
MarkObject(JSTracer *trc, JSObject *obj, const char *name)
{
    JS_SET_TRACING_NAME(trc, name);
    Mark(trc, obj, JSTRACE_OBJECT);
}

static inline void
MarkObjectRange(JSTracer *trc, size_t len, JSObject **vec, const char *name)
{
    for (uint32 i = 0; i < len; i++) {
        if (JSObject *obj = vec[i])
            MarkObject(trc, obj, name);
    }
}

/* N.B. Assumes JS_SET_TRACING_NAME/INDEX has already been called. */
static inline void
MarkValueRaw(JSTracer *trc, const js::Value &v)
{
    if (v.isMarkable())
        return Mark(trc, v.asGCThing(), v.gcKind());
}

static inline void
MarkValue(JSTracer *trc, const js::Value &v, const char *name)
{
    JS_SET_TRACING_NAME(trc, name);
    MarkValueRaw(trc, v);
}

static inline void
MarkValueRange(JSTracer *trc, Value *beg, Value *end, const char *name)
{
    for (Value *vp = beg; vp < end; ++vp) {
        JS_SET_TRACING_INDEX(trc, name, vp - beg);
        MarkValueRaw(trc, *vp);
    }
}

static inline void
MarkValueRange(JSTracer *trc, size_t len, Value *vec, const char *name)
{
    MarkValueRange(trc, vec, vec + len, name);
}

static inline void
MarkId(JSTracer *trc, jsid id, const char *name)
{
    if (JSID_IS_STRING(id))
        Mark(trc, JSID_TO_STRING(id), JSTRACE_STRING, name);
    else if (JS_UNLIKELY(JSID_IS_OBJECT(id)))
        Mark(trc, JSID_TO_OBJECT(id), JSTRACE_OBJECT, name);
}

static inline void
MarkIdRange(JSTracer *trc, jsid *beg, jsid *end, const char *name)
{
    for (jsid *idp = beg; idp != end; ++idp)
        MarkId(trc, *idp, name);
}

static inline void
MarkIdRange(JSTracer *trc, size_t len, jsid *vec, const char *name)
{
    MarkIdRange(trc, vec, vec + len, name);
}

/* N.B. Assumes JS_SET_TRACING_NAME/INDEX has already been called. */
void
MarkGCThing(JSTracer *trc, void *thing);

static inline void
MarkGCThing(JSTracer *trc, void *thing, const char *name)
{
    JS_SET_TRACING_NAME(trc, name);
    MarkGCThing(trc, thing);
}

static inline void
MarkGCThing(JSTracer *trc, void *thing, const char *name, size_t index)
{
    JS_SET_TRACING_INDEX(trc, name, index);
    MarkGCThing(trc, thing);
}

JSCompartment *
NewCompartment(JSContext *cx, JSPrincipals *principals);

} /* namespace js */

#endif /* jsgc_h___ */<|MERGE_RESOLUTION|>--- conflicted
+++ resolved
@@ -476,12 +476,8 @@
     uint32  maxnchunks;     /* maximum number of allocated chunks */
 
     JSGCArenaStats  arenaStats[FINALIZE_LIMIT];
-<<<<<<< HEAD
-=======
-    JSGCArenaStats  doubleArenaStats;
 
     JSConservativeGCStats conservative;
->>>>>>> 52e11d5d
 };
 
 extern JS_FRIEND_API(void)
@@ -498,9 +494,6 @@
 
 namespace js {
 
-<<<<<<< HEAD
-/* N.B. Assumes JS_SET_TRACING_NAME/INDEX has already been called. */
-=======
 /*
  * Set object's prototype while checking that doing so would not create
  * a cycle in the proto chain. The cycle check and proto change are done
@@ -511,7 +504,7 @@
 extern bool
 SetProtoCheckingForCycles(JSContext *cx, JSObject *obj, JSObject *proto);
 
->>>>>>> 52e11d5d
+/* N.B. Assumes JS_SET_TRACING_NAME/INDEX has already been called. */
 void
 Mark(JSTracer *trc, void *thing, uint32 kind);
 
