/* -*- Mode: C++; tab-width: 8; indent-tabs-mode: nil; c-basic-offset: 2 -*-
 * vim: set ts=8 sts=2 et sw=2 tw=80:
 * This Source Code Form is subject to the terms of the Mozilla Public
 * License, v. 2.0. If a copy of the MPL was not distributed with this
 * file, You can obtain one at http://mozilla.org/MPL/2.0/. */

#include "jit/shared/CodeGenerator-shared-inl.h"

#include "mozilla/DebugOnly.h"

#include <utility>

#include "jit/CodeGenerator.h"
#include "jit/CompactBuffer.h"
#include "jit/JitcodeMap.h"
#include "jit/JitSpewer.h"
#include "jit/MacroAssembler.h"
#include "jit/MIR.h"
#include "jit/MIRGenerator.h"
#include "js/Conversions.h"
#include "util/Memory.h"
#include "vm/TraceLogging.h"

#include "jit/JitFrames-inl.h"
#include "jit/MacroAssembler-inl.h"
#include "vm/JSScript-inl.h"

using namespace js;
using namespace js::jit;

using mozilla::BitwiseCast;
using mozilla::DebugOnly;

namespace js {
namespace jit {

MacroAssembler& CodeGeneratorShared::ensureMasm(MacroAssembler* masmArg) {
  if (masmArg) {
    return *masmArg;
  }
  maybeMasm_.emplace();
  return *maybeMasm_;
}

CodeGeneratorShared::CodeGeneratorShared(MIRGenerator* gen, LIRGraph* graph,
                                         MacroAssembler* masmArg)
    : maybeMasm_(),
      masm(ensureMasm(masmArg)),
      gen(gen),
      graph(*graph),
      current(nullptr),
      snapshots_(),
      recovers_(),
      deoptTable_(),
#ifdef DEBUG
      pushedArgs_(0),
#endif
      lastOsiPointOffset_(0),
      safepoints_(graph->totalSlotCount(),
                  (gen->outerInfo().nargs() + 1) * sizeof(Value)),
      returnLabel_(),
      nativeToBytecodeMap_(nullptr),
      nativeToBytecodeMapSize_(0),
      nativeToBytecodeTableOffset_(0),
      nativeToBytecodeNumRegions_(0),
      nativeToBytecodeScriptList_(nullptr),
      nativeToBytecodeScriptListLength_(0),
      osrEntryOffset_(0),
      skipArgCheckEntryOffset_(0),
#ifdef CHECK_OSIPOINT_REGISTERS
      checkOsiPointRegisters(JitOptions.checkOsiPointRegisters),
#endif
      frameDepth_(graph->paddedLocalSlotsSize() + graph->argumentsSize()),
      frameClass_(FrameSizeClass::None()) {
  if (gen->isProfilerInstrumentationEnabled()) {
    masm.enableProfilingInstrumentation();
  }

  if (gen->compilingWasm()) {
    // Since wasm uses the system ABI which does not necessarily use a
    // regular array where all slots are sizeof(Value), it maintains the max
    // argument stack depth separately.
    MOZ_ASSERT(graph->argumentSlotCount() == 0);
    frameDepth_ += gen->wasmMaxStackArgBytes();

    static_assert(!SupportsSimd,
                  "we need padding so that local slots are SIMD-aligned and "
                  "the stack must be kept SIMD-aligned too.");

    if (gen->needsStaticStackAlignment()) {
      // An MWasmCall does not align the stack pointer at calls sites but
      // instead relies on the a priori stack adjustment. This must be the
      // last adjustment of frameDepth_.
      frameDepth_ += ComputeByteAlignment(sizeof(wasm::Frame) + frameDepth_,
                                          WasmStackAlignment);
    }

    // FrameSizeClass is only used for bailing, which cannot happen in
    // wasm code.
    MOZ_ASSERT(frameClass_ == FrameSizeClass::None());
  } else {
    frameClass_ = FrameSizeClass::FromDepth(frameDepth_);
  }
}

bool CodeGeneratorShared::generatePrologue() {
  MOZ_ASSERT(masm.framePushed() == 0);
  MOZ_ASSERT(!gen->compilingWasm());

#ifdef JS_USE_LINK_REGISTER
  masm.pushReturnAddress();
#endif

  // If profiling, save the current frame pointer to a per-thread global field.
  if (isProfilerInstrumentationEnabled()) {
    masm.profilerEnterFrame(masm.getStackPointer(), CallTempReg0);
  }

<<<<<<< HEAD
  if (gen->info().trackRecordReplayProgress()) {
    masm.inc64(
        AbsoluteAddress(mozilla::recordreplay::ExecutionProgressCounter()));
    if (mozilla::recordreplay::IsReplaying()) {
      Register scratch = CallTempReg0;

      Label noMatch;
      masm.loadPtr(AbsoluteAddress(mozilla::recordreplay::ExecutionProgressInterrupt()), scratch);
      masm.branchPtr(Assembler::NotEqual,
                     AbsoluteAddress(mozilla::recordreplay::ExecutionProgressCounter()),
                     scratch,
                     &noMatch);
      masm.movePtr(ImmPtr(gen->runtime->addressOfInterruptBits()), scratch);
      masm.store32(Imm32((uint32_t)InterruptReason::CallbackUrgent), Address(scratch, 0));
      masm.movePtr(ImmPtr(gen->runtime->addressOfJitStackLimit()), scratch);
      masm.storePtr(ImmWord(UINTPTR_MAX), Address(scratch, 0));
      masm.bind(&noMatch);
    }
  }

=======
>>>>>>> b4ee1346
  // Ensure that the Ion frame is properly aligned.
  masm.assertStackAlignment(JitStackAlignment, 0);

  // Note that this automatically sets MacroAssembler::framePushed().
  masm.reserveStack(frameSize());
  masm.checkStackAlignment();

  if (JS::TraceLoggerSupported()) {
    emitTracelogIonStart();
  }

  return true;
}

bool CodeGeneratorShared::generateEpilogue() {
  MOZ_ASSERT(!gen->compilingWasm());
  masm.bind(&returnLabel_);

  if (JS::TraceLoggerSupported()) {
    emitTracelogIonStop();
  }

  masm.freeStack(frameSize());
  MOZ_ASSERT(masm.framePushed() == 0);

  // If profiling, reset the per-thread global lastJitFrame to point to
  // the previous frame.
  if (isProfilerInstrumentationEnabled()) {
    masm.profilerExitFrame();
  }

  masm.ret();

  // On systems that use a constant pool, this is a good time to emit.
  masm.flushBuffer();
  return true;
}

bool CodeGeneratorShared::generateOutOfLineCode() {
  // OOL paths should not attempt to use |current| as it's the last block
  // instead of the block corresponding to the OOL path.
  current = nullptr;

  for (size_t i = 0; i < outOfLineCode_.length(); i++) {
    // Add native => bytecode mapping entries for OOL sites.
    // Not enabled on wasm yet since it doesn't contain bytecode mappings.
    if (!gen->compilingWasm()) {
      if (!addNativeToBytecodeEntry(outOfLineCode_[i]->bytecodeSite())) {
        return false;
      }
    }

    if (!gen->alloc().ensureBallast()) {
      return false;
    }

    JitSpew(JitSpew_Codegen, "# Emitting out of line code");

    masm.setFramePushed(outOfLineCode_[i]->framePushed());
    lastPC_ = outOfLineCode_[i]->pc();
    outOfLineCode_[i]->bind(&masm);

    outOfLineCode_[i]->generate(this);
  }

  return !masm.oom();
}

void CodeGeneratorShared::addOutOfLineCode(OutOfLineCode* code,
                                           const MInstruction* mir) {
  MOZ_ASSERT(mir);
  addOutOfLineCode(code, mir->trackedSite());
}

void CodeGeneratorShared::addOutOfLineCode(OutOfLineCode* code,
                                           const BytecodeSite* site) {
  code->setFramePushed(masm.framePushed());
  code->setBytecodeSite(site);
  MOZ_ASSERT_IF(!gen->compilingWasm(), code->script()->containsPC(code->pc()));
  masm.propagateOOM(outOfLineCode_.append(code));
}

bool CodeGeneratorShared::addNativeToBytecodeEntry(const BytecodeSite* site) {
  // Skip the table entirely if profiling is not enabled.
  if (!isProfilerInstrumentationEnabled()) {
    return true;
  }

  // Fails early if the last added instruction caused the macro assembler to
  // run out of memory as continuity assumption below do not hold.
  if (masm.oom()) {
    return false;
  }

  MOZ_ASSERT(site);
  MOZ_ASSERT(site->tree());
  MOZ_ASSERT(site->pc());

  InlineScriptTree* tree = site->tree();
  jsbytecode* pc = site->pc();
  uint32_t nativeOffset = masm.currentOffset();

  MOZ_ASSERT_IF(nativeToBytecodeList_.empty(), nativeOffset == 0);

  if (!nativeToBytecodeList_.empty()) {
    size_t lastIdx = nativeToBytecodeList_.length() - 1;
    NativeToBytecode& lastEntry = nativeToBytecodeList_[lastIdx];

    MOZ_ASSERT(nativeOffset >= lastEntry.nativeOffset.offset());

    // If the new entry is for the same inlineScriptTree and same
    // bytecodeOffset, but the nativeOffset has changed, do nothing.
    // The same site just generated some more code.
    if (lastEntry.tree == tree && lastEntry.pc == pc) {
      JitSpew(JitSpew_Profiling, " => In-place update [%zu-%" PRIu32 "]",
              lastEntry.nativeOffset.offset(), nativeOffset);
      return true;
    }

    // If the new entry is for the same native offset, then update the
    // previous entry with the new bytecode site, since the previous
    // bytecode site did not generate any native code.
    if (lastEntry.nativeOffset.offset() == nativeOffset) {
      lastEntry.tree = tree;
      lastEntry.pc = pc;
      JitSpew(JitSpew_Profiling, " => Overwriting zero-length native region.");

      // This overwrite might have made the entry merge-able with a
      // previous one.  If so, merge it.
      if (lastIdx > 0) {
        NativeToBytecode& nextToLastEntry = nativeToBytecodeList_[lastIdx - 1];
        if (nextToLastEntry.tree == lastEntry.tree &&
            nextToLastEntry.pc == lastEntry.pc) {
          JitSpew(JitSpew_Profiling, " => Merging with previous region");
          nativeToBytecodeList_.erase(&lastEntry);
        }
      }

      dumpNativeToBytecodeEntry(nativeToBytecodeList_.length() - 1);
      return true;
    }
  }

  // Otherwise, some native code was generated for the previous bytecode site.
  // Add a new entry for code that is about to be generated.
  NativeToBytecode entry;
  entry.nativeOffset = CodeOffset(nativeOffset);
  entry.tree = tree;
  entry.pc = pc;
  if (!nativeToBytecodeList_.append(entry)) {
    return false;
  }

  JitSpew(JitSpew_Profiling, " => Push new entry.");
  dumpNativeToBytecodeEntry(nativeToBytecodeList_.length() - 1);
  return true;
}

void CodeGeneratorShared::dumpNativeToBytecodeEntries() {
#ifdef JS_JITSPEW
  InlineScriptTree* topTree = gen->outerInfo().inlineScriptTree();
  JitSpewStart(JitSpew_Profiling, "Native To Bytecode Entries for %s:%u:%u\n",
               topTree->script()->filename(), topTree->script()->lineno(),
               topTree->script()->column());
  for (unsigned i = 0; i < nativeToBytecodeList_.length(); i++) {
    dumpNativeToBytecodeEntry(i);
  }
#endif
}

void CodeGeneratorShared::dumpNativeToBytecodeEntry(uint32_t idx) {
#ifdef JS_JITSPEW
  NativeToBytecode& ref = nativeToBytecodeList_[idx];
  InlineScriptTree* tree = ref.tree;
  JSScript* script = tree->script();
  uint32_t nativeOffset = ref.nativeOffset.offset();
  unsigned nativeDelta = 0;
  unsigned pcDelta = 0;
  if (idx + 1 < nativeToBytecodeList_.length()) {
    NativeToBytecode* nextRef = &ref + 1;
    nativeDelta = nextRef->nativeOffset.offset() - nativeOffset;
    if (nextRef->tree == ref.tree) {
      pcDelta = nextRef->pc - ref.pc;
    }
  }
  JitSpewStart(
      JitSpew_Profiling, "    %08zx [+%-6d] => %-6ld [%-4d] {%-10s} (%s:%u:%u",
      ref.nativeOffset.offset(), nativeDelta, (long)(ref.pc - script->code()),
      pcDelta, CodeName(JSOp(*ref.pc)), script->filename(), script->lineno(),
      script->column());

  for (tree = tree->caller(); tree; tree = tree->caller()) {
    JitSpewCont(JitSpew_Profiling, " <= %s:%u:%u", tree->script()->filename(),
                tree->script()->lineno(), tree->script()->column());
  }
  JitSpewCont(JitSpew_Profiling, ")");
  JitSpewFin(JitSpew_Profiling);
#endif
}

// see OffsetOfFrameSlot
static inline int32_t ToStackIndex(LAllocation* a) {
  if (a->isStackSlot()) {
    MOZ_ASSERT(a->toStackSlot()->slot() >= 1);
    return a->toStackSlot()->slot();
  }
  return -int32_t(sizeof(JitFrameLayout) + a->toArgument()->index());
}

void CodeGeneratorShared::encodeAllocation(LSnapshot* snapshot,
                                           MDefinition* mir,
                                           uint32_t* allocIndex) {
  if (mir->isBox()) {
    mir = mir->toBox()->getOperand(0);
  }

  MIRType type =
      mir->isRecoveredOnBailout()
          ? MIRType::None
          : mir->isUnused() ? MIRType::MagicOptimizedOut : mir->type();

  RValueAllocation alloc;

  switch (type) {
    case MIRType::None: {
      MOZ_ASSERT(mir->isRecoveredOnBailout());
      uint32_t index = 0;
      LRecoverInfo* recoverInfo = snapshot->recoverInfo();
      MNode** it = recoverInfo->begin();
      MNode** end = recoverInfo->end();
      while (it != end && mir != *it) {
        ++it;
        ++index;
      }

      // This MDefinition is recovered, thus it should be listed in the
      // LRecoverInfo.
      MOZ_ASSERT(it != end && mir == *it);

      // Lambda should have a default value readable for iterating over the
      // inner frames.
      MConstant* functionOperand = nullptr;
      if (mir->isLambda()) {
        functionOperand = mir->toLambda()->functionOperand();
      } else if (mir->isLambdaArrow()) {
        functionOperand = mir->toLambdaArrow()->functionOperand();
      } else if (mir->isFunctionWithProto()) {
        functionOperand = mir->toFunctionWithProto()->functionOperand();
      }
      if (functionOperand) {
        uint32_t cstIndex;
        masm.propagateOOM(
            graph.addConstantToPool(functionOperand->toJSValue(), &cstIndex));
        alloc = RValueAllocation::RecoverInstruction(index, cstIndex);
        break;
      }

      alloc = RValueAllocation::RecoverInstruction(index);
      break;
    }
    case MIRType::Undefined:
      alloc = RValueAllocation::Undefined();
      break;
    case MIRType::Null:
      alloc = RValueAllocation::Null();
      break;
    case MIRType::Int32:
    case MIRType::String:
    case MIRType::Symbol:
    case MIRType::BigInt:
    case MIRType::Object:
    case MIRType::ObjectOrNull:
    case MIRType::Boolean:
    case MIRType::Double: {
      LAllocation* payload = snapshot->payloadOfSlot(*allocIndex);
      if (payload->isConstant()) {
        MConstant* constant = mir->toConstant();
        uint32_t index;
        masm.propagateOOM(
            graph.addConstantToPool(constant->toJSValue(), &index));
        alloc = RValueAllocation::ConstantPool(index);
        break;
      }

      JSValueType valueType = (type == MIRType::ObjectOrNull)
                                  ? JSVAL_TYPE_OBJECT
                                  : ValueTypeFromMIRType(type);

      MOZ_DIAGNOSTIC_ASSERT(payload->isMemory() || payload->isRegister());
      if (payload->isMemory()) {
        alloc = RValueAllocation::Typed(valueType, ToStackIndex(payload));
      } else if (payload->isGeneralReg()) {
        alloc = RValueAllocation::Typed(valueType, ToRegister(payload));
      } else if (payload->isFloatReg()) {
        alloc = RValueAllocation::Double(ToFloatRegister(payload));
      } else {
        MOZ_CRASH("Unexpected payload type.");
      }
      break;
    }
    case MIRType::Float32:
    case MIRType::Int8x16:
    case MIRType::Int16x8:
    case MIRType::Int32x4:
    case MIRType::Float32x4:
    case MIRType::Bool8x16:
    case MIRType::Bool16x8:
    case MIRType::Bool32x4: {
      LAllocation* payload = snapshot->payloadOfSlot(*allocIndex);
      if (payload->isConstant()) {
        MConstant* constant = mir->toConstant();
        uint32_t index;
        masm.propagateOOM(
            graph.addConstantToPool(constant->toJSValue(), &index));
        alloc = RValueAllocation::ConstantPool(index);
        break;
      }

      MOZ_ASSERT(payload->isMemory() || payload->isFloatReg());
      if (payload->isFloatReg()) {
        alloc = RValueAllocation::AnyFloat(ToFloatRegister(payload));
      } else {
        alloc = RValueAllocation::AnyFloat(ToStackIndex(payload));
      }
      break;
    }
    case MIRType::MagicOptimizedArguments:
    case MIRType::MagicOptimizedOut:
    case MIRType::MagicUninitializedLexical:
    case MIRType::MagicIsConstructing: {
      uint32_t index;
      JSWhyMagic why = JS_GENERIC_MAGIC;
      switch (type) {
        case MIRType::MagicOptimizedArguments:
          why = JS_OPTIMIZED_ARGUMENTS;
          break;
        case MIRType::MagicOptimizedOut:
          why = JS_OPTIMIZED_OUT;
          break;
        case MIRType::MagicUninitializedLexical:
          why = JS_UNINITIALIZED_LEXICAL;
          break;
        case MIRType::MagicIsConstructing:
          why = JS_IS_CONSTRUCTING;
          break;
        default:
          MOZ_CRASH("Invalid Magic MIRType");
      }

      Value v = MagicValue(why);
      masm.propagateOOM(graph.addConstantToPool(v, &index));
      alloc = RValueAllocation::ConstantPool(index);
      break;
    }
    default: {
      MOZ_ASSERT(mir->type() == MIRType::Value);
      LAllocation* payload = snapshot->payloadOfSlot(*allocIndex);
#ifdef JS_NUNBOX32
      LAllocation* type = snapshot->typeOfSlot(*allocIndex);
      if (type->isRegister()) {
        if (payload->isRegister()) {
          alloc =
              RValueAllocation::Untyped(ToRegister(type), ToRegister(payload));
        } else {
          alloc = RValueAllocation::Untyped(ToRegister(type),
                                            ToStackIndex(payload));
        }
      } else {
        if (payload->isRegister()) {
          alloc = RValueAllocation::Untyped(ToStackIndex(type),
                                            ToRegister(payload));
        } else {
          alloc = RValueAllocation::Untyped(ToStackIndex(type),
                                            ToStackIndex(payload));
        }
      }
#elif JS_PUNBOX64
      if (payload->isRegister()) {
        alloc = RValueAllocation::Untyped(ToRegister(payload));
      } else {
        alloc = RValueAllocation::Untyped(ToStackIndex(payload));
      }
#endif
      break;
    }
  }
  MOZ_DIAGNOSTIC_ASSERT(alloc.valid());

  // This set an extra bit as part of the RValueAllocation, such that we know
  // that recover instruction have to be executed without wrapping the
  // instruction in a no-op recover instruction.
  if (mir->isIncompleteObject()) {
    alloc.setNeedSideEffect();
  }

  masm.propagateOOM(snapshots_.add(alloc));

  *allocIndex += mir->isRecoveredOnBailout() ? 0 : 1;
}

void CodeGeneratorShared::encode(LRecoverInfo* recover) {
  if (recover->recoverOffset() != INVALID_RECOVER_OFFSET) {
    return;
  }

  uint32_t numInstructions = recover->numInstructions();
  JitSpew(JitSpew_IonSnapshots,
          "Encoding LRecoverInfo %p (frameCount %u, instructions %u)",
          (void*)recover, recover->mir()->frameCount(), numInstructions);

  MResumePoint::Mode mode = recover->mir()->mode();
  MOZ_ASSERT(mode != MResumePoint::Outer);
  bool resumeAfter = (mode == MResumePoint::ResumeAfter);

  RecoverOffset offset = recovers_.startRecover(numInstructions, resumeAfter);

  for (MNode* insn : *recover) {
    recovers_.writeInstruction(insn);
  }

  recovers_.endRecover();
  recover->setRecoverOffset(offset);
  masm.propagateOOM(!recovers_.oom());
}

void CodeGeneratorShared::encode(LSnapshot* snapshot) {
  if (snapshot->snapshotOffset() != INVALID_SNAPSHOT_OFFSET) {
    return;
  }

  LRecoverInfo* recoverInfo = snapshot->recoverInfo();
  encode(recoverInfo);

  RecoverOffset recoverOffset = recoverInfo->recoverOffset();
  MOZ_ASSERT(recoverOffset != INVALID_RECOVER_OFFSET);

  JitSpew(JitSpew_IonSnapshots, "Encoding LSnapshot %p (LRecover %p)",
          (void*)snapshot, (void*)recoverInfo);

  SnapshotOffset offset =
      snapshots_.startSnapshot(recoverOffset, snapshot->bailoutKind());

#ifdef TRACK_SNAPSHOTS
  uint32_t pcOpcode = 0;
  uint32_t lirOpcode = 0;
  uint32_t lirId = 0;
  uint32_t mirOpcode = 0;
  uint32_t mirId = 0;

  if (LNode* ins = instruction()) {
    lirOpcode = uint32_t(ins->op());
    lirId = ins->id();
    if (ins->mirRaw()) {
      mirOpcode = uint32_t(ins->mirRaw()->op());
      mirId = ins->mirRaw()->id();
      if (ins->mirRaw()->trackedPc()) {
        pcOpcode = *ins->mirRaw()->trackedPc();
      }
    }
  }
  snapshots_.trackSnapshot(pcOpcode, mirOpcode, mirId, lirOpcode, lirId);
#endif

  uint32_t allocIndex = 0;
  for (LRecoverInfo::OperandIter it(recoverInfo); !it; ++it) {
    DebugOnly<uint32_t> allocWritten = snapshots_.allocWritten();
    encodeAllocation(snapshot, *it, &allocIndex);
    MOZ_ASSERT_IF(!snapshots_.oom(),
                  allocWritten + 1 == snapshots_.allocWritten());
  }

  MOZ_ASSERT(allocIndex == snapshot->numSlots());
  snapshots_.endSnapshot();
  snapshot->setSnapshotOffset(offset);
  masm.propagateOOM(!snapshots_.oom());
}

bool CodeGeneratorShared::assignBailoutId(LSnapshot* snapshot) {
  MOZ_ASSERT(snapshot->snapshotOffset() != INVALID_SNAPSHOT_OFFSET);

  // Can we not use bailout tables at all?
  if (!deoptTable_) {
    return false;
  }

  MOZ_ASSERT(frameClass_ != FrameSizeClass::None());

  if (snapshot->bailoutId() != INVALID_BAILOUT_ID) {
    return true;
  }

  // Is the bailout table full?
  if (bailouts_.length() >= BAILOUT_TABLE_SIZE) {
    return false;
  }

  unsigned bailoutId = bailouts_.length();
  snapshot->setBailoutId(bailoutId);
  JitSpew(JitSpew_IonSnapshots, "Assigned snapshot bailout id %u", bailoutId);
  masm.propagateOOM(bailouts_.append(snapshot->snapshotOffset()));
  return true;
}

bool CodeGeneratorShared::encodeSafepoints() {
  for (SafepointIndex& index : safepointIndices_) {
    LSafepoint* safepoint = index.safepoint();

    if (!safepoint->encoded()) {
      safepoints_.encode(safepoint);
    }

    index.resolve();
  }

  return !safepoints_.oom();
}

bool CodeGeneratorShared::createNativeToBytecodeScriptList(JSContext* cx) {
  js::Vector<JSScript*, 0, SystemAllocPolicy> scriptList;
  InlineScriptTree* tree = gen->outerInfo().inlineScriptTree();
  for (;;) {
    // Add script from current tree.
    bool found = false;
    for (uint32_t i = 0; i < scriptList.length(); i++) {
      if (scriptList[i] == tree->script()) {
        found = true;
        break;
      }
    }
    if (!found) {
      if (!scriptList.append(tree->script())) {
        return false;
      }
    }

    // Process rest of tree

    // If children exist, emit children.
    if (tree->hasChildren()) {
      tree = tree->firstChild();
      continue;
    }

    // Otherwise, find the first tree up the chain (including this one)
    // that contains a next sibling.
    while (!tree->hasNextCallee() && tree->hasCaller()) {
      tree = tree->caller();
    }

    // If we found a sibling, use it.
    if (tree->hasNextCallee()) {
      tree = tree->nextCallee();
      continue;
    }

    // Otherwise, we must have reached the top without finding any siblings.
    MOZ_ASSERT(tree->isOutermostCaller());
    break;
  }

  // Allocate array for list.
  JSScript** data = cx->pod_malloc<JSScript*>(scriptList.length());
  if (!data) {
    return false;
  }

  for (uint32_t i = 0; i < scriptList.length(); i++) {
    data[i] = scriptList[i];
  }

  // Success.
  nativeToBytecodeScriptListLength_ = scriptList.length();
  nativeToBytecodeScriptList_ = data;
  return true;
}

bool CodeGeneratorShared::generateCompactNativeToBytecodeMap(JSContext* cx,
                                                             JitCode* code) {
  MOZ_ASSERT(nativeToBytecodeScriptListLength_ == 0);
  MOZ_ASSERT(nativeToBytecodeScriptList_ == nullptr);
  MOZ_ASSERT(nativeToBytecodeMap_ == nullptr);
  MOZ_ASSERT(nativeToBytecodeMapSize_ == 0);
  MOZ_ASSERT(nativeToBytecodeTableOffset_ == 0);
  MOZ_ASSERT(nativeToBytecodeNumRegions_ == 0);

  if (!createNativeToBytecodeScriptList(cx)) {
    return false;
  }

  MOZ_ASSERT(nativeToBytecodeScriptListLength_ > 0);
  MOZ_ASSERT(nativeToBytecodeScriptList_ != nullptr);

  CompactBufferWriter writer;
  uint32_t tableOffset = 0;
  uint32_t numRegions = 0;

  if (!JitcodeIonTable::WriteIonTable(
          writer, nativeToBytecodeScriptList_,
          nativeToBytecodeScriptListLength_, &nativeToBytecodeList_[0],
          &nativeToBytecodeList_[0] + nativeToBytecodeList_.length(),
          &tableOffset, &numRegions)) {
    js_free(nativeToBytecodeScriptList_);
    return false;
  }

  MOZ_ASSERT(tableOffset > 0);
  MOZ_ASSERT(numRegions > 0);

  // Writer is done, copy it to sized buffer.
  uint8_t* data = cx->pod_malloc<uint8_t>(writer.length());
  if (!data) {
    js_free(nativeToBytecodeScriptList_);
    return false;
  }

  memcpy(data, writer.buffer(), writer.length());
  nativeToBytecodeMap_ = data;
  nativeToBytecodeMapSize_ = writer.length();
  nativeToBytecodeTableOffset_ = tableOffset;
  nativeToBytecodeNumRegions_ = numRegions;

  verifyCompactNativeToBytecodeMap(code);

  JitSpew(JitSpew_Profiling, "Compact Native To Bytecode Map [%p-%p]", data,
          data + nativeToBytecodeMapSize_);

  return true;
}

void CodeGeneratorShared::verifyCompactNativeToBytecodeMap(JitCode* code) {
#ifdef DEBUG
  MOZ_ASSERT(nativeToBytecodeScriptListLength_ > 0);
  MOZ_ASSERT(nativeToBytecodeScriptList_ != nullptr);
  MOZ_ASSERT(nativeToBytecodeMap_ != nullptr);
  MOZ_ASSERT(nativeToBytecodeMapSize_ > 0);
  MOZ_ASSERT(nativeToBytecodeTableOffset_ > 0);
  MOZ_ASSERT(nativeToBytecodeNumRegions_ > 0);

  // The pointer to the table must be 4-byte aligned
  const uint8_t* tablePtr = nativeToBytecodeMap_ + nativeToBytecodeTableOffset_;
  MOZ_ASSERT(uintptr_t(tablePtr) % sizeof(uint32_t) == 0);

  // Verify that numRegions was encoded correctly.
  const JitcodeIonTable* ionTable =
      reinterpret_cast<const JitcodeIonTable*>(tablePtr);
  MOZ_ASSERT(ionTable->numRegions() == nativeToBytecodeNumRegions_);

  // Region offset for first region should be at the start of the payload
  // region. Since the offsets are backward from the start of the table, the
  // first entry backoffset should be equal to the forward table offset from the
  // start of the allocated data.
  MOZ_ASSERT(ionTable->regionOffset(0) == nativeToBytecodeTableOffset_);

  // Verify each region.
  for (uint32_t i = 0; i < ionTable->numRegions(); i++) {
    // Back-offset must point into the payload region preceding the table, not
    // before it.
    MOZ_ASSERT(ionTable->regionOffset(i) <= nativeToBytecodeTableOffset_);

    // Back-offset must point to a later area in the payload region than
    // previous back-offset.  This means that back-offsets decrease
    // monotonically.
    MOZ_ASSERT_IF(i > 0,
                  ionTable->regionOffset(i) < ionTable->regionOffset(i - 1));

    JitcodeRegionEntry entry = ionTable->regionEntry(i);

    // Ensure native code offset for region falls within jitcode.
    MOZ_ASSERT(entry.nativeOffset() <= code->instructionsSize());

    // Read out script/pc stack and verify.
    JitcodeRegionEntry::ScriptPcIterator scriptPcIter =
        entry.scriptPcIterator();
    while (scriptPcIter.hasMore()) {
      uint32_t scriptIdx = 0, pcOffset = 0;
      scriptPcIter.readNext(&scriptIdx, &pcOffset);

      // Ensure scriptIdx refers to a valid script in the list.
      MOZ_ASSERT(scriptIdx < nativeToBytecodeScriptListLength_);
      JSScript* script = nativeToBytecodeScriptList_[scriptIdx];

      // Ensure pcOffset falls within the script.
      MOZ_ASSERT(pcOffset < script->length());
    }

    // Obtain the original nativeOffset and pcOffset and script.
    uint32_t curNativeOffset = entry.nativeOffset();
    JSScript* script = nullptr;
    uint32_t curPcOffset = 0;
    {
      uint32_t scriptIdx = 0;
      scriptPcIter.reset();
      scriptPcIter.readNext(&scriptIdx, &curPcOffset);
      script = nativeToBytecodeScriptList_[scriptIdx];
    }

    // Read out nativeDeltas and pcDeltas and verify.
    JitcodeRegionEntry::DeltaIterator deltaIter = entry.deltaIterator();
    while (deltaIter.hasMore()) {
      uint32_t nativeDelta = 0;
      int32_t pcDelta = 0;
      deltaIter.readNext(&nativeDelta, &pcDelta);

      curNativeOffset += nativeDelta;
      curPcOffset = uint32_t(int32_t(curPcOffset) + pcDelta);

      // Ensure that nativeOffset still falls within jitcode after delta.
      MOZ_ASSERT(curNativeOffset <= code->instructionsSize());

      // Ensure that pcOffset still falls within bytecode after delta.
      MOZ_ASSERT(curPcOffset < script->length());
    }
  }
#endif  // DEBUG
}

void CodeGeneratorShared::markSafepoint(LInstruction* ins) {
  markSafepointAt(masm.currentOffset(), ins);
}

void CodeGeneratorShared::markSafepointAt(uint32_t offset, LInstruction* ins) {
  MOZ_ASSERT_IF(
      !safepointIndices_.empty() && !masm.oom(),
      offset - safepointIndices_.back().displacement() >= sizeof(uint32_t));
  masm.propagateOOM(
      safepointIndices_.append(SafepointIndex(offset, ins->safepoint())));
}

void CodeGeneratorShared::ensureOsiSpace() {
  // For a refresher, an invalidation point is of the form:
  // 1: call <target>
  // 2: ...
  // 3: <osipoint>
  //
  // The four bytes *before* instruction 2 are overwritten with an offset.
  // Callers must ensure that the instruction itself has enough bytes to
  // support this.
  //
  // The bytes *at* instruction 3 are overwritten with an invalidation jump.
  // jump. These bytes may be in a completely different IR sequence, but
  // represent the join point of the call out of the function.
  //
  // At points where we want to ensure that invalidation won't corrupt an
  // important instruction, we make sure to pad with nops.
  if (masm.currentOffset() - lastOsiPointOffset_ <
      Assembler::PatchWrite_NearCallSize()) {
    int32_t paddingSize = Assembler::PatchWrite_NearCallSize();
    paddingSize -= masm.currentOffset() - lastOsiPointOffset_;
    for (int32_t i = 0; i < paddingSize; ++i) {
      masm.nop();
    }
  }
  MOZ_ASSERT_IF(!masm.oom(), masm.currentOffset() - lastOsiPointOffset_ >=
                                 Assembler::PatchWrite_NearCallSize());
  lastOsiPointOffset_ = masm.currentOffset();
}

uint32_t CodeGeneratorShared::markOsiPoint(LOsiPoint* ins) {
  encode(ins->snapshot());
  ensureOsiSpace();

  uint32_t offset = masm.currentOffset();
  SnapshotOffset so = ins->snapshot()->snapshotOffset();
  masm.propagateOOM(osiIndices_.append(OsiIndex(offset, so)));

  return offset;
}

class OutOfLineTruncateSlow : public OutOfLineCodeBase<CodeGeneratorShared> {
  FloatRegister src_;
  Register dest_;
  bool widenFloatToDouble_;
  wasm::BytecodeOffset bytecodeOffset_;

 public:
  OutOfLineTruncateSlow(
      FloatRegister src, Register dest, bool widenFloatToDouble = false,
      wasm::BytecodeOffset bytecodeOffset = wasm::BytecodeOffset())
      : src_(src),
        dest_(dest),
        widenFloatToDouble_(widenFloatToDouble),
        bytecodeOffset_(bytecodeOffset) {}

  void accept(CodeGeneratorShared* codegen) override {
    codegen->visitOutOfLineTruncateSlow(this);
  }
  FloatRegister src() const { return src_; }
  Register dest() const { return dest_; }
  bool widenFloatToDouble() const { return widenFloatToDouble_; }
  wasm::BytecodeOffset bytecodeOffset() const { return bytecodeOffset_; }
};

OutOfLineCode* CodeGeneratorShared::oolTruncateDouble(
    FloatRegister src, Register dest, MInstruction* mir,
    wasm::BytecodeOffset bytecodeOffset) {
  MOZ_ASSERT_IF(IsCompilingWasm(), bytecodeOffset.isValid());

  OutOfLineTruncateSlow* ool = new (alloc())
      OutOfLineTruncateSlow(src, dest, /* float32 */ false, bytecodeOffset);
  addOutOfLineCode(ool, mir);
  return ool;
}

void CodeGeneratorShared::emitTruncateDouble(FloatRegister src, Register dest,
                                             MTruncateToInt32* mir) {
  OutOfLineCode* ool = oolTruncateDouble(src, dest, mir, mir->bytecodeOffset());

  masm.branchTruncateDoubleMaybeModUint32(src, dest, ool->entry());
  masm.bind(ool->rejoin());
}

void CodeGeneratorShared::emitTruncateFloat32(FloatRegister src, Register dest,
                                              MTruncateToInt32* mir) {
  OutOfLineTruncateSlow* ool = new (alloc()) OutOfLineTruncateSlow(
      src, dest, /* float32 */ true, mir->bytecodeOffset());
  addOutOfLineCode(ool, mir);

  masm.branchTruncateFloat32MaybeModUint32(src, dest, ool->entry());
  masm.bind(ool->rejoin());
}

void CodeGeneratorShared::visitOutOfLineTruncateSlow(
    OutOfLineTruncateSlow* ool) {
  FloatRegister src = ool->src();
  Register dest = ool->dest();

  saveVolatile(dest);
  masm.outOfLineTruncateSlow(src, dest, ool->widenFloatToDouble(),
                             gen->compilingWasm(), ool->bytecodeOffset());
  restoreVolatile(dest);

  masm.jump(ool->rejoin());
}

bool CodeGeneratorShared::omitOverRecursedCheck() const {
  // If the current function makes no calls (which means it isn't recursive)
  // and it uses only a small amount of stack space, it doesn't need a
  // stack overflow check. Note that the actual number here is somewhat
  // arbitrary, and codegen actually uses small bounded amounts of
  // additional stack space in some cases too.
  return frameSize() < MAX_UNCHECKED_LEAF_FRAME_SIZE &&
         !gen->needsOverrecursedCheck();
}

void CodeGeneratorShared::emitPreBarrier(Register elements,
                                         const LAllocation* index,
                                         int32_t offsetAdjustment) {
  if (index->isConstant()) {
    Address address(elements,
                    ToInt32(index) * sizeof(Value) + offsetAdjustment);
    masm.guardedCallPreBarrier(address, MIRType::Value);
  } else {
    BaseObjectElementIndex address(elements, ToRegister(index),
                                   offsetAdjustment);
    masm.guardedCallPreBarrier(address, MIRType::Value);
  }
}

void CodeGeneratorShared::emitPreBarrier(Address address) {
  masm.guardedCallPreBarrier(address, MIRType::Value);
}

void CodeGeneratorShared::jumpToBlock(MBasicBlock* mir) {
  // Skip past trivial blocks.
  mir = skipTrivialBlocks(mir);

  // No jump necessary if we can fall through to the next block.
  if (isNextBlock(mir->lir())) {
    return;
  }

  masm.jump(mir->lir()->label());
}

Label* CodeGeneratorShared::getJumpLabelForBranch(MBasicBlock* block) {
  // Skip past trivial blocks.
  return skipTrivialBlocks(block)->lir()->label();
}

// This function is not used for MIPS/MIPS64. MIPS has branchToBlock.
#if !defined(JS_CODEGEN_MIPS32) && !defined(JS_CODEGEN_MIPS64)
void CodeGeneratorShared::jumpToBlock(MBasicBlock* mir,
                                      Assembler::Condition cond) {
  // Skip past trivial blocks.
  masm.j(cond, skipTrivialBlocks(mir)->lir()->label());
}
#endif

ReciprocalMulConstants CodeGeneratorShared::computeDivisionConstants(
    uint32_t d, int maxLog) {
  MOZ_ASSERT(maxLog >= 2 && maxLog <= 32);
  // In what follows, 0 < d < 2^maxLog and d is not a power of 2.
  MOZ_ASSERT(d < (uint64_t(1) << maxLog) && (d & (d - 1)) != 0);

  // Speeding up division by non power-of-2 constants is possible by
  // calculating, during compilation, a value M such that high-order
  // bits of M*n correspond to the result of the division of n by d.
  // No value of M can serve this purpose for arbitrarily big values
  // of n but, for optimizing integer division, we're just concerned
  // with values of n whose absolute value is bounded (by fitting in
  // an integer type, say). With this in mind, we'll find a constant
  // M as above that works for -2^maxLog <= n < 2^maxLog; maxLog can
  // then be 31 for signed division or 32 for unsigned division.
  //
  // The original presentation of this technique appears in Hacker's
  // Delight, a book by Henry S. Warren, Jr.. A proof of correctness
  // for our version follows; we'll denote maxLog by L in the proof,
  // for conciseness.
  //
  // Formally, for |d| < 2^L, we'll compute two magic values M and s
  // in the ranges 0 <= M < 2^(L+1) and 0 <= s <= L such that
  //     (M * n) >> (32 + s) = floor(n/d)    if    0 <= n < 2^L
  //     (M * n) >> (32 + s) = ceil(n/d) - 1 if -2^L <= n < 0.
  //
  // Define p = 32 + s, M = ceil(2^p/d), and assume that s satisfies
  //                     M - 2^p/d <= 2^(p-L)/d.                 (1)
  // (Observe that p = CeilLog32(d) + L satisfies this, as the right
  // side of (1) is at least one in this case). Then,
  //
  // a) If p <= CeilLog32(d) + L, then M < 2^(L+1) - 1.
  // Proof: Indeed, M is monotone in p and, for p equal to the above
  // value, the bounds 2^L > d >= 2^(p-L-1) + 1 readily imply that
  //    2^p / d <  2^p/(d - 1) * (d - 1)/d
  //            <= 2^(L+1) * (1 - 1/d) < 2^(L+1) - 2.
  // The claim follows by applying the ceiling function.
  //
  // b) For any 0 <= n < 2^L, floor(Mn/2^p) = floor(n/d).
  // Proof: Put x = floor(Mn/2^p); it's the unique integer for which
  //                    Mn/2^p - 1 < x <= Mn/2^p.                (2)
  // Using M >= 2^p/d on the LHS and (1) on the RHS, we get
  //           n/d - 1 < x <= n/d + n/(2^L d) < n/d + 1/d.
  // Since x is an integer, it's not in the interval (n/d, (n+1)/d),
  // and so n/d - 1 < x <= n/d, which implies x = floor(n/d).
  //
  // c) For any -2^L <= n < 0, floor(Mn/2^p) + 1 = ceil(n/d).
  // Proof: The proof is similar. Equation (2) holds as above. Using
  // M > 2^p/d (d isn't a power of 2) on the RHS and (1) on the LHS,
  //                 n/d + n/(2^L d) - 1 < x < n/d.
  // Using n >= -2^L and summing 1,
  //                  n/d - 1/d < x + 1 < n/d + 1.
  // Since x + 1 is an integer, this implies n/d <= x + 1 < n/d + 1.
  // In other words, x + 1 = ceil(n/d).
  //
  // Condition (1) isn't necessary for the existence of M and s with
  // the properties above. Hacker's Delight provides a slightly less
  // restrictive condition when d >= 196611, at the cost of a 3-page
  // proof of correctness, for the case L = 31.
  //
  // Note that, since d*M - 2^p = d - (2^p)%d, (1) can be written as
  //                   2^(p-L) >= d - (2^p)%d.
  // In order to avoid overflow in the (2^p) % d calculation, we can
  // compute it as (2^p-1) % d + 1, where 2^p-1 can then be computed
  // without overflow as UINT64_MAX >> (64-p).

  // We now compute the least p >= 32 with the property above...
  int32_t p = 32;
  while ((uint64_t(1) << (p - maxLog)) + (UINT64_MAX >> (64 - p)) % d + 1 < d) {
    p++;
  }

  // ...and the corresponding M. For either the signed (L=31) or the
  // unsigned (L=32) case, this value can be too large (cf. item a).
  // Codegen can still multiply by M by multiplying by (M - 2^L) and
  // adjusting the value afterwards, if this is the case.
  ReciprocalMulConstants rmc;
  rmc.multiplier = (UINT64_MAX >> (64 - p)) / d + 1;
  rmc.shiftAmount = p - 32;

  return rmc;
}

#ifdef JS_TRACE_LOGGING

void CodeGeneratorShared::emitTracelogScript(bool isStart) {
  if (!TraceLogTextIdEnabled(TraceLogger_Scripts)) {
    return;
  }

  Label done;

  AllocatableRegisterSet regs(RegisterSet::Volatile());
  Register logger = regs.takeAnyGeneral();
  Register script = regs.takeAnyGeneral();

  masm.Push(logger);

  masm.loadTraceLogger(logger);
  masm.branchTestPtr(Assembler::Zero, logger, logger, &done);

  Address enabledAddress(logger, TraceLoggerThread::offsetOfEnabled());
  masm.branch32(Assembler::Equal, enabledAddress, Imm32(0), &done);

  masm.Push(script);

  CodeOffset patchScript = masm.movWithPatch(ImmWord(0), script);
  masm.propagateOOM(patchableTLScripts_.append(patchScript));

  if (isStart) {
    masm.tracelogStartId(logger, script);
  } else {
    masm.tracelogStopId(logger, script);
  }

  masm.Pop(script);

  masm.bind(&done);

  masm.Pop(logger);
}

void CodeGeneratorShared::emitTracelogTree(bool isStart, uint32_t textId) {
  if (!TraceLogTextIdEnabled(textId)) {
    return;
  }

  Label done;
  AllocatableRegisterSet regs(RegisterSet::Volatile());
  Register logger = regs.takeAnyGeneral();

  masm.Push(logger);

  masm.loadTraceLogger(logger);
  masm.branchTestPtr(Assembler::Zero, logger, logger, &done);

  Address enabledAddress(logger, TraceLoggerThread::offsetOfEnabled());
  masm.branch32(Assembler::Equal, enabledAddress, Imm32(0), &done);

  if (isStart) {
    masm.tracelogStartId(logger, textId);
  } else {
    masm.tracelogStopId(logger, textId);
  }

  masm.bind(&done);

  masm.Pop(logger);
}

void CodeGeneratorShared::emitTracelogTree(bool isStart, const char* text,
                                           TraceLoggerTextId enabledTextId) {
  if (!TraceLogTextIdEnabled(enabledTextId)) {
    return;
  }

  Label done;

  AllocatableRegisterSet regs(RegisterSet::Volatile());
  Register loggerReg = regs.takeAnyGeneral();
  Register eventReg = regs.takeAnyGeneral();

  masm.Push(loggerReg);

  masm.loadTraceLogger(loggerReg);
  masm.branchTestPtr(Assembler::Zero, loggerReg, loggerReg, &done);

  Address enabledAddress(loggerReg, TraceLoggerThread::offsetOfEnabled());
  masm.branch32(Assembler::Equal, enabledAddress, Imm32(0), &done);

  masm.Push(eventReg);

  PatchableTLEvent patchEvent(masm.movWithPatch(ImmWord(0), eventReg), text);
  masm.propagateOOM(patchableTLEvents_.append(std::move(patchEvent)));

  if (isStart) {
    masm.tracelogStartId(loggerReg, eventReg);
  } else {
    masm.tracelogStopId(loggerReg, eventReg);
  }

  masm.Pop(eventReg);

  masm.bind(&done);

  masm.Pop(loggerReg);
}
#endif

}  // namespace jit
}  // namespace js<|MERGE_RESOLUTION|>--- conflicted
+++ resolved
@@ -116,7 +116,6 @@
     masm.profilerEnterFrame(masm.getStackPointer(), CallTempReg0);
   }
 
-<<<<<<< HEAD
   if (gen->info().trackRecordReplayProgress()) {
     masm.inc64(
         AbsoluteAddress(mozilla::recordreplay::ExecutionProgressCounter()));
@@ -137,8 +136,6 @@
     }
   }
 
-=======
->>>>>>> b4ee1346
   // Ensure that the Ion frame is properly aligned.
   masm.assertStackAlignment(JitStackAlignment, 0);
 
