--- conflicted
+++ resolved
@@ -78,11 +78,8 @@
         hadOverflowBailout_(script->hadOverflowBailout()),
         hadFrequentBailouts_(script->hadFrequentBailouts()),
         mayReadFrameArgsDirectly_(script->mayReadFrameArgsDirectly()),
-<<<<<<< HEAD
         trackRecordReplayProgressScript_(script->trackRecordReplayProgress() ? script : nullptr),
-=======
         isDerivedClassConstructor_(script->isDerivedClassConstructor()),
->>>>>>> 0aa061dd
         inlineScriptTree_(inlineScriptTree) {
     MOZ_ASSERT_IF(osrPc, JSOp(*osrPc) == JSOp::LoopHead);
 
