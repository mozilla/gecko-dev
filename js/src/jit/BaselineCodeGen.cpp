--- conflicted
+++ resolved
@@ -2248,7 +2248,6 @@
   if (!emitWarmUpCounterIncrement()) {
     return false;
   }
-<<<<<<< HEAD
   return emitIncExecutionProgressCounter(R0.scratchReg());
 }
 
@@ -2279,9 +2278,6 @@
   };
   return emitTestScriptFlag(JSScript::MutableFlags::TrackRecordReplayProgress,
                             true, incCounter, scratch);
-=======
-  return true;
->>>>>>> b4ee1346
 }
 
 template <typename Handler>
