--- conflicted
+++ resolved
@@ -5572,7 +5572,6 @@
   assignSafepoint(lir, ins);
 }
 
-<<<<<<< HEAD
 void LIRGenerator::visitRecordReplayAssertValue(MRecordReplayAssertValue* ins) {
   MOZ_ASSERT(ins->value()->type() == MIRType::Value);
 
@@ -5581,8 +5580,6 @@
   assignSafepoint(lir, ins);
 }
 
-void LIRGenerator::visitBuiltinProto(MBuiltinProto* ins) {
-=======
 void LIRGenerator::visitObjectStaticProto(MObjectStaticProto* ins) {
   MOZ_ASSERT(ins->object()->type() == MIRType::Object);
   MOZ_ASSERT(ins->type() == MIRType::Object);
@@ -5593,7 +5590,6 @@
 };
 
 void LIRGenerator::visitBuiltinObject(MBuiltinObject* ins) {
->>>>>>> 0aa061dd
   MOZ_ASSERT(ins->type() == MIRType::Object);
 
   auto* lir = new (alloc()) LBuiltinObject();
