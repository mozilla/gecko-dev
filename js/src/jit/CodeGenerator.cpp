--- conflicted
+++ resolved
@@ -13167,7 +13167,6 @@
   OutOfLineCode* ool =
       oolCallVM<Fn, InterruptCheck>(lir, ArgList(), StoreNothing());
 
-<<<<<<< HEAD
   if (lir->mir()->trackRecordReplayProgress()) {
     masm.inc64(
         AbsoluteAddress(mozilla::recordreplay::ExecutionProgressCounter()));
@@ -13191,8 +13190,6 @@
     }
   }
 
-=======
->>>>>>> b4ee1346
   const void* interruptAddr = gen->runtime->addressOfInterruptBits();
   masm.branch32(Assembler::NotEqual, AbsoluteAddress(interruptAddr), Imm32(0),
                 ool->entry());
