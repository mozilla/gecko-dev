--- conflicted
+++ resolved
@@ -7016,21 +7016,9 @@
   Register input = allocator.useRegister(masm, inputId);
   Register result = allocator.defineRegister(masm, resultId);
 
-<<<<<<< HEAD
-  // Generational GC is disabled when recording/replaying.
-  if (mozilla::recordreplay::IsRecordingOrReplaying()) {
-    return;
-  }
-
-  if (val.constant()) {
-    MOZ_ASSERT_IF(val.value().isGCThing(),
-                  !IsInsideNursery(val.value().toGCThing()));
-    return;
-=======
-  FailurePath* failure;
-  if (!addFailurePath(&failure)) {
-    return false;
->>>>>>> 0aa061dd
+  FailurePath* failure;
+  if (!addFailurePath(&failure)) {
+    return false;
   }
 
   LiveRegisterSet volatileRegs(GeneralRegisterSet::Volatile(),
