/* -*- Mode: C++; tab-width: 8; indent-tabs-mode: nil; c-basic-offset: 2 -*-
 * vim: set ts=8 sts=2 et sw=2 tw=80:
 * This Source Code Form is subject to the terms of the Mozilla Public
 * License, v. 2.0. If a copy of the MPL was not distributed with this
 * file, You can obtain one at http://mozilla.org/MPL/2.0/. */

#include "jit/WarpBuilder.h"

#include "mozilla/DebugOnly.h"

#include "jit/BaselineFrame.h"
#include "jit/CacheIR.h"
#include "jit/CompileInfo.h"
#include "jit/InlineScriptTree.h"
#include "jit/MIR.h"
#include "jit/MIRGenerator.h"
#include "jit/MIRGraph.h"
#include "jit/WarpCacheIRTranspiler.h"
#include "jit/WarpSnapshot.h"
#include "js/friend/ErrorMessages.h"  // JSMSG_BAD_CONST_ASSIGN
#include "vm/GeneratorObject.h"
#include "vm/Opcodes.h"

#include "jit/JitScript-inl.h"
#include "vm/BytecodeIterator-inl.h"
#include "vm/BytecodeLocation-inl.h"

using namespace js;
using namespace js::jit;

// Used for building the outermost script.
WarpBuilder::WarpBuilder(WarpSnapshot& snapshot, MIRGenerator& mirGen,
                         WarpCompilation* warpCompilation)
    : WarpBuilderShared(snapshot, mirGen, nullptr),
      warpCompilation_(warpCompilation),
      graph_(mirGen.graph()),
      info_(mirGen.outerInfo()),
      scriptSnapshot_(snapshot.rootScript()),
      script_(snapshot.rootScript()->script()),
      loopStack_(mirGen.alloc()) {
  opSnapshotIter_ = scriptSnapshot_->opSnapshots().getFirst();
}

// Used for building inlined scripts.
WarpBuilder::WarpBuilder(WarpBuilder* caller, WarpScriptSnapshot* snapshot,
                         CompileInfo& compileInfo, CallInfo* inlineCallInfo,
                         MResumePoint* callerResumePoint)
    : WarpBuilderShared(caller->snapshot(), caller->mirGen(), nullptr),
      warpCompilation_(caller->warpCompilation()),
      graph_(caller->mirGen().graph()),
      info_(compileInfo),
      scriptSnapshot_(snapshot),
      script_(snapshot->script()),
      loopStack_(caller->mirGen().alloc()),
      callerBuilder_(caller),
      callerResumePoint_(callerResumePoint),
      inlineCallInfo_(inlineCallInfo) {
  opSnapshotIter_ = snapshot->opSnapshots().getFirst();
}

BytecodeSite* WarpBuilder::newBytecodeSite(BytecodeLocation loc) {
  jsbytecode* pc = loc.toRawBytecode();
  MOZ_ASSERT(info().inlineScriptTree()->script()->containsPC(pc));
  return new (alloc()) BytecodeSite(info().inlineScriptTree(), pc);
}

const WarpOpSnapshot* WarpBuilder::getOpSnapshotImpl(
    BytecodeLocation loc, WarpOpSnapshot::Kind kind) {
  uint32_t offset = loc.bytecodeToOffset(script_);

  // Skip snapshots until we get to a snapshot with offset >= offset. This is
  // a loop because WarpBuilder can skip unreachable bytecode ops.
  while (opSnapshotIter_ && opSnapshotIter_->offset() < offset) {
    opSnapshotIter_ = opSnapshotIter_->getNext();
  }

  if (!opSnapshotIter_ || opSnapshotIter_->offset() != offset ||
      opSnapshotIter_->kind() != kind) {
    return nullptr;
  }

  return opSnapshotIter_;
}

void WarpBuilder::initBlock(MBasicBlock* block) {
  graph().addBlock(block);

  block->setLoopDepth(loopDepth());

  current = block;
}

bool WarpBuilder::startNewBlock(MBasicBlock* predecessor, BytecodeLocation loc,
                                size_t numToPop) {
  MBasicBlock* block =
      MBasicBlock::NewPopN(graph(), info(), predecessor, newBytecodeSite(loc),
                           MBasicBlock::NORMAL, numToPop);
  if (!block) {
    return false;
  }

  initBlock(block);
  return true;
}

bool WarpBuilder::startNewEntryBlock(size_t stackDepth, BytecodeLocation loc) {
  MBasicBlock* block =
      MBasicBlock::New(graph(), stackDepth, info(), /* maybePred = */ nullptr,
                       newBytecodeSite(loc), MBasicBlock::NORMAL);
  if (!block) {
    return false;
  }

  initBlock(block);
  return true;
}

bool WarpBuilder::startNewLoopHeaderBlock(BytecodeLocation loopHead) {
  MBasicBlock* header = MBasicBlock::NewPendingLoopHeader(
      graph(), info(), current, newBytecodeSite(loopHead));
  if (!header) {
    return false;
  }

  initBlock(header);
  return loopStack_.emplaceBack(header);
}

bool WarpBuilder::startNewOsrPreHeaderBlock(BytecodeLocation loopHead) {
  MOZ_ASSERT(loopHead.is(JSOp::LoopHead));
  MOZ_ASSERT(loopHead.toRawBytecode() == info().osrPc());

  // Create two blocks:
  // * The OSR entry block. This is always the graph's second block and has no
  //   predecessors. This is the entry point for OSR from the Baseline JIT.
  // * The OSR preheader block. This has two predecessors: the OSR entry block
  //   and the current block.

  MBasicBlock* pred = current;

  // Create the OSR entry block.
  if (!startNewEntryBlock(pred->stackDepth(), loopHead)) {
    return false;
  }

  MBasicBlock* osrBlock = current;
  graph().setOsrBlock(osrBlock);
  graph().moveBlockAfter(*graph().begin(), osrBlock);

  MOsrEntry* entry = MOsrEntry::New(alloc());
  osrBlock->add(entry);

  // Initialize environment chain.
  {
    uint32_t slot = info().environmentChainSlot();
    MInstruction* envv;
    if (usesEnvironmentChain()) {
      envv = MOsrEnvironmentChain::New(alloc(), entry);
    } else {
      // Use an undefined value if the script does not need its environment
      // chain, to match the main entry point.
      envv = MConstant::New(alloc(), UndefinedValue());
    }
    osrBlock->add(envv);
    osrBlock->initSlot(slot, envv);
  }

  // Initialize return value.
  {
    MInstruction* returnValue;
    if (!script_->noScriptRval()) {
      returnValue = MOsrReturnValue::New(alloc(), entry);
    } else {
      returnValue = MConstant::New(alloc(), UndefinedValue());
    }
    osrBlock->add(returnValue);
    osrBlock->initSlot(info().returnValueSlot(), returnValue);
  }

  // Initialize arguments object.
  bool needsArgsObj = info().needsArgsObj();
  MInstruction* argsObj = nullptr;
  if (info().hasArguments()) {
    if (needsArgsObj) {
      argsObj = MOsrArgumentsObject::New(alloc(), entry);
    } else {
      argsObj = MConstant::New(alloc(), UndefinedValue());
    }
    osrBlock->add(argsObj);
    osrBlock->initSlot(info().argsObjSlot(), argsObj);
  }

  if (info().funMaybeLazy()) {
    // Initialize |this| parameter.
    MParameter* thisv = MParameter::New(alloc(), MParameter::THIS_SLOT);
    osrBlock->add(thisv);
    osrBlock->initSlot(info().thisSlot(), thisv);

    // Initialize arguments. There are three cases:
    //
    // 1) There's no ArgumentsObject or it doesn't alias formals. In this case
    //    we can just use the frame's argument slot.
    // 2) The ArgumentsObject aliases formals and the argument is stored in the
    //    CallObject. Use |undefined| because we can't load from the arguments
    //    object and code will use the CallObject anyway.
    // 3) The ArgumentsObject aliases formals and the argument isn't stored in
    //    the CallObject. We have to load it from the ArgumentsObject.
    for (uint32_t i = 0; i < info().nargs(); i++) {
      uint32_t slot = info().argSlotUnchecked(i);
      MInstruction* osrv;
      if (!needsArgsObj || !info().argsObjAliasesFormals()) {
        osrv = MParameter::New(alloc().fallible(), i);
      } else if (script_->formalIsAliased(i)) {
        osrv = MConstant::New(alloc().fallible(), UndefinedValue());
      } else {
        osrv = MGetArgumentsObjectArg::New(alloc().fallible(), argsObj, i);
      }
      if (!osrv) {
        return false;
      }
      current->add(osrv);
      current->initSlot(slot, osrv);
    }
  }

  // Initialize locals.
  uint32_t nlocals = info().nlocals();
  for (uint32_t i = 0; i < nlocals; i++) {
    uint32_t slot = info().localSlot(i);
    ptrdiff_t offset = BaselineFrame::reverseOffsetOfLocal(i);
    MOsrValue* osrv = MOsrValue::New(alloc().fallible(), entry, offset);
    if (!osrv) {
      return false;
    }
    current->add(osrv);
    current->initSlot(slot, osrv);
  }

  // Initialize expression stack slots.
  uint32_t numStackSlots = current->stackDepth() - info().firstStackSlot();
  for (uint32_t i = 0; i < numStackSlots; i++) {
    uint32_t slot = info().stackSlot(i);
    ptrdiff_t offset = BaselineFrame::reverseOffsetOfLocal(nlocals + i);
    MOsrValue* osrv = MOsrValue::New(alloc().fallible(), entry, offset);
    if (!osrv) {
      return false;
    }
    current->add(osrv);
    current->initSlot(slot, osrv);
  }

  MStart* start = MStart::New(alloc());
  current->add(start);

  // Note: phi specialization can add type guard instructions to the OSR entry
  // block if needed. See TypeAnalyzer::shouldSpecializeOsrPhis.

  // Create the preheader block, with the predecessor block and OSR block as
  // predecessors.
  if (!startNewBlock(pred, loopHead)) {
    return false;
  }

  pred->end(MGoto::New(alloc(), current));
  osrBlock->end(MGoto::New(alloc(), current));

  if (!current->addPredecessor(alloc(), osrBlock)) {
    return false;
  }

  // Give the preheader block the same hit count as the code before the loop.
  if (pred->getHitState() == MBasicBlock::HitState::Count) {
    current->setHitCount(pred->getHitCount());
  }

  return true;
}

bool WarpBuilder::addPendingEdge(const PendingEdge& edge,
                                 BytecodeLocation target) {
  jsbytecode* targetPC = target.toRawBytecode();
  PendingEdgesMap::AddPtr p = pendingEdges_.lookupForAdd(targetPC);
  if (p) {
    return p->value().append(edge);
  }

  PendingEdges edges;
  static_assert(PendingEdges::InlineLength >= 1,
                "Appending one element should be infallible");
  MOZ_ALWAYS_TRUE(edges.append(edge));

  return pendingEdges_.add(p, targetPC, std::move(edges));
}

bool WarpBuilder::build() {
  if (!buildPrologue()) {
    return false;
  }

  if (!buildBody()) {
    return false;
  }

  if (!MPhi::markIteratorPhis(*iterators())) {
    return false;
  }

  MOZ_ASSERT_IF(info().osrPc(), graph().osrBlock());
  MOZ_ASSERT(loopStack_.empty());
  MOZ_ASSERT(loopDepth() == 0);

  return true;
}

bool WarpBuilder::buildInline() {
  if (!buildInlinePrologue()) {
    return false;
  }

  if (!buildBody()) {
    return false;
  }

  MOZ_ASSERT(loopStack_.empty());
  return true;
}

MInstruction* WarpBuilder::buildNamedLambdaEnv(
    MDefinition* callee, MDefinition* env,
    LexicalEnvironmentObject* templateObj) {
  MOZ_ASSERT(!templateObj->hasDynamicSlots());

  MInstruction* namedLambda = MNewNamedLambdaObject::New(alloc(), templateObj);
  current->add(namedLambda);

  // Initialize the object's reserved slots. No post barrier is needed here:
  // the object will be allocated in the nursery if possible, and if the
  // tenured heap is used instead, a minor collection will have been performed
  // that moved env/callee to the tenured heap.
  size_t enclosingSlot = NamedLambdaObject::enclosingEnvironmentSlot();
  size_t lambdaSlot = NamedLambdaObject::lambdaSlot();
  current->add(MStoreFixedSlot::NewUnbarriered(alloc(), namedLambda,
                                               enclosingSlot, env));
  current->add(MStoreFixedSlot::NewUnbarriered(alloc(), namedLambda, lambdaSlot,
                                               callee));

  return namedLambda;
}

MInstruction* WarpBuilder::buildCallObject(MDefinition* callee,
                                           MDefinition* env,
                                           CallObject* templateObj) {
  MConstant* templateCst = constant(ObjectValue(*templateObj));

  MNewCallObject* callObj = MNewCallObject::New(alloc(), templateCst);
  current->add(callObj);

  // Initialize the object's reserved slots. No post barrier is needed here,
  // for the same reason as in buildNamedLambdaEnv.
  size_t enclosingSlot = CallObject::enclosingEnvironmentSlot();
  size_t calleeSlot = CallObject::calleeSlot();
  current->add(
      MStoreFixedSlot::NewUnbarriered(alloc(), callObj, enclosingSlot, env));
  current->add(
      MStoreFixedSlot::NewUnbarriered(alloc(), callObj, calleeSlot, callee));

  // Copy closed-over argument slots if there aren't parameter expressions.
  MSlots* slots = nullptr;
  for (PositionalFormalParameterIter fi(script_); fi; fi++) {
    if (!fi.closedOver()) {
      continue;
    }

    if (!alloc().ensureBallast()) {
      return nullptr;
    }

    uint32_t slot = fi.location().slot();
    uint32_t formal = fi.argumentSlot();
    uint32_t numFixedSlots = templateObj->numFixedSlots();
    MDefinition* param;
    if (script_->functionHasParameterExprs()) {
      param = constant(MagicValue(JS_UNINITIALIZED_LEXICAL));
    } else {
      param = current->getSlot(info().argSlotUnchecked(formal));
    }

    if (slot >= numFixedSlots) {
      if (!slots) {
        slots = MSlots::New(alloc(), callObj);
        current->add(slots);
      }
      uint32_t dynamicSlot = slot - numFixedSlots;
      current->add(MStoreDynamicSlot::NewUnbarriered(alloc(), slots,
                                                     dynamicSlot, param));
    } else {
      current->add(
          MStoreFixedSlot::NewUnbarriered(alloc(), callObj, slot, param));
    }
  }

  return callObj;
}

bool WarpBuilder::buildEnvironmentChain() {
  const WarpEnvironment& env = scriptSnapshot()->environment();

  if (env.is<NoEnvironment>()) {
    return true;
  }

  MInstruction* envDef = env.match(
      [](const NoEnvironment&) -> MInstruction* {
        MOZ_CRASH("Already handled");
      },
      [this](JSObject* obj) -> MInstruction* {
        return constant(ObjectValue(*obj));
      },
      [this](const FunctionEnvironment& env) -> MInstruction* {
        MDefinition* callee = getCallee();
        MInstruction* envDef = MFunctionEnvironment::New(alloc(), callee);
        current->add(envDef);
        if (LexicalEnvironmentObject* obj = env.namedLambdaTemplate) {
          envDef = buildNamedLambdaEnv(callee, envDef, obj);
        }
        if (CallObject* obj = env.callObjectTemplate) {
          envDef = buildCallObject(callee, envDef, obj);
          if (!envDef) {
            return nullptr;
          }
        }
        return envDef;
      });
  if (!envDef) {
    return false;
  }

  // Update the environment slot from UndefinedValue only after the initial
  // environment is created so that bailout doesn't see a partial environment.
  // See: |BaselineStackBuilder::buildBaselineFrame|
  current->setEnvironmentChain(envDef);
  return true;
}

bool WarpBuilder::buildPrologue() {
  BytecodeLocation startLoc(script_, script_->code());
  if (!startNewEntryBlock(info().firstStackSlot(), startLoc)) {
    return false;
  }

  if (info().funMaybeLazy()) {
    // Initialize |this|.
    MParameter* param = MParameter::New(alloc(), MParameter::THIS_SLOT);
    current->add(param);
    current->initSlot(info().thisSlot(), param);

    // Initialize arguments.
    for (uint32_t i = 0; i < info().nargs(); i++) {
      MParameter* param = MParameter::New(alloc().fallible(), i);
      if (!param) {
        return false;
      }
      current->add(param);
      current->initSlot(info().argSlotUnchecked(i), param);
    }
  }

  MConstant* undef = constant(UndefinedValue());

  // Initialize local slots.
  for (uint32_t i = 0; i < info().nlocals(); i++) {
    current->initSlot(info().localSlot(i), undef);
  }

  // Initialize the environment chain, return value, and arguments object slots.
  current->initSlot(info().environmentChainSlot(), undef);
  current->initSlot(info().returnValueSlot(), undef);
  if (info().hasArguments()) {
    current->initSlot(info().argsObjSlot(), undef);
  }

  current->add(MStart::New(alloc()));

  // Guard against over-recursion.
  MCheckOverRecursed* check = MCheckOverRecursed::New(alloc());
  current->add(check);

  if (!buildEnvironmentChain()) {
    return false;
  }

#ifdef JS_CACHEIR_SPEW
  if (snapshot().needsFinalWarmUpCount()) {
    MIncrementWarmUpCounter* ins =
        MIncrementWarmUpCounter::New(alloc(), script_);
    current->add(ins);
  }
#endif

  return true;
}

bool WarpBuilder::buildInlinePrologue() {
  // Generate entry block.
  BytecodeLocation startLoc(script_, script_->code());
  if (!startNewEntryBlock(info().firstStackSlot(), startLoc)) {
    return false;
  }
  current->setCallerResumePoint(callerResumePoint());

  // Connect the entry block to the last block in the caller's graph.
  MBasicBlock* pred = callerBuilder()->current;
  MOZ_ASSERT(pred == callerResumePoint()->block());

  pred->end(MGoto::New(alloc(), current));
  if (!current->addPredecessorWithoutPhis(pred)) {
    return false;
  }

  MConstant* undef = constant(UndefinedValue());

  // Initialize env chain slot to Undefined.  It's set later by
  // |buildEnvironmentChain|.
  current->initSlot(info().environmentChainSlot(), undef);

  // Initialize |return value| slot.
  current->initSlot(info().returnValueSlot(), undef);

  // Initialize |arguments| slot if needed.
  if (info().hasArguments()) {
    current->initSlot(info().argsObjSlot(), undef);
  }

  // Initialize |this| slot.
  current->initSlot(info().thisSlot(), inlineCallInfo()->thisArg());

  // We do not inline functions which need the arguments object.
  // This means we can use `argSlot` below instead of `argSlotUnchecked`.
  MOZ_ASSERT(!info().needsArgsObj());

  uint32_t callerArgs = inlineCallInfo()->argc();
  uint32_t actualArgs = info().nargs();
  uint32_t passedArgs = std::min<uint32_t>(callerArgs, actualArgs);

  // Initialize actually set arguments.
  for (uint32_t i = 0; i < passedArgs; i++) {
    MDefinition* arg = inlineCallInfo()->getArg(i);
    current->initSlot(info().argSlot(i), arg);
  }

  // Pass undefined for missing arguments.
  for (uint32_t i = passedArgs; i < actualArgs; i++) {
    current->initSlot(info().argSlot(i), undef);
  }

  // Initialize local slots.
  for (uint32_t i = 0; i < info().nlocals(); i++) {
    current->initSlot(info().localSlot(i), undef);
  }

  MOZ_ASSERT(current->entryResumePoint()->stackDepth() == info().totalSlots());

  if (!buildEnvironmentChain()) {
    return false;
  }

  return true;
}

#ifdef DEBUG
// In debug builds, after compiling a bytecode op, this class is used to check
// that all values popped by this opcode either:
//
//   (1) Have the ImplicitlyUsed flag set on them.
//   (2) Have more uses than before compiling this op (the value is
//       used as operand of a new MIR instruction).
//
// This is used to catch problems where WarpBuilder pops a value without
// adding any SSA uses and doesn't call setImplicitlyUsedUnchecked on it.
class MOZ_RAII WarpPoppedValueUseChecker {
  Vector<MDefinition*, 4, SystemAllocPolicy> popped_;
  Vector<size_t, 4, SystemAllocPolicy> poppedUses_;
  MBasicBlock* current_;
  BytecodeLocation loc_;

 public:
  WarpPoppedValueUseChecker(MBasicBlock* current, BytecodeLocation loc)
      : current_(current), loc_(loc) {}

  [[nodiscard]] bool init() {
    // Don't require SSA uses for values popped by these ops.
    switch (loc_.getOp()) {
      case JSOp::Pop:
      case JSOp::PopN:
      case JSOp::DupAt:
      case JSOp::Dup:
      case JSOp::Dup2:
      case JSOp::Pick:
      case JSOp::Unpick:
      case JSOp::Swap:
      case JSOp::SetArg:
      case JSOp::SetLocal:
      case JSOp::InitLexical:
      case JSOp::SetRval:
      case JSOp::Void:
        // Basic stack/local/argument management opcodes.
        return true;

      case JSOp::Case:
      case JSOp::Default:
        // These ops have to pop the switch value when branching but don't
        // actually use it.
        return true;

      default:
        break;
    }

    unsigned nuses = loc_.useCount();

    for (unsigned i = 0; i < nuses; i++) {
      MDefinition* def = current_->peek(-int32_t(i + 1));
      if (!popped_.append(def) || !poppedUses_.append(def->defUseCount())) {
        return false;
      }
    }

    return true;
  }

  void checkAfterOp() {
    for (size_t i = 0; i < popped_.length(); i++) {
      // First value popped by JSOp::EndIter is not used at all, it's similar
      // to JSOp::Pop above.
      if (loc_.is(JSOp::EndIter) && i == 0) {
        continue;
      }
      MOZ_ASSERT(popped_[i]->isImplicitlyUsed() ||
                 popped_[i]->defUseCount() > poppedUses_[i]);
    }
  }
};
#endif

bool WarpBuilder::buildBody() {
  for (BytecodeLocation loc : AllBytecodesIterable(script_)) {
    if (mirGen().shouldCancel("WarpBuilder (opcode loop)")) {
      return false;
    }

    // Skip unreachable ops (for example code after a 'return' or 'throw') until
    // we get to the next jump target.
    if (hasTerminatedBlock()) {
      // Finish any "broken" loops with an unreachable backedge. For example:
      //
      //   do {
      //     ...
      //     return;
      //     ...
      //   } while (x);
      //
      // This loop never actually loops.
      if (loc.isBackedge() && !loopStack_.empty()) {
        BytecodeLocation loopHead(script_, loopStack_.back().header()->pc());
        if (loc.isBackedgeForLoophead(loopHead)) {
          decLoopDepth();
          loopStack_.popBack();
        }
      }
      if (!loc.isJumpTarget()) {
        continue;
      }
    }

    if (!alloc().ensureBallast()) {
      return false;
    }

#ifdef DEBUG
    WarpPoppedValueUseChecker useChecker(current, loc);
    if (!useChecker.init()) {
      return false;
    }
#endif

    JSOp op = loc.getOp();

#define BUILD_OP(OP, ...)                       \
  case JSOp::OP:                                \
    if (MOZ_UNLIKELY(!this->build_##OP(loc))) { \
      return false;                             \
    }                                           \
    break;
    switch (op) { FOR_EACH_OPCODE(BUILD_OP) }
#undef BUILD_OP

#ifdef DEBUG
    useChecker.checkAfterOp();
#endif
  }

  return true;
}

#define DEF_OP(OP)                                 \
  bool WarpBuilder::build_##OP(BytecodeLocation) { \
    MOZ_CRASH("Unsupported op");                   \
  }
WARP_UNSUPPORTED_OPCODE_LIST(DEF_OP)
#undef DEF_OP

bool WarpBuilder::build_Nop(BytecodeLocation) { return true; }

bool WarpBuilder::build_NopDestructuring(BytecodeLocation) { return true; }

bool WarpBuilder::build_TryDestructuring(BytecodeLocation) {
  // Set the hasTryBlock flag to turn off optimizations that eliminate dead
  // resume points operands because the exception handler code for
  // TryNoteKind::Destructuring is effectively a (specialized) catch-block.
  graph().setHasTryBlock();
  return true;
}

bool WarpBuilder::build_Lineno(BytecodeLocation) { return true; }

bool WarpBuilder::build_DebugLeaveLexicalEnv(BytecodeLocation) { return true; }

bool WarpBuilder::build_Undefined(BytecodeLocation) {
  pushConstant(UndefinedValue());
  return true;
}

bool WarpBuilder::build_Void(BytecodeLocation) {
  current->pop();
  pushConstant(UndefinedValue());
  return true;
}

bool WarpBuilder::build_Null(BytecodeLocation) {
  pushConstant(NullValue());
  return true;
}

bool WarpBuilder::build_Hole(BytecodeLocation) {
  pushConstant(MagicValue(JS_ELEMENTS_HOLE));
  return true;
}

bool WarpBuilder::build_Uninitialized(BytecodeLocation) {
  pushConstant(MagicValue(JS_UNINITIALIZED_LEXICAL));
  return true;
}

bool WarpBuilder::build_IsConstructing(BytecodeLocation) {
  pushConstant(MagicValue(JS_IS_CONSTRUCTING));
  return true;
}

bool WarpBuilder::build_False(BytecodeLocation) {
  pushConstant(BooleanValue(false));
  return true;
}

bool WarpBuilder::build_True(BytecodeLocation) {
  pushConstant(BooleanValue(true));
  return true;
}

bool WarpBuilder::build_Pop(BytecodeLocation) {
  current->pop();
  return true;
}

bool WarpBuilder::build_PopN(BytecodeLocation loc) {
  for (uint32_t i = 0, n = loc.getPopCount(); i < n; i++) {
    current->pop();
  }
  return true;
}

bool WarpBuilder::build_Dup(BytecodeLocation) {
  current->pushSlot(current->stackDepth() - 1);
  return true;
}

bool WarpBuilder::build_Dup2(BytecodeLocation) {
  uint32_t lhsSlot = current->stackDepth() - 2;
  uint32_t rhsSlot = current->stackDepth() - 1;
  current->pushSlot(lhsSlot);
  current->pushSlot(rhsSlot);
  return true;
}

bool WarpBuilder::build_DupAt(BytecodeLocation loc) {
  current->pushSlot(current->stackDepth() - 1 - loc.getDupAtIndex());
  return true;
}

bool WarpBuilder::build_Swap(BytecodeLocation) {
  current->swapAt(-1);
  return true;
}

bool WarpBuilder::build_Pick(BytecodeLocation loc) {
  int32_t depth = -int32_t(loc.getPickDepth());
  current->pick(depth);
  return true;
}

bool WarpBuilder::build_Unpick(BytecodeLocation loc) {
  int32_t depth = -int32_t(loc.getUnpickDepth());
  current->unpick(depth);
  return true;
}

bool WarpBuilder::build_Zero(BytecodeLocation) {
  pushConstant(Int32Value(0));
  return true;
}

bool WarpBuilder::build_One(BytecodeLocation) {
  pushConstant(Int32Value(1));
  return true;
}

bool WarpBuilder::build_Int8(BytecodeLocation loc) {
  pushConstant(Int32Value(loc.getInt8()));
  return true;
}

bool WarpBuilder::build_Uint16(BytecodeLocation loc) {
  pushConstant(Int32Value(loc.getUint16()));
  return true;
}

bool WarpBuilder::build_Uint24(BytecodeLocation loc) {
  pushConstant(Int32Value(loc.getUint24()));
  return true;
}

bool WarpBuilder::build_Int32(BytecodeLocation loc) {
  pushConstant(Int32Value(loc.getInt32()));
  return true;
}

bool WarpBuilder::build_Double(BytecodeLocation loc) {
  pushConstant(loc.getInlineValue());
  return true;
}

bool WarpBuilder::build_ResumeIndex(BytecodeLocation loc) {
  pushConstant(Int32Value(loc.getResumeIndex()));
  return true;
}

bool WarpBuilder::build_BigInt(BytecodeLocation loc) {
  BigInt* bi = loc.getBigInt(script_);
  pushConstant(BigIntValue(bi));
  return true;
}

bool WarpBuilder::build_String(BytecodeLocation loc) {
  JSAtom* atom = loc.getAtom(script_);
  pushConstant(StringValue(atom));
  return true;
}

bool WarpBuilder::build_Symbol(BytecodeLocation loc) {
  uint32_t which = loc.getSymbolIndex();
  JS::Symbol* sym = mirGen().runtime->wellKnownSymbols().get(which);
  pushConstant(SymbolValue(sym));
  return true;
}

bool WarpBuilder::build_RegExp(BytecodeLocation loc) {
  RegExpObject* reObj = loc.getRegExp(script_);

  auto* snapshot = getOpSnapshot<WarpRegExp>(loc);

  MRegExp* regexp = MRegExp::New(alloc(), reObj, snapshot->hasShared());
  current->add(regexp);
  current->push(regexp);

  return true;
}

bool WarpBuilder::build_Return(BytecodeLocation) {
  MDefinition* def = current->pop();

  MReturn* ret = MReturn::New(alloc(), def);
  current->end(ret);

  if (!graph().addReturn(current)) {
    return false;
  }

  setTerminatedBlock();
  return true;
}

bool WarpBuilder::build_RetRval(BytecodeLocation) {
  MDefinition* rval;
  if (script_->noScriptRval()) {
    rval = constant(UndefinedValue());
  } else {
    rval = current->getSlot(info().returnValueSlot());
  }

  MReturn* ret = MReturn::New(alloc(), rval);
  current->end(ret);

  if (!graph().addReturn(current)) {
    return false;
  }

  setTerminatedBlock();
  return true;
}

bool WarpBuilder::build_SetRval(BytecodeLocation) {
  MOZ_ASSERT(!script_->noScriptRval());

  MDefinition* rval = current->pop();
  current->setSlot(info().returnValueSlot(), rval);
  return true;
}

bool WarpBuilder::build_GetRval(BytecodeLocation) {
  MOZ_ASSERT(!script_->noScriptRval());
  MDefinition* rval = current->getSlot(info().returnValueSlot());
  current->push(rval);
  return true;
}

bool WarpBuilder::build_GetLocal(BytecodeLocation loc) {
  current->pushLocal(loc.local());
  return true;
}

bool WarpBuilder::build_SetLocal(BytecodeLocation loc) {
  current->setLocal(loc.local());
  return true;
}

bool WarpBuilder::build_InitLexical(BytecodeLocation loc) {
  current->setLocal(loc.local());
  return true;
}

bool WarpBuilder::build_GetArg(BytecodeLocation loc) {
  uint32_t arg = loc.arg();
  if (info().argsObjAliasesFormals()) {
    MDefinition* argsObj = current->argumentsObject();
    auto* getArg = MGetArgumentsObjectArg::New(alloc(), argsObj, arg);
    current->add(getArg);
    current->push(getArg);
  } else {
    current->pushArg(arg);
  }
  return true;
}

bool WarpBuilder::build_SetArg(BytecodeLocation loc) {
  MOZ_ASSERT(script_->jitScript()->modifiesArguments());

  uint32_t arg = loc.arg();
  MDefinition* val = current->peek(-1);

  if (!info().argumentsAliasesFormals()) {
    MOZ_ASSERT(!info().argsObjAliasesFormals());

    // |arguments| is never referenced within this function. No arguments object
    // is created in this case, so we don't need to worry about synchronizing
    // the argument values when writing to them.
    MOZ_ASSERT_IF(!info().hasArguments(), !info().needsArgsObj());

    // The arguments object doesn't map to the actual argument values, so we
    // also don't need to worry about synchronizing them.
    // Directly writing to a positional formal parameter is only possible when
    // the |arguments| contents are never observed, otherwise we can't
    // reconstruct the original parameter values when we access them through
    // |arguments[i]|. AnalyzeArgumentsUsage ensures this is handled correctly.
    MOZ_ASSERT_IF(info().hasArguments(), !info().hasMappedArgsObj());

    current->setArg(arg);
    return true;
  }

  MOZ_ASSERT(info().hasArguments() && info().hasMappedArgsObj(),
             "arguments aliases formals when an arguments binding is present "
             "and the arguments object is mapped");

  MOZ_ASSERT(info().needsArgsObj(),
             "unexpected JSOp::SetArg with lazy arguments");

  MOZ_ASSERT(
      info().argsObjAliasesFormals(),
      "argsObjAliasesFormals() is true iff a mapped arguments object is used");

  // If an arguments object is in use, and it aliases formals, then all SetArgs
  // must go through the arguments object.
  MDefinition* argsObj = current->argumentsObject();
  current->add(MPostWriteBarrier::New(alloc(), argsObj, val));
  auto* ins = MSetArgumentsObjectArg::New(alloc(), argsObj, arg, val);
  current->add(ins);
  return resumeAfter(ins, loc);
}

bool WarpBuilder::build_ToNumeric(BytecodeLocation loc) {
  return buildUnaryOp(loc);
}

bool WarpBuilder::buildUnaryOp(BytecodeLocation loc) {
  MDefinition* value = current->pop();
  return buildIC(loc, CacheKind::UnaryArith, {value});
}

bool WarpBuilder::build_Inc(BytecodeLocation loc) { return buildUnaryOp(loc); }

bool WarpBuilder::build_Dec(BytecodeLocation loc) { return buildUnaryOp(loc); }

bool WarpBuilder::build_Pos(BytecodeLocation loc) { return buildUnaryOp(loc); }

bool WarpBuilder::build_Neg(BytecodeLocation loc) { return buildUnaryOp(loc); }

bool WarpBuilder::build_BitNot(BytecodeLocation loc) {
  return buildUnaryOp(loc);
}

bool WarpBuilder::buildBinaryOp(BytecodeLocation loc) {
  MDefinition* right = current->pop();
  MDefinition* left = current->pop();
  return buildIC(loc, CacheKind::BinaryArith, {left, right});
}

bool WarpBuilder::build_Add(BytecodeLocation loc) { return buildBinaryOp(loc); }

bool WarpBuilder::build_Sub(BytecodeLocation loc) { return buildBinaryOp(loc); }

bool WarpBuilder::build_Mul(BytecodeLocation loc) { return buildBinaryOp(loc); }

bool WarpBuilder::build_Div(BytecodeLocation loc) { return buildBinaryOp(loc); }

bool WarpBuilder::build_Mod(BytecodeLocation loc) { return buildBinaryOp(loc); }

bool WarpBuilder::build_Pow(BytecodeLocation loc) { return buildBinaryOp(loc); }

bool WarpBuilder::build_BitAnd(BytecodeLocation loc) {
  return buildBinaryOp(loc);
}

bool WarpBuilder::build_BitOr(BytecodeLocation loc) {
  return buildBinaryOp(loc);
}

bool WarpBuilder::build_BitXor(BytecodeLocation loc) {
  return buildBinaryOp(loc);
}

bool WarpBuilder::build_Lsh(BytecodeLocation loc) { return buildBinaryOp(loc); }

bool WarpBuilder::build_Rsh(BytecodeLocation loc) { return buildBinaryOp(loc); }

bool WarpBuilder::build_Ursh(BytecodeLocation loc) {
  return buildBinaryOp(loc);
}

bool WarpBuilder::buildCompareOp(BytecodeLocation loc) {
  MDefinition* right = current->pop();
  MDefinition* left = current->pop();
  return buildIC(loc, CacheKind::Compare, {left, right});
}

bool WarpBuilder::build_Eq(BytecodeLocation loc) { return buildCompareOp(loc); }

bool WarpBuilder::build_Ne(BytecodeLocation loc) { return buildCompareOp(loc); }

bool WarpBuilder::build_Lt(BytecodeLocation loc) { return buildCompareOp(loc); }

bool WarpBuilder::build_Le(BytecodeLocation loc) { return buildCompareOp(loc); }

bool WarpBuilder::build_Gt(BytecodeLocation loc) { return buildCompareOp(loc); }

bool WarpBuilder::build_Ge(BytecodeLocation loc) { return buildCompareOp(loc); }

bool WarpBuilder::build_StrictEq(BytecodeLocation loc) {
  return buildCompareOp(loc);
}

bool WarpBuilder::build_StrictNe(BytecodeLocation loc) {
  return buildCompareOp(loc);
}

// Returns true iff the MTest added for |op| has a true-target corresponding
// with the join point in the bytecode.
static bool TestTrueTargetIsJoinPoint(JSOp op) {
  switch (op) {
    case JSOp::IfNe:
    case JSOp::Or:
    case JSOp::Case:
      return true;

    case JSOp::IfEq:
    case JSOp::And:
    case JSOp::Coalesce:
      return false;

    default:
      MOZ_CRASH("Unexpected op");
  }
}

bool WarpBuilder::build_JumpTarget(BytecodeLocation loc) {
  PendingEdgesMap::Ptr p = pendingEdges_.lookup(loc.toRawBytecode());
  if (!p) {
    // No (reachable) jumps so this is just a no-op.
    return true;
  }

  PendingEdges edges(std::move(p->value()));
  pendingEdges_.remove(p);

  MOZ_ASSERT(!edges.empty());

  MBasicBlock* joinBlock = nullptr;

  // Create join block if there's fall-through from the previous bytecode op.
  if (!hasTerminatedBlock()) {
    MBasicBlock* pred = current;
    if (!startNewBlock(pred, loc)) {
      return false;
    }
    pred->end(MGoto::New(alloc(), current));
    joinBlock = current;
    setTerminatedBlock();
  }

  auto addEdge = [&](MBasicBlock* pred, size_t numToPop) -> bool {
    if (joinBlock) {
      MOZ_ASSERT(pred->stackDepth() - numToPop == joinBlock->stackDepth());
      return joinBlock->addPredecessorPopN(alloc(), pred, numToPop);
    }
    if (!startNewBlock(pred, loc, numToPop)) {
      return false;
    }
    joinBlock = current;
    setTerminatedBlock();
    return true;
  };

  // When a block is terminated with an MTest instruction we can end up with the
  // following triangle structure:
  //
  //        testBlock
  //         /    |
  //     block    |
  //         \    |
  //        joinBlock
  //
  // Although this is fine for correctness, the FoldTests pass is unable to
  // optimize this pattern. This matters for short-circuit operations
  // (JSOp::And, JSOp::Coalesce, etc).
  //
  // To fix these issues, we create an empty block to get a diamond structure:
  //
  //        testBlock
  //         /    |
  //     block  emptyBlock
  //         \    |
  //        joinBlock
  //
  // TODO(post-Warp): re-evaluate this. It would probably be better to fix
  // FoldTests to support the triangle pattern so that we can remove this.
  // IonBuilder had other concerns that don't apply to WarpBuilder.
  auto createEmptyBlockForTest = [&](MBasicBlock* pred, size_t successor,
                                     size_t numToPop) -> MBasicBlock* {
    MOZ_ASSERT(joinBlock);

    if (!startNewBlock(pred, loc, numToPop)) {
      return nullptr;
    }

    MBasicBlock* emptyBlock = current;
    MOZ_ASSERT(emptyBlock->stackDepth() == joinBlock->stackDepth());

    MTest* test = pred->lastIns()->toTest();
    test->initSuccessor(successor, emptyBlock);

    emptyBlock->end(MGoto::New(alloc(), joinBlock));
    setTerminatedBlock();

    return emptyBlock;
  };

  for (const PendingEdge& edge : edges) {
    MBasicBlock* source = edge.block();
    MControlInstruction* lastIns = source->lastIns();
    switch (edge.kind()) {
      case PendingEdge::Kind::TestTrue: {
        // JSOp::Case must pop the value when branching to the true-target.
        // If we create an empty block, we have to pop the value there instead
        // of as part of the emptyBlock -> joinBlock edge so stack depths match
        // the current depth.
        const size_t numToPop = (edge.testOp() == JSOp::Case) ? 1 : 0;

        const size_t successor = 0;  // true-branch
        if (joinBlock && TestTrueTargetIsJoinPoint(edge.testOp())) {
          MBasicBlock* pred =
              createEmptyBlockForTest(source, successor, numToPop);
          if (!pred || !addEdge(pred, /* numToPop = */ 0)) {
            return false;
          }
        } else {
          if (!addEdge(source, numToPop)) {
            return false;
          }
          lastIns->toTest()->initSuccessor(successor, joinBlock);
        }
        continue;
      }

      case PendingEdge::Kind::TestFalse: {
        const size_t numToPop = 0;
        const size_t successor = 1;  // false-branch
        if (joinBlock && !TestTrueTargetIsJoinPoint(edge.testOp())) {
          MBasicBlock* pred =
              createEmptyBlockForTest(source, successor, numToPop);
          if (!pred || !addEdge(pred, /* numToPop = */ 0)) {
            return false;
          }
        } else {
          if (!addEdge(source, numToPop)) {
            return false;
          }
          lastIns->toTest()->initSuccessor(successor, joinBlock);
        }
        continue;
      }

      case PendingEdge::Kind::Goto:
        if (!addEdge(source, /* numToPop = */ 0)) {
          return false;
        }
        lastIns->toGoto()->initSuccessor(0, joinBlock);
        continue;
    }
    MOZ_CRASH("Invalid kind");
  }

  // Start traversing the join block. Make sure it comes after predecessor
  // blocks created by createEmptyBlockForTest.
  MOZ_ASSERT(hasTerminatedBlock());
  MOZ_ASSERT(joinBlock);
  graph().moveBlockToEnd(joinBlock);
  current = joinBlock;

  return true;
}

bool WarpBuilder::addIteratorLoopPhis(BytecodeLocation loopHead) {
  // When unwinding the stack for a thrown exception, the exception handler must
  // close live iterators. For ForIn and Destructuring loops, the exception
  // handler needs access to values on the stack. To prevent them from being
  // optimized away (and replaced with the JS_OPTIMIZED_OUT MagicValue), we need
  // to mark the phis (and phis they flow into) as having implicit uses.
  // See ProcessTryNotes in vm/Interpreter.cpp and CloseLiveIteratorIon in
  // jit/JitFrames.cpp

  MOZ_ASSERT(current->stackDepth() >= info().firstStackSlot());

  bool emptyStack = current->stackDepth() == info().firstStackSlot();
  if (emptyStack) {
    return true;
  }

  jsbytecode* loopHeadPC = loopHead.toRawBytecode();

  for (TryNoteIterAllNoGC tni(script_, loopHeadPC); !tni.done(); ++tni) {
    const TryNote& tn = **tni;

    // Stop if we reach an outer loop because outer loops were already
    // processed when we visited their loop headers.
    if (tn.isLoop()) {
      BytecodeLocation tnStart = script_->offsetToLocation(tn.start);
      if (tnStart != loopHead) {
        MOZ_ASSERT(tnStart.is(JSOp::LoopHead));
        MOZ_ASSERT(tnStart < loopHead);
        return true;
      }
    }

    switch (tn.kind()) {
      case TryNoteKind::Destructuring:
      case TryNoteKind::ForIn: {
        // For for-in loops we add the iterator object to iterators(). For
        // destructuring loops we add the "done" value that's on top of the
        // stack and used in the exception handler.
        MOZ_ASSERT(tn.stackDepth >= 1);
        uint32_t slot = info().stackSlot(tn.stackDepth - 1);
        MPhi* phi = current->getSlot(slot)->toPhi();
        if (!iterators()->append(phi)) {
          return false;
        }
        break;
      }
      case TryNoteKind::Loop:
      case TryNoteKind::ForOf:
        // Regular loops do not have iterators to close. ForOf loops handle
        // unwinding using catch blocks.
        break;
      default:
        break;
    }
  }

  return true;
}

bool WarpBuilder::build_LoopHead(BytecodeLocation loc) {
  // All loops have the following bytecode structure:
  //
  //    LoopHead
  //    ...
  //    IfNe/Goto to LoopHead

  if (hasTerminatedBlock()) {
    // The whole loop is unreachable.
    return true;
  }

  // Handle OSR from Baseline JIT code.
  if (loc.toRawBytecode() == info().osrPc()) {
    if (!startNewOsrPreHeaderBlock(loc)) {
      return false;
    }
  }

  incLoopDepth();

  MBasicBlock* pred = current;
  if (!startNewLoopHeaderBlock(loc)) {
    return false;
  }

  pred->end(MGoto::New(alloc(), current));

  if (!addIteratorLoopPhis(loc)) {
    return false;
  }

  MInterruptCheck* check = MInterruptCheck::New(alloc());
  current->add(check);

#ifdef JS_CACHEIR_SPEW
  if (snapshot().needsFinalWarmUpCount()) {
    MIncrementWarmUpCounter* ins =
        MIncrementWarmUpCounter::New(alloc(), script_);
    current->add(ins);
  }
#endif

  return true;
}

bool WarpBuilder::buildTestOp(BytecodeLocation loc) {
  if (loc.isBackedge()) {
    return buildTestBackedge(loc);
  }

  JSOp op = loc.getOp();
  BytecodeLocation target1 = loc.next();
  BytecodeLocation target2 = loc.getJumpTarget();

  if (TestTrueTargetIsJoinPoint(op)) {
    std::swap(target1, target2);
  }

  // JSOp::And and JSOp::Or inspect the top stack value but don't pop it.
  // Also note that JSOp::Case must pop a second value on the true-branch (the
  // input to the switch-statement). This conditional pop happens in
  // build_JumpTarget.
  bool mustKeepCondition = (op == JSOp::And || op == JSOp::Or);
  MDefinition* value = mustKeepCondition ? current->peek(-1) : current->pop();

  // If this op always branches to the same location we treat this as a
  // JSOp::Goto.
  if (target1 == target2) {
    value->setImplicitlyUsedUnchecked();
    return buildForwardGoto(target1);
  }

  MTest* test = MTest::New(alloc(), value, /* ifTrue = */ nullptr,
                           /* ifFalse = */ nullptr);
  current->end(test);

  if (!addPendingEdge(PendingEdge::NewTestTrue(current, op), target1)) {
    return false;
  }
  if (!addPendingEdge(PendingEdge::NewTestFalse(current, op), target2)) {
    return false;
  }

  setTerminatedBlock();
  return true;
}

bool WarpBuilder::buildTestBackedge(BytecodeLocation loc) {
  JSOp op = loc.getOp();
  MOZ_ASSERT(op == JSOp::IfNe);
  MOZ_ASSERT(loopDepth() > 0);

  MDefinition* value = current->pop();

  BytecodeLocation loopHead = loc.getJumpTarget();
  MOZ_ASSERT(loopHead.is(JSOp::LoopHead));

  BytecodeLocation successor = loc.next();

  // We can finish the loop now. Use the loophead pc instead of the current pc
  // because the stack depth at the start of that op matches the current stack
  // depth (after popping our operand).
  MBasicBlock* pred = current;
  if (!startNewBlock(current, loopHead)) {
    return false;
  }

  pred->end(MTest::New(alloc(), value, /* ifTrue = */ current,
                       /* ifFalse = */ nullptr));

  if (!addPendingEdge(PendingEdge::NewTestFalse(pred, op), successor)) {
    return false;
  }

  return buildBackedge();
}

bool WarpBuilder::build_IfEq(BytecodeLocation loc) { return buildTestOp(loc); }

bool WarpBuilder::build_IfNe(BytecodeLocation loc) { return buildTestOp(loc); }

bool WarpBuilder::build_And(BytecodeLocation loc) { return buildTestOp(loc); }

bool WarpBuilder::build_Or(BytecodeLocation loc) { return buildTestOp(loc); }

bool WarpBuilder::build_Case(BytecodeLocation loc) { return buildTestOp(loc); }

bool WarpBuilder::build_Default(BytecodeLocation loc) {
  current->pop();
  return buildForwardGoto(loc.getJumpTarget());
}

bool WarpBuilder::build_Coalesce(BytecodeLocation loc) {
  BytecodeLocation target1 = loc.next();
  BytecodeLocation target2 = loc.getJumpTarget();
  MOZ_ASSERT(target2 > target1);

  MDefinition* value = current->peek(-1);

  MInstruction* isNullOrUndefined = MIsNullOrUndefined::New(alloc(), value);
  current->add(isNullOrUndefined);

  current->end(MTest::New(alloc(), isNullOrUndefined, /* ifTrue = */ nullptr,
                          /* ifFalse = */ nullptr));

  if (!addPendingEdge(PendingEdge::NewTestTrue(current, JSOp::Coalesce),
                      target1)) {
    return false;
  }
  if (!addPendingEdge(PendingEdge::NewTestFalse(current, JSOp::Coalesce),
                      target2)) {
    return false;
  }

  setTerminatedBlock();
  return true;
}

bool WarpBuilder::buildBackedge() {
  decLoopDepth();

  MBasicBlock* header = loopStack_.popCopy().header();
  current->end(MGoto::New(alloc(), header));

  if (!header->setBackedge(current)) {
    return false;
  }

  setTerminatedBlock();
  return true;
}

bool WarpBuilder::buildForwardGoto(BytecodeLocation target) {
  current->end(MGoto::New(alloc(), nullptr));

  if (!addPendingEdge(PendingEdge::NewGoto(current), target)) {
    return false;
  }

  setTerminatedBlock();
  return true;
}

bool WarpBuilder::build_Goto(BytecodeLocation loc) {
  if (loc.isBackedge()) {
    return buildBackedge();
  }

  return buildForwardGoto(loc.getJumpTarget());
}

bool WarpBuilder::build_DebugCheckSelfHosted(BytecodeLocation loc) {
#ifdef DEBUG
  MDefinition* val = current->pop();
  MDebugCheckSelfHosted* check = MDebugCheckSelfHosted::New(alloc(), val);
  current->add(check);
  current->push(check);
  if (!resumeAfter(check, loc)) {
    return false;
  }
#endif
  return true;
}

bool WarpBuilder::build_DynamicImport(BytecodeLocation loc) {
  MDefinition* specifier = current->pop();
  MDynamicImport* ins = MDynamicImport::New(alloc(), specifier);
  current->add(ins);
  current->push(ins);
  return resumeAfter(ins, loc);
}

bool WarpBuilder::build_Not(BytecodeLocation loc) {
  MDefinition* value = current->pop();
  MNot* ins = MNot::New(alloc(), value);
  current->add(ins);
  current->push(ins);
  return true;
}

bool WarpBuilder::build_ToString(BytecodeLocation loc) {
  MDefinition* value = current->pop();

  if (value->type() == MIRType::String) {
    value->setImplicitlyUsedUnchecked();
    current->push(value);
    return true;
  }

  MToString* ins =
      MToString::New(alloc(), value, MToString::SideEffectHandling::Supported);
  current->add(ins);
  current->push(ins);
  if (ins->isEffectful()) {
    return resumeAfter(ins, loc);
  }
  return true;
}

bool WarpBuilder::usesEnvironmentChain() const {
  return script_->jitScript()->usesEnvironmentChain();
}

bool WarpBuilder::build_GlobalOrEvalDeclInstantiation(BytecodeLocation loc) {
  MOZ_ASSERT(!script_->isForEval(), "Eval scripts not supported");
  auto* redeclCheck = MGlobalDeclInstantiation::New(alloc());
  current->add(redeclCheck);
  return resumeAfter(redeclCheck, loc);
}

bool WarpBuilder::build_BindVar(BytecodeLocation) {
  MOZ_ASSERT(usesEnvironmentChain());

  MDefinition* env = current->environmentChain();
  MCallBindVar* ins = MCallBindVar::New(alloc(), env);
  current->add(ins);
  current->push(ins);
  return true;
}

bool WarpBuilder::build_MutateProto(BytecodeLocation loc) {
  MDefinition* value = current->pop();
  MDefinition* obj = current->peek(-1);
  MMutateProto* mutate = MMutateProto::New(alloc(), obj, value);
  current->add(mutate);
  return resumeAfter(mutate, loc);
}

MDefinition* WarpBuilder::getCallee() {
  if (inlineCallInfo()) {
    return inlineCallInfo()->callee();
  }

  MInstruction* callee = MCallee::New(alloc());
  current->add(callee);
  return callee;
}

bool WarpBuilder::build_Callee(BytecodeLocation) {
  MDefinition* callee = getCallee();
  current->push(callee);
  return true;
}

bool WarpBuilder::build_ClassConstructor(BytecodeLocation loc) {
  jsbytecode* pc = loc.toRawBytecode();
  auto* constructor = MClassConstructor::New(alloc(), pc);
  current->add(constructor);
  current->push(constructor);
  return resumeAfter(constructor, loc);
}

bool WarpBuilder::build_DerivedConstructor(BytecodeLocation loc) {
  jsbytecode* pc = loc.toRawBytecode();
  MDefinition* prototype = current->pop();
  auto* constructor = MDerivedClassConstructor::New(alloc(), prototype, pc);
  current->add(constructor);
  current->push(constructor);
  return resumeAfter(constructor, loc);
}

bool WarpBuilder::build_ToAsyncIter(BytecodeLocation loc) {
  MDefinition* nextMethod = current->pop();
  MDefinition* iterator = current->pop();
  MToAsyncIter* ins = MToAsyncIter::New(alloc(), iterator, nextMethod);
  current->add(ins);
  current->push(ins);
  return resumeAfter(ins, loc);
}

bool WarpBuilder::build_ToPropertyKey(BytecodeLocation loc) {
  MDefinition* value = current->pop();
  return buildIC(loc, CacheKind::ToPropertyKey, {value});
}

bool WarpBuilder::build_Typeof(BytecodeLocation loc) {
  MDefinition* input = current->pop();
  return buildIC(loc, CacheKind::TypeOf, {input});
}

bool WarpBuilder::build_TypeofExpr(BytecodeLocation loc) {
  return build_Typeof(loc);
}

bool WarpBuilder::build_Arguments(BytecodeLocation loc) {
  auto* snapshot = getOpSnapshot<WarpArguments>(loc);
  MOZ_ASSERT(info().needsArgsObj() == !!snapshot);

  if (!snapshot) {
    pushConstant(MagicValue(JS_OPTIMIZED_ARGUMENTS));
    return true;
  }

  ArgumentsObject* templateObj = snapshot->templateObj();
  MDefinition* env = current->environmentChain();
  auto* argsObj = MCreateArgumentsObject::New(alloc(), env, templateObj);
  current->add(argsObj);
  current->setArgumentsObject(argsObj);
  current->push(argsObj);
  return true;
}

bool WarpBuilder::build_ObjWithProto(BytecodeLocation loc) {
  MDefinition* proto = current->pop();
  MInstruction* ins = MObjectWithProto::New(alloc(), proto);
  current->add(ins);
  current->push(ins);
  return resumeAfter(ins, loc);
}

MDefinition* WarpBuilder::walkEnvironmentChain(uint32_t numHops) {
  MDefinition* env = current->environmentChain();

  for (uint32_t i = 0; i < numHops; i++) {
    MInstruction* ins = MEnclosingEnvironment::New(alloc(), env);
    current->add(ins);
    env = ins;
  }

  return env;
}

bool WarpBuilder::build_GetAliasedVar(BytecodeLocation loc) {
  EnvironmentCoordinate ec = loc.getEnvironmentCoordinate();
  MDefinition* obj = walkEnvironmentChain(ec.hops());

  MInstruction* load;
  if (EnvironmentObject::nonExtensibleIsFixedSlot(ec)) {
    load = MLoadFixedSlot::New(alloc(), obj, ec.slot());
  } else {
    MInstruction* slots = MSlots::New(alloc(), obj);
    current->add(slots);

    uint32_t slot = EnvironmentObject::nonExtensibleDynamicSlotIndex(ec);
    load = MLoadDynamicSlot::New(alloc(), slots, slot);
  }

  current->add(load);
  current->push(load);
  return true;
}

bool WarpBuilder::build_SetAliasedVar(BytecodeLocation loc) {
  EnvironmentCoordinate ec = loc.getEnvironmentCoordinate();
  MDefinition* val = current->peek(-1);
  MDefinition* obj = walkEnvironmentChain(ec.hops());

  current->add(MPostWriteBarrier::New(alloc(), obj, val));

  MInstruction* store;
  if (EnvironmentObject::nonExtensibleIsFixedSlot(ec)) {
    store = MStoreFixedSlot::NewBarriered(alloc(), obj, ec.slot(), val);
  } else {
    MInstruction* slots = MSlots::New(alloc(), obj);
    current->add(slots);

    uint32_t slot = EnvironmentObject::nonExtensibleDynamicSlotIndex(ec);
    store = MStoreDynamicSlot::NewBarriered(alloc(), slots, slot, val);
  }

  current->add(store);
  return resumeAfter(store, loc);
}

bool WarpBuilder::build_InitAliasedLexical(BytecodeLocation loc) {
  return build_SetAliasedVar(loc);
}

bool WarpBuilder::build_EnvCallee(BytecodeLocation loc) {
  uint32_t numHops = loc.getEnvCalleeNumHops();
  MDefinition* env = walkEnvironmentChain(numHops);
  auto* callee = MLoadFixedSlot::New(alloc(), env, CallObject::calleeSlot());
  current->add(callee);
  current->push(callee);
  return true;
}

bool WarpBuilder::build_Iter(BytecodeLocation loc) {
  MDefinition* obj = current->pop();
  return buildIC(loc, CacheKind::GetIterator, {obj});
}

bool WarpBuilder::build_MoreIter(BytecodeLocation loc) {
  MDefinition* iter = current->peek(-1);
  MInstruction* ins = MIteratorMore::New(alloc(), iter);
  current->add(ins);
  current->push(ins);
  return resumeAfter(ins, loc);
}

bool WarpBuilder::build_EndIter(BytecodeLocation loc) {
  current->pop();  // Iterator value is not used.
  MDefinition* iter = current->pop();
  MInstruction* ins = MIteratorEnd::New(alloc(), iter);
  current->add(ins);
  return resumeAfter(ins, loc);
}

bool WarpBuilder::build_IsNoIter(BytecodeLocation) {
  MDefinition* def = current->peek(-1);
  MOZ_ASSERT(def->isIteratorMore());
  MInstruction* ins = MIsNoIter::New(alloc(), def);
  current->add(ins);
  current->push(ins);
  return true;
}

bool WarpBuilder::transpileCall(BytecodeLocation loc,
                                const WarpCacheIR* cacheIRSnapshot,
                                CallInfo* callInfo) {
  // Synthesize the constant number of arguments for this call op.
  auto* argc = MConstant::New(alloc(), Int32Value(callInfo->argc()));
  current->add(argc);

  return TranspileCacheIRToMIR(this, loc, cacheIRSnapshot, {argc}, callInfo);
}

bool WarpBuilder::buildCallOp(BytecodeLocation loc) {
  uint32_t argc = loc.getCallArgc();
  JSOp op = loc.getOp();
  bool constructing = IsConstructOp(op);
  bool ignoresReturnValue = (op == JSOp::CallIgnoresRv || loc.resultIsPopped());

  CallInfo callInfo(alloc(), loc.toRawBytecode(), constructing,
                    ignoresReturnValue);
  if (!callInfo.init(current, argc)) {
    return false;
  }

  if (const auto* inliningSnapshot = getOpSnapshot<WarpInlinedCall>(loc)) {
    // Transpile the CacheIR to generate the correct guards before
    // inlining.  In this case, CacheOp::CallInlinedFunction updates
    // the CallInfo, but does not generate a call.
    callInfo.markAsInlined();
    if (!transpileCall(loc, inliningSnapshot->cacheIRSnapshot(), &callInfo)) {
      return false;
    }

    // Generate the body of the inlined function.
    return buildInlinedCall(loc, inliningSnapshot, callInfo);
  }

  if (auto* cacheIRSnapshot = getOpSnapshot<WarpCacheIR>(loc)) {
    return transpileCall(loc, cacheIRSnapshot, &callInfo);
  }

  if (getOpSnapshot<WarpBailout>(loc)) {
    callInfo.setImplicitlyUsedUnchecked();
    return buildBailoutForColdIC(loc, CacheKind::Call);
  }

  bool needsThisCheck = false;
  if (callInfo.constructing()) {
    // Inline the this-object allocation on the caller-side.
    MDefinition* callee = callInfo.callee();
    MDefinition* newTarget = callInfo.getNewTarget();
    MCreateThis* createThis = MCreateThis::New(alloc(), callee, newTarget);
    current->add(createThis);
    callInfo.thisArg()->setImplicitlyUsedUnchecked();
    callInfo.setThis(createThis);
    needsThisCheck = true;
  }

  if (op == JSOp::FunApply && argc == 2) {
    MDefinition* arg = maybeGuardNotOptimizedArguments(callInfo.getArg(1));
    callInfo.setArg(1, arg);
  }

  MCall* call = makeCall(callInfo, needsThisCheck);
  if (!call) {
    return false;
  }

  current->add(call);
  current->push(call);
  return resumeAfter(call, loc);
}

bool WarpBuilder::build_Call(BytecodeLocation loc) { return buildCallOp(loc); }

bool WarpBuilder::build_CallIgnoresRv(BytecodeLocation loc) {
  return buildCallOp(loc);
}

bool WarpBuilder::build_CallIter(BytecodeLocation loc) {
  return buildCallOp(loc);
}

bool WarpBuilder::build_FunCall(BytecodeLocation loc) {
  return buildCallOp(loc);
}

bool WarpBuilder::build_FunApply(BytecodeLocation loc) {
  return buildCallOp(loc);
}

bool WarpBuilder::build_New(BytecodeLocation loc) { return buildCallOp(loc); }

bool WarpBuilder::build_SuperCall(BytecodeLocation loc) {
  return buildCallOp(loc);
}

bool WarpBuilder::build_FunctionThis(BytecodeLocation loc) {
  MOZ_ASSERT(info().funMaybeLazy());

  if (script_->strict()) {
    // No need to wrap primitive |this| in strict mode.
    current->pushSlot(info().thisSlot());
    return true;
  }

  MOZ_ASSERT(!script_->hasNonSyntacticScope(),
             "WarpOracle should have aborted compilation");

  MDefinition* def = current->getSlot(info().thisSlot());
  JSObject* globalThis = snapshot().globalLexicalEnvThis();

  auto* thisObj = MBoxNonStrictThis::New(alloc(), def, globalThis);
  current->add(thisObj);
  current->push(thisObj);

  return true;
}

bool WarpBuilder::build_GlobalThis(BytecodeLocation loc) {
  MOZ_ASSERT(!script_->hasNonSyntacticScope(),
             "WarpOracle should have aborted compilation");
  JSObject* obj = snapshot().globalLexicalEnvThis();
  pushConstant(ObjectValue(*obj));
  return true;
}

MConstant* WarpBuilder::globalLexicalEnvConstant() {
  JSObject* globalLexical = snapshot().globalLexicalEnv();
  return constant(ObjectValue(*globalLexical));
}

bool WarpBuilder::build_GetName(BytecodeLocation loc) {
  MDefinition* env = current->environmentChain();
  return buildIC(loc, CacheKind::GetName, {env});
}

bool WarpBuilder::build_GetGName(BytecodeLocation loc) {
  if (script_->hasNonSyntacticScope()) {
    return build_GetName(loc);
  }

  // Try to optimize undefined/NaN/Infinity.
  PropertyName* name = loc.getPropertyName(script_);
  const JSAtomState& names = mirGen().runtime->names();

  if (name == names.undefined) {
    pushConstant(UndefinedValue());
    return true;
  }
  if (name == names.NaN) {
    pushConstant(JS::NaNValue());
    return true;
  }
  if (name == names.Infinity) {
    pushConstant(JS::InfinityValue());
    return true;
  }

  MDefinition* env = globalLexicalEnvConstant();
  return buildIC(loc, CacheKind::GetName, {env});
}

bool WarpBuilder::build_BindName(BytecodeLocation loc) {
  MDefinition* env = current->environmentChain();
  return buildIC(loc, CacheKind::BindName, {env});
}

bool WarpBuilder::build_BindGName(BytecodeLocation loc) {
  if (const auto* snapshot = getOpSnapshot<WarpBindGName>(loc)) {
    MOZ_ASSERT(!script_->hasNonSyntacticScope());
    JSObject* globalEnv = snapshot->globalEnv();
    pushConstant(ObjectValue(*globalEnv));
    return true;
  }

  if (script_->hasNonSyntacticScope()) {
    return build_BindName(loc);
  }

  MDefinition* env = globalLexicalEnvConstant();
  return buildIC(loc, CacheKind::BindName, {env});
}

bool WarpBuilder::build_GetProp(BytecodeLocation loc) {
  MDefinition* val = current->pop();
  return buildIC(loc, CacheKind::GetProp, {val});
}

bool WarpBuilder::build_GetElem(BytecodeLocation loc) {
  MDefinition* id = current->pop();
  MDefinition* val = current->pop();
  return buildIC(loc, CacheKind::GetElem, {val, id});
}

bool WarpBuilder::build_SetProp(BytecodeLocation loc) {
  MDefinition* val = current->pop();
  MDefinition* obj = current->pop();
  current->push(val);
  return buildIC(loc, CacheKind::SetProp, {obj, val});
}

bool WarpBuilder::build_StrictSetProp(BytecodeLocation loc) {
  return build_SetProp(loc);
}

bool WarpBuilder::build_SetName(BytecodeLocation loc) {
  return build_SetProp(loc);
}

bool WarpBuilder::build_StrictSetName(BytecodeLocation loc) {
  return build_SetProp(loc);
}

bool WarpBuilder::build_SetGName(BytecodeLocation loc) {
  return build_SetProp(loc);
}

bool WarpBuilder::build_StrictSetGName(BytecodeLocation loc) {
  return build_SetProp(loc);
}

bool WarpBuilder::build_InitGLexical(BytecodeLocation loc) {
  MOZ_ASSERT(!script_->hasNonSyntacticScope());

  MDefinition* globalLexical = globalLexicalEnvConstant();
  MDefinition* val = current->peek(-1);

  return buildIC(loc, CacheKind::SetProp, {globalLexical, val});
}

bool WarpBuilder::build_SetElem(BytecodeLocation loc) {
  MDefinition* val = current->pop();
  MDefinition* id = current->pop();
  MDefinition* obj = current->pop();
  current->push(val);
  return buildIC(loc, CacheKind::SetElem, {obj, id, val});
}

bool WarpBuilder::build_StrictSetElem(BytecodeLocation loc) {
  return build_SetElem(loc);
}

bool WarpBuilder::build_DelProp(BytecodeLocation loc) {
  PropertyName* name = loc.getPropertyName(script_);
  MDefinition* obj = current->pop();
  bool strict = loc.getOp() == JSOp::StrictDelProp;

  MInstruction* ins = MDeleteProperty::New(alloc(), obj, name, strict);
  current->add(ins);
  current->push(ins);
  return resumeAfter(ins, loc);
}

bool WarpBuilder::build_StrictDelProp(BytecodeLocation loc) {
  return build_DelProp(loc);
}

bool WarpBuilder::build_DelElem(BytecodeLocation loc) {
  MDefinition* id = current->pop();
  MDefinition* obj = current->pop();
  bool strict = loc.getOp() == JSOp::StrictDelElem;

  MInstruction* ins = MDeleteElement::New(alloc(), obj, id, strict);
  current->add(ins);
  current->push(ins);
  return resumeAfter(ins, loc);
}

bool WarpBuilder::build_StrictDelElem(BytecodeLocation loc) {
  return build_DelElem(loc);
}

bool WarpBuilder::build_SetFunName(BytecodeLocation loc) {
  FunctionPrefixKind prefixKind = loc.getFunctionPrefixKind();
  MDefinition* name = current->pop();
  MDefinition* fun = current->pop();

  MSetFunName* ins = MSetFunName::New(alloc(), fun, name, uint8_t(prefixKind));
  current->add(ins);
  current->push(fun);
  return resumeAfter(ins, loc);
}

bool WarpBuilder::build_PushLexicalEnv(BytecodeLocation loc) {
  MOZ_ASSERT(usesEnvironmentChain());

  LexicalScope* scope = &loc.getScope(script_)->as<LexicalScope>();
  MDefinition* env = current->environmentChain();

  auto* ins = MNewLexicalEnvironmentObject::New(alloc(), env, scope);
  current->add(ins);
  current->setEnvironmentChain(ins);
  return true;
}

bool WarpBuilder::build_PopLexicalEnv(BytecodeLocation) {
  MDefinition* enclosingEnv = walkEnvironmentChain(1);
  current->setEnvironmentChain(enclosingEnv);
  return true;
}

void WarpBuilder::buildCopyLexicalEnvOp(bool copySlots) {
  MOZ_ASSERT(usesEnvironmentChain());

  MDefinition* env = current->environmentChain();
  auto* ins = MCopyLexicalEnvironmentObject::New(alloc(), env, copySlots);
  current->add(ins);
  current->setEnvironmentChain(ins);
}

bool WarpBuilder::build_FreshenLexicalEnv(BytecodeLocation) {
  buildCopyLexicalEnvOp(/* copySlots = */ true);
  return true;
}

bool WarpBuilder::build_RecreateLexicalEnv(BytecodeLocation) {
  buildCopyLexicalEnvOp(/* copySlots = */ false);
  return true;
}

bool WarpBuilder::build_ImplicitThis(BytecodeLocation loc) {
  MOZ_ASSERT(usesEnvironmentChain());

  PropertyName* name = loc.getPropertyName(script_);
  MDefinition* env = current->environmentChain();

  auto* ins = MImplicitThis::New(alloc(), env, name);
  current->add(ins);
  current->push(ins);
  return resumeAfter(ins, loc);
}

bool WarpBuilder::build_GImplicitThis(BytecodeLocation loc) {
  if (script_->hasNonSyntacticScope()) {
    return build_ImplicitThis(loc);
  }
  return build_Undefined(loc);
}

bool WarpBuilder::build_CheckClassHeritage(BytecodeLocation loc) {
  MDefinition* def = current->pop();
  auto* ins = MCheckClassHeritage::New(alloc(), def);
  current->add(ins);
  current->push(ins);
  return resumeAfter(ins, loc);
}

bool WarpBuilder::build_CheckThis(BytecodeLocation) {
  MDefinition* def = current->pop();
  auto* ins = MCheckThis::New(alloc(), def);
  current->add(ins);
  current->push(ins);
  return true;
}

bool WarpBuilder::build_CheckThisReinit(BytecodeLocation) {
  MDefinition* def = current->pop();
  auto* ins = MCheckThisReinit::New(alloc(), def);
  current->add(ins);
  current->push(ins);
  return true;
}

bool WarpBuilder::build_Generator(BytecodeLocation loc) {
  MDefinition* callee = getCallee();
  MDefinition* environmentChain = current->environmentChain();
  MDefinition* argsObj = info().needsArgsObj() ? current->argumentsObject()
                                               : constant(Int32Value(0));

  MGenerator* generator =
      MGenerator::New(alloc(), callee, environmentChain, argsObj);

  current->add(generator);
  current->push(generator);
  return resumeAfter(generator, loc);
}

bool WarpBuilder::build_AfterYield(BytecodeLocation loc) {
  // This comes after a yield, so from the perspective of -warp-
  // this is unreachable code.
  return true;
}

bool WarpBuilder::build_FinalYieldRval(BytecodeLocation loc) {
  MDefinition* gen = current->pop();

  auto setSlotNull = [this, gen](size_t slot) {
    auto* ins = MStoreFixedSlot::NewBarriered(alloc(), gen, slot,
                                              constant(NullValue()));
    current->add(ins);
  };

  // Close the generator
  setSlotNull(AbstractGeneratorObject::calleeSlot());
  setSlotNull(AbstractGeneratorObject::envChainSlot());
  setSlotNull(AbstractGeneratorObject::argsObjectSlot());
  setSlotNull(AbstractGeneratorObject::stackStorageSlot());
  setSlotNull(AbstractGeneratorObject::resumeIndexSlot());

  // Return
  return build_RetRval(loc);
}

bool WarpBuilder::build_AsyncResolve(BytecodeLocation loc) {
  MDefinition* generator = current->pop();
  MDefinition* valueOrReason = current->pop();
  auto resolveKind = loc.getAsyncFunctionResolveKind();

  MAsyncResolve* resolve =
      MAsyncResolve::New(alloc(), generator, valueOrReason, resolveKind);
  current->add(resolve);
  current->push(resolve);
  return resumeAfter(resolve, loc);
}

bool WarpBuilder::build_ResumeKind(BytecodeLocation loc) {
  GeneratorResumeKind resumeKind = loc.resumeKind();

  current->push(constant(Int32Value(static_cast<int32_t>(resumeKind))));
  return true;
}

bool WarpBuilder::build_CheckResumeKind(BytecodeLocation loc) {
  // This comes after a yield, so from the perspective of -warp-
  // this is unreachable code; we do want to manipulate the stack
  // appropriately though.
  MDefinition* resumeKind = current->pop();
  MDefinition* gen = current->pop();
  MDefinition* rval = current->peek(-1);

  // Mark operands as implicitly used.
  resumeKind->setImplicitlyUsedUnchecked();
  gen->setImplicitlyUsedUnchecked();
  rval->setImplicitlyUsedUnchecked();

  return true;
}

bool WarpBuilder::build_CanSkipAwait(BytecodeLocation loc) {
  MDefinition* val = current->pop();

  MCanSkipAwait* canSkip = MCanSkipAwait::New(alloc(), val);
  current->add(canSkip);

  current->push(val);
  current->push(canSkip);

  return resumeAfter(canSkip, loc);
}

bool WarpBuilder::build_MaybeExtractAwaitValue(BytecodeLocation loc) {
  MDefinition* canSkip = current->pop();
  MDefinition* value = current->pop();

  MMaybeExtractAwaitValue* extracted =
      MMaybeExtractAwaitValue::New(alloc(), value, canSkip);
  current->add(extracted);

  current->push(extracted);
  current->push(canSkip);

  return resumeAfter(extracted, loc);
}

bool WarpBuilder::build_InitialYield(BytecodeLocation loc) {
  MDefinition* gen = current->pop();
  return buildSuspend(loc, gen, gen);
}

bool WarpBuilder::build_Await(BytecodeLocation loc) {
  MDefinition* gen = current->pop();
  MDefinition* promiseOrGenerator = current->pop();

  return buildSuspend(loc, gen, promiseOrGenerator);
}
bool WarpBuilder::build_Yield(BytecodeLocation loc) { return build_Await(loc); }

bool WarpBuilder::buildSuspend(BytecodeLocation loc, MDefinition* gen,
                               MDefinition* retVal) {
  // If required, unbox the generator object explicitly and infallibly.
  //
  // This is done to avoid fuzz-bugs where ApplyTypeInformation does the
  // unboxing, and generates fallible unboxes which can lead to torn object
  // state due to `bailAfter`.
  MDefinition* genObj = gen;
  if (genObj->type() != MIRType::Object) {
    auto* unbox =
        MUnbox::New(alloc(), gen, MIRType::Object, MUnbox::Mode::Infallible);
    current->add(unbox);

    genObj = unbox;
  }

  int32_t slotsToCopy = current->stackDepth() - info().firstLocalSlot();
  MOZ_ASSERT(slotsToCopy >= 0);
  if (slotsToCopy > 0) {
    auto* arraySlot = MLoadFixedSlot::New(
        alloc(), genObj, AbstractGeneratorObject::stackStorageSlot());
    current->add(arraySlot);

    auto* arrayObj = MUnbox::New(alloc(), arraySlot, MIRType::Object,
                                 MUnbox::Mode::Infallible);
    current->add(arrayObj);

    auto* stackStorage = MElements::New(alloc(), arrayObj);
    current->add(stackStorage);

    for (int32_t i = 0; i < slotsToCopy; i++) {
      if (!alloc().ensureBallast()) {
        return false;
      }
      // Use peekUnchecked because we're also writing out the argument slots
      int32_t peek = -slotsToCopy + i;
      MDefinition* stackElem = current->peekUnchecked(peek);
      auto* store = MStoreElement::New(alloc(), stackStorage,
                                       constant(Int32Value(i)), stackElem,
                                       /* needsHoleCheck = */ false);

      current->add(store);
      current->add(MPostWriteBarrier::New(alloc(), arrayObj, stackElem));
    }

    auto* len = constant(Int32Value(slotsToCopy - 1));

    auto* setInitLength =
        MSetInitializedLength::New(alloc(), stackStorage, len);
    current->add(setInitLength);

    auto* setLength = MSetArrayLength::New(alloc(), stackStorage, len);
    current->add(setLength);
  }

  // Update Generator Object state
  uint32_t resumeIndex = loc.getResumeIndex();

  // This store is unbarriered, as it's only ever storing an integer, and as
  // such doesn't partake of object tracing.
  current->add(MStoreFixedSlot::NewUnbarriered(
      alloc(), genObj, AbstractGeneratorObject::resumeIndexSlot(),
      constant(Int32Value(resumeIndex))));

  // This store is barriered because it stores an object value.
  current->add(MStoreFixedSlot::NewBarriered(
      alloc(), genObj, AbstractGeneratorObject::envChainSlot(),
      current->environmentChain()));

  current->add(
      MPostWriteBarrier::New(alloc(), genObj, current->environmentChain()));

  // GeneratorReturn will return from the method, however to support MIR
  // generation isn't treated like the end of a block
  MGeneratorReturn* ret = MGeneratorReturn::New(alloc(), retVal);
  current->add(ret);

  // To ensure the rest of the MIR generation looks correct, fill the stack with
  // the appropriately typed MUnreachable's for the stack pushes from this
  // opcode.
  auto* unreachableResumeKind =
      MUnreachableResult::New(alloc(), MIRType::Int32);
  current->add(unreachableResumeKind);
  current->push(unreachableResumeKind);

  auto* unreachableGenerator =
      MUnreachableResult::New(alloc(), MIRType::Object);
  current->add(unreachableGenerator);
  current->push(unreachableGenerator);

  auto* unreachableRval = MUnreachableResult::New(alloc(), MIRType::Value);
  current->add(unreachableRval);
  current->push(unreachableRval);

  return true;
}

bool WarpBuilder::build_AsyncAwait(BytecodeLocation loc) {
  MDefinition* gen = current->pop();
  MDefinition* value = current->pop();

  MAsyncAwait* asyncAwait = MAsyncAwait::New(alloc(), value, gen);
  current->add(asyncAwait);
  current->push(asyncAwait);
  return resumeAfter(asyncAwait, loc);
}

bool WarpBuilder::build_CheckReturn(BytecodeLocation) {
  MOZ_ASSERT(!script_->noScriptRval());

  MDefinition* returnValue = current->getSlot(info().returnValueSlot());
  MDefinition* thisValue = current->pop();

  auto* ins = MCheckReturn::New(alloc(), returnValue, thisValue);
  current->add(ins);
  current->setSlot(info().returnValueSlot(), ins);
  return true;
}

void WarpBuilder::buildCheckLexicalOp(BytecodeLocation loc) {
  JSOp op = loc.getOp();
  MOZ_ASSERT(op == JSOp::CheckLexical || op == JSOp::CheckAliasedLexical);

  MDefinition* input = current->pop();
  MInstruction* lexicalCheck = MLexicalCheck::New(alloc(), input);
  current->add(lexicalCheck);
  current->push(lexicalCheck);

  if (snapshot().bailoutInfo().failedLexicalCheck()) {
    lexicalCheck->setNotMovable();
  }

  if (op == JSOp::CheckLexical) {
    // Set the local slot so that a subsequent GetLocal without a CheckLexical
    // (the frontend can elide lexical checks) doesn't let a definition with
    // MIRType::MagicUninitializedLexical escape to arbitrary MIR instructions.
    // Note that in this case the GetLocal would be unreachable because we throw
    // an exception here, but we still generate MIR instructions for it.
    uint32_t slot = info().localSlot(loc.local());
    current->setSlot(slot, lexicalCheck);
  }
}

bool WarpBuilder::build_CheckLexical(BytecodeLocation loc) {
  buildCheckLexicalOp(loc);
  return true;
}

bool WarpBuilder::build_CheckAliasedLexical(BytecodeLocation loc) {
  buildCheckLexicalOp(loc);
  return true;
}

bool WarpBuilder::build_InitHomeObject(BytecodeLocation loc) {
  MDefinition* homeObject = current->pop();
  MDefinition* function = current->pop();

  current->add(MPostWriteBarrier::New(alloc(), function, homeObject));

  auto* ins = MInitHomeObject::New(alloc(), function, homeObject);
  current->add(ins);
  current->push(ins);
  return true;
}

bool WarpBuilder::build_SuperBase(BytecodeLocation) {
  MDefinition* callee = current->pop();

  auto* homeObject = MHomeObject::New(alloc(), callee);
  current->add(homeObject);

  auto* superBase = MHomeObjectSuperBase::New(alloc(), homeObject);
  current->add(superBase);
  current->push(superBase);
  return true;
}

bool WarpBuilder::build_SuperFun(BytecodeLocation) {
  MDefinition* callee = current->pop();
  auto* ins = MSuperFunction::New(alloc(), callee);
  current->add(ins);
  current->push(ins);
  return true;
}

bool WarpBuilder::build_BuiltinObject(BytecodeLocation loc) {
  if (auto* snapshot = getOpSnapshot<WarpBuiltinObject>(loc)) {
    JSObject* builtin = snapshot->builtin();
    pushConstant(ObjectValue(*builtin));
    return true;
  }

  auto kind = loc.getBuiltinObjectKind();
  auto* ins = MBuiltinObject::New(alloc(), kind);
  current->add(ins);
  current->push(ins);
  return resumeAfter(ins, loc);
}

bool WarpBuilder::build_GetIntrinsic(BytecodeLocation loc) {
  if (auto* snapshot = getOpSnapshot<WarpGetIntrinsic>(loc)) {
    Value intrinsic = snapshot->intrinsic();
    pushConstant(intrinsic);
    return true;
  }

  PropertyName* name = loc.getPropertyName(script_);
  MCallGetIntrinsicValue* ins = MCallGetIntrinsicValue::New(alloc(), name);
  current->add(ins);
  current->push(ins);
  return true;
}

bool WarpBuilder::build_ImportMeta(BytecodeLocation loc) {
  ModuleObject* moduleObj = scriptSnapshot()->moduleObject();
  MOZ_ASSERT(moduleObj);

  MModuleMetadata* ins = MModuleMetadata::New(alloc(), moduleObj);
  current->add(ins);
  current->push(ins);
  return resumeAfter(ins, loc);
}

bool WarpBuilder::build_CallSiteObj(BytecodeLocation loc) {
  // WarpOracle already called ProcessCallSiteObjOperation to prepare the
  // object.
  JSObject* obj = loc.getObject(script_);
  pushConstant(ObjectValue(*obj));
  return true;
}

bool WarpBuilder::build_NewArray(BytecodeLocation loc) {
  uint32_t length = loc.getNewArrayLength();

  // TODO: support pre-tenuring.
  gc::InitialHeap heap = gc::DefaultHeap;

  MConstant* templateConst;
  bool useVMCall;
  if (const auto* snapshot = getOpSnapshot<WarpNewArray>(loc)) {
    templateConst = constant(ObjectValue(*snapshot->templateObject()));
    useVMCall = snapshot->useVMCall();
  } else {
    templateConst = constant(NullValue());
    useVMCall = true;
  }

  MNewArray* ins;
  if (useVMCall) {
    ins = MNewArray::NewVM(alloc(), length, templateConst, heap);
  } else {
    ins = MNewArray::New(alloc(), length, templateConst, heap);
  }
  current->add(ins);
  current->push(ins);
  return true;
}

bool WarpBuilder::build_NewObject(BytecodeLocation loc) {
  // TODO: support pre-tenuring.
  gc::InitialHeap heap = gc::DefaultHeap;

  MNewObject* ins;
  if (const auto* snapshot = getOpSnapshot<WarpNewObject>(loc)) {
    auto* templateConst = constant(ObjectValue(*snapshot->templateObject()));
    ins = MNewObject::New(alloc(), templateConst, heap,
                          MNewObject::ObjectLiteral);
  } else {
    auto* templateConst = constant(NullValue());
    ins = MNewObject::NewVM(alloc(), templateConst, heap,
                            MNewObject::ObjectLiteral);
  }
  current->add(ins);
  current->push(ins);
  return resumeAfter(ins, loc);
}

bool WarpBuilder::build_NewInit(BytecodeLocation loc) {
  return build_NewObject(loc);
}

bool WarpBuilder::build_Object(BytecodeLocation loc) {
  JSObject* obj = loc.getObject(script_);
  MConstant* objConst = constant(ObjectValue(*obj));

  current->push(objConst);
  return true;
}

bool WarpBuilder::buildInitPropGetterSetterOp(BytecodeLocation loc) {
  PropertyName* name = loc.getPropertyName(script_);
  MDefinition* value = current->pop();
  MDefinition* obj = current->peek(-1);

  auto* ins = MInitPropGetterSetter::New(alloc(), obj, name, value);
  current->add(ins);
  return resumeAfter(ins, loc);
}

bool WarpBuilder::build_InitPropGetter(BytecodeLocation loc) {
  return buildInitPropGetterSetterOp(loc);
}

bool WarpBuilder::build_InitPropSetter(BytecodeLocation loc) {
  return buildInitPropGetterSetterOp(loc);
}

bool WarpBuilder::build_InitHiddenPropGetter(BytecodeLocation loc) {
  return buildInitPropGetterSetterOp(loc);
}

bool WarpBuilder::build_InitHiddenPropSetter(BytecodeLocation loc) {
  return buildInitPropGetterSetterOp(loc);
}

bool WarpBuilder::buildInitElemGetterSetterOp(BytecodeLocation loc) {
  MDefinition* value = current->pop();
  MDefinition* id = current->pop();
  MDefinition* obj = current->peek(-1);

  auto* ins = MInitElemGetterSetter::New(alloc(), obj, id, value);
  current->add(ins);
  return resumeAfter(ins, loc);
}

bool WarpBuilder::build_InitElemGetter(BytecodeLocation loc) {
  return buildInitElemGetterSetterOp(loc);
}

bool WarpBuilder::build_InitElemSetter(BytecodeLocation loc) {
  return buildInitElemGetterSetterOp(loc);
}

bool WarpBuilder::build_InitHiddenElemGetter(BytecodeLocation loc) {
  return buildInitElemGetterSetterOp(loc);
}

bool WarpBuilder::build_InitHiddenElemSetter(BytecodeLocation loc) {
  return buildInitElemGetterSetterOp(loc);
}

bool WarpBuilder::build_In(BytecodeLocation loc) {
  MDefinition* obj = current->pop();
  MDefinition* id = current->pop();
  return buildIC(loc, CacheKind::In, {id, obj});
}

bool WarpBuilder::build_HasOwn(BytecodeLocation loc) {
  MDefinition* obj = current->pop();
  MDefinition* id = current->pop();
  return buildIC(loc, CacheKind::HasOwn, {id, obj});
}

bool WarpBuilder::build_CheckPrivateField(BytecodeLocation loc) {
  MDefinition* id = current->peek(-1);
  MDefinition* obj = current->peek(-2);
  return buildIC(loc, CacheKind::CheckPrivateField, {obj, id});
}

bool WarpBuilder::build_Instanceof(BytecodeLocation loc) {
  MDefinition* rhs = current->pop();
  MDefinition* obj = current->pop();
  return buildIC(loc, CacheKind::InstanceOf, {obj, rhs});
}

bool WarpBuilder::build_NewTarget(BytecodeLocation loc) {
  MOZ_ASSERT(script_->isFunction());
  MOZ_ASSERT(info().funMaybeLazy());

  if (scriptSnapshot()->isArrowFunction()) {
    MDefinition* callee = getCallee();
    MArrowNewTarget* ins = MArrowNewTarget::New(alloc(), callee);
    current->add(ins);
    current->push(ins);
    return true;
  }

  if (inlineCallInfo()) {
    if (inlineCallInfo()->constructing()) {
      current->push(inlineCallInfo()->getNewTarget());
    } else {
      pushConstant(UndefinedValue());
    }
    return true;
  }

  MNewTarget* ins = MNewTarget::New(alloc());
  current->add(ins);
  current->push(ins);
  return true;
}

bool WarpBuilder::build_CheckIsObj(BytecodeLocation loc) {
  CheckIsObjectKind kind = loc.getCheckIsObjectKind();

  MDefinition* toCheck = current->peek(-1);
  if (toCheck->type() == MIRType::Object) {
    toCheck->setImplicitlyUsedUnchecked();
    return true;
  }

  MDefinition* val = current->pop();
  MCheckIsObj* ins = MCheckIsObj::New(alloc(), val, uint8_t(kind));
  current->add(ins);
  current->push(ins);
  return true;
}

bool WarpBuilder::build_CheckObjCoercible(BytecodeLocation loc) {
  MDefinition* val = current->pop();
  MCheckObjCoercible* ins = MCheckObjCoercible::New(alloc(), val);
  current->add(ins);
  current->push(ins);
  return resumeAfter(ins, loc);
}

MInstruction* WarpBuilder::buildLoadSlot(MDefinition* obj,
                                         uint32_t numFixedSlots,
                                         uint32_t slot) {
  if (slot < numFixedSlots) {
    MLoadFixedSlot* load = MLoadFixedSlot::New(alloc(), obj, slot);
    current->add(load);
    return load;
  }

  MSlots* slots = MSlots::New(alloc(), obj);
  current->add(slots);

  MLoadDynamicSlot* load =
      MLoadDynamicSlot::New(alloc(), slots, slot - numFixedSlots);
  current->add(load);
  return load;
}

bool WarpBuilder::build_GetImport(BytecodeLocation loc) {
  auto* snapshot = getOpSnapshot<WarpGetImport>(loc);

  ModuleEnvironmentObject* targetEnv = snapshot->targetEnv();

  // Load the target environment slot.
  MConstant* obj = constant(ObjectValue(*targetEnv));
  auto* load = buildLoadSlot(obj, snapshot->numFixedSlots(), snapshot->slot());

  if (snapshot->needsLexicalCheck()) {
    // TODO: IonBuilder has code to mark non-movable. See buildCheckLexicalOp.
    MInstruction* lexicalCheck = MLexicalCheck::New(alloc(), load);
    current->add(lexicalCheck);
    current->push(lexicalCheck);
  } else {
    current->push(load);
  }

  return true;
}

bool WarpBuilder::build_GetPropSuper(BytecodeLocation loc) {
  MDefinition* obj = current->pop();
  MDefinition* receiver = current->pop();
  return buildIC(loc, CacheKind::GetPropSuper, {obj, receiver});
}

bool WarpBuilder::build_GetElemSuper(BytecodeLocation loc) {
  MDefinition* obj = current->pop();
  MDefinition* id = current->pop();
  MDefinition* receiver = current->pop();
  return buildIC(loc, CacheKind::GetElemSuper, {obj, id, receiver});
}

bool WarpBuilder::build_InitProp(BytecodeLocation loc) {
  MDefinition* val = current->pop();
  MDefinition* obj = current->peek(-1);
  return buildIC(loc, CacheKind::SetProp, {obj, val});
}

bool WarpBuilder::build_InitLockedProp(BytecodeLocation loc) {
  return build_InitProp(loc);
}

bool WarpBuilder::build_InitHiddenProp(BytecodeLocation loc) {
  return build_InitProp(loc);
}

bool WarpBuilder::build_InitElem(BytecodeLocation loc) {
  MDefinition* val = current->pop();
  MDefinition* id = current->pop();
  MDefinition* obj = current->peek(-1);
  return buildIC(loc, CacheKind::SetElem, {obj, id, val});
}

bool WarpBuilder::build_InitHiddenElem(BytecodeLocation loc) {
  return build_InitElem(loc);
}

bool WarpBuilder::build_InitElemArray(BytecodeLocation loc) {
  MDefinition* val = current->pop();
  MDefinition* obj = current->peek(-1);

  // Note: getInitElemArrayIndex asserts the index fits in int32_t.
  uint32_t index = loc.getInitElemArrayIndex();
  MConstant* indexConst = constant(Int32Value(index));

  // Note: InitArrayElemOperation asserts the index does not exceed the array's
  // dense element capacity.

  auto* elements = MElements::New(alloc(), obj);
  current->add(elements);

  if (val->type() == MIRType::MagicHole) {
    val->setImplicitlyUsedUnchecked();
    auto* store = MStoreHoleValueElement::New(alloc(), elements, indexConst);
    current->add(store);
  } else {
    current->add(MPostWriteBarrier::New(alloc(), obj, val));
    auto* store = MStoreElement::New(alloc(), elements, indexConst, val,
                                     /* needsHoleCheck = */ false);
    current->add(store);
  }

  auto* setLength = MSetInitializedLength::New(alloc(), elements, indexConst);
  current->add(setLength);

  return resumeAfter(setLength, loc);
}

bool WarpBuilder::build_InitElemInc(BytecodeLocation loc) {
  MDefinition* val = current->pop();
  MDefinition* index = current->pop();
  MDefinition* obj = current->peek(-1);

  // Push index + 1.
  MConstant* constOne = constant(Int32Value(1));
  MAdd* nextIndex = MAdd::New(alloc(), index, constOne, TruncateKind::Truncate);
  current->add(nextIndex);
  current->push(nextIndex);

  return buildIC(loc, CacheKind::SetElem, {obj, index, val});
}

static LambdaFunctionInfo LambdaInfoFromSnapshot(JSFunction* fun,
                                                 const WarpLambda* snapshot) {
  return LambdaFunctionInfo(fun, snapshot->baseScript(), snapshot->flags(),
                            snapshot->nargs());
}

bool WarpBuilder::build_Lambda(BytecodeLocation loc) {
  MOZ_ASSERT(usesEnvironmentChain());

  auto* snapshot = getOpSnapshot<WarpLambda>(loc);

  MDefinition* env = current->environmentChain();

  JSFunction* fun = loc.getFunction(script_);
  MConstant* funConst = constant(ObjectValue(*fun));

  auto* ins = MLambda::New(alloc(), env, funConst,
                           LambdaInfoFromSnapshot(fun, snapshot));
  current->add(ins);
  current->push(ins);
  return resumeAfter(ins, loc);
}

bool WarpBuilder::build_LambdaArrow(BytecodeLocation loc) {
  MOZ_ASSERT(usesEnvironmentChain());

  auto* snapshot = getOpSnapshot<WarpLambda>(loc);

  MDefinition* env = current->environmentChain();
  MDefinition* newTarget = current->pop();

  JSFunction* fun = loc.getFunction(script_);
  MConstant* funConst = constant(ObjectValue(*fun));

  auto* ins = MLambdaArrow::New(alloc(), env, newTarget, funConst,
                                LambdaInfoFromSnapshot(fun, snapshot));
  current->add(ins);
  current->push(ins);
  return resumeAfter(ins, loc);
}

bool WarpBuilder::build_FunWithProto(BytecodeLocation loc) {
  MOZ_ASSERT(usesEnvironmentChain());

  MDefinition* proto = current->pop();
  MDefinition* env = current->environmentChain();

  JSFunction* fun = loc.getFunction(script_);
  MConstant* funConst = constant(ObjectValue(*fun));

  auto* ins = MFunctionWithProto::New(alloc(), env, proto, funConst);
  current->add(ins);
  current->push(ins);
  return resumeAfter(ins, loc);
}

bool WarpBuilder::build_SpreadCall(BytecodeLocation loc) {
  bool constructing = false;
  CallInfo callInfo(alloc(), loc.toRawBytecode(), constructing,
                    loc.resultIsPopped());
  callInfo.initForSpreadCall(current);

  if (auto* cacheIRSnapshot = getOpSnapshot<WarpCacheIR>(loc)) {
    return transpileCall(loc, cacheIRSnapshot, &callInfo);
  }

  MInstruction* call = makeSpreadCall(callInfo);
  if (!call) {
    return false;
  }

  current->add(call);
  current->push(call);
  return resumeAfter(call, loc);
}

bool WarpBuilder::build_SpreadNew(BytecodeLocation loc) {
  MDefinition* newTarget = current->pop();
  MDefinition* argArr = current->pop();
  MDefinition* thisValue = current->pop();
  MDefinition* callee = current->pop();

  // Inline the constructor on the caller-side.
  MCreateThis* createThis = MCreateThis::New(alloc(), callee, newTarget);
  current->add(createThis);
  thisValue->setImplicitlyUsedUnchecked();

  // Load dense elements of the argument array. Note that the bytecode ensures
  // this is an array.
  MElements* elements = MElements::New(alloc(), argArr);
  current->add(elements);

  WrappedFunction* wrappedTarget = nullptr;
  auto* apply = MConstructArray::New(alloc(), wrappedTarget, callee, elements,
                                     createThis, newTarget);
  current->add(apply);
  current->push(apply);
  return resumeAfter(apply, loc);
}

bool WarpBuilder::build_SpreadSuperCall(BytecodeLocation loc) {
  return build_SpreadNew(loc);
}

bool WarpBuilder::build_OptimizeSpreadCall(BytecodeLocation loc) {
  MDefinition* value = current->peek(-1);
  return buildIC(loc, CacheKind::OptimizeSpreadCall, {value});
}

bool WarpBuilder::build_Debugger(BytecodeLocation loc) {
  // The |debugger;| statement will bail out to Baseline if the realm is a
  // debuggee realm with an onDebuggerStatement hook.
  MDebugger* debugger = MDebugger::New(alloc());
  current->add(debugger);
  return resumeAfter(debugger, loc);
}

bool WarpBuilder::build_InstrumentationActive(BytecodeLocation) {
  bool active = scriptSnapshot()->instrumentationActive();
  pushConstant(BooleanValue(active));
  return true;
}

bool WarpBuilder::build_InstrumentationCallback(BytecodeLocation) {
  JSObject* callback = scriptSnapshot()->instrumentationCallback();
  pushConstant(ObjectValue(*callback));
  return true;
}

bool WarpBuilder::build_InstrumentationScriptId(BytecodeLocation) {
  int32_t scriptId = scriptSnapshot()->instrumentationScriptId();
  pushConstant(Int32Value(scriptId));
  return true;
}

bool WarpBuilder::build_TableSwitch(BytecodeLocation loc) {
  int32_t low = loc.getTableSwitchLow();
  int32_t high = loc.getTableSwitchHigh();
  size_t numCases = high - low + 1;

  MDefinition* input = current->pop();
  MTableSwitch* tableswitch = MTableSwitch::New(alloc(), input, low, high);
  current->end(tableswitch);

  MBasicBlock* switchBlock = current;

  // Create |default| block.
  {
    BytecodeLocation defaultLoc = loc.getTableSwitchDefaultTarget();
    if (!startNewBlock(switchBlock, defaultLoc)) {
      return false;
    }

    size_t index;
    if (!tableswitch->addDefault(current, &index)) {
      return false;
    }
    MOZ_ASSERT(index == 0);

    if (!buildForwardGoto(defaultLoc)) {
      return false;
    }
  }

  // Create blocks for all cases.
  for (size_t i = 0; i < numCases; i++) {
    BytecodeLocation caseLoc = loc.getTableSwitchCaseTarget(script_, i);
    if (!startNewBlock(switchBlock, caseLoc)) {
      return false;
    }

    size_t index;
    if (!tableswitch->addSuccessor(current, &index)) {
      return false;
    }
    if (!tableswitch->addCase(index)) {
      return false;
    }

    // TODO: IonBuilder has an optimization where it replaces the switch input
    // with the case value. This probably matters less for Warp. Re-evaluate.

    if (!buildForwardGoto(caseLoc)) {
      return false;
    }
  }

  MOZ_ASSERT(hasTerminatedBlock());
  return true;
}

bool WarpBuilder::build_Rest(BytecodeLocation loc) {
  auto* snapshot = getOpSnapshot<WarpRest>(loc);
  ArrayObject* templateObject = snapshot->templateObject();

  if (inlineCallInfo()) {
    // If we are inlining, we know the actual arguments.
    unsigned numActuals = inlineCallInfo()->argc();
    unsigned numFormals = info().nargs() - 1;
    unsigned numRest = numActuals > numFormals ? numActuals - numFormals : 0;

    // TODO: support pre-tenuring.
    gc::InitialHeap heap = gc::DefaultHeap;

    // Allocate an array of the correct size.
    MConstant* templateConst = constant(ObjectValue(*templateObject));
    MNewArray* newArray;
    if (numRest > snapshot->maxInlineElements()) {
      newArray = MNewArray::NewVM(alloc(), numRest, templateConst, heap);
    } else {
      newArray = MNewArray::New(alloc(), numRest, templateConst, heap);
    }
    current->add(newArray);
    current->push(newArray);

    if (numRest == 0) {
      // No more updating to do. (Note that in this one case the length from
      // the template object is already correct.)
      return true;
    }

    MElements* elements = MElements::New(alloc(), newArray);
    current->add(elements);

    // Unroll the argument copy loop. We don't need to do any bounds or hole
    // checking here.
    MConstant* index = nullptr;
    for (uint32_t i = numFormals; i < numActuals; i++) {
      if (!alloc().ensureBallast()) {
        return false;
      }

      index = MConstant::New(alloc(), Int32Value(i - numFormals));
      current->add(index);

      MDefinition* arg = inlineCallInfo()->argv()[i];
      MStoreElement* store = MStoreElement::New(alloc(), elements, index, arg,
                                                /* needsHoleCheck = */ false);
      current->add(store);
      current->add(MPostWriteBarrier::New(alloc(), newArray, arg));
    }

    // The array's length is incorrectly 0 now, from the template object created
    // by BaselineCompiler::emit_Rest() before the actual argument count was
    // known. Set the correct length now that we know that count.
    MSetArrayLength* length = MSetArrayLength::New(alloc(), elements, index);
    current->add(length);

    // Update the initialized length for all the (necessarily non-hole)
    // elements added.
    MSetInitializedLength* initLength =
        MSetInitializedLength::New(alloc(), elements, index);
    current->add(initLength);

    return true;
  }

  MArgumentsLength* numActuals = MArgumentsLength::New(alloc());
  current->add(numActuals);

  // Pass in the number of actual arguments, the number of formals (not
  // including the rest parameter slot itself), and the template object.
  unsigned numFormals = info().nargs() - 1;
  MRest* rest = MRest::New(alloc(), numActuals, numFormals, templateObject);
  current->add(rest);
  current->push(rest);
  return true;
}

bool WarpBuilder::build_Try(BytecodeLocation loc) {
  // Note: WarpOracle aborts compilation for try-statements with a 'finally'
  // block.

  graph().setHasTryBlock();

  MBasicBlock* pred = current;
  if (!startNewBlock(pred, loc.next())) {
    return false;
  }

  pred->end(MGoto::New(alloc(), current));
  return true;
}

bool WarpBuilder::build_Exception(BytecodeLocation) {
  MOZ_CRASH("Unreachable because we skip catch-blocks");
}

bool WarpBuilder::build_Throw(BytecodeLocation loc) {
  MDefinition* def = current->pop();

  MThrow* ins = MThrow::New(alloc(), def);
  current->add(ins);
  if (!resumeAfter(ins, loc)) {
    return false;
  }

  // Terminate the block.
  current->end(MUnreachable::New(alloc()));
  setTerminatedBlock();
  return true;
}

bool WarpBuilder::build_ThrowSetConst(BytecodeLocation loc) {
  auto* ins = MThrowRuntimeLexicalError::New(alloc(), JSMSG_BAD_CONST_ASSIGN);
  current->add(ins);
  if (!resumeAfter(ins, loc)) {
    return false;
  }

  // Terminate the block.
  current->end(MUnreachable::New(alloc()));
  setTerminatedBlock();
  return true;
}

<<<<<<< HEAD
bool WarpBuilder::build_RecordReplayAssert(BytecodeLocation loc) {
  PropertyName* name = loc.getAtom(script_)->asPropertyName();
  auto* ins = MRecordReplayAssertValue::New(alloc(), current->pop(), name);
  current->add(ins);
  return resumeAfter(ins, loc);
}

bool WarpBuilder::build_ExecutionProgress(BytecodeLocation loc) {
  MExecutionProgress* progress = MExecutionProgress::New(alloc(), script_);
  current->add(progress);

  // MExecutionProgress is effectful and should not reexecute after bailing out.
  return resumeAfter(progress, loc);
=======
bool WarpBuilder::build_ThrowMsg(BytecodeLocation loc) {
  auto* ins = MThrowMsg::New(alloc(), loc.throwMsgKind());
  current->add(ins);
  if (!resumeAfter(ins, loc)) {
    return false;
  }

  // Terminate the block.
  current->end(MUnreachable::New(alloc()));
  setTerminatedBlock();
  return true;
>>>>>>> b7c85e09
}

bool WarpBuilder::buildIC(BytecodeLocation loc, CacheKind kind,
                          std::initializer_list<MDefinition*> inputs) {
  MOZ_ASSERT(loc.opHasIC());

  mozilla::DebugOnly<size_t> numInputs = inputs.size();
  MOZ_ASSERT(numInputs == NumInputsForCacheKind(kind));

  if (auto* cacheIRSnapshot = getOpSnapshot<WarpCacheIR>(loc)) {
    return TranspileCacheIRToMIR(this, loc, cacheIRSnapshot, inputs);
  }

  if (getOpSnapshot<WarpBailout>(loc)) {
    for (MDefinition* input : inputs) {
      input->setImplicitlyUsedUnchecked();
    }
    return buildBailoutForColdIC(loc, kind);
  }

  if (const auto* inliningSnapshot = getOpSnapshot<WarpInlinedCall>(loc)) {
    // The CallInfo will be initialized by the transpiler.
    jsbytecode* pc = loc.toRawBytecode();
    bool ignoresRval = BytecodeIsPopped(pc);
    CallInfo callInfo(alloc(), pc, /*constructing =*/false, ignoresRval);
    callInfo.markAsInlined();

    if (!TranspileCacheIRToMIR(this, loc, inliningSnapshot->cacheIRSnapshot(),
                               inputs, &callInfo)) {
      return false;
    }
    return buildInlinedCall(loc, inliningSnapshot, callInfo);
  }

  // Work around std::initializer_list not defining operator[].
  auto getInput = [&](size_t index) -> MDefinition* {
    MOZ_ASSERT(index < numInputs);
    return inputs.begin()[index];
  };

  switch (kind) {
    case CacheKind::UnaryArith: {
      MOZ_ASSERT(numInputs == 1);
      auto* ins = MUnaryCache::New(alloc(), getInput(0));
      current->add(ins);
      current->push(ins);
      return resumeAfter(ins, loc);
    }
    case CacheKind::ToPropertyKey: {
      MOZ_ASSERT(numInputs == 1);
      auto* ins = MToPropertyKeyCache::New(alloc(), getInput(0));
      current->add(ins);
      current->push(ins);
      return resumeAfter(ins, loc);
    }
    case CacheKind::BinaryArith: {
      MOZ_ASSERT(numInputs == 2);
      auto* ins =
          MBinaryCache::New(alloc(), getInput(0), getInput(1), MIRType::Value);
      current->add(ins);
      current->push(ins);
      return resumeAfter(ins, loc);
    }
    case CacheKind::Compare: {
      MOZ_ASSERT(numInputs == 2);
      auto* ins = MBinaryCache::New(alloc(), getInput(0), getInput(1),
                                    MIRType::Boolean);
      current->add(ins);
      current->push(ins);
      return resumeAfter(ins, loc);
    }
    case CacheKind::In: {
      MOZ_ASSERT(numInputs == 2);
      auto* ins = MInCache::New(alloc(), getInput(0), getInput(1));
      current->add(ins);
      current->push(ins);
      return resumeAfter(ins, loc);
    }
    case CacheKind::HasOwn: {
      MOZ_ASSERT(numInputs == 2);
      // Note: the MHasOwnCache constructor takes obj/id instead of id/obj.
      auto* ins = MHasOwnCache::New(alloc(), getInput(1), getInput(0));
      current->add(ins);
      current->push(ins);
      return resumeAfter(ins, loc);
    }
    case CacheKind::CheckPrivateField: {
      MOZ_ASSERT(numInputs == 2);
      auto* ins =
          MCheckPrivateFieldCache::New(alloc(), getInput(0), getInput(1));
      current->add(ins);
      current->push(ins);
      return resumeAfter(ins, loc);
    }
    case CacheKind::InstanceOf: {
      MOZ_ASSERT(numInputs == 2);
      auto* ins = MInstanceOfCache::New(alloc(), getInput(0), getInput(1));
      current->add(ins);
      current->push(ins);
      return resumeAfter(ins, loc);
    }
    case CacheKind::BindName: {
      MOZ_ASSERT(numInputs == 1);
      auto* ins = MBindNameCache::New(alloc(), getInput(0));
      current->add(ins);
      current->push(ins);
      return resumeAfter(ins, loc);
    }
    case CacheKind::GetIterator: {
      MOZ_ASSERT(numInputs == 1);
      auto* ins = MGetIteratorCache::New(alloc(), getInput(0));
      current->add(ins);
      current->push(ins);
      return resumeAfter(ins, loc);
    }
    case CacheKind::GetName: {
      MOZ_ASSERT(numInputs == 1);
      auto* ins = MGetNameCache::New(alloc(), getInput(0));
      current->add(ins);
      current->push(ins);
      return resumeAfter(ins, loc);
    }
    case CacheKind::GetProp: {
      MOZ_ASSERT(numInputs == 1);
      PropertyName* name = loc.getPropertyName(script_);
      MConstant* id = constant(StringValue(name));
      MDefinition* val = getInput(0);
      if (info().hasArguments()) {
        const JSAtomState& names = mirGen().runtime->names();
        if (name == names.length || name == names.callee) {
          val = maybeGuardNotOptimizedArguments(val);
        }
      }
      auto* ins = MGetPropertyCache::New(alloc(), val, id);
      current->add(ins);
      current->push(ins);
      return resumeAfter(ins, loc);
    }
    case CacheKind::GetElem: {
      MOZ_ASSERT(numInputs == 2);
      MDefinition* val = maybeGuardNotOptimizedArguments(getInput(0));
      auto* ins = MGetPropertyCache::New(alloc(), val, getInput(1));
      current->add(ins);
      current->push(ins);
      return resumeAfter(ins, loc);
    }
    case CacheKind::SetProp: {
      MOZ_ASSERT(numInputs == 2);
      PropertyName* name = loc.getPropertyName(script_);
      MConstant* id = constant(StringValue(name));
      bool strict = loc.isStrictSetOp();
      auto* ins =
          MSetPropertyCache::New(alloc(), getInput(0), id, getInput(1), strict);
      current->add(ins);
      return resumeAfter(ins, loc);
    }
    case CacheKind::SetElem: {
      MOZ_ASSERT(numInputs == 3);
      bool strict = loc.isStrictSetOp();
      auto* ins = MSetPropertyCache::New(alloc(), getInput(0), getInput(1),
                                         getInput(2), strict);
      current->add(ins);
      return resumeAfter(ins, loc);
    }
    case CacheKind::GetPropSuper: {
      MOZ_ASSERT(numInputs == 2);
      PropertyName* name = loc.getPropertyName(script_);
      MConstant* id = constant(StringValue(name));
      auto* ins =
          MGetPropSuperCache::New(alloc(), getInput(0), getInput(1), id);
      current->add(ins);
      current->push(ins);
      return resumeAfter(ins, loc);
    }
    case CacheKind::GetElemSuper: {
      MOZ_ASSERT(numInputs == 3);
      // Note: CacheIR expects obj/id/receiver but MGetPropSuperCache takes
      // obj/receiver/id so swap the last two inputs.
      auto* ins = MGetPropSuperCache::New(alloc(), getInput(0), getInput(2),
                                          getInput(1));
      current->add(ins);
      current->push(ins);
      return resumeAfter(ins, loc);
    }
    case CacheKind::OptimizeSpreadCall: {
      MOZ_ASSERT(numInputs == 1);
      auto* ins = MOptimizeSpreadCallCache::New(alloc(), getInput(0));
      current->add(ins);
      current->push(ins);
      return resumeAfter(ins, loc);
    }
    case CacheKind::TypeOf: {
      // Note: Warp does not have a TypeOf IC, it just inlines the operation.
      MOZ_ASSERT(numInputs == 1);
      auto* ins = MTypeOf::New(alloc(), getInput(0));
      current->add(ins);
      current->push(ins);
      return true;
    }
    case CacheKind::GetIntrinsic:
    case CacheKind::ToBool:
    case CacheKind::Call:
    case CacheKind::NewObject:
      // We're currently not using an IC or transpiling CacheIR for these kinds.
      MOZ_CRASH("Unexpected kind");
  }

  return true;
}

bool WarpBuilder::buildBailoutForColdIC(BytecodeLocation loc, CacheKind kind) {
  MOZ_ASSERT(loc.opHasIC());

  // TODO: ideally we would terminate the block here and set the implicitly-used
  // flag for skipped bytecode ops. OSR makes this more tricky though.
  MBail* bail = MBail::New(alloc(), BailoutKind::FirstExecution);
  current->add(bail);

  MIRType resultType;
  switch (kind) {
    case CacheKind::UnaryArith:
    case CacheKind::BinaryArith:
    case CacheKind::GetName:
    case CacheKind::GetProp:
    case CacheKind::GetElem:
    case CacheKind::GetPropSuper:
    case CacheKind::GetElemSuper:
    case CacheKind::GetIntrinsic:
    case CacheKind::Call:
    case CacheKind::ToPropertyKey:
      resultType = MIRType::Value;
      break;
    case CacheKind::BindName:
    case CacheKind::GetIterator:
    case CacheKind::NewObject:
      resultType = MIRType::Object;
      break;
    case CacheKind::TypeOf:
      resultType = MIRType::String;
      break;
    case CacheKind::ToBool:
    case CacheKind::Compare:
    case CacheKind::In:
    case CacheKind::HasOwn:
    case CacheKind::CheckPrivateField:
    case CacheKind::InstanceOf:
    case CacheKind::OptimizeSpreadCall:
      resultType = MIRType::Boolean;
      break;
    case CacheKind::SetProp:
    case CacheKind::SetElem:
      return true;  // No result.
  }

  auto* ins = MUnreachableResult::New(alloc(), resultType);
  current->add(ins);
  current->push(ins);

  return true;
}

MDefinition* WarpBuilder::maybeGuardNotOptimizedArguments(MDefinition* def) {
  // The arguments-analysis ensures the optimized-arguments MagicValue can only
  // flow into a few allowlisted JSOps, for instance arguments.length or
  // arguments[i]. See ArgumentsUseCanBeLazy.
  //
  // Baseline ICs have fast paths for these optimized-arguments uses and the
  // transpiler lets us generate MIR for them. Ion ICs, however, don't support
  // optimized-arguments because it's hard/impossible to access frame values
  // reliably from Ion ICs, especially in inlined functions. To deal with this,
  // we insert MGuardNotOptimizedArguments here if needed. On bailout we
  // deoptimize the arguments-analysis.

  if (!info().hasArguments() || info().needsArgsObj() || info().isAnalysis()) {
    return def;
  }

  if (!MGuardNotOptimizedArguments::maybeIsOptimizedArguments(def)) {
    return def;
  }

  auto* ins = MGuardNotOptimizedArguments::New(alloc(), def);
  current->add(ins);
  return ins;
}

class MOZ_RAII AutoAccumulateReturns {
  MIRGraph& graph_;
  MIRGraphReturns* prev_;

 public:
  AutoAccumulateReturns(MIRGraph& graph, MIRGraphReturns& returns)
      : graph_(graph) {
    prev_ = graph_.returnAccumulator();
    graph_.setReturnAccumulator(&returns);
  }
  ~AutoAccumulateReturns() { graph_.setReturnAccumulator(prev_); }
};

bool WarpBuilder::buildInlinedCall(BytecodeLocation loc,
                                   const WarpInlinedCall* inlineSnapshot,
                                   CallInfo& callInfo) {
  jsbytecode* pc = loc.toRawBytecode();

  if (callInfo.isSetter()) {
    // build_SetProp pushes the rhs argument onto the stack. Remove it
    // in preparation for pushCallStack.
    current->pop();
  }

  callInfo.setImplicitlyUsedUnchecked();

  // Capture formals in the outer resume point.
  if (!callInfo.pushCallStack(current)) {
    return false;
  }
  MResumePoint* outerResumePoint =
      MResumePoint::New(alloc(), current, pc, MResumePoint::Outer);
  if (!outerResumePoint) {
    return false;
  }
  current->setOuterResumePoint(outerResumePoint);

  // Pop formals again, except leave |callee| on stack for duration of call.
  callInfo.popCallStack(current);
  current->push(callInfo.callee());

  // Build the graph.
  CompileInfo* calleeCompileInfo = inlineSnapshot->info();
  MIRGraphReturns returns(alloc());
  AutoAccumulateReturns aar(graph(), returns);
  WarpBuilder inlineBuilder(this, inlineSnapshot->scriptSnapshot(),
                            *calleeCompileInfo, &callInfo, outerResumePoint);
  if (!inlineBuilder.buildInline()) {
    // Note: Inlining only aborts on OOM.  If inlining would fail for
    // any other reason, we detect it in advance and don't inline.
    return false;
  }

  // We mark scripts as uninlineable in BytecodeAnalysis if we cannot
  // reach a return statement (without going through a catch/finally).
  MOZ_ASSERT(!returns.empty());

  // Create return block
  BytecodeLocation postCall = loc.next();
  MBasicBlock* prev = current;
  if (!startNewEntryBlock(prev->stackDepth(), postCall)) {
    return false;
  }
  // Restore previous value of callerResumePoint.
  current->setCallerResumePoint(callerResumePoint());
  current->inheritSlots(prev);

  // Pop |callee|.
  current->pop();

  // Accumulate return values.
  MDefinition* returnValue =
      patchInlinedReturns(calleeCompileInfo, callInfo, returns, current);
  if (!returnValue) {
    return false;
  }
  current->push(returnValue);

  // Initialize entry slots
  if (!current->initEntrySlots(alloc())) {
    return false;
  }

  return true;
}

MDefinition* WarpBuilder::patchInlinedReturns(CompileInfo* calleeCompileInfo,
                                              CallInfo& callInfo,
                                              MIRGraphReturns& exits,
                                              MBasicBlock* returnBlock) {
  if (exits.length() == 1) {
    return patchInlinedReturn(calleeCompileInfo, callInfo, exits[0],
                              returnBlock);
  }

  // Accumulate multiple returns with a phi.
  MPhi* phi = MPhi::New(alloc());
  if (!phi->reserveLength(exits.length())) {
    return nullptr;
  }

  for (auto* exit : exits) {
    MDefinition* rdef =
        patchInlinedReturn(calleeCompileInfo, callInfo, exit, returnBlock);
    if (!rdef) {
      return nullptr;
    }
    phi->addInput(rdef);
  }
  returnBlock->addPhi(phi);
  return phi;
}

MDefinition* WarpBuilder::patchInlinedReturn(CompileInfo* calleeCompileInfo,
                                             CallInfo& callInfo,
                                             MBasicBlock* exit,
                                             MBasicBlock* returnBlock) {
  // Replace the MReturn in the exit block with an MGoto branching to
  // the return block.
  MDefinition* rdef = exit->lastIns()->toReturn()->input();
  exit->discardLastIns();

  // Constructors must be patched by the caller to always return an object.
  // Derived class constructors contain extra bytecode to ensure an object
  // is always returned, so no additional patching is needed.
  if (callInfo.constructing() &&
      !calleeCompileInfo->isDerivedClassConstructor()) {
    auto* filter = MReturnFromCtor::New(alloc(), rdef, callInfo.thisArg());
    exit->add(filter);
    rdef = filter;
  } else if (callInfo.isSetter()) {
    // Setters return the rhs argument, not whatever value is returned.
    rdef = callInfo.getArg(0);
  }

  exit->end(MGoto::New(alloc(), returnBlock));
  if (!returnBlock->addPredecessorWithoutPhis(exit)) {
    return nullptr;
  }

  return rdef;
}<|MERGE_RESOLUTION|>--- conflicted
+++ resolved
@@ -3094,7 +3094,6 @@
   return true;
 }
 
-<<<<<<< HEAD
 bool WarpBuilder::build_RecordReplayAssert(BytecodeLocation loc) {
   PropertyName* name = loc.getAtom(script_)->asPropertyName();
   auto* ins = MRecordReplayAssertValue::New(alloc(), current->pop(), name);
@@ -3108,7 +3107,8 @@
 
   // MExecutionProgress is effectful and should not reexecute after bailing out.
   return resumeAfter(progress, loc);
-=======
+}
+
 bool WarpBuilder::build_ThrowMsg(BytecodeLocation loc) {
   auto* ins = MThrowMsg::New(alloc(), loc.throwMsgKind());
   current->add(ins);
@@ -3120,7 +3120,6 @@
   current->end(MUnreachable::New(alloc()));
   setTerminatedBlock();
   return true;
->>>>>>> b7c85e09
 }
 
 bool WarpBuilder::buildIC(BytecodeLocation loc, CacheKind kind,
