--- conflicted
+++ resolved
@@ -13013,7 +13013,6 @@
   }
 };
 
-<<<<<<< HEAD
 class MRecordReplayAssertValue : public MUnaryInstruction,
                                  public BoxInputsPolicy::Data {
   CompilerPropertyName name_;
@@ -13031,12 +13030,8 @@
   PropertyName* name() const { return name_; }
 };
 
-class MBuiltinProto : public MNullaryInstruction {
-  jsbytecode* pc_;
-=======
 class MBuiltinObject : public MNullaryInstruction {
   BuiltinObjectKind builtinObjectKind_;
->>>>>>> 0aa061dd
 
   explicit MBuiltinObject(BuiltinObjectKind kind)
       : MNullaryInstruction(classOpcode), builtinObjectKind_(kind) {
