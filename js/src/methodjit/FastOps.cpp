--- conflicted
+++ resolved
@@ -1131,24 +1131,14 @@
         // Make an OOL path for setting exactly the initialized length.
         Label syncTarget = stubcc.syncExitAndJump(Uses(3));
 
-<<<<<<< HEAD
         Jump initlenGuard = masm.guardArrayExtent(ObjectElements::offsetOfInitializedLength(),
                                                   slotsReg, key, Assembler::BelowOrEqual);
-=======
-        Jump initlenGuard = masm.guardArrayExtent(JSObject::offsetOfInitializedLength(),
-                                                  objReg, key, Assembler::BelowOrEqual);
->>>>>>> 2d26cc32
         stubcc.linkExitDirect(initlenGuard, stubcc.masm.label());
 
         // Recheck for an exact initialized length. :TODO: would be nice to
         // reuse the condition bits from the previous test.
-<<<<<<< HEAD
         Jump exactlenGuard = stubcc.masm.guardArrayExtent(ObjectElements::offsetOfInitializedLength(),
                                                           slotsReg, key, Assembler::NotEqual);
-=======
-        Jump exactlenGuard = stubcc.masm.guardArrayExtent(JSObject::offsetOfInitializedLength(),
-                                                          objReg, key, Assembler::NotEqual);
->>>>>>> 2d26cc32
         exactlenGuard.linkTo(syncTarget, &stubcc.masm);
 
         // Check array capacity.
@@ -1161,11 +1151,7 @@
         stubcc.masm.bumpKey(key, 1);
 
         // Update the initialized length.
-<<<<<<< HEAD
         stubcc.masm.storeKey(key, Address(slotsReg, ObjectElements::offsetOfInitializedLength()));
-=======
-        stubcc.masm.storeKey(key, Address(objReg, JSObject::offsetOfInitializedLength()));
->>>>>>> 2d26cc32
 
         // Update the array length if needed.
         Jump lengthGuard = stubcc.masm.guardArrayExtent(ObjectElements::offsetOfLength(),
@@ -1176,18 +1162,7 @@
         // Restore the index.
         stubcc.masm.bumpKey(key, -1);
 
-<<<<<<< HEAD
-        // Rejoin with the inline path.
-        Jump initlenExit = stubcc.masm.jump();
-        stubcc.crossJump(initlenExit, masm.label());
-=======
-        stubcc.masm.loadPtr(Address(objReg, offsetof(JSObject, slots)), objReg);
-
         initlenExit = stubcc.masm.jump();
-
-        masm.loadPtr(Address(objReg, offsetof(JSObject, slots)), objReg);
-        slotsReg = objReg;
->>>>>>> 2d26cc32
     }
 
 #ifdef JSGC_INCREMENTAL_MJ
@@ -1650,11 +1625,7 @@
     masm.loadPtr(Address(ic.objReg, JSObject::offsetOfElements()), ic.objReg);
 
     // Guard in range of initialized length.
-<<<<<<< HEAD
     Jump initlenGuard = masm.guardArrayExtent(ObjectElements::offsetOfInitializedLength(),
-=======
-    Jump initlenGuard = masm.guardArrayExtent(JSObject::offsetOfInitializedLength(),
->>>>>>> 2d26cc32
                                               ic.objReg, ic.key, Assembler::BelowOrEqual);
     stubcc.linkExitDirect(initlenGuard, ic.slowPathStart);
 
@@ -1806,16 +1777,6 @@
     if (type == JSVAL_TYPE_UNKNOWN || type == JSVAL_TYPE_DOUBLE || hasTypeBarriers(PC))
         typeReg = frame.allocReg();
 
-<<<<<<< HEAD
-=======
-    // Guard on the array's initialized length.
-    MaybeJump initlenGuard;
-    if (!hoisted) {
-        initlenGuard = masm.guardArrayExtent(JSObject::offsetOfInitializedLength(),
-                                             baseReg, key, Assembler::BelowOrEqual);
-    }
-
->>>>>>> 2d26cc32
     frame.unpinReg(baseReg);
     if (pinKey)
         frame.unpinReg(key.reg());
@@ -2750,15 +2711,8 @@
     RegisterID objReg = frame.copyDataIntoReg(obj);
     masm.loadPtr(Address(objReg, JSObject::offsetOfElements()), objReg);
 
-<<<<<<< HEAD
     /* Update the initialized length. */
     masm.store32(Imm32(idx + 1), Address(objReg, ObjectElements::offsetOfInitializedLength()));
-=======
-    if (cx->typeInferenceEnabled()) {
-        /* Update the initialized length. */
-        masm.store32(Imm32(idx + 1), Address(objReg, JSObject::offsetOfInitializedLength()));
-    }
->>>>>>> 2d26cc32
 
     /* Perform the store. */
     frame.storeTo(fe, Address(objReg, idx * sizeof(Value)));
