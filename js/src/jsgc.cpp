--- conflicted
+++ resolved
@@ -1091,9 +1091,8 @@
         MarkWordConservatively(trc, *i);
 }
 
-<<<<<<< HEAD
 static void
-MarkRangeConservativelyAndSkipIon(JSTracer *trc, ThreadData *td, const uintptr_t *begin, const uintptr_t *end)
+MarkRangeConservativelyAndSkipIon(JSTracer *trc, JSRuntime *rt, const uintptr_t *begin, const uintptr_t *end)
 {
     const uintptr_t *i = begin;
 
@@ -1101,7 +1100,7 @@
     // Walk only regions in between Ion activations. Note that non-volatile
     // registers are spilled to the stack before the entry Ion frame, ensuring
     // that the conservative scanner will still see them.
-    for (ion::IonActivationIterator ion(td); ion.more(); ++ion) {
+    for (ion::IonActivationIterator ion(rt); ion.more(); ++ion) {
         ion::IonFrameIterator frames(ion.top());
         while (frames.more())
             ++frames;
@@ -1118,12 +1117,8 @@
     MarkRangeConservatively(trc, i, end);
 }
 
-static void
-MarkThreadDataConservatively(JSTracer *trc, ThreadData *td)
-=======
 static JS_NEVER_INLINE void
 MarkConservativeStackRoots(JSTracer *trc, JSRuntime *rt)
->>>>>>> abec786e
 {
     ConservativeGCData *cgcd = &rt->conservativeGC;
     if (!cgcd->hasStackToScan()) {
@@ -1144,15 +1139,9 @@
 #endif
 
     JS_ASSERT(stackMin <= stackEnd);
-<<<<<<< HEAD
-    MarkRangeConservativelyAndSkipIon(trc, td, stackMin, stackEnd);
-    MarkRangeConservatively(trc, ctd->registerSnapshot.words,
-                            ArrayEnd(ctd->registerSnapshot.words));
-=======
-    MarkRangeConservatively(trc, stackMin, stackEnd);
+    MarkRangeConservativelyAndSkipIon(trc, rt, stackMin, stackEnd);
     MarkRangeConservatively(trc, cgcd->registerSnapshot.words,
                             ArrayEnd(cgcd->registerSnapshot.words));
->>>>>>> abec786e
 }
 
 void
@@ -2186,6 +2175,9 @@
     }
 
     rt->stackSpace.mark(trc);
+#ifdef JS_ION
+    ion::MarkIonActivations(rt, trc);
+#endif
 
     for (GCCompartmentsIter c(rt); !c.done(); c.next())
         c->mark(trc);
