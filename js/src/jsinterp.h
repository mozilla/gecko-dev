/* -*- Mode: C; tab-width: 8; indent-tabs-mode: nil; c-basic-offset: 4 -*-
 * vim: set ts=4 sw=4 et tw=78:
 *
 * ***** BEGIN LICENSE BLOCK *****
 * Version: MPL 1.1/GPL 2.0/LGPL 2.1
 *
 * The contents of this file are subject to the Mozilla Public License Version
 * 1.1 (the "License"); you may not use this file except in compliance with
 * the License. You may obtain a copy of the License at
 * http://www.mozilla.org/MPL/
 *
 * Software distributed under the License is distributed on an "AS IS" basis,
 * WITHOUT WARRANTY OF ANY KIND, either express or implied. See the License
 * for the specific language governing rights and limitations under the
 * License.
 *
 * The Original Code is Mozilla Communicator client code, released
 * March 31, 1998.
 *
 * The Initial Developer of the Original Code is
 * Netscape Communications Corporation.
 * Portions created by the Initial Developer are Copyright (C) 1998
 * the Initial Developer. All Rights Reserved.
 *
 * Contributor(s):
 *
 * Alternatively, the contents of this file may be used under the terms of
 * either of the GNU General Public License Version 2 or later (the "GPL"),
 * or the GNU Lesser General Public License Version 2.1 or later (the "LGPL"),
 * in which case the provisions of the GPL or the LGPL are applicable instead
 * of those above. If you wish to allow use of your version of this file only
 * under the terms of either the GPL or the LGPL, and not to allow others to
 * use your version of this file under the terms of the MPL, indicate your
 * decision by deleting the provisions above and replace them with the notice
 * and other provisions required by the GPL or the LGPL. If you do not delete
 * the provisions above, a recipient may use your version of this file under
 * the terms of any one of the MPL, the GPL or the LGPL.
 *
 * ***** END LICENSE BLOCK ***** */

#ifndef jsinterp_h___
#define jsinterp_h___
/*
 * JS interpreter interface.
 */
#include "jsprvtd.h"
#include "jspubtd.h"
#include "jsfun.h"
#include "jsopcode.h"
#include "jsscript.h"
#include "jsvalue.h"

typedef struct JSFrameRegs {
    js::Value       *sp;            /* stack pointer */
    jsbytecode      *pc;            /* program counter */
} JSFrameRegs;

/* JS stack frame flags. */
enum JSFrameFlags {
    JSFRAME_CONSTRUCTING       =  0x01, /* frame is for a constructor invocation */
    JSFRAME_OVERRIDE_ARGS      =  0x02, /* overridden arguments local variable */
    JSFRAME_ASSIGNING          =  0x04, /* a complex (not simplex JOF_ASSIGNING) op
                                           is currently assigning to a property */
    JSFRAME_DEBUGGER           =  0x08, /* frame for JS_EvaluateInStackFrame */
    JSFRAME_EVAL               =  0x10, /* frame for obj_eval */
    JSFRAME_FLOATING_GENERATOR =  0x20, /* frame copy stored in a generator obj */
    JSFRAME_YIELDING           =  0x40, /* js_Interpret dispatched JSOP_YIELD */
    JSFRAME_GENERATOR          =  0x80, /* frame belongs to generator-iterator */
    JSFRAME_BAILING            = 0x100, /* walking out of a method JIT'd frame */
    JSFRAME_RECORDING          = 0x200, /* recording a trace */

    JSFRAME_SPECIAL            = JSFRAME_DEBUGGER | JSFRAME_EVAL
};

/*
 * JS stack frame, may be allocated on the C stack by native callers.  Always
 * allocated on cx->stackPool for calls from the interpreter to an interpreted
 * function.
 *
 * NB: This struct is manually initialized in jsinterp.c and jsiter.c.  If you
 * add new members, update both files.
 */
struct JSStackFrame
{
    jsbytecode          *imacpc;        /* null or interpreter macro call pc */
    JSObject            *callobj;       /* lazily created Call object */
    JSObject            *argsobj;       /* lazily created arguments object */
    JSScript            *script;        /* script being interpreted */
    JSFunction          *fun;           /* function being called or null */

    /*
     * The value of |this| in this stack frame, or JSVAL_NULL if |this|
     * is to be computed lazily on demand.
     *
     * thisv is eagerly initialized for non-function-call frames and
     * qualified method calls, but lazily initialized in most unqualified
     * function calls. See getThisObject().
     *
     * Usually if argv != NULL then thisv == argv[-1], but natives may
     * assign to argv[-1]. Also, obj_eval can trigger a special case
     * where two stack frames have the same argv. If one of the frames fills
     * in both argv[-1] and thisv, the other frame's thisv is left null.
     */
    js::Value           thisv;          /* "this" pointer if in method */

    uintN               argc;           /* actual argument count */
    js::Value           *argv;          /* base of argument stack slots */
    js::Value           rval;           /* function return value */
    void                *annotation;    /* used by Java security */

    /* Maintained by StackSpace operations */
    JSStackFrame        *down;          /* previous frame, part of
                                           stack layout invariant */
    jsbytecode          *savedPC;       /* only valid if cx->fp != this */
#ifdef DEBUG
    static jsbytecode *const sInvalidPC;
#endif

    void                *ncode;         /* jit return pc */
#if defined(JS_CPU_X86) || defined(JS_CPU_ARM)
    /* Guh. Align. */
    void                *align_[3];
#endif

    /*
     * We can't determine in advance which local variables can live on
     * the stack and be freed when their dynamic scope ends, and which
     * will be closed over and need to live in the heap.  So we place
     * variables on the stack initially, note when they are closed
     * over, and copy those that are out to the heap when we leave
     * their dynamic scope.
     *
     * The bytecode compiler produces a tree of block objects
     * accompanying each JSScript representing those lexical blocks in
     * the script that have let-bound variables associated with them.
     * These block objects are never modified, and never become part
     * of any function's scope chain.  Their parent slots point to the
     * innermost block that encloses them, or are NULL in the
     * outermost blocks within a function or in eval or global code.
     *
     * When we are in the static scope of such a block, blockChain
     * points to its compiler-allocated block object; otherwise, it is
     * NULL.
     *
     * scopeChain is the current scope chain, including 'call' and
     * 'block' objects for those function calls and lexical blocks
     * whose static scope we are currently executing in, and 'with'
     * objects for with statements; the chain is typically terminated
     * by a global object.  However, as an optimization, the young end
     * of the chain omits block objects we have not yet cloned.  To
     * create a closure, we clone the missing blocks from blockChain
     * (which is always current), place them at the head of
     * scopeChain, and use that for the closure's scope chain.  If we
     * never close over a lexical block, we never place a mutable
     * clone of it on scopeChain.
     *
     * This lazy cloning is implemented in js_GetScopeChain, which is
     * also used in some other cases --- entering 'with' blocks, for
     * example.
     */
    JSObject        *scopeChain;
    JSObject        *blockChain;

    uint32          flags;          /* frame flags -- see below */

    /* Members only needed for inline calls. */
    void            *hookData;      /* debugger call hook data */
    JSVersion       callerVersion;  /* dynamic version of calling script */

    void putActivationObjects(JSContext *cx) {
        /*
         * The order of calls here is important as js_PutCallObject needs to
         * access argsobj.
         */
        if (callobj) {
            js_PutCallObject(cx, this);
            JS_ASSERT(!argsobj);
        } else if (argsobj) {
            js_PutArgsObject(cx, this);
        }
    }

    /* Get the frame's current bytecode, assuming |this| is in |cx|. */
    jsbytecode *pc(JSContext *cx) const;

    js::Value *argEnd() const {
        return (js::Value *)this;
    }

    js::Value *slots() const {
        return (js::Value *)(this + 1);
    }

    js::Value *base() const {
        return slots() + script->nfixed;
    }

    const js::Value &calleeValue() {
        JS_ASSERT(argv);
        return argv[-2];
    }

    JSObject *callee() {
        return argv ? &argv[-2].toObject() : NULL;
    }

    /*
     * Get the object associated with the Execution Context's
     * VariableEnvironment (ES5 10.3). The given CallStackSegment must contain
     * this stack frame.
     */
    JSObject *varobj(js::CallStackSegment *css) const;

    /* Short for: varobj(cx->activeCallStack()). */
    JSObject *varobj(JSContext *cx) const;

    inline JSObject *getThisObject(JSContext *cx);

    bool isGenerator() const { return !!(flags & JSFRAME_GENERATOR); }
    bool isFloatingGenerator() const {
        JS_ASSERT_IF(flags & JSFRAME_FLOATING_GENERATOR, isGenerator());
        return !!(flags & JSFRAME_FLOATING_GENERATOR);
    }

    bool isDummyFrame() const { return !script && !fun; }

  private:
    JSObject *computeThisObject(JSContext *cx);
};

namespace js {

JS_STATIC_ASSERT(sizeof(JSStackFrame) % sizeof(Value) == 0);
static const size_t VALUES_PER_STACK_FRAME = sizeof(JSStackFrame) / sizeof(Value);

JS_STATIC_ASSERT(offsetof(JSStackFrame, rval) % sizeof(Value) == 0);
JS_STATIC_ASSERT(offsetof(JSStackFrame, thisv) % sizeof(Value) == 0);

} /* namespace js */

static JS_INLINE uintN
GlobalVarCount(JSStackFrame *fp)
{
    JS_ASSERT(!fp->fun);
    return fp->script->nfixed;
}

/*
 * Refresh and return fp->scopeChain.  It may be stale if block scopes are
 * active but not yet reflected by objects in the scope chain.  If a block
 * scope contains a with, eval, XML filtering predicate, or similar such
 * dynamically scoped construct, then compile-time block scope at fp->blocks
 * must reflect at runtime.
 */
extern JSObject *
js_GetScopeChain(JSContext *cx, JSStackFrame *fp);

/*
 * Given a context and a vector of [callee, this, args...] for a function that
 * was specified with a JSFUN_THISP_PRIMITIVE flag, get the primitive value of
 * |this| into *thisvp. In doing so, if |this| is an object, insist it is an
 * instance of clasp and extract its private slot value to return via *thisvp.
 *
 * NB: this function loads and uses *vp before storing *thisvp, so the two may
 * alias the same Value.
 */
extern JSBool
js_GetPrimitiveThis(JSContext *cx, js::Value *vp, js::Class *clasp,
                    const js::Value **vpp);

namespace js {

/*
 * For a call with arguments argv including argv[-1] (nominal |this|) and
 * argv[-2] (callee) replace null |this| with callee's parent and replace
 * primitive values with the equivalent wrapper objects. argv[-1] must
 * not be JSVAL_VOID or an activation object.
 */
extern bool
ComputeThisFromArgv(JSContext *cx, js::Value *argv);

JS_ALWAYS_INLINE JSObject *
ComputeThisFromVp(JSContext *cx, js::Value *vp)
{
    extern bool ComputeThisFromArgv(JSContext *, js::Value *);
    return ComputeThisFromArgv(cx, vp + 2) ? &vp[1].toObject() : NULL;
}

JS_ALWAYS_INLINE bool
ComputeThisFromVpInPlace(JSContext *cx, js::Value *vp)
{
    extern bool ComputeThisFromArgv(JSContext *, js::Value *);
    return ComputeThisFromArgv(cx, vp + 2);
}

JS_ALWAYS_INLINE bool
PrimitiveThisTest(JSFunction *fun, const Value &v)
{
    uint16 flags = fun->flags;
    return (v.isString() && !!(flags & JSFUN_THISP_STRING)) ||
           (v.isNumber() && !!(flags & JSFUN_THISP_NUMBER)) ||
           (v.isBoolean() && !!(flags & JSFUN_THISP_BOOLEAN));
}

/*
 * The js::InvokeArgumentsGuard passed to js_Invoke must come from an
 * immediately-enclosing successful call to js::StackSpace::pushInvokeArgs,
 * i.e., there must have been no un-popped pushes to cx->stack(). Furthermore,
 * |args.getvp()[0]| should be the callee, |args.getvp()[1]| should be |this|,
 * and the range [args.getvp() + 2, args.getvp() + 2 + args.getArgc()) should
 * be initialized actual arguments.
 */
extern JS_REQUIRES_STACK bool
Invoke(JSContext *cx, const InvokeArgsGuard &args, uintN flags);

extern JS_REQUIRES_STACK JS_FRIEND_API(bool)
InvokeFriendAPI(JSContext *cx, const InvokeArgsGuard &args, uintN flags);

/*
 * Consolidated js_Invoke flags simply rename certain JSFRAME_* flags, so that
 * we can share bits stored in JSStackFrame.flags and passed to:
 *
 *   js_Invoke
 *   js_InternalInvoke
 *   js_ValueToFunction
 *   js_ValueToFunctionObject
 *   js_ValueToCallableObject
 *   js_ReportIsNotFunction
 *
 * See jsfun.h for the latter four and flag renaming macros.
 */
#define JSINVOKE_CONSTRUCT      JSFRAME_CONSTRUCTING

/*
 * Mask to isolate construct and iterator flags for use with jsfun.h functions.
 */
#define JSINVOKE_FUNFLAGS       JSINVOKE_CONSTRUCT

/*
 * "Internal" calls may come from C or C++ code using a JSContext on which no
 * JS is running (!cx->fp), so they may need to push a dummy JSStackFrame.
 */
extern JSBool
InternalInvoke(JSContext *cx, const Value &thisv, const Value &fval, uintN flags,
               uintN argc, Value *argv, Value *rval);

static JS_ALWAYS_INLINE bool
InternalCall(JSContext *cx, JSObject *obj, const Value &fval,
             uintN argc, Value *argv, Value *rval)
{
    return InternalInvoke(cx, ObjectOrNullValue(obj), fval, 0, argc, argv, rval);
}

static JS_ALWAYS_INLINE bool
InternalConstruct(JSContext *cx, JSObject *obj, const Value &fval,
                  uintN argc, Value *argv, Value *rval)
{
    return InternalInvoke(cx, ObjectOrNullValue(obj), fval, JSINVOKE_CONSTRUCT, argc, argv, rval);
}

extern bool
InternalGetOrSet(JSContext *cx, JSObject *obj, jsid id, const Value &fval,
                 JSAccessMode mode, uintN argc, Value *argv, Value *rval);

extern JS_FORCES_STACK bool
Execute(JSContext *cx, JSObject *chain, JSScript *script,
        JSStackFrame *down, uintN flags, Value *result);

extern JS_REQUIRES_STACK bool
InvokeConstructor(JSContext *cx, const InvokeArgsGuard &args);

extern JS_REQUIRES_STACK bool
Interpret(JSContext *cx, JSStackFrame *stopFp, uintN inlineCallCount = 0);

extern JS_REQUIRES_STACK bool
RunScript(JSContext *cx, JSScript *script, JSFunction *fun, JSObject *scopeChain);

#define JSPROP_INITIALIZER 0x100   /* NB: Not a valid property attribute. */

extern bool
CheckRedeclaration(JSContext *cx, JSObject *obj, jsid id, uintN attrs,
                   JSObject **objp, JSProperty **propp);

extern bool
StrictlyEqual(JSContext *cx, const Value &lval, const Value &rval);

/* === except that NaN is the same as NaN and -0 is not the same as +0. */
extern bool
SameValue(const Value &v1, const Value &v2, JSContext *cx);

extern JSType
TypeOfValue(JSContext *cx, const Value &v);

inline bool
InstanceOf(JSContext *cx, JSObject *obj, Class *clasp, Value *argv)
{
    if (obj && obj->getClass() == clasp)
        return true;
    extern bool InstanceOfSlow(JSContext *, JSObject *, Class *, Value *);
    return InstanceOfSlow(cx, obj, clasp, argv);
}

extern JSBool
HasInstance(JSContext *cx, JSObject *obj, const js::Value *v, JSBool *bp);

inline void *
GetInstancePrivate(JSContext *cx, JSObject *obj, Class *clasp, Value *argv)
{
    if (!InstanceOf(cx, obj, clasp, argv))
        return NULL;
    return obj->getPrivate();
}

extern bool
ValueToId(JSContext *cx, const Value &v, jsid *idp);

/*
 * @param closureLevel      The static level of the closure that the cookie
 *                          pertains to.
 * @param cookie            Level amount is a "skip" (delta) value from the
 *                          closure level.
 * @return  The value of the upvar.
 */
extern const js::Value &
<<<<<<< HEAD
GetUpvar(JSContext *cx, uint16 closureLevel, js::UpvarCookie cookie);
=======
GetUpvar(JSContext *cx, uintN level, js::UpvarCookie cookie);
>>>>>>> d81549aa

} /* namespace js */

/*
 * JS_LONE_INTERPRET indicates that the compiler should see just the code for
 * the js_Interpret function when compiling jsinterp.cpp. The rest of the code
 * from the file should be visible only when compiling jsinvoke.cpp. It allows
 * platform builds to optimize selectively js_Interpret when the granularity
 * of the optimizations with the given compiler is a compilation unit.
 *
 * JS_STATIC_INTERPRET is the modifier for functions defined in jsinterp.cpp
 * that only js_Interpret calls. When JS_LONE_INTERPRET is true all such
 * functions are declared below.
 */
#ifndef JS_LONE_INTERPRET
# ifdef _MSC_VER
#  define JS_LONE_INTERPRET 0
# else
#  define JS_LONE_INTERPRET 1
# endif
#endif

#define JS_MAX_INLINE_CALL_COUNT 3000

#if !JS_LONE_INTERPRET
# define JS_STATIC_INTERPRET    static
#else
# define JS_STATIC_INTERPRET

extern JS_REQUIRES_STACK JSBool
js_EnterWith(JSContext *cx, jsint stackIndex);

extern JS_REQUIRES_STACK void
js_LeaveWith(JSContext *cx);

/*
 * Find the results of incrementing or decrementing *vp. For pre-increments,
 * both *vp and *vp2 will contain the result on return. For post-increments,
 * vp will contain the original value converted to a number and vp2 will get
 * the result. Both vp and vp2 must be roots.
 */
extern JSBool
js_DoIncDec(JSContext *cx, const JSCodeSpec *cs, js::Value *vp, js::Value *vp2);

/*
 * Opcode tracing helper. When len is not 0, cx->fp->regs->pc[-len] gives the
 * previous opcode.
 */
extern JS_REQUIRES_STACK void
js_TraceOpcode(JSContext *cx);

/*
 * JS_OPMETER helper functions.
 */
extern void
js_MeterOpcodePair(JSOp op1, JSOp op2);

extern void
js_MeterSlotOpcode(JSOp op, uint32 slot);

#endif /* JS_LONE_INTERPRET */

/*
 * Unwind block and scope chains to match the given depth. The function sets
 * fp->sp on return to stackDepth.
 */
extern JS_REQUIRES_STACK JSBool
js_UnwindScope(JSContext *cx, jsint stackDepth, JSBool normalUnwind);

extern JSBool
js_OnUnknownMethod(JSContext *cx, js::Value *vp);

extern JS_REQUIRES_STACK js::Class *
js_IsActiveWithOrBlock(JSContext *cx, JSObject *obj, int stackDepth);

inline JSObject *
JSStackFrame::getThisObject(JSContext *cx)
{
    return thisv.isPrimitive() ? computeThisObject(cx) : &thisv.toObject();
}

#endif /* jsinterp_h___ */<|MERGE_RESOLUTION|>--- conflicted
+++ resolved
@@ -422,11 +422,7 @@
  * @return  The value of the upvar.
  */
 extern const js::Value &
-<<<<<<< HEAD
-GetUpvar(JSContext *cx, uint16 closureLevel, js::UpvarCookie cookie);
-=======
 GetUpvar(JSContext *cx, uintN level, js::UpvarCookie cookie);
->>>>>>> d81549aa
 
 } /* namespace js */
 
