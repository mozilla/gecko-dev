/* -*- Mode: C++; tab-width: 8; indent-tabs-mode: nil; c-basic-offset: 2 -*-
 * vim: set ts=8 sw=2 et tw=80:
 *
 * This Source Code Form is subject to the terms of the Mozilla Public
 * License, v. 2.0. If a copy of the MPL was not distributed with this file,
 * You can obtain one at http://mozilla.org/MPL/2.0/. */

#include "gc/Nursery-inl.h"

#include "mozilla/DebugOnly.h"
#include "mozilla/IntegerPrintfMacros.h"
#include "mozilla/ScopeExit.h"
#include "mozilla/Unused.h"

#include <algorithm>
#include <cmath>
#include <utility>

#include "builtin/MapObject.h"
#include "debugger/DebugAPI.h"
#include "gc/FreeOp.h"
#include "gc/GCInternals.h"
#include "gc/GCLock.h"
#include "gc/Memory.h"
#include "gc/PublicIterators.h"
#include "jit/JitFrames.h"
#include "jit/JitRealm.h"
#include "util/Poison.h"
#include "vm/ArrayObject.h"
#include "vm/JSONPrinter.h"
#include "vm/Realm.h"
#include "vm/Time.h"
#include "vm/TypedArrayObject.h"
#include "vm/TypeInference.h"

#include "gc/Marking-inl.h"
#include "gc/Zone-inl.h"
#include "vm/NativeObject-inl.h"

using namespace js;
using namespace gc;

using mozilla::DebugOnly;
using mozilla::PodCopy;
using mozilla::TimeDuration;
using mozilla::TimeStamp;

#ifdef JS_GC_ZEAL
constexpr uint32_t CanaryMagicValue = 0xDEADB15D;

struct alignas(gc::CellAlignBytes) js::Nursery::Canary {
  uint32_t magicValue;
  Canary* next;
};
#endif

namespace js {
struct NurseryChunk {
  char data[Nursery::NurseryChunkUsableSize];
  gc::ChunkTrailer trailer;
  static NurseryChunk* fromChunk(gc::Chunk* chunk);
  void poisonAndInit(JSRuntime* rt, size_t size = ChunkSize);
  void poisonRange(size_t from, size_t size, uint8_t value,
                   MemCheckKind checkKind);
  void poisonAfterEvict(size_t extent = ChunkSize);

  // The end of the range is always ChunkSize - ArenaSize.
  void markPagesUnusedHard(size_t from);
  // The start of the range is always the beginning of the chunk.
  MOZ_MUST_USE bool markPagesInUseHard(size_t to);

  uintptr_t start() const { return uintptr_t(&data); }
  uintptr_t end() const { return uintptr_t(&trailer); }
  gc::Chunk* toChunk(GCRuntime* gc);
};
static_assert(sizeof(js::NurseryChunk) == gc::ChunkSize,
              "Nursery chunk size must match gc::Chunk size.");

}  // namespace js

inline void js::NurseryChunk::poisonAndInit(JSRuntime* rt, size_t size) {
  poisonRange(0, size, JS_FRESH_NURSERY_PATTERN, MemCheckKind::MakeUndefined);
  MOZ_MAKE_MEM_UNDEFINED(&trailer, sizeof(trailer));
  new (&trailer) gc::ChunkTrailer(rt, &rt->gc.storeBuffer());
}

inline void js::NurseryChunk::poisonRange(size_t from, size_t size,
                                          uint8_t value,
                                          MemCheckKind checkKind) {
  MOZ_ASSERT(from <= js::Nursery::NurseryChunkUsableSize);
  MOZ_ASSERT(from + size <= ChunkSize);

  auto* start = reinterpret_cast<uint8_t*>(this) + from;

  // We can poison the same chunk more than once, so first make sure memory
  // sanitizers will let us poison it.
  MOZ_MAKE_MEM_UNDEFINED(start, size);
  Poison(start, value, size, checkKind);
}

inline void js::NurseryChunk::poisonAfterEvict(size_t extent) {
  MOZ_ASSERT(extent <= ChunkSize);
  poisonRange(0, extent, JS_SWEPT_NURSERY_PATTERN, MemCheckKind::MakeNoAccess);
}

inline void js::NurseryChunk::markPagesUnusedHard(size_t from) {
  MOZ_ASSERT(from < ChunkSize - ArenaSize);
  MarkPagesUnusedHard(reinterpret_cast<void*>(start() + from),
                      ChunkSize - ArenaSize - from);
}

inline bool js::NurseryChunk::markPagesInUseHard(size_t to) {
  MOZ_ASSERT(to <= ChunkSize - ArenaSize);
  return MarkPagesInUseHard(reinterpret_cast<void*>(start()), to);
}

// static
inline js::NurseryChunk* js::NurseryChunk::fromChunk(Chunk* chunk) {
  return reinterpret_cast<NurseryChunk*>(chunk);
}

inline Chunk* js::NurseryChunk::toChunk(GCRuntime* gc) {
  auto* chunk = reinterpret_cast<Chunk*>(this);
  chunk->init(gc);
  return chunk;
}

void js::NurseryDecommitTask::queueChunk(
    NurseryChunk* nchunk, const AutoLockHelperThreadState& lock) {
  // Using the chunk pointers to build the queue is infallible.
  Chunk* chunk = nchunk->toChunk(gc);
  chunk->info.prev = nullptr;
  chunk->info.next = queue;
  queue = chunk;
}

void js::NurseryDecommitTask::queueRange(
    size_t newCapacity, NurseryChunk& newChunk,
    const AutoLockHelperThreadState& lock) {
  MOZ_ASSERT(!partialChunk || partialChunk == &newChunk);

  // Only save this to decommit later if there's at least one page to
  // decommit.
  if (RoundUp(newCapacity, SystemPageSize()) >=
      RoundDown(Nursery::NurseryChunkUsableSize, SystemPageSize())) {
    // Clear the existing decommit request because it may be a larger request
    // for the same chunk.
    partialChunk = nullptr;
    return;
  }
  partialChunk = &newChunk;
  partialCapacity = newCapacity;
}

Chunk* js::NurseryDecommitTask::popChunk(
    const AutoLockHelperThreadState& lock) {
  if (!queue) {
    return nullptr;
  }

  Chunk* chunk = queue;
  queue = chunk->info.next;
  chunk->info.next = nullptr;
  MOZ_ASSERT(chunk->info.prev == nullptr);
  return chunk;
}

void js::NurseryDecommitTask::run(AutoLockHelperThreadState& lock) {
  Chunk* chunk;
  while ((chunk = popChunk(lock)) || partialChunk) {
    if (chunk) {
      AutoUnlockHelperThreadState unlock(lock);
      decommitChunk(chunk);
      continue;
    }

    if (partialChunk) {
      decommitRange(lock);
      continue;
    }
  }
}

void js::NurseryDecommitTask::decommitChunk(Chunk* chunk) {
  chunk->decommitAllArenas();
  {
    AutoLockGC lock(gc);
    gc->recycleChunk(chunk, lock);
  }
}

void js::NurseryDecommitTask::decommitRange(AutoLockHelperThreadState& lock) {
  // Clear this field here before releasing the lock. While the lock is
  // released the main thread may make new decommit requests or update the range
  // of the current requested chunk, but it won't attempt to use any
  // might-be-decommitted-soon memory.
  NurseryChunk* thisPartialChunk = partialChunk;
  size_t thisPartialCapacity = partialCapacity;
  partialChunk = nullptr;
  {
    AutoUnlockHelperThreadState unlock(lock);
    thisPartialChunk->markPagesUnusedHard(thisPartialCapacity);
  }
}

js::Nursery::Nursery(GCRuntime* gc)
    : gc(gc),
      position_(0),
      currentStartChunk_(0),
      currentStartPosition_(0),
      currentEnd_(0),
      currentStringEnd_(0),
      currentBigIntEnd_(0),
      currentChunk_(0),
      capacity_(0),
      timeInChunkAlloc_(0),
      profileThreshold_(0),
      enableProfiling_(false),
      canAllocateStrings_(true),
      canAllocateBigInts_(true),
      reportTenurings_(0),
      minorGCTriggerReason_(JS::GCReason::NO_REASON),
#ifndef JS_MORE_DETERMINISTIC
      smoothedGrowthFactor(1.0),
#endif
      decommitTask(gc)
#ifdef JS_GC_ZEAL
      ,
      lastCanary_(nullptr)
#endif
{
  const char* env = getenv("MOZ_NURSERY_STRINGS");
  if (env && *env) {
    canAllocateStrings_ = (*env == '1');
  }
  env = getenv("MOZ_NURSERY_BIGINTS");
  if (env && *env) {
    canAllocateBigInts_ = (*env == '1');
  }
}

bool js::Nursery::init(AutoLockGCBgAlloc& lock) {
<<<<<<< HEAD
  // The nursery is permanently disabled when recording or replaying. Nursery
  // collections may occur at non-deterministic points in execution.
  if (mozilla::recordreplay::IsRecordingOrReplaying()) {
    return true;
  }

  capacity_ = roundSize(tunables().gcMinNurseryBytes());
  if (!allocateNextChunk(0, lock)) {
    capacity_ = 0;
    return false;
  }
  // After this point the Nursery has been enabled.

  setCurrentChunk(0);
  setStartPosition();
  poisonAndInitCurrentChunk();

=======
>>>>>>> 0aa061dd
  char* env = getenv("JS_GC_PROFILE_NURSERY");
  if (env) {
    if (0 == strcmp(env, "help")) {
      fprintf(stderr,
              "JS_GC_PROFILE_NURSERY=N\n"
              "\tReport minor GC's taking at least N microseconds.\n");
      exit(0);
    }
    enableProfiling_ = true;
    profileThreshold_ = TimeDuration::FromMicroseconds(atoi(env));
  }

  env = getenv("JS_GC_REPORT_TENURING");
  if (env) {
    if (0 == strcmp(env, "help")) {
      fprintf(stderr,
              "JS_GC_REPORT_TENURING=N\n"
              "\tAfter a minor GC, report any ObjectGroups with at least N "
              "instances tenured.\n");
      exit(0);
    }
    reportTenurings_ = atoi(env);
  }

  if (!gc->storeBuffer().enable()) {
    return false;
  }

  return initFirstChunk(lock);
}

js::Nursery::~Nursery() { disable(); }

void js::Nursery::enable() {
  MOZ_ASSERT(isEmpty());
  MOZ_ASSERT(!gc->isVerifyPreBarriersEnabled());
  if (isEnabled() || mozilla::recordreplay::IsRecordingOrReplaying()) {
    return;
  }

  {
    AutoLockGCBgAlloc lock(gc);
    if (!initFirstChunk(lock)) {
      // If we fail to allocate memory, the nursery will not be enabled.
      return;
    }
  }

#ifdef JS_GC_ZEAL
  if (gc->hasZealMode(ZealMode::GenerationalGC)) {
    enterZealMode();
  }
#endif

  // This should always succeed after the first time it's called.
  MOZ_ALWAYS_TRUE(gc->storeBuffer().enable());
}

bool js::Nursery::initFirstChunk(AutoLockGCBgAlloc& lock) {
  MOZ_ASSERT(!isEnabled());

  capacity_ = tunables().gcMinNurseryBytes();
  if (!allocateNextChunk(0, lock)) {
    capacity_ = 0;
    return false;
  }

  setCurrentChunk(0);
  setStartPosition();
  poisonAndInitCurrentChunk();

  // Clear any information about previous collections.
  clearRecentGrowthData();

  return true;
}

void js::Nursery::disable() {
  stringDeDupSet.reset();
  MOZ_ASSERT(isEmpty());
  if (!isEnabled()) {
    return;
  }

  // Freeing the chunks must not race with decommitting part of one of our
  // chunks. So join the decommitTask here and also below.
  decommitTask.join();
  freeChunksFrom(0);
  capacity_ = 0;

  // We must reset currentEnd_ so that there is no space for anything in the
  // nursery. JIT'd code uses this even if the nursery is disabled.
  currentEnd_ = 0;
  currentStringEnd_ = 0;
  currentBigIntEnd_ = 0;
  position_ = 0;
  gc->storeBuffer().disable();

  decommitTask.join();
}

void js::Nursery::enableStrings() {
  MOZ_ASSERT(isEmpty());
  canAllocateStrings_ = true;
  currentStringEnd_ = currentEnd_;
}

void js::Nursery::disableStrings() {
  MOZ_ASSERT(isEmpty());
  canAllocateStrings_ = false;
  currentStringEnd_ = 0;
}

void js::Nursery::enableBigInts() {
  MOZ_ASSERT(isEmpty());
  canAllocateBigInts_ = true;
  currentBigIntEnd_ = currentEnd_;
}

void js::Nursery::disableBigInts() {
  MOZ_ASSERT(isEmpty());
  canAllocateBigInts_ = false;
  currentBigIntEnd_ = 0;
}

bool js::Nursery::isEmpty() const {
  if (!isEnabled()) {
    return true;
  }

  if (!gc->hasZealMode(ZealMode::GenerationalGC)) {
    MOZ_ASSERT(currentStartChunk_ == 0);
    MOZ_ASSERT(currentStartPosition_ == chunk(0).start());
  }
  return position() == currentStartPosition_;
}

#ifdef JS_GC_ZEAL
void js::Nursery::enterZealMode() {
  if (isEnabled()) {
    MOZ_ASSERT(isEmpty());
    if (isSubChunkMode()) {
      // The poisoning call below must not race with background decommit,
      // which could be attempting to decommit the currently-unused part of this
      // chunk.
      decommitTask.join();
      {
        AutoEnterOOMUnsafeRegion oomUnsafe;
        if (!chunk(0).markPagesInUseHard(ChunkSize - ArenaSize)) {
          oomUnsafe.crash("Out of memory trying to extend chunk for zeal mode");
        }
      }

      // It'd be simpler to poison the whole chunk, but we can't do that
      // because the nursery might be partially used.
      chunk(0).poisonRange(capacity_, NurseryChunkUsableSize - capacity_,
                           JS_FRESH_NURSERY_PATTERN,
                           MemCheckKind::MakeUndefined);
    }
    capacity_ = RoundUp(tunables().gcMaxNurseryBytes(), ChunkSize);
    setCurrentEnd();
  }
}

void js::Nursery::leaveZealMode() {
  if (isEnabled()) {
    MOZ_ASSERT(isEmpty());
    setCurrentChunk(0);
    setStartPosition();
    poisonAndInitCurrentChunk();
  }
}
#endif  // JS_GC_ZEAL

JSObject* js::Nursery::allocateObject(JSContext* cx, size_t size,
                                      size_t nDynamicSlots,
                                      const JSClass* clasp) {
  // Ensure there's enough space to replace the contents with a
  // RelocationOverlay.
  MOZ_ASSERT(size >= sizeof(RelocationOverlay));

  // Sanity check the finalizer.
  MOZ_ASSERT_IF(clasp->hasFinalize(),
                CanNurseryAllocateFinalizedClass(clasp) || clasp->isProxy());

  auto* obj = reinterpret_cast<JSObject*>(
      allocateCell(cx->zone(), size, JS::TraceKind::Object));
  if (!obj) {
    return nullptr;
  }

  // If we want external slots, add them.
  ObjectSlots* slotsHeader = nullptr;
  if (nDynamicSlots) {
    MOZ_ASSERT(clasp->isNative());
    void* allocation =
        allocateBuffer(cx->zone(), ObjectSlots::allocSize(nDynamicSlots));
    if (!allocation) {
      // It is safe to leave the allocated object uninitialized, since we
      // do not visit unallocated things in the nursery.
      return nullptr;
    }
    slotsHeader = new (allocation) ObjectSlots(nDynamicSlots, 0);
  }

  // Store slots pointer directly in new object. If no dynamic slots were
  // requested, caller must initialize slots_ field itself as needed. We
  // don't know if the caller was a native object or not.
  if (nDynamicSlots) {
    static_cast<NativeObject*>(obj)->initSlots(slotsHeader->slots());
  }

  gcprobes::NurseryAlloc(obj, size);
  return obj;
}

Cell* js::Nursery::allocateCell(Zone* zone, size_t size, JS::TraceKind kind) {
  // Ensure there's enough space to replace the contents with a
  // RelocationOverlay.
  MOZ_ASSERT(size >= sizeof(RelocationOverlay));
  MOZ_ASSERT(size % CellAlignBytes == 0);

  void* ptr = allocate(sizeof(NurseryCellHeader) + size);
  if (!ptr) {
    return nullptr;
  }

  new (ptr) NurseryCellHeader(zone, kind);

  auto cell =
      reinterpret_cast<Cell*>(uintptr_t(ptr) + sizeof(NurseryCellHeader));
  gcprobes::NurseryAlloc(cell, kind);
  return cell;
}

inline void* js::Nursery::allocate(size_t size) {
  MOZ_ASSERT(isEnabled());
  MOZ_ASSERT(!JS::RuntimeHeapIsBusy());
  MOZ_ASSERT(CurrentThreadCanAccessRuntime(runtime()));
  MOZ_ASSERT_IF(currentChunk_ == currentStartChunk_,
                position() >= currentStartPosition_);
  MOZ_ASSERT(position() % CellAlignBytes == 0);
  MOZ_ASSERT(size % CellAlignBytes == 0);

#ifdef JS_GC_ZEAL
  if (gc->hasZealMode(ZealMode::CheckNursery)) {
    size += sizeof(Canary);
  }
#endif

  if (MOZ_UNLIKELY(currentEnd() < position() + size)) {
    return moveToNextChunkAndAllocate(size);
  }

  void* thing = (void*)position();
  position_ = position() + size;
  // We count this regardless of the profiler's state, assuming that it costs
  // just as much to count it, as to check the profiler's state and decide not
  // to count it.
  stats().noteNurseryAlloc();

  DebugOnlyPoison(thing, JS_ALLOCATED_NURSERY_PATTERN, size,
                  MemCheckKind::MakeUndefined);

#ifdef JS_GC_ZEAL
  if (gc->hasZealMode(ZealMode::CheckNursery)) {
    writeCanary(position() - sizeof(Canary));
  }
#endif

  return thing;
}

void* Nursery::moveToNextChunkAndAllocate(size_t size) {
  MOZ_ASSERT(currentEnd() < position() + size);

  unsigned chunkno = currentChunk_ + 1;
  MOZ_ASSERT(chunkno <= maxChunkCount());
  MOZ_ASSERT(chunkno <= allocatedChunkCount());
  if (chunkno == maxChunkCount()) {
    return nullptr;
  }
  if (chunkno == allocatedChunkCount()) {
    mozilla::TimeStamp start = ReallyNow();
    {
      AutoLockGCBgAlloc lock(gc);
      if (!allocateNextChunk(chunkno, lock)) {
        return nullptr;
      }
    }
    timeInChunkAlloc_ += ReallyNow() - start;
    MOZ_ASSERT(chunkno < allocatedChunkCount());
  }
  setCurrentChunk(chunkno);
  poisonAndInitCurrentChunk();

  // We know there's enough space to allocate now so we can call allocate()
  // recursively. Adjust the size for the nursery canary which it will add on.
  MOZ_ASSERT(currentEnd() >= position() + size);
#ifdef JS_GC_ZEAL
  if (gc->hasZealMode(ZealMode::CheckNursery)) {
    size -= sizeof(Canary);
  }
#endif
  return allocate(size);
}

#ifdef JS_GC_ZEAL
inline void Nursery::writeCanary(uintptr_t address) {
  auto* canary = reinterpret_cast<Canary*>(address);
  new (canary) Canary{CanaryMagicValue, nullptr};
  if (lastCanary_) {
    MOZ_ASSERT(!lastCanary_->next);
    lastCanary_->next = canary;
  }
  lastCanary_ = canary;
}
#endif

void* js::Nursery::allocateBuffer(Zone* zone, size_t nbytes) {
  MOZ_ASSERT(nbytes > 0);

  if (nbytes <= MaxNurseryBufferSize) {
    void* buffer = allocate(nbytes);
    if (buffer) {
      return buffer;
    }
  }

  void* buffer = zone->pod_malloc<uint8_t>(nbytes);
  if (buffer && !registerMallocedBuffer(buffer, nbytes)) {
    js_free(buffer);
    return nullptr;
  }
  return buffer;
}

void* js::Nursery::allocateBuffer(JSObject* obj, size_t nbytes) {
  MOZ_ASSERT(obj);
  MOZ_ASSERT(nbytes > 0);

  if (!IsInsideNursery(obj)) {
    return obj->zone()->pod_malloc<uint8_t>(nbytes);
  }
  return allocateBuffer(obj->zone(), nbytes);
}

void* js::Nursery::allocateBufferSameLocation(JSObject* obj, size_t nbytes) {
  MOZ_ASSERT(obj);
  MOZ_ASSERT(nbytes > 0);
  MOZ_ASSERT(nbytes <= MaxNurseryBufferSize);

  if (!IsInsideNursery(obj)) {
    return obj->zone()->pod_malloc<uint8_t>(nbytes);
  }

  return allocate(nbytes);
}

void* js::Nursery::allocateZeroedBuffer(
    Zone* zone, size_t nbytes, arena_id_t arena /*= js::MallocArena*/) {
  MOZ_ASSERT(nbytes > 0);

  if (nbytes <= MaxNurseryBufferSize) {
    void* buffer = allocate(nbytes);
    if (buffer) {
      memset(buffer, 0, nbytes);
      return buffer;
    }
  }

  void* buffer = zone->pod_arena_calloc<uint8_t>(arena, nbytes);
  if (buffer && !registerMallocedBuffer(buffer, nbytes)) {
    js_free(buffer);
    return nullptr;
  }
  return buffer;
}

void* js::Nursery::allocateZeroedBuffer(
    JSObject* obj, size_t nbytes, arena_id_t arena /*= js::MallocArena*/) {
  MOZ_ASSERT(obj);
  MOZ_ASSERT(nbytes > 0);

  if (!IsInsideNursery(obj)) {
    return obj->zone()->pod_arena_calloc<uint8_t>(arena, nbytes);
  }
  return allocateZeroedBuffer(obj->zone(), nbytes, arena);
}

void* js::Nursery::reallocateBuffer(Zone* zone, Cell* cell, void* oldBuffer,
                                    size_t oldBytes, size_t newBytes) {
  if (!IsInsideNursery(cell)) {
    return zone->pod_realloc<uint8_t>((uint8_t*)oldBuffer, oldBytes, newBytes);
  }

  if (!isInside(oldBuffer)) {
    MOZ_ASSERT(mallocedBufferBytes >= oldBytes);
    void* newBuffer =
        zone->pod_realloc<uint8_t>((uint8_t*)oldBuffer, oldBytes, newBytes);
    if (newBuffer) {
      if (oldBuffer != newBuffer) {
        MOZ_ALWAYS_TRUE(
            mallocedBuffers.rekeyAs(oldBuffer, newBuffer, newBuffer));
      }
      mallocedBufferBytes -= oldBytes;
      mallocedBufferBytes += newBytes;
    }
    return newBuffer;
  }

  // The nursery cannot make use of the returned slots data.
  if (newBytes < oldBytes) {
    return oldBuffer;
  }

  void* newBuffer = allocateBuffer(zone, newBytes);
  if (newBuffer) {
    PodCopy((uint8_t*)newBuffer, (uint8_t*)oldBuffer, oldBytes);
  }
  return newBuffer;
}

void* js::Nursery::allocateBuffer(JS::BigInt* bi, size_t nbytes) {
  MOZ_ASSERT(bi);
  MOZ_ASSERT(nbytes > 0);

  if (!IsInsideNursery(bi)) {
    return bi->zone()->pod_malloc<uint8_t>(nbytes);
  }
  return allocateBuffer(bi->zone(), nbytes);
}

void js::Nursery::freeBuffer(void* buffer, size_t nbytes) {
  if (!isInside(buffer)) {
    removeMallocedBuffer(buffer, nbytes);
    js_free(buffer);
  }
}

void Nursery::setIndirectForwardingPointer(void* oldData, void* newData) {
  MOZ_ASSERT(isInside(oldData));

  // Bug 1196210: If a zero-capacity header lands in the last 2 words of a
  // jemalloc chunk abutting the start of a nursery chunk, the (invalid)
  // newData pointer will appear to be "inside" the nursery.
  MOZ_ASSERT(!isInside(newData) || (uintptr_t(newData) & ChunkMask) == 0);

  AutoEnterOOMUnsafeRegion oomUnsafe;
#ifdef DEBUG
  if (ForwardedBufferMap::Ptr p = forwardedBuffers.lookup(oldData)) {
    MOZ_ASSERT(p->value() == newData);
  }
#endif
  if (!forwardedBuffers.put(oldData, newData)) {
    oomUnsafe.crash("Nursery::setForwardingPointer");
  }
}

#ifdef DEBUG
static bool IsWriteableAddress(void* ptr) {
  auto* vPtr = reinterpret_cast<volatile uint64_t*>(ptr);
  *vPtr = *vPtr;
  return true;
}
#endif

void js::Nursery::forwardBufferPointer(uintptr_t* pSlotsElems) {
  // Read the current pointer value which may be one of:
  //  - Non-nursery pointer
  //  - Nursery-allocated buffer
  //  - A BufferRelocationOverlay inside the nursery
  //
  // Note: The buffer has already be relocated. We are just patching stale
  //       pointers now.
  auto* buffer = reinterpret_cast<void*>(*pSlotsElems);

  if (!isInside(buffer)) {
    return;
  }

  // The new location for this buffer is either stored inline with it or in
  // the forwardedBuffers table.
  if (ForwardedBufferMap::Ptr p = forwardedBuffers.lookup(buffer)) {
    buffer = p->value();
    // It's not valid to assert IsWriteableAddress for indirect forwarding
    // pointers because the size of the allocation could be less than a word.
  } else {
    BufferRelocationOverlay* reloc =
        static_cast<BufferRelocationOverlay*>(buffer);
    buffer = *reloc;
    MOZ_ASSERT(IsWriteableAddress(buffer));
  }

  MOZ_ASSERT(!isInside(buffer));
  *pSlotsElems = reinterpret_cast<uintptr_t>(buffer);
}

js::TenuringTracer::TenuringTracer(JSRuntime* rt, Nursery* nursery)
    : JSTracer(rt, JS::TracerKind::Tenuring,
               JS::WeakMapTraceAction::TraceKeysAndValues),
      nursery_(*nursery),
      tenuredSize(0),
      tenuredCells(0),
      objHead(nullptr),
      objTail(&objHead),
      stringHead(nullptr),
      stringTail(&stringHead),
      bigIntHead(nullptr),
      bigIntTail(&bigIntHead) {}

inline double js::Nursery::calcPromotionRate(bool* validForTenuring) const {
  double used = double(previousGC.nurseryUsedBytes);
  double capacity = double(previousGC.nurseryCapacity);
  double tenured = double(previousGC.tenuredBytes);
  double rate;

  if (previousGC.nurseryUsedBytes > 0) {
    if (validForTenuring) {
      // We can only use promotion rates if they're likely to be valid,
      // they're only valid if the nursery was at least 90% full.
      *validForTenuring = used > capacity * 0.9;
    }
    rate = tenured / used;
  } else {
    if (validForTenuring) {
      *validForTenuring = false;
    }
    rate = 0.0;
  }

  return rate;
}

void js::Nursery::renderProfileJSON(JSONPrinter& json) const {
  if (!isEnabled()) {
    json.beginObject();
    json.property("status", "nursery disabled");
    json.endObject();
    return;
  }

  if (previousGC.reason == JS::GCReason::NO_REASON) {
    // If the nursery was empty when the last minorGC was requested, then
    // no nursery collection will have been performed but JSON may still be
    // requested. (And as a public API, this function should not crash in
    // such a case.)
    json.beginObject();
    json.property("status", "nursery empty");
    json.endObject();
    return;
  }

  json.beginObject();

  json.property("status", "complete");

  json.property("reason", JS::ExplainGCReason(previousGC.reason));
  json.property("bytes_tenured", previousGC.tenuredBytes);
  json.property("cells_tenured", previousGC.tenuredCells);
  json.property("strings_tenured",
                stats().getStat(gcstats::STAT_STRINGS_TENURED));
  json.property("bigints_tenured",
                stats().getStat(gcstats::STAT_BIGINTS_TENURED));
  json.property("bytes_used", previousGC.nurseryUsedBytes);
  json.property("cur_capacity", previousGC.nurseryCapacity);
  const size_t newCapacity = capacity();
  if (newCapacity != previousGC.nurseryCapacity) {
    json.property("new_capacity", newCapacity);
  }
  if (previousGC.nurseryCommitted != previousGC.nurseryCapacity) {
    json.property("lazy_capacity", previousGC.nurseryCommitted);
  }
  if (!timeInChunkAlloc_.IsZero()) {
    json.property("chunk_alloc_us", timeInChunkAlloc_, json.MICROSECONDS);
  }

  // These counters only contain consistent data if the profiler is enabled,
  // and then there's no guarentee.
  if (runtime()->geckoProfiler().enabled()) {
    json.property("cells_allocated_nursery",
                  stats().allocsSinceMinorGCNursery());
    json.property("cells_allocated_tenured",
                  stats().allocsSinceMinorGCTenured());
  }

  if (stats().getStat(gcstats::STAT_OBJECT_GROUPS_PRETENURED)) {
    json.property("groups_pretenured",
                  stats().getStat(gcstats::STAT_OBJECT_GROUPS_PRETENURED));
  }
  if (stats().getStat(gcstats::STAT_NURSERY_STRING_REALMS_DISABLED)) {
    json.property(
        "nursery_string_realms_disabled",
        stats().getStat(gcstats::STAT_NURSERY_STRING_REALMS_DISABLED));
  }
  if (stats().getStat(gcstats::STAT_NURSERY_BIGINT_REALMS_DISABLED)) {
    json.property(
        "nursery_bigint_realms_disabled",
        stats().getStat(gcstats::STAT_NURSERY_BIGINT_REALMS_DISABLED));
  }

  json.beginObjectProperty("phase_times");

#define EXTRACT_NAME(name, text) #name,
  static const char* const names[] = {
      FOR_EACH_NURSERY_PROFILE_TIME(EXTRACT_NAME)
#undef EXTRACT_NAME
          ""};

  size_t i = 0;
  for (auto time : profileDurations_) {
    json.property(names[i++], time, json.MICROSECONDS);
  }

  json.endObject();  // timings value

  json.endObject();
}

// static
void js::Nursery::printProfileHeader() {
  fprintf(stderr, "MinorGC: Timestamp  Reason               PRate  Size ");
#define PRINT_HEADER(name, text) fprintf(stderr, " %6s", text);
  FOR_EACH_NURSERY_PROFILE_TIME(PRINT_HEADER)
#undef PRINT_HEADER
  fprintf(stderr, "\n");
}

// static
void js::Nursery::printProfileDurations(const ProfileDurations& times) {
  for (auto time : times) {
    fprintf(stderr, " %6" PRIi64, static_cast<int64_t>(time.ToMicroseconds()));
  }
  fprintf(stderr, "\n");
}

void js::Nursery::printTotalProfileTimes() {
  if (enableProfiling_) {
    fprintf(stderr,
            "MinorGC TOTALS: %7" PRIu64 " collections:                 ",
            gc->minorGCCount());
    printProfileDurations(totalDurations_);
  }
}

void js::Nursery::maybeClearProfileDurations() {
  for (auto& duration : profileDurations_) {
    duration = mozilla::TimeDuration();
  }
}

inline void js::Nursery::startProfile(ProfileKey key) {
  startTimes_[key] = ReallyNow();
}

inline void js::Nursery::endProfile(ProfileKey key) {
  profileDurations_[key] = ReallyNow() - startTimes_[key];
  totalDurations_[key] += profileDurations_[key];
}

bool js::Nursery::shouldCollect() const {
  if (isEmpty()) {
    return false;
  }

  if (minorGCRequested()) {
    return true;
  }

  bool belowBytesThreshold =
      freeSpace() < tunables().nurseryFreeThresholdForIdleCollection();
  bool belowFractionThreshold =
      double(freeSpace()) / double(capacity()) <
      tunables().nurseryFreeThresholdForIdleCollectionFraction();

  // We want to use belowBytesThreshold when the nursery is sufficiently large,
  // and belowFractionThreshold when it's small.
  //
  // When the nursery is small then belowBytesThreshold is a lower threshold
  // (triggered earlier) than belowFractionThreshold. So if the fraction
  // threshold is true, the bytes one will be true also. The opposite is true
  // when the nursery is large.
  //
  // Therefore, by the time we cross the threshold we care about, we've already
  // crossed the other one, and we can boolean AND to use either condition
  // without encoding any "is the nursery big/small" test/threshold. The point
  // at which they cross is when the nursery is: BytesThreshold /
  // FractionThreshold large.
  //
  // With defaults that's:
  //
  //   1MB = 256KB / 0.25
  //
  return belowBytesThreshold && belowFractionThreshold;
}

// typeReason is the gcReason for specified type, for example,
// FULL_CELL_PTR_OBJ_BUFFER is the gcReason for JSObject.
static inline bool IsFullStoreBufferReason(JS::GCReason reason,
                                           JS::GCReason typeReason) {
  return reason == typeReason ||
         reason == JS::GCReason::FULL_WHOLE_CELL_BUFFER ||
         reason == JS::GCReason::FULL_GENERIC_BUFFER ||
         reason == JS::GCReason::FULL_VALUE_BUFFER ||
         reason == JS::GCReason::FULL_SLOT_BUFFER ||
         reason == JS::GCReason::FULL_SHAPE_BUFFER;
}

void js::Nursery::collect(JSGCInvocationKind kind, JS::GCReason reason) {
  JSRuntime* rt = runtime();
  MOZ_ASSERT(!rt->mainContextFromOwnThread()->suppressGC);

  mozilla::recordreplay::AutoDisallowThreadEvents disallow;

  if (!isEnabled() || isEmpty()) {
    // Our barriers are not always exact, and there may be entries in the
    // storebuffer even when the nursery is disabled or empty. It's not safe
    // to keep these entries as they may refer to tenured cells which may be
    // freed after this point.
    gc->storeBuffer().clear();
  }

  if (!isEnabled()) {
    return;
  }

#ifdef JS_GC_ZEAL
  if (gc->hasZealMode(ZealMode::CheckNursery)) {
    for (auto canary = lastCanary_; canary; canary = canary->next) {
      MOZ_ASSERT(canary->magicValue == CanaryMagicValue);
    }
  }
  lastCanary_ = nullptr;
#endif

  stats().beginNurseryCollection(reason);
  gcprobes::MinorGCStart();

  stringDeDupSet.emplace();
  auto guardStringDedupSet =
      mozilla::MakeScopeExit([&] { stringDeDupSet.reset(); });

  maybeClearProfileDurations();
  startProfile(ProfileKey::Total);

  // The analysis marks TenureCount as not problematic for GC hazards because
  // it is only used here, and ObjectGroup pointers are never
  // nursery-allocated.
  MOZ_ASSERT(!IsNurseryAllocable(AllocKind::OBJECT_GROUP));

  previousGC.reason = JS::GCReason::NO_REASON;
  previousGC.nurseryUsedBytes = usedSpace();
  previousGC.nurseryCapacity = capacity();
  previousGC.nurseryCommitted = committed();
  previousGC.tenuredBytes = 0;
  previousGC.tenuredCells = 0;

  // If it isn't empty, it will call doCollection, and possibly after that
  // isEmpty() will become true, so use another variable to keep track of the
  // old empty state.
  bool wasEmpty = isEmpty();
  TenureCountCache tenureCounts;
  if (!wasEmpty) {
    CollectionResult result = doCollection(reason, tenureCounts);
    previousGC.reason = reason;
    previousGC.tenuredBytes = result.tenuredBytes;
    previousGC.tenuredCells = result.tenuredCells;
  }

  // Resize the nursery.
  maybeResizeNursery(kind, reason);

  // Poison/initialise the first chunk.
  if (previousGC.nurseryUsedBytes) {
    // In most cases Nursery::clear() has not poisoned this chunk or marked it
    // as NoAccess; so we only need to poison the region used during the last
    // cycle.  Also, if the heap was recently expanded we don't want to
    // re-poison the new memory.  In both cases we only need to poison until
    // previousGC.nurseryUsedBytes.
    //
    // In cases where this is not true, like generational zeal mode or subchunk
    // mode, poisonAndInitCurrentChunk() will ignore its parameter.  It will
    // also clamp the parameter.
    poisonAndInitCurrentChunk(previousGC.nurseryUsedBytes);
  }

  bool validPromotionRate;
  const double promotionRate = calcPromotionRate(&validPromotionRate);
  bool highPromotionRate =
      validPromotionRate && promotionRate > tunables().pretenureThreshold();

  startProfile(ProfileKey::Pretenure);
  size_t pretenureCount =
      doPretenuring(rt, reason, tenureCounts, highPromotionRate);
  endProfile(ProfileKey::Pretenure);

  // We ignore gcMaxBytes when allocating for minor collection. However, if we
  // overflowed, we disable the nursery. The next time we allocate, we'll fail
  // because bytes >= gcMaxBytes.
  if (gc->heapSize.bytes() >= tunables().gcMaxBytes()) {
    disable();
  }

  endProfile(ProfileKey::Total);
  gc->incMinorGcNumber();

  TimeDuration totalTime = profileDurations_[ProfileKey::Total];
  sendTelemetry(reason, totalTime, wasEmpty, pretenureCount, promotionRate);

  stats().endNurseryCollection(reason);
  gcprobes::MinorGCEnd();

  timeInChunkAlloc_ = mozilla::TimeDuration();

  if (enableProfiling_ && totalTime >= profileThreshold_) {
    printCollectionProfile(reason, promotionRate);
  }

  if (reportTenurings_) {
    printTenuringData(tenureCounts);
  }
}

void js::Nursery::sendTelemetry(JS::GCReason reason, TimeDuration totalTime,
                                bool wasEmpty, size_t pretenureCount,
                                double promotionRate) {
  JSRuntime* rt = runtime();
  rt->addTelemetry(JS_TELEMETRY_GC_MINOR_REASON, uint32_t(reason));
  if (totalTime.ToMilliseconds() > 1.0) {
    rt->addTelemetry(JS_TELEMETRY_GC_MINOR_REASON_LONG, uint32_t(reason));
  }
  rt->addTelemetry(JS_TELEMETRY_GC_MINOR_US, totalTime.ToMicroseconds());
  rt->addTelemetry(JS_TELEMETRY_GC_NURSERY_BYTES, committed());

  if (!wasEmpty) {
    rt->addTelemetry(JS_TELEMETRY_GC_PRETENURE_COUNT_2, pretenureCount);
    rt->addTelemetry(JS_TELEMETRY_GC_NURSERY_PROMOTION_RATE,
                     promotionRate * 100);
  }
}

void js::Nursery::printCollectionProfile(JS::GCReason reason,
                                         double promotionRate) {
  stats().maybePrintProfileHeaders();

  TimeDuration ts = startTimes_[ProfileKey::Total] - stats().creationTime();

  fprintf(stderr, "MinorGC: %10.6f %-20.20s %5.1f%% %5zu", ts.ToSeconds(),
          JS::ExplainGCReason(reason), promotionRate * 100,
          previousGC.nurseryCapacity / 1024);

  printProfileDurations(profileDurations_);
}

void js::Nursery::printTenuringData(const TenureCountCache& tenureCounts) {
  for (const auto& entry : tenureCounts.entries) {
    if (entry.count >= reportTenurings_) {
      fprintf(stderr, "  %u x ", entry.count);
      AutoSweepObjectGroup sweep(entry.group);
      entry.group->print(sweep);
    }
  }
}

js::Nursery::CollectionResult js::Nursery::doCollection(
    JS::GCReason reason, TenureCountCache& tenureCounts) {
  JSRuntime* rt = runtime();
  AutoGCSession session(gc, JS::HeapState::MinorCollecting);
  AutoSetThreadIsPerformingGC performingGC;
  AutoStopVerifyingBarriers av(rt, false);
  AutoDisableProxyCheck disableStrictProxyChecking;
  mozilla::DebugOnly<AutoEnterOOMUnsafeRegion> oomUnsafeRegion;

  // Move objects pointed to by roots from the nursery to the major heap.
  TenuringTracer mover(rt, this);

  // Mark the store buffer. This must happen first.
  StoreBuffer& sb = gc->storeBuffer();

  // The MIR graph only contains nursery pointers if cancelIonCompilations()
  // is set on the store buffer, in which case we cancel all compilations
  // of such graphs.
  startProfile(ProfileKey::CancelIonCompilations);
  if (sb.cancelIonCompilations()) {
    js::CancelOffThreadIonCompilesUsingNurseryPointers(rt);
  }
  endProfile(ProfileKey::CancelIonCompilations);

  // Strings in the whole cell buffer must be traced first, in order to mark
  // tenured dependent strings' bases as non-deduplicatable. The rest of
  // nursery collection (whole non-string cells, edges, etc.) can happen later.
  startProfile(ProfileKey::TraceWholeCells);
  sb.traceWholeCells(mover);
  endProfile(ProfileKey::TraceWholeCells);

  startProfile(ProfileKey::TraceValues);
  sb.traceValues(mover);
  endProfile(ProfileKey::TraceValues);

  startProfile(ProfileKey::TraceCells);
  sb.traceCells(mover);
  endProfile(ProfileKey::TraceCells);

  startProfile(ProfileKey::TraceSlots);
  sb.traceSlots(mover);
  endProfile(ProfileKey::TraceSlots);

  startProfile(ProfileKey::TraceGenericEntries);
  sb.traceGenericEntries(&mover);
  endProfile(ProfileKey::TraceGenericEntries);

  startProfile(ProfileKey::MarkRuntime);
  gc->traceRuntimeForMinorGC(&mover, session);
  endProfile(ProfileKey::MarkRuntime);

  startProfile(ProfileKey::MarkDebugger);
  {
    gcstats::AutoPhase ap(stats(), gcstats::PhaseKind::MARK_ROOTS);
    DebugAPI::traceAllForMovingGC(&mover);
  }
  endProfile(ProfileKey::MarkDebugger);

  startProfile(ProfileKey::SweepCaches);
  gc->purgeRuntimeForMinorGC();
  endProfile(ProfileKey::SweepCaches);

  // Most of the work is done here. This loop iterates over objects that have
  // been moved to the major heap. If these objects have any outgoing pointers
  // to the nursery, then those nursery objects get moved as well, until no
  // objects are left to move. That is, we iterate to a fixed point.
  startProfile(ProfileKey::CollectToFP);
  collectToFixedPoint(mover, tenureCounts);
  endProfile(ProfileKey::CollectToFP);

  // Sweep to update any pointers to nursery objects that have now been
  // tenured.
  startProfile(ProfileKey::Sweep);
  sweep(&mover);
  endProfile(ProfileKey::Sweep);

  // Update any slot or element pointers whose destination has been tenured.
  startProfile(ProfileKey::UpdateJitActivations);
  js::jit::UpdateJitActivationsForMinorGC(rt);
  forwardedBuffers.clearAndCompact();
  endProfile(ProfileKey::UpdateJitActivations);

  startProfile(ProfileKey::ObjectsTenuredCallback);
  gc->callObjectsTenuredCallback();
  endProfile(ProfileKey::ObjectsTenuredCallback);

  // Sweep.
  startProfile(ProfileKey::FreeMallocedBuffers);
  gc->queueBuffersForFreeAfterMinorGC(mallocedBuffers);
  mallocedBufferBytes = 0;
  endProfile(ProfileKey::FreeMallocedBuffers);

  startProfile(ProfileKey::ClearNursery);
  clear();
  endProfile(ProfileKey::ClearNursery);

  startProfile(ProfileKey::ClearStoreBuffer);
  gc->storeBuffer().clear();
  endProfile(ProfileKey::ClearStoreBuffer);

  // Purge the StringToAtomCache. This has to happen at the end because the
  // cache is used when tenuring strings.
  startProfile(ProfileKey::PurgeStringToAtomCache);
  runtime()->caches().stringToAtomCache.purge();
  endProfile(ProfileKey::PurgeStringToAtomCache);

  // Make sure hashtables have been updated after the collection.
  startProfile(ProfileKey::CheckHashTables);
#ifdef JS_GC_ZEAL
  if (gc->hasZealMode(ZealMode::CheckHashTablesOnMinorGC)) {
    gc->checkHashTablesAfterMovingGC();
  }
#endif
  endProfile(ProfileKey::CheckHashTables);

  return {mover.tenuredSize, mover.tenuredCells};
}

size_t js::Nursery::doPretenuring(JSRuntime* rt, JS::GCReason reason,
                                  const TenureCountCache& tenureCounts,
                                  bool highPromotionRate) {
  // If we are promoting the nursery, or exhausted the store buffer with
  // pointers to nursery things, which will force a collection well before
  // the nursery is full, look for object groups that are getting promoted
  // excessively and try to pretenure them.

  bool pretenureObj = false;
  bool pretenureStr = false;
  bool pretenureBigInt = false;
  if (tunables().attemptPretenuring()) {
    // Should we check for pretenuring regardless of GCReason?
    bool pretenureAll =
        highPromotionRate && previousGC.nurseryUsedBytes >= 4 * 1024 * 1024;

    pretenureObj =
        pretenureAll ||
        IsFullStoreBufferReason(reason, JS::GCReason::FULL_CELL_PTR_OBJ_BUFFER);
    pretenureStr =
        pretenureAll ||
        IsFullStoreBufferReason(reason, JS::GCReason::FULL_CELL_PTR_STR_BUFFER);
    pretenureBigInt =
        pretenureAll || IsFullStoreBufferReason(
                            reason, JS::GCReason::FULL_CELL_PTR_BIGINT_BUFFER);
  }

  size_t pretenureCount = 0;

  if (pretenureObj) {
    JSContext* cx = rt->mainContextFromOwnThread();
    uint32_t threshold = tunables().pretenureGroupThreshold();
    for (auto& entry : tenureCounts.entries) {
      if (entry.count < threshold) {
        continue;
      }

      ObjectGroup* group = entry.group;
      AutoRealm ar(cx, group);
      AutoSweepObjectGroup sweep(group);
      if (group->canPreTenure(sweep)) {
        group->setShouldPreTenure(sweep, cx);
        pretenureCount++;
      }
    }
  }
  stats().setStat(gcstats::STAT_OBJECT_GROUPS_PRETENURED, pretenureCount);

  mozilla::Maybe<AutoGCSession> session;
  uint32_t numStringsTenured = 0;
  uint32_t numNurseryStringRealmsDisabled = 0;
  uint32_t numBigIntsTenured = 0;
  uint32_t numNurseryBigIntRealmsDisabled = 0;
  for (ZonesIter zone(gc, SkipAtoms); !zone.done(); zone.next()) {
    bool disableNurseryStrings = pretenureStr && zone->allocNurseryStrings &&
                                 zone->tenuredStrings >= 30 * 1000;
    bool disableNurseryBigInts = pretenureBigInt && zone->allocNurseryBigInts &&
                                 zone->tenuredBigInts >= 30 * 1000;
    if (disableNurseryStrings || disableNurseryBigInts) {
      if (!session.isSome()) {
        session.emplace(gc, JS::HeapState::MinorCollecting);
      }
      CancelOffThreadIonCompile(zone);
      bool preserving = zone->isPreservingCode();
      zone->setPreservingCode(false);
      zone->discardJitCode(rt->defaultFreeOp());
      zone->setPreservingCode(preserving);
      for (RealmsInZoneIter r(zone); !r.done(); r.next()) {
        if (jit::JitRealm* jitRealm = r->jitRealm()) {
          jitRealm->discardStubs();
          if (disableNurseryStrings) {
            jitRealm->setStringsCanBeInNursery(false);
            numNurseryStringRealmsDisabled++;
          }
          if (disableNurseryBigInts) {
            numNurseryBigIntRealmsDisabled++;
          }
        }
      }
      if (disableNurseryStrings) {
        zone->allocNurseryStrings = false;
      }
      if (disableNurseryBigInts) {
        zone->allocNurseryBigInts = false;
      }
    }
    numStringsTenured += zone->tenuredStrings;
    zone->tenuredStrings = 0;
    numBigIntsTenured += zone->tenuredBigInts;
    zone->tenuredBigInts = 0;
  }
  session.reset();  // End the minor GC session, if running one.
  stats().setStat(gcstats::STAT_NURSERY_STRING_REALMS_DISABLED,
                  numNurseryStringRealmsDisabled);
  stats().setStat(gcstats::STAT_STRINGS_TENURED, numStringsTenured);
  stats().setStat(gcstats::STAT_NURSERY_BIGINT_REALMS_DISABLED,
                  numNurseryBigIntRealmsDisabled);
  stats().setStat(gcstats::STAT_BIGINTS_TENURED, numBigIntsTenured);

  return pretenureCount;
}

bool js::Nursery::registerMallocedBuffer(void* buffer, size_t nbytes) {
  MOZ_ASSERT(buffer);
  MOZ_ASSERT(nbytes > 0);
  if (!mallocedBuffers.putNew(buffer)) {
    return false;
  }

  mallocedBufferBytes += nbytes;
  if (MOZ_UNLIKELY(mallocedBufferBytes > capacity() * 8)) {
    requestMinorGC(JS::GCReason::NURSERY_MALLOC_BUFFERS);
  }

  return true;
}

void js::Nursery::sweep(JSTracer* trc) {
  // Sweep unique IDs first before we sweep any tables that may be keyed based
  // on them.
  for (Cell* cell : cellsWithUid_) {
    auto* obj = static_cast<JSObject*>(cell);
    if (!IsForwarded(obj)) {
      obj->nurseryZone()->removeUniqueId(obj);
    } else {
      JSObject* dst = Forwarded(obj);
      obj->nurseryZone()->transferUniqueId(dst, obj);
    }
  }
  cellsWithUid_.clear();

  for (CompartmentsIter c(runtime()); !c.done(); c.next()) {
    c->sweepAfterMinorGC(trc);
  }

  for (ZonesIter zone(trc->runtime(), SkipAtoms); !zone.done(); zone.next()) {
    zone->sweepAfterMinorGC(trc);
  }

  sweepDictionaryModeObjects();
  sweepMapAndSetObjects();
}

void js::Nursery::clear() {
  // Poison the nursery contents so touching a freed object will crash.
  unsigned firstClearChunk;
  if (gc->hasZealMode(ZealMode::GenerationalGC)) {
    // Poison all the chunks used in this cycle. The new start chunk is
    // reposioned in Nursery::collect() but there's no point optimising that in
    // this case.
    firstClearChunk = currentStartChunk_;
  } else {
    // In normal mode we start at the second chunk, the first one will be used
    // in the next cycle and poisoned in Nusery::collect();
    MOZ_ASSERT(currentStartChunk_ == 0);
    firstClearChunk = 1;
  }
  for (unsigned i = firstClearChunk; i < currentChunk_; ++i) {
    chunk(i).poisonAfterEvict();
  }
  // Clear only the used part of the chunk because that's the part we touched,
  // but only if it's not going to be re-used immediately (>= firstClearChunk).
  if (currentChunk_ >= firstClearChunk) {
    chunk(currentChunk_)
        .poisonAfterEvict(position() - chunk(currentChunk_).start());
  }

  // Reset the start chunk & position if we're not in this zeal mode, or we're
  // in it and close to the end of the nursery.
  MOZ_ASSERT(maxChunkCount() > 0);
  if (!gc->hasZealMode(ZealMode::GenerationalGC) ||
      (gc->hasZealMode(ZealMode::GenerationalGC) &&
       currentChunk_ + 1 == maxChunkCount())) {
    setCurrentChunk(0);
  }

  // Set current start position for isEmpty checks.
  setStartPosition();
}

size_t js::Nursery::spaceToEnd(unsigned chunkCount) const {
  if (chunkCount == 0) {
    return 0;
  }

  unsigned lastChunk = chunkCount - 1;

  MOZ_ASSERT(lastChunk >= currentStartChunk_);
  MOZ_ASSERT(currentStartPosition_ - chunk(currentStartChunk_).start() <=
             NurseryChunkUsableSize);

  size_t bytes;

  if (chunkCount != 1) {
    // In the general case we have to add:
    //  + the bytes used in the first
    //    chunk which may be less than the total size of a chunk since in some
    //    zeal modes we start the first chunk at some later position
    //    (currentStartPosition_).
    //  + the size of all the other chunks.
    bytes = (chunk(currentStartChunk_).end() - currentStartPosition_) +
            ((lastChunk - currentStartChunk_) * ChunkSize);
  } else {
    // In sub-chunk mode, but it also works whenever chunkCount == 1, we need to
    // use currentEnd_ since it may not refer to a full chunk.
    bytes = currentEnd_ - currentStartPosition_;
  }

  MOZ_ASSERT(bytes <= maxChunkCount() * ChunkSize);

  return bytes;
}

MOZ_ALWAYS_INLINE void js::Nursery::setCurrentChunk(unsigned chunkno) {
  MOZ_ASSERT(chunkno < allocatedChunkCount());

  currentChunk_ = chunkno;
  position_ = chunk(chunkno).start();
  setCurrentEnd();
}

void js::Nursery::poisonAndInitCurrentChunk(size_t extent) {
  if (gc->hasZealMode(ZealMode::GenerationalGC) || !isSubChunkMode()) {
    chunk(currentChunk_).poisonAndInit(runtime());
  } else {
    extent = std::min(capacity_, extent);
    MOZ_ASSERT(extent <= NurseryChunkUsableSize);
    chunk(currentChunk_).poisonAndInit(runtime(), extent);
  }
}

MOZ_ALWAYS_INLINE void js::Nursery::setCurrentEnd() {
  MOZ_ASSERT_IF(isSubChunkMode(),
                currentChunk_ == 0 && currentEnd_ <= chunk(0).end());
  currentEnd_ = chunk(currentChunk_).start() +
                std::min({capacity_, NurseryChunkUsableSize});
  if (canAllocateStrings_) {
    currentStringEnd_ = currentEnd_;
  }
  if (canAllocateBigInts_) {
    currentBigIntEnd_ = currentEnd_;
  }
}

bool js::Nursery::allocateNextChunk(const unsigned chunkno,
                                    AutoLockGCBgAlloc& lock) {
  const unsigned priorCount = allocatedChunkCount();
  const unsigned newCount = priorCount + 1;

  MOZ_ASSERT((chunkno == currentChunk_ + 1) ||
             (chunkno == 0 && allocatedChunkCount() == 0));
  MOZ_ASSERT(chunkno == allocatedChunkCount());
  MOZ_ASSERT(chunkno < HowMany(capacity(), ChunkSize));

  if (!chunks_.resize(newCount)) {
    return false;
  }

  Chunk* newChunk;
  newChunk = gc->getOrAllocChunk(lock);
  if (!newChunk) {
    chunks_.shrinkTo(priorCount);
    return false;
  }

  chunks_[chunkno] = NurseryChunk::fromChunk(newChunk);
  return true;
}

MOZ_ALWAYS_INLINE void js::Nursery::setStartPosition() {
  currentStartChunk_ = currentChunk_;
  currentStartPosition_ = position();
}

void js::Nursery::maybeResizeNursery(JSGCInvocationKind kind,
                                     JS::GCReason reason) {
#ifdef JS_GC_ZEAL
  // This zeal mode disabled nursery resizing.
  if (gc->hasZealMode(ZealMode::GenerationalGC)) {
    return;
  }
#endif

  size_t newCapacity =
      mozilla::Clamp(targetSize(kind, reason), tunables().gcMinNurseryBytes(),
                     tunables().gcMaxNurseryBytes());

  MOZ_ASSERT(roundSize(newCapacity) == newCapacity);

  if (newCapacity > capacity()) {
    growAllocableSpace(newCapacity);
  } else if (newCapacity < capacity()) {
    shrinkAllocableSpace(newCapacity);
  }
}

static inline double ClampDouble(double value, double min, double max) {
  MOZ_ASSERT(!std::isnan(value) && !std::isnan(min) && !std::isnan(max));
  MOZ_ASSERT(max >= min);

  if (value <= min) {
    return min;
  }

  if (value >= max) {
    return max;
  }

  return value;
}

size_t js::Nursery::targetSize(JSGCInvocationKind kind, JS::GCReason reason) {
  // Shrink the nursery as much as possible if shrinking was requested or in low
  // memory situations.
  if (kind == GC_SHRINK || gc::IsOOMReason(reason) ||
      gc->systemHasLowMemory()) {
    clearRecentGrowthData();
    return 0;
  }

  // Don't resize the nursery during shutdown.
  if (gc::IsShutdownReason(reason)) {
    clearRecentGrowthData();
    return capacity();
  }

  TimeStamp now = ReallyNow();

  // Calculate the fraction of the nursery promoted out of its entire
  // capacity. This gives better results than using the promotion rate (based on
  // the amount of nursery used) in cases where we collect before the nursery is
  // full.
  double fractionPromoted =
      double(previousGC.tenuredBytes) / double(previousGC.nurseryCapacity);

  // Calculate the fraction of time spent collecting the nursery.
  double timeFraction = 0.0;
#ifndef JS_MORE_DETERMINISTIC
  if (lastResizeTime) {
    TimeDuration collectorTime = now - collectionStartTime();
    TimeDuration totalTime = now - lastResizeTime;
    timeFraction = collectorTime.ToSeconds() / totalTime.ToSeconds();
  }
#endif

  // Adjust the nursery size to try to achieve a target promotion rate and
  // collector time goals.
  static const double PromotionGoal = 0.02;
  static const double TimeGoal = 0.01;
  double growthFactor =
      std::max(fractionPromoted / PromotionGoal, timeFraction / TimeGoal);

  // Limit the range of the growth factor to prevent transient high promotion
  // rates from affecting the nursery size too far into the future.
  static const double GrowthRange = 2.0;
  growthFactor = ClampDouble(growthFactor, 1.0 / GrowthRange, GrowthRange);

#ifndef JS_MORE_DETERMINISTIC
  // Use exponential smoothing on the desired growth rate to take into account
  // the promotion rate from recent previous collections.
  if (lastResizeTime &&
      now - lastResizeTime < TimeDuration::FromMilliseconds(200)) {
    growthFactor = 0.75 * smoothedGrowthFactor + 0.25 * growthFactor;
  }

  lastResizeTime = now;
  smoothedGrowthFactor = growthFactor;
#endif

  // Leave size untouched if we are close to the promotion goal.
  static const double GoalWidth = 1.5;
  if (growthFactor > (1.0 / GoalWidth) && growthFactor < GoalWidth) {
    return capacity();
  }

  // The multiplication below cannot overflow because growthFactor is at
  // most two.
  MOZ_ASSERT(growthFactor <= 2.0);
  MOZ_ASSERT(capacity() < SIZE_MAX / 2);

  return roundSize(size_t(double(capacity()) * growthFactor));
}

void js::Nursery::clearRecentGrowthData() {
#ifndef JS_MORE_DETERMINISTIC
  lastResizeTime = TimeStamp();
  smoothedGrowthFactor = 1.0;
#endif
}

/* static */
size_t js::Nursery::roundSize(size_t size) {
  static_assert(SubChunkStep > gc::ChunkTrailerSize,
                "Don't allow the nursery to overwrite the trailer when using "
                "less than a chunk");

  size_t step = size >= ChunkSize ? ChunkSize : SubChunkStep;
  size = Round(size, step);

  MOZ_ASSERT(size >= ArenaSize);

  return size;
}

void js::Nursery::growAllocableSpace(size_t newCapacity) {
  MOZ_ASSERT_IF(!isSubChunkMode(), newCapacity > currentChunk_ * ChunkSize);
  MOZ_ASSERT(newCapacity <= tunables().gcMaxNurseryBytes());
  MOZ_ASSERT(newCapacity > capacity());

  if (isSubChunkMode()) {
    // Avoid growing into an area that's about to be decommitted.
    decommitTask.join();

    MOZ_ASSERT(currentChunk_ == 0);

    // The remainder of the chunk may have been decommitted.
    if (!chunk(0).markPagesInUseHard(
            std::min(newCapacity, ChunkSize - ArenaSize))) {
      // The OS won't give us the memory we need, we can't grow.
      return;
    }

    // The capacity has changed and since we were in sub-chunk mode we need to
    // update the poison values / asan infomation for the now-valid region of
    // this chunk.
    size_t poisonSize =
        std::min({newCapacity, NurseryChunkUsableSize}) - capacity();
    // Don't poison the trailer.
    MOZ_ASSERT(capacity() + poisonSize <= NurseryChunkUsableSize);
    chunk(0).poisonRange(capacity(), poisonSize, JS_FRESH_NURSERY_PATTERN,
                         MemCheckKind::MakeUndefined);
  }

  capacity_ = newCapacity;

  setCurrentEnd();
}

void js::Nursery::freeChunksFrom(const unsigned firstFreeChunk) {
  MOZ_ASSERT(firstFreeChunk < chunks_.length());

  // The loop below may need to skip the first chunk, so we may use this so we
  // can modify it.
  unsigned firstChunkToDecommit = firstFreeChunk;

  if ((firstChunkToDecommit == 0) && isSubChunkMode()) {
    // Part of the first chunk may be hard-decommitted, un-decommit it so that
    // the GC's normal chunk-handling doesn't segfault.
    MOZ_ASSERT(currentChunk_ == 0);
    if (!chunk(0).markPagesInUseHard(ChunkSize - ArenaSize)) {
      // Free the chunk if we can't allocate its pages.
      UnmapPages(static_cast<void*>(&chunk(0)), ChunkSize);
      firstChunkToDecommit = 1;
    }
  }

  {
    AutoLockHelperThreadState lock;
    for (size_t i = firstChunkToDecommit; i < chunks_.length(); i++) {
      decommitTask.queueChunk(chunks_[i], lock);
    }
    decommitTask.startOrRunIfIdle(lock);
  }

  chunks_.shrinkTo(firstFreeChunk);
}

void js::Nursery::shrinkAllocableSpace(size_t newCapacity) {
#ifdef JS_GC_ZEAL
  if (gc->hasZealMode(ZealMode::GenerationalGC)) {
    return;
  }
#endif

  // Don't shrink the nursery to zero (use Nursery::disable() instead)
  // This can't happen due to the rounding-down performed above because of the
  // clamping in maybeResizeNursery().
  MOZ_ASSERT(newCapacity != 0);
  // Don't attempt to shrink it to the same size.
  if (newCapacity == capacity_) {
    return;
  }
  MOZ_ASSERT(newCapacity < capacity_);

  unsigned newCount = HowMany(newCapacity, ChunkSize);
  if (newCount < allocatedChunkCount()) {
    freeChunksFrom(newCount);
  }

  size_t oldCapacity = capacity_;
  capacity_ = newCapacity;

  setCurrentEnd();

  if (isSubChunkMode()) {
    MOZ_ASSERT(currentChunk_ == 0);
    chunk(0).poisonRange(
        newCapacity,
        std::min({oldCapacity, NurseryChunkUsableSize}) - newCapacity,
        JS_SWEPT_NURSERY_PATTERN, MemCheckKind::MakeNoAccess);

    AutoLockHelperThreadState lock;
    decommitTask.queueRange(capacity_, chunk(0), lock);
    decommitTask.startOrRunIfIdle(lock);
  }
}

bool js::Nursery::queueDictionaryModeObjectToSweep(NativeObject* obj) {
  MOZ_ASSERT(IsInsideNursery(obj));
  return dictionaryModeObjects_.append(obj);
}

uintptr_t js::Nursery::currentEnd() const {
  // These are separate asserts because it can be useful to see which one
  // failed.
  MOZ_ASSERT_IF(isSubChunkMode(), currentChunk_ == 0);
  MOZ_ASSERT_IF(isSubChunkMode(), currentEnd_ <= chunk(currentChunk_).end());
  MOZ_ASSERT_IF(!isSubChunkMode(), currentEnd_ == chunk(currentChunk_).end());
  MOZ_ASSERT(currentEnd_ != chunk(currentChunk_).start());
  return currentEnd_;
}

gcstats::Statistics& js::Nursery::stats() const { return gc->stats(); }

MOZ_ALWAYS_INLINE const js::gc::GCSchedulingTunables& js::Nursery::tunables()
    const {
  return gc->tunables;
}

bool js::Nursery::isSubChunkMode() const {
  return capacity() <= NurseryChunkUsableSize;
}

void js::Nursery::sweepDictionaryModeObjects() {
  for (auto obj : dictionaryModeObjects_) {
    if (!IsForwarded(obj)) {
      obj->sweepDictionaryListPointer();
    } else {
      Forwarded(obj)->updateDictionaryListPointerAfterMinorGC(obj);
    }
  }
  dictionaryModeObjects_.clear();
}

void js::Nursery::sweepMapAndSetObjects() {
  auto fop = runtime()->defaultFreeOp();

  for (auto mapobj : mapsWithNurseryMemory_) {
    MapObject::sweepAfterMinorGC(fop, mapobj);
  }
  mapsWithNurseryMemory_.clearAndFree();

  for (auto setobj : setsWithNurseryMemory_) {
    SetObject::sweepAfterMinorGC(fop, setobj);
  }
  setsWithNurseryMemory_.clearAndFree();
}

JS_PUBLIC_API void JS::EnableNurseryStrings(JSContext* cx) {
  AutoEmptyNursery empty(cx);
  ReleaseAllJITCode(cx->defaultFreeOp());
  cx->runtime()->gc.nursery().enableStrings();
}

JS_PUBLIC_API void JS::DisableNurseryStrings(JSContext* cx) {
  AutoEmptyNursery empty(cx);
  ReleaseAllJITCode(cx->defaultFreeOp());
  cx->runtime()->gc.nursery().disableStrings();
}

JS_PUBLIC_API void JS::EnableNurseryBigInts(JSContext* cx) {
  AutoEmptyNursery empty(cx);
  ReleaseAllJITCode(cx->defaultFreeOp());
  cx->runtime()->gc.nursery().enableBigInts();
}

JS_PUBLIC_API void JS::DisableNurseryBigInts(JSContext* cx) {
  AutoEmptyNursery empty(cx);
  ReleaseAllJITCode(cx->defaultFreeOp());
  cx->runtime()->gc.nursery().disableBigInts();
}<|MERGE_RESOLUTION|>--- conflicted
+++ resolved
@@ -240,26 +240,12 @@
 }
 
 bool js::Nursery::init(AutoLockGCBgAlloc& lock) {
-<<<<<<< HEAD
   // The nursery is permanently disabled when recording or replaying. Nursery
   // collections may occur at non-deterministic points in execution.
   if (mozilla::recordreplay::IsRecordingOrReplaying()) {
     return true;
   }
 
-  capacity_ = roundSize(tunables().gcMinNurseryBytes());
-  if (!allocateNextChunk(0, lock)) {
-    capacity_ = 0;
-    return false;
-  }
-  // After this point the Nursery has been enabled.
-
-  setCurrentChunk(0);
-  setStartPosition();
-  poisonAndInitCurrentChunk();
-
-=======
->>>>>>> 0aa061dd
   char* env = getenv("JS_GC_PROFILE_NURSERY");
   if (env) {
     if (0 == strcmp(env, "help")) {
