--- conflicted
+++ resolved
@@ -220,18 +220,13 @@
 }
 
 bool js::Nursery::init(AutoLockGCBgAlloc& lock) {
-<<<<<<< HEAD
   // The nursery is permanently disabled when recording or replaying. Nursery
   // collections may occur at non-deterministic points in execution.
   if (mozilla::recordreplay::IsRecordingOrReplaying()) {
     return true;
   }
 
-  char* env = getenv("JS_GC_PROFILE_NURSERY");
-  if (env) {
-=======
   if (char* env = getenv("JS_GC_PROFILE_NURSERY")) {
->>>>>>> b7c85e09
     if (0 == strcmp(env, "help")) {
       fprintf(stderr,
               "JS_GC_PROFILE_NURSERY=N\n"
