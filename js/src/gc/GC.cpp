/* -*- Mode: C++; tab-width: 8; indent-tabs-mode: nil; c-basic-offset: 2 -*-
 * vim: set ts=8 sts=2 et sw=2 tw=80:
 * This Source Code Form is subject to the terms of the Mozilla Public
 * License, v. 2.0. If a copy of the MPL was not distributed with this
 * file, You can obtain one at http://mozilla.org/MPL/2.0/. */

/*
 * [SMDOC] Garbage Collector
 *
 * This code implements an incremental mark-and-sweep garbage collector, with
 * most sweeping carried out in the background on a parallel thread.
 *
 * Full vs. zone GC
 * ----------------
 *
 * The collector can collect all zones at once, or a subset. These types of
 * collection are referred to as a full GC and a zone GC respectively.
 *
 * It is possible for an incremental collection that started out as a full GC to
 * become a zone GC if new zones are created during the course of the
 * collection.
 *
 * Incremental collection
 * ----------------------
 *
 * For a collection to be carried out incrementally the following conditions
 * must be met:
 *  - the collection must be run by calling js::GCSlice() rather than js::GC()
 *  - the GC mode must have been set to JSGC_MODE_INCREMENTAL or
 *    JSGC_MODE_ZONE_INCREMENTAL with JS_SetGCParameter()
 *
 * The last condition is an engine-internal mechanism to ensure that incremental
 * collection is not carried out without the correct barriers being implemented.
 * For more information see 'Incremental marking' below.
 *
 * If the collection is not incremental, all foreground activity happens inside
 * a single call to GC() or GCSlice(). However the collection is not complete
 * until the background sweeping activity has finished.
 *
 * An incremental collection proceeds as a series of slices, interleaved with
 * mutator activity, i.e. running JavaScript code. Slices are limited by a time
 * budget. The slice finishes as soon as possible after the requested time has
 * passed.
 *
 * Collector states
 * ----------------
 *
 * The collector proceeds through the following states, the current state being
 * held in JSRuntime::gcIncrementalState:
 *
 *  - MarkRoots  - marks the stack and other roots
 *  - Mark       - incrementally marks reachable things
 *  - Sweep      - sweeps zones in groups and continues marking unswept zones
 *  - Finalize   - performs background finalization, concurrent with mutator
 *  - Compact    - incrementally compacts by zone
 *  - Decommit   - performs background decommit and chunk removal
 *
 * The MarkRoots activity always takes place in the first slice. The next two
 * states can take place over one or more slices.
 *
 * In other words an incremental collection proceeds like this:
 *
 * Slice 1:   MarkRoots:  Roots pushed onto the mark stack.
 *            Mark:       The mark stack is processed by popping an element,
 *                        marking it, and pushing its children.
 *
 *          ... JS code runs ...
 *
 * Slice 2:   Mark:       More mark stack processing.
 *
 *          ... JS code runs ...
 *
 * Slice n-1: Mark:       More mark stack processing.
 *
 *          ... JS code runs ...
 *
 * Slice n:   Mark:       Mark stack is completely drained.
 *            Sweep:      Select first group of zones to sweep and sweep them.
 *
 *          ... JS code runs ...
 *
 * Slice n+1: Sweep:      Mark objects in unswept zones that were newly
 *                        identified as alive (see below). Then sweep more zone
 *                        sweep groups.
 *
 *          ... JS code runs ...
 *
 * Slice n+2: Sweep:      Mark objects in unswept zones that were newly
 *                        identified as alive. Then sweep more zones.
 *
 *          ... JS code runs ...
 *
 * Slice m:   Sweep:      Sweeping is finished, and background sweeping
 *                        started on the helper thread.
 *
 *          ... JS code runs, remaining sweeping done on background thread ...
 *
 * When background sweeping finishes the GC is complete.
 *
 * Incremental marking
 * -------------------
 *
 * Incremental collection requires close collaboration with the mutator (i.e.,
 * JS code) to guarantee correctness.
 *
 *  - During an incremental GC, if a memory location (except a root) is written
 *    to, then the value it previously held must be marked. Write barriers
 *    ensure this.
 *
 *  - Any object that is allocated during incremental GC must start out marked.
 *
 *  - Roots are marked in the first slice and hence don't need write barriers.
 *    Roots are things like the C stack and the VM stack.
 *
 * The problem that write barriers solve is that between slices the mutator can
 * change the object graph. We must ensure that it cannot do this in such a way
 * that makes us fail to mark a reachable object (marking an unreachable object
 * is tolerable).
 *
 * We use a snapshot-at-the-beginning algorithm to do this. This means that we
 * promise to mark at least everything that is reachable at the beginning of
 * collection. To implement it we mark the old contents of every non-root memory
 * location written to by the mutator while the collection is in progress, using
 * write barriers. This is described in gc/Barrier.h.
 *
 * Incremental sweeping
 * --------------------
 *
 * Sweeping is difficult to do incrementally because object finalizers must be
 * run at the start of sweeping, before any mutator code runs. The reason is
 * that some objects use their finalizers to remove themselves from caches. If
 * mutator code was allowed to run after the start of sweeping, it could observe
 * the state of the cache and create a new reference to an object that was just
 * about to be destroyed.
 *
 * Sweeping all finalizable objects in one go would introduce long pauses, so
 * instead sweeping broken up into groups of zones. Zones which are not yet
 * being swept are still marked, so the issue above does not apply.
 *
 * The order of sweeping is restricted by cross compartment pointers - for
 * example say that object |a| from zone A points to object |b| in zone B and
 * neither object was marked when we transitioned to the Sweep phase. Imagine we
 * sweep B first and then return to the mutator. It's possible that the mutator
 * could cause |a| to become alive through a read barrier (perhaps it was a
 * shape that was accessed via a shape table). Then we would need to mark |b|,
 * which |a| points to, but |b| has already been swept.
 *
 * So if there is such a pointer then marking of zone B must not finish before
 * marking of zone A.  Pointers which form a cycle between zones therefore
 * restrict those zones to being swept at the same time, and these are found
 * using Tarjan's algorithm for finding the strongly connected components of a
 * graph.
 *
 * GC things without finalizers, and things with finalizers that are able to run
 * in the background, are swept on the background thread. This accounts for most
 * of the sweeping work.
 *
 * Reset
 * -----
 *
 * During incremental collection it is possible, although unlikely, for
 * conditions to change such that incremental collection is no longer safe. In
 * this case, the collection is 'reset' by resetIncrementalGC(). If we are in
 * the mark state, this just stops marking, but if we have started sweeping
 * already, we continue non-incrementally until we have swept the current sweep
 * group. Following a reset, a new collection is started.
 *
 * Compacting GC
 * -------------
 *
 * Compacting GC happens at the end of a major GC as part of the last slice.
 * There are three parts:
 *
 *  - Arenas are selected for compaction.
 *  - The contents of those arenas are moved to new arenas.
 *  - All references to moved things are updated.
 *
 * Collecting Atoms
 * ----------------
 *
 * Atoms are collected differently from other GC things. They are contained in
 * a special zone and things in other zones may have pointers to them that are
 * not recorded in the cross compartment pointer map. Each zone holds a bitmap
 * with the atoms it might be keeping alive, and atoms are only collected if
 * they are not included in any zone's atom bitmap. See AtomMarking.cpp for how
 * this bitmap is managed.
 */

#include "gc/GC-inl.h"

#include "mozilla/ArrayUtils.h"
#include "mozilla/DebugOnly.h"
#include "mozilla/MacroForEach.h"
#include "mozilla/MemoryReporting.h"
#include "mozilla/Range.h"
#include "mozilla/ScopeExit.h"
#include "mozilla/TextUtils.h"
#include "mozilla/TimeStamp.h"
#include "mozilla/Unused.h"

#include <algorithm>
#include <initializer_list>
#include <string.h>
#include <utility>
#ifndef XP_WIN
#  include <sys/mman.h>
#  include <unistd.h>
#endif

#include "jsapi.h"
#include "jsfriendapi.h"
#include "jstypes.h"

#include "builtin/FinalizationRegistryObject.h"
#include "builtin/WeakRefObject.h"
#include "debugger/DebugAPI.h"
#include "gc/ClearEdgesTracer.h"
#include "gc/FindSCCs.h"
#include "gc/FreeOp.h"
#include "gc/GCInternals.h"
#include "gc/GCLock.h"
#include "gc/GCProbes.h"
#include "gc/Memory.h"
#include "gc/ParallelWork.h"
#include "gc/Policy.h"
#include "gc/WeakMap.h"
#include "jit/BaselineJIT.h"
#include "jit/JitCode.h"
#include "jit/JitcodeMap.h"
#include "jit/JitRealm.h"
#include "jit/JitRuntime.h"
#include "jit/JitZone.h"
#include "js/Object.h"  // JS::GetClass
#include "js/SliceBudget.h"
#include "proxy/DeadObjectProxy.h"
#include "util/Poison.h"
#include "util/Windows.h"
#include "vm/BigIntType.h"
#include "vm/GeckoProfiler.h"
#include "vm/HelperThreadState.h"
#include "vm/JSAtom.h"
#include "vm/JSContext.h"
#include "vm/JSObject.h"
#include "vm/JSScript.h"
#include "vm/Printer.h"
#include "vm/ProxyObject.h"
#include "vm/Realm.h"
#include "vm/Shape.h"
#include "vm/StringType.h"
#include "vm/SymbolType.h"
#include "vm/Time.h"
#include "vm/TraceLogging.h"
#include "vm/WrapperObject.h"

#include "gc/Heap-inl.h"
#include "gc/Marking-inl.h"
#include "gc/Nursery-inl.h"
#include "gc/PrivateIterators-inl.h"
#include "gc/Zone-inl.h"
#include "vm/GeckoProfiler-inl.h"
#include "vm/JSObject-inl.h"
#include "vm/JSScript-inl.h"
#include "vm/Stack-inl.h"
#include "vm/StringType-inl.h"

using namespace js;
using namespace js::gc;

using mozilla::ArrayLength;
using mozilla::Maybe;
using mozilla::Nothing;
using mozilla::Some;
using mozilla::TimeDuration;
using mozilla::TimeStamp;

using JS::AutoGCRooter;

/* Increase the IGC marking slice time if we are in highFrequencyGC mode. */
static constexpr int IGC_MARK_SLICE_MULTIPLIER = 2;

const AllocKind gc::slotsToThingKind[] = {
    // clang-format off
    /*  0 */ AllocKind::OBJECT0,  AllocKind::OBJECT2,  AllocKind::OBJECT2,  AllocKind::OBJECT4,
    /*  4 */ AllocKind::OBJECT4,  AllocKind::OBJECT8,  AllocKind::OBJECT8,  AllocKind::OBJECT8,
    /*  8 */ AllocKind::OBJECT8,  AllocKind::OBJECT12, AllocKind::OBJECT12, AllocKind::OBJECT12,
    /* 12 */ AllocKind::OBJECT12, AllocKind::OBJECT16, AllocKind::OBJECT16, AllocKind::OBJECT16,
    /* 16 */ AllocKind::OBJECT16
    // clang-format on
};

// Check that reserved bits of a Cell are compatible with our typical allocators
// since most derived classes will store a pointer in the first word.
static const size_t MinFirstWordAlignment = 1u << CellFlagBitsReservedForGC;
static_assert(js::detail::LIFO_ALLOC_ALIGN >= MinFirstWordAlignment,
              "CellFlagBitsReservedForGC should support LifoAlloc");
static_assert(CellAlignBytes >= MinFirstWordAlignment,
              "CellFlagBitsReservedForGC should support gc::Cell");
static_assert(js::jit::CodeAlignment >= MinFirstWordAlignment,
              "CellFlagBitsReservedForGC should support JIT code");
static_assert(js::gc::JSClassAlignBytes >= MinFirstWordAlignment,
              "CellFlagBitsReservedForGC should support JSClass pointers");
static_assert(js::ScopeDataAlignBytes >= MinFirstWordAlignment,
              "CellFlagBitsReservedForGC should support scope data pointers");

static_assert(mozilla::ArrayLength(slotsToThingKind) ==
                  SLOTS_TO_THING_KIND_LIMIT,
              "We have defined a slot count for each kind.");

#define CHECK_THING_SIZE(allocKind, traceKind, type, sizedType, bgFinal,       \
                         nursery, compact)                                     \
  static_assert(sizeof(sizedType) >= SortedArenaList::MinThingSize,            \
                #sizedType " is smaller than SortedArenaList::MinThingSize!"); \
  static_assert(sizeof(sizedType) >= sizeof(FreeSpan),                         \
                #sizedType " is smaller than FreeSpan");                       \
  static_assert(sizeof(sizedType) % CellAlignBytes == 0,                       \
                "Size of " #sizedType " is not a multiple of CellAlignBytes"); \
  static_assert(sizeof(sizedType) >= MinCellSize,                              \
                "Size of " #sizedType " is smaller than the minimum size");
FOR_EACH_ALLOCKIND(CHECK_THING_SIZE);
#undef CHECK_THING_SIZE

template <typename T>
struct ArenaLayout {
  static constexpr size_t thingSize() { return sizeof(T); }
  static constexpr size_t thingsPerArena() {
    return (ArenaSize - ArenaHeaderSize) / thingSize();
  }
  static constexpr size_t firstThingOffset() {
    return ArenaSize - thingSize() * thingsPerArena();
  }
};

const uint8_t Arena::ThingSizes[] = {
#define EXPAND_THING_SIZE(_1, _2, _3, sizedType, _4, _5, _6) \
  ArenaLayout<sizedType>::thingSize(),
    FOR_EACH_ALLOCKIND(EXPAND_THING_SIZE)
#undef EXPAND_THING_SIZE
};

const uint8_t Arena::FirstThingOffsets[] = {
#define EXPAND_FIRST_THING_OFFSET(_1, _2, _3, sizedType, _4, _5, _6) \
  ArenaLayout<sizedType>::firstThingOffset(),
    FOR_EACH_ALLOCKIND(EXPAND_FIRST_THING_OFFSET)
#undef EXPAND_FIRST_THING_OFFSET
};

const uint8_t Arena::ThingsPerArena[] = {
#define EXPAND_THINGS_PER_ARENA(_1, _2, _3, sizedType, _4, _5, _6) \
  ArenaLayout<sizedType>::thingsPerArena(),
    FOR_EACH_ALLOCKIND(EXPAND_THINGS_PER_ARENA)
#undef EXPAND_THINGS_PER_ARENA
};

FreeSpan FreeLists::emptySentinel;

struct js::gc::FinalizePhase {
  gcstats::PhaseKind statsPhase;
  AllocKinds kinds;
};

/*
 * Finalization order for objects swept incrementally on the main thread.
 */
static constexpr FinalizePhase ForegroundObjectFinalizePhase = {
    gcstats::PhaseKind::SWEEP_OBJECT,
    {AllocKind::OBJECT0, AllocKind::OBJECT2, AllocKind::OBJECT4,
     AllocKind::OBJECT8, AllocKind::OBJECT12, AllocKind::OBJECT16}};

/*
 * Finalization order for GC things swept incrementally on the main thread.
 */
static constexpr FinalizePhase ForegroundNonObjectFinalizePhase = {
    gcstats::PhaseKind::SWEEP_SCRIPT, {AllocKind::SCRIPT, AllocKind::JITCODE}};

/*
 * Finalization order for GC things swept on the background thread.
 */
static constexpr FinalizePhase BackgroundFinalizePhases[] = {
    {gcstats::PhaseKind::SWEEP_OBJECT,
     {AllocKind::FUNCTION, AllocKind::FUNCTION_EXTENDED,
      AllocKind::OBJECT0_BACKGROUND, AllocKind::OBJECT2_BACKGROUND,
      AllocKind::ARRAYBUFFER4, AllocKind::OBJECT4_BACKGROUND,
      AllocKind::ARRAYBUFFER8, AllocKind::OBJECT8_BACKGROUND,
      AllocKind::ARRAYBUFFER12, AllocKind::OBJECT12_BACKGROUND,
      AllocKind::ARRAYBUFFER16, AllocKind::OBJECT16_BACKGROUND}},
    {gcstats::PhaseKind::SWEEP_SCOPE,
     {
         AllocKind::SCOPE,
     }},
    {gcstats::PhaseKind::SWEEP_REGEXP_SHARED,
     {
         AllocKind::REGEXP_SHARED,
     }},
    {gcstats::PhaseKind::SWEEP_STRING,
     {AllocKind::FAT_INLINE_STRING, AllocKind::STRING,
      AllocKind::EXTERNAL_STRING, AllocKind::FAT_INLINE_ATOM, AllocKind::ATOM,
      AllocKind::SYMBOL, AllocKind::BIGINT}},
    {gcstats::PhaseKind::SWEEP_SHAPE,
     {AllocKind::SHAPE, AllocKind::ACCESSOR_SHAPE, AllocKind::BASE_SHAPE,
      AllocKind::OBJECT_GROUP}}};

void Arena::unmarkAll() {
  MarkBitmapWord* arenaBits = chunk()->bitmap.arenaBits(this);
  for (size_t i = 0; i < ArenaBitmapWords; i++) {
    arenaBits[i] = 0;
  }
}

void Arena::unmarkPreMarkedFreeCells() {
  for (ArenaFreeCellIter iter(this); !iter.done(); iter.next()) {
    TenuredCell* cell = iter.getCell();
    MOZ_ASSERT(cell->isMarkedBlack());
    cell->unmark();
  }
}

#ifdef DEBUG
void Arena::checkNoMarkedFreeCells() {
  for (ArenaFreeCellIter iter(this); !iter.done(); iter.next()) {
    MOZ_ASSERT(!iter.getCell()->isMarkedAny());
  }
}
#endif

/* static */
void Arena::staticAsserts() {
  static_assert(size_t(AllocKind::LIMIT) <= 255,
                "All AllocKinds and AllocKind::LIMIT must fit in a uint8_t.");
  static_assert(mozilla::ArrayLength(ThingSizes) == AllocKindCount,
                "We haven't defined all thing sizes.");
  static_assert(mozilla::ArrayLength(FirstThingOffsets) == AllocKindCount,
                "We haven't defined all offsets.");
  static_assert(mozilla::ArrayLength(ThingsPerArena) == AllocKindCount,
                "We haven't defined all counts.");
}

/* static */
inline void Arena::checkLookupTables() {
#ifdef DEBUG
  for (size_t i = 0; i < AllocKindCount; i++) {
    MOZ_ASSERT(
        FirstThingOffsets[i] + ThingsPerArena[i] * ThingSizes[i] == ArenaSize,
        "Inconsistent arena lookup table data");
  }
#endif
}

template <typename T>
inline size_t Arena::finalize(JSFreeOp* fop, AllocKind thingKind,
                              size_t thingSize) {
  /* Enforce requirements on size of T. */
  MOZ_ASSERT(thingSize % CellAlignBytes == 0);
  MOZ_ASSERT(thingSize >= MinCellSize);
  MOZ_ASSERT(thingSize <= 255);

  MOZ_ASSERT(allocated());
  MOZ_ASSERT(thingKind == getAllocKind());
  MOZ_ASSERT(thingSize == getThingSize());
  MOZ_ASSERT(!onDelayedMarkingList_);

  uint_fast16_t firstThing = firstThingOffset(thingKind);
  uint_fast16_t firstThingOrSuccessorOfLastMarkedThing = firstThing;
  uint_fast16_t lastThing = ArenaSize - thingSize;

  FreeSpan newListHead;
  FreeSpan* newListTail = &newListHead;
  size_t nmarked = 0;

  for (ArenaCellIterUnderFinalize cell(this); !cell.done(); cell.next()) {
    T* t = cell.as<T>();
    if (t->asTenured().isMarkedAny()) {
      uint_fast16_t thing = uintptr_t(t) & ArenaMask;
      if (thing != firstThingOrSuccessorOfLastMarkedThing) {
        // We just finished passing over one or more free things,
        // so record a new FreeSpan.
        newListTail->initBounds(firstThingOrSuccessorOfLastMarkedThing,
                                thing - thingSize, this);
        newListTail = newListTail->nextSpanUnchecked(this);
      }
      firstThingOrSuccessorOfLastMarkedThing = thing + thingSize;
      nmarked++;
    } else {
      t->finalize(fop);
      AlwaysPoison(t, JS_SWEPT_TENURED_PATTERN, thingSize,
                   MemCheckKind::MakeUndefined);
      gcprobes::TenuredFinalize(t);
    }
  }

  if (nmarked == 0) {
    // Do nothing. The caller will update the arena appropriately.
    MOZ_ASSERT(newListTail == &newListHead);
    DebugOnlyPoison(data, JS_SWEPT_TENURED_PATTERN, sizeof(data),
                    MemCheckKind::MakeUndefined);
    return nmarked;
  }

  MOZ_ASSERT(firstThingOrSuccessorOfLastMarkedThing != firstThing);
  uint_fast16_t lastMarkedThing =
      firstThingOrSuccessorOfLastMarkedThing - thingSize;
  if (lastThing == lastMarkedThing) {
    // If the last thing was marked, we will have already set the bounds of
    // the final span, and we just need to terminate the list.
    newListTail->initAsEmpty();
  } else {
    // Otherwise, end the list with a span that covers the final stretch of free
    // things.
    newListTail->initFinal(firstThingOrSuccessorOfLastMarkedThing, lastThing,
                           this);
  }

  firstFreeSpan = newListHead;
#ifdef DEBUG
  size_t nfree = numFreeThings(thingSize);
  MOZ_ASSERT(nfree + nmarked == thingsPerArena(thingKind));
#endif
  return nmarked;
}

// Finalize arenas from src list, releasing empty arenas if keepArenas wasn't
// specified and inserting the others into the appropriate destination size
// bins.
template <typename T>
static inline bool FinalizeTypedArenas(JSFreeOp* fop, Arena** src,
                                       SortedArenaList& dest,
                                       AllocKind thingKind,
                                       SliceBudget& budget) {
  AutoSetThreadIsFinalizing setThreadUse;

  size_t thingSize = Arena::thingSize(thingKind);
  size_t thingsPerArena = Arena::thingsPerArena(thingKind);

  while (Arena* arena = *src) {
    Arena* next = arena->next;
    MOZ_ASSERT_IF(next, next->zone == arena->zone);
    *src = next;

    size_t nmarked = arena->finalize<T>(fop, thingKind, thingSize);
    size_t nfree = thingsPerArena - nmarked;

    if (nmarked) {
      dest.insertAt(arena, nfree);
    } else {
      arena->chunk()->recycleArena(arena, dest, thingsPerArena);
    }

    budget.step(thingsPerArena);
    if (budget.isOverBudget()) {
      return false;
    }
  }

  return true;
}

/*
 * Finalize the list of areans.
 */
static bool FinalizeArenas(JSFreeOp* fop, Arena** src, SortedArenaList& dest,
                           AllocKind thingKind, SliceBudget& budget) {
  switch (thingKind) {
#define EXPAND_CASE(allocKind, traceKind, type, sizedType, bgFinal, nursery, \
                    compact)                                                 \
  case AllocKind::allocKind:                                                 \
    return FinalizeTypedArenas<type>(fop, src, dest, thingKind, budget);
    FOR_EACH_ALLOCKIND(EXPAND_CASE)
#undef EXPAND_CASE

    default:
      MOZ_CRASH("Invalid alloc kind");
  }
}

Chunk* ChunkPool::pop() {
  MOZ_ASSERT(bool(head_) == bool(count_));
  if (!count_) {
    return nullptr;
  }
  return remove(head_);
}

void ChunkPool::push(Chunk* chunk) {
  MOZ_ASSERT(!chunk->info.next);
  MOZ_ASSERT(!chunk->info.prev);

  chunk->info.next = head_;
  if (head_) {
    head_->info.prev = chunk;
  }
  head_ = chunk;
  ++count_;
}

Chunk* ChunkPool::remove(Chunk* chunk) {
  MOZ_ASSERT(count_ > 0);
  MOZ_ASSERT(contains(chunk));

  if (head_ == chunk) {
    head_ = chunk->info.next;
  }
  if (chunk->info.prev) {
    chunk->info.prev->info.next = chunk->info.next;
  }
  if (chunk->info.next) {
    chunk->info.next->info.prev = chunk->info.prev;
  }
  chunk->info.next = chunk->info.prev = nullptr;
  --count_;

  return chunk;
}

// We could keep the chunk pool sorted, but that's likely to be more expensive.
// This sort is nlogn, but keeping it sorted is likely to be m*n, with m being
// the number of operations (likely higher than n).
void ChunkPool::sort() {
  // Only sort if the list isn't already sorted.
  if (!isSorted()) {
    head_ = mergeSort(head(), count());

    // Fixup prev pointers.
    Chunk* prev = nullptr;
    for (Chunk* cur = head_; cur; cur = cur->info.next) {
      cur->info.prev = prev;
      prev = cur;
    }
  }

  MOZ_ASSERT(verify());
  MOZ_ASSERT(isSorted());
}

Chunk* ChunkPool::mergeSort(Chunk* list, size_t count) {
  MOZ_ASSERT(bool(list) == bool(count));

  if (count < 2) {
    return list;
  }

  size_t half = count / 2;

  // Split;
  Chunk* front = list;
  Chunk* back;
  {
    Chunk* cur = list;
    for (size_t i = 0; i < half - 1; i++) {
      MOZ_ASSERT(cur);
      cur = cur->info.next;
    }
    back = cur->info.next;
    cur->info.next = nullptr;
  }

  front = mergeSort(front, half);
  back = mergeSort(back, count - half);

  // Merge
  list = nullptr;
  Chunk** cur = &list;
  while (front || back) {
    if (!front) {
      *cur = back;
      break;
    }
    if (!back) {
      *cur = front;
      break;
    }

    // Note that the sort is stable due to the <= here. Nothing depends on
    // this but it could.
    if (front->info.numArenasFree <= back->info.numArenasFree) {
      *cur = front;
      front = front->info.next;
      cur = &(*cur)->info.next;
    } else {
      *cur = back;
      back = back->info.next;
      cur = &(*cur)->info.next;
    }
  }

  return list;
}

bool ChunkPool::isSorted() const {
  uint32_t last = 1;
  for (Chunk* cursor = head_; cursor; cursor = cursor->info.next) {
    if (cursor->info.numArenasFree < last) {
      return false;
    }
    last = cursor->info.numArenasFree;
  }
  return true;
}

#ifdef DEBUG
bool ChunkPool::contains(Chunk* chunk) const {
  verify();
  for (Chunk* cursor = head_; cursor; cursor = cursor->info.next) {
    if (cursor == chunk) {
      return true;
    }
  }
  return false;
}

bool ChunkPool::verify() const {
  MOZ_ASSERT(bool(head_) == bool(count_));
  uint32_t count = 0;
  for (Chunk* cursor = head_; cursor; cursor = cursor->info.next, ++count) {
    MOZ_ASSERT_IF(cursor->info.prev, cursor->info.prev->info.next == cursor);
    MOZ_ASSERT_IF(cursor->info.next, cursor->info.next->info.prev == cursor);
  }
  MOZ_ASSERT(count_ == count);
  return true;
}
#endif

void ChunkPool::Iter::next() {
  MOZ_ASSERT(!done());
  current_ = current_->info.next;
}

inline bool GCRuntime::tooManyEmptyChunks(const AutoLockGC& lock) {
  return emptyChunks(lock).count() > tunables.minEmptyChunkCount(lock);
}

ChunkPool GCRuntime::expireEmptyChunkPool(const AutoLockGC& lock) {
  MOZ_ASSERT(emptyChunks(lock).verify());
  MOZ_ASSERT(tunables.minEmptyChunkCount(lock) <=
             tunables.maxEmptyChunkCount());

  ChunkPool expired;
  while (tooManyEmptyChunks(lock)) {
    Chunk* chunk = emptyChunks(lock).pop();
    prepareToFreeChunk(chunk->info);
    expired.push(chunk);
  }

  MOZ_ASSERT(expired.verify());
  MOZ_ASSERT(emptyChunks(lock).verify());
  MOZ_ASSERT(emptyChunks(lock).count() <= tunables.maxEmptyChunkCount());
  MOZ_ASSERT(emptyChunks(lock).count() <= tunables.minEmptyChunkCount(lock));
  return expired;
}

static void FreeChunkPool(ChunkPool& pool) {
  for (ChunkPool::Iter iter(pool); !iter.done();) {
    Chunk* chunk = iter.get();
    iter.next();
    pool.remove(chunk);
    MOZ_ASSERT(!chunk->info.numArenasFreeCommitted);
    UnmapPages(static_cast<void*>(chunk), ChunkSize);
  }
  MOZ_ASSERT(pool.count() == 0);
}

void GCRuntime::freeEmptyChunks(const AutoLockGC& lock) {
  FreeChunkPool(emptyChunks(lock));
}

inline void GCRuntime::prepareToFreeChunk(ChunkInfo& info) {
  MOZ_ASSERT(numArenasFreeCommitted >= info.numArenasFreeCommitted);
  numArenasFreeCommitted -= info.numArenasFreeCommitted;
  stats().count(gcstats::COUNT_DESTROY_CHUNK);
#ifdef DEBUG
  /*
   * Let FreeChunkPool detect a missing prepareToFreeChunk call before it
   * frees chunk.
   */
  info.numArenasFreeCommitted = 0;
#endif
}

inline void GCRuntime::updateOnArenaFree() { ++numArenasFreeCommitted; }

void Chunk::addArenaToFreeList(GCRuntime* gc, Arena* arena) {
  MOZ_ASSERT(!arena->allocated());
  arena->next = info.freeArenasHead;
  info.freeArenasHead = arena;
  ++info.numArenasFreeCommitted;
  ++info.numArenasFree;
  gc->updateOnArenaFree();
}

void Chunk::addArenaToDecommittedList(const Arena* arena) {
  ++info.numArenasFree;
  decommittedArenas.set(Chunk::arenaIndex(arena->address()));
}

void Chunk::recycleArena(Arena* arena, SortedArenaList& dest,
                         size_t thingsPerArena) {
  arena->setAsFullyUnused();
  dest.insertAt(arena, thingsPerArena);
}

void Chunk::releaseArena(GCRuntime* gc, Arena* arena, const AutoLockGC& lock) {
  addArenaToFreeList(gc, arena);
  updateChunkListAfterFree(gc, lock);
}

bool Chunk::decommitOneFreeArena(GCRuntime* gc, AutoLockGC& lock) {
  MOZ_ASSERT(info.numArenasFreeCommitted > 0);
  Arena* arena = fetchNextFreeArena(gc);
  updateChunkListAfterAlloc(gc, lock);

  bool ok;
  {
    AutoUnlockGC unlock(lock);
    ok = MarkPagesUnusedSoft(arena, ArenaSize);
  }

  if (ok) {
    addArenaToDecommittedList(arena);
  } else {
    addArenaToFreeList(gc, arena);
  }
  updateChunkListAfterFree(gc, lock);

  return ok;
}

void Chunk::decommitFreeArenasWithoutUnlocking(const AutoLockGC& lock) {
  for (size_t i = 0; i < ArenasPerChunk; ++i) {
    if (decommittedArenas.get(i) || arenas[i].allocated()) {
      continue;
    }

    if (MarkPagesUnusedSoft(&arenas[i], ArenaSize)) {
      info.numArenasFreeCommitted--;
      decommittedArenas.set(i);
    }
  }
}

void Chunk::updateChunkListAfterAlloc(GCRuntime* gc, const AutoLockGC& lock) {
  if (MOZ_UNLIKELY(!hasAvailableArenas())) {
    gc->availableChunks(lock).remove(this);
    gc->fullChunks(lock).push(this);
  }
}

void Chunk::updateChunkListAfterFree(GCRuntime* gc, const AutoLockGC& lock) {
  if (info.numArenasFree == 1) {
    gc->fullChunks(lock).remove(this);
    gc->availableChunks(lock).push(this);
  } else if (!unused()) {
    MOZ_ASSERT(gc->availableChunks(lock).contains(this));
  } else {
    MOZ_ASSERT(unused());
    gc->availableChunks(lock).remove(this);
    decommitAllArenas();
    MOZ_ASSERT(info.numArenasFreeCommitted == 0);
    gc->recycleChunk(this, lock);
  }
}

void GCRuntime::releaseArena(Arena* arena, const AutoLockGC& lock) {
  MOZ_ASSERT(arena->allocated());
  MOZ_ASSERT(!arena->onDelayedMarkingList());

  arena->zone->gcHeapSize.removeGCArena();
  arena->release(lock);
  arena->chunk()->releaseArena(this, arena, lock);
}

GCRuntime::GCRuntime(JSRuntime* rt)
    : rt(rt),
      systemZone(nullptr),
      atomsZone(nullptr),
      heapState_(JS::HeapState::Idle),
      stats_(this),
      marker(rt),
      heapSize(nullptr),
      helperThreadRatio(TuningDefaults::HelperThreadRatio),
      maxHelperThreads(TuningDefaults::MaxHelperThreads),
      helperThreadCount(1),
      rootsHash(256),
      nextCellUniqueId_(LargestTaggedNullCellPointer +
                        1),  // Ensure disjoint from null tagged pointers.
      numArenasFreeCommitted(0),
      verifyPreData(nullptr),
      lastGCStartTime_(ReallyNow()),
      lastGCEndTime_(ReallyNow()),
      mode(TuningDefaults::Mode),
      numActiveZoneIters(0),
      cleanUpEverything(false),
      grayBufferState(GCRuntime::GrayBufferState::Unused),
      grayBitsValid(false),
      majorGCTriggerReason(JS::GCReason::NO_REASON),
      fullGCForAtomsRequested_(false),
      minorGCNumber(0),
      majorGCNumber(0),
      number(0),
      sliceNumber(0),
      isFull(false),
      incrementalState(gc::State::NotActive),
      initialState(gc::State::NotActive),
#ifdef JS_GC_ZEAL
      useZeal(false),
#endif
      lastMarkSlice(false),
      safeToYield(true),
      markOnBackgroundThreadDuringSweeping(false),
      sweepOnBackgroundThread(false),
      requestSliceAfterBackgroundTask(false),
      lifoBlocksToFree((size_t)JSContext::TEMP_LIFO_ALLOC_PRIMARY_CHUNK_SIZE),
      lifoBlocksToFreeAfterMinorGC(
          (size_t)JSContext::TEMP_LIFO_ALLOC_PRIMARY_CHUNK_SIZE),
      sweepGroupIndex(0),
      sweepGroups(nullptr),
      currentSweepGroup(nullptr),
      sweepZone(nullptr),
      hasMarkedGrayRoots(false),
      abortSweepAfterCurrentGroup(false),
      sweepMarkResult(IncrementalProgress::NotFinished),
      startedCompacting(false),
      relocatedArenasToRelease(nullptr),
      zonesCompacted(0),
#ifdef JS_GC_ZEAL
      markingValidator(nullptr),
#endif
      defaultTimeBudgetMS_(TuningDefaults::DefaultTimeBudgetMS),
      incrementalAllowed(true),
      compactingEnabled(TuningDefaults::CompactingEnabled),
      rootsRemoved(false),
#ifdef JS_GC_ZEAL
      zealModeBits(0),
      zealFrequency(0),
      nextScheduled(0),
      deterministicOnly(false),
      zealSliceBudget(0),
      selectedForMarking(rt),
#endif
      fullCompartmentChecks(false),
      gcCallbackDepth(0),
      alwaysPreserveCode(false),
      lowMemoryState(false),
      lock(mutexid::GCLock),
      allocTask(this, emptyChunks_.ref()),
      sweepTask(this),
      freeTask(this),
      decommitTask(this),
      sweepMarkTask(this),
      nursery_(this),
      storeBuffer_(rt, nursery()) {
  setGCMode(JSGC_MODE_GLOBAL);
}

#ifdef JS_GC_ZEAL

void GCRuntime::getZealBits(uint32_t* zealBits, uint32_t* frequency,
                            uint32_t* scheduled) {
  *zealBits = zealModeBits;
  *frequency = zealFrequency;
  *scheduled = nextScheduled;
}

const char gc::ZealModeHelpText[] =
    "  Specifies how zealous the garbage collector should be. Some of these "
    "modes can\n"
    "  be set simultaneously, by passing multiple level options, e.g. \"2;4\" "
    "will activate\n"
    "  both modes 2 and 4. Modes can be specified by name or number.\n"
    "  \n"
    "  Values:\n"
    "    0:  (None) Normal amount of collection (resets all modes)\n"
    "    1:  (RootsChange) Collect when roots are added or removed\n"
    "    2:  (Alloc) Collect when every N allocations (default: 100)\n"
    "    4:  (VerifierPre) Verify pre write barriers between instructions\n"
    "    7:  (GenerationalGC) Collect the nursery every N nursery allocations\n"
    "    8:  (YieldBeforeMarking) Incremental GC in two slices that yields "
    "between\n"
    "        the root marking and marking phases\n"
    "    9:  (YieldBeforeSweeping) Incremental GC in two slices that yields "
    "between\n"
    "        the marking and sweeping phases\n"
    "    10: (IncrementalMultipleSlices) Incremental GC in many slices\n"
    "    11: (IncrementalMarkingValidator) Verify incremental marking\n"
    "    12: (ElementsBarrier) Use the individual element post-write barrier\n"
    "        regardless of elements size\n"
    "    13: (CheckHashTablesOnMinorGC) Check internal hashtables on minor GC\n"
    "    14: (Compact) Perform a shrinking collection every N allocations\n"
    "    15: (CheckHeapAfterGC) Walk the heap to check its integrity after "
    "every GC\n"
    "    16: (CheckNursery) Check nursery integrity on minor GC\n"
    "    17: (YieldBeforeSweepingAtoms) Incremental GC in two slices that "
    "yields\n"
    "        before sweeping the atoms table\n"
    "    18: (CheckGrayMarking) Check gray marking invariants after every GC\n"
    "    19: (YieldBeforeSweepingCaches) Incremental GC in two slices that "
    "yields\n"
    "        before sweeping weak caches\n"
    "    20: (YieldBeforeSweepingTypes) Incremental GC in two slices that "
    "yields\n"
    "        before sweeping type information\n"
    "    21: (YieldBeforeSweepingObjects) Incremental GC in two slices that "
    "yields\n"
    "        before sweeping foreground finalized objects\n"
    "    22: (YieldBeforeSweepingNonObjects) Incremental GC in two slices that "
    "yields\n"
    "        before sweeping non-object GC things\n"
    "    23: (YieldBeforeSweepingShapeTrees) Incremental GC in two slices that "
    "yields\n"
    "        before sweeping shape trees\n"
    "    24: (CheckWeakMapMarking) Check weak map marking invariants after "
    "every GC\n"
    "    25: (YieldWhileGrayMarking) Incremental GC in two slices that yields\n"
    "        during gray marking\n";

// The set of zeal modes that control incremental slices. These modes are
// mutually exclusive.
static const mozilla::EnumSet<ZealMode> IncrementalSliceZealModes = {
    ZealMode::YieldBeforeMarking,
    ZealMode::YieldBeforeSweeping,
    ZealMode::IncrementalMultipleSlices,
    ZealMode::YieldBeforeSweepingAtoms,
    ZealMode::YieldBeforeSweepingCaches,
    ZealMode::YieldBeforeSweepingTypes,
    ZealMode::YieldBeforeSweepingObjects,
    ZealMode::YieldBeforeSweepingNonObjects,
    ZealMode::YieldBeforeSweepingShapeTrees};

void GCRuntime::setZeal(uint8_t zeal, uint32_t frequency) {
  MOZ_ASSERT(zeal <= unsigned(ZealMode::Limit));

  if (verifyPreData) {
    VerifyBarriers(rt, PreBarrierVerifier);
  }

  if (zeal == 0) {
    if (hasZealMode(ZealMode::GenerationalGC)) {
      evictNursery(JS::GCReason::DEBUG_GC);
      nursery().leaveZealMode();
    }

    if (isIncrementalGCInProgress()) {
      finishGC(JS::GCReason::DEBUG_GC);
    }
  }

  ZealMode zealMode = ZealMode(zeal);
  if (zealMode == ZealMode::GenerationalGC) {
    evictNursery(JS::GCReason::DEBUG_GC);
    nursery().enterZealMode();
  }

  // Some modes are mutually exclusive. If we're setting one of those, we
  // first reset all of them.
  if (IncrementalSliceZealModes.contains(zealMode)) {
    for (auto mode : IncrementalSliceZealModes) {
      clearZealMode(mode);
    }
  }

  bool schedule = zealMode >= ZealMode::Alloc;
  if (zeal != 0) {
    zealModeBits |= 1 << unsigned(zeal);
  } else {
    zealModeBits = 0;
  }
  zealFrequency = frequency;
  nextScheduled = schedule ? frequency : 0;
}

void GCRuntime::unsetZeal(uint8_t zeal) {
  MOZ_ASSERT(zeal <= unsigned(ZealMode::Limit));
  ZealMode zealMode = ZealMode(zeal);

  if (!hasZealMode(zealMode)) {
    return;
  }

  if (verifyPreData) {
    VerifyBarriers(rt, PreBarrierVerifier);
  }

  if (zealMode == ZealMode::GenerationalGC) {
    evictNursery(JS::GCReason::DEBUG_GC);
    nursery().leaveZealMode();
  }

  clearZealMode(zealMode);

  if (zealModeBits == 0) {
    if (isIncrementalGCInProgress()) {
      finishGC(JS::GCReason::DEBUG_GC);
    }

    zealFrequency = 0;
    nextScheduled = 0;
  }
}

void GCRuntime::setNextScheduled(uint32_t count) { nextScheduled = count; }

using CharRange = mozilla::Range<const char>;
using CharRangeVector = Vector<CharRange, 0, SystemAllocPolicy>;

static bool ParseZealModeName(CharRange text, uint32_t* modeOut) {
  struct ModeInfo {
    const char* name;
    size_t length;
    uint32_t value;
  };

  static const ModeInfo zealModes[] = {{"None", 0},
#  define ZEAL_MODE(name, value) {#  name, strlen(#  name), value},
                                       JS_FOR_EACH_ZEAL_MODE(ZEAL_MODE)
#  undef ZEAL_MODE
  };

  for (auto mode : zealModes) {
    if (text.length() == mode.length &&
        memcmp(text.begin().get(), mode.name, mode.length) == 0) {
      *modeOut = mode.value;
      return true;
    }
  }

  return false;
}

static bool ParseZealModeNumericParam(CharRange text, uint32_t* paramOut) {
  if (text.length() == 0) {
    return false;
  }

  for (auto c : text) {
    if (!mozilla::IsAsciiDigit(c)) {
      return false;
    }
  }

  *paramOut = atoi(text.begin().get());
  return true;
}

static bool SplitStringBy(CharRange text, char delimiter,
                          CharRangeVector* result) {
  auto start = text.begin();
  for (auto ptr = start; ptr != text.end(); ptr++) {
    if (*ptr == delimiter) {
      if (!result->emplaceBack(start, ptr)) {
        return false;
      }
      start = ptr + 1;
    }
  }

  return result->emplaceBack(start, text.end());
}

static bool PrintZealHelpAndFail() {
  fprintf(stderr, "Format: JS_GC_ZEAL=level(;level)*[,N]\n");
  fputs(ZealModeHelpText, stderr);
  return false;
}

bool GCRuntime::parseAndSetZeal(const char* str) {
  // Set the zeal mode from a string consisting of one or more mode specifiers
  // separated by ';', optionally followed by a ',' and the trigger frequency.
  // The mode specifiers can by a mode name or its number.

  auto text = CharRange(str, strlen(str));

  CharRangeVector parts;
  if (!SplitStringBy(text, ',', &parts)) {
    return false;
  }

  if (parts.length() == 0 || parts.length() > 2) {
    return PrintZealHelpAndFail();
  }

  uint32_t frequency = JS_DEFAULT_ZEAL_FREQ;
  if (parts.length() == 2 && !ParseZealModeNumericParam(parts[1], &frequency)) {
    return PrintZealHelpAndFail();
  }

  CharRangeVector modes;
  if (!SplitStringBy(parts[0], ';', &modes)) {
    return false;
  }

  for (const auto& descr : modes) {
    uint32_t mode;
    if (!ParseZealModeName(descr, &mode) &&
        !(ParseZealModeNumericParam(descr, &mode) &&
          mode <= unsigned(ZealMode::Limit))) {
      return PrintZealHelpAndFail();
    }

    setZeal(mode, frequency);
  }

  return true;
}

const char* js::gc::AllocKindName(AllocKind kind) {
  static const char* const names[] = {
#  define EXPAND_THING_NAME(allocKind, _1, _2, _3, _4, _5, _6) #  allocKind,
      FOR_EACH_ALLOCKIND(EXPAND_THING_NAME)
#  undef EXPAND_THING_NAME
  };
  static_assert(ArrayLength(names) == AllocKindCount,
                "names array should have an entry for every AllocKind");

  size_t i = size_t(kind);
  MOZ_ASSERT(i < ArrayLength(names));
  return names[i];
}

void js::gc::DumpArenaInfo() {
  fprintf(stderr, "Arena header size: %zu\n\n", ArenaHeaderSize);

  fprintf(stderr, "GC thing kinds:\n");
  fprintf(stderr, "%25s %8s %8s %8s\n",
          "AllocKind:", "Size:", "Count:", "Padding:");
  for (auto kind : AllAllocKinds()) {
    fprintf(stderr, "%25s %8zu %8zu %8zu\n", AllocKindName(kind),
            Arena::thingSize(kind), Arena::thingsPerArena(kind),
            Arena::firstThingOffset(kind) - ArenaHeaderSize);
  }
}

#endif  // JS_GC_ZEAL

bool GCRuntime::init(uint32_t maxbytes) {
  MOZ_ASSERT(SystemPageSize());
  Arena::checkLookupTables();

  {
    AutoLockGCBgAlloc lock(this);

    MOZ_ALWAYS_TRUE(tunables.setParameter(JSGC_MAX_BYTES, maxbytes, lock));

    const char* size = getenv("JSGC_MARK_STACK_LIMIT");
    if (size) {
      setMarkStackLimit(atoi(size), lock);
    }

    if (!nursery().init(lock)) {
      return false;
    }

    const char* pretenureThresholdStr = getenv("JSGC_PRETENURE_THRESHOLD");
    if (pretenureThresholdStr && pretenureThresholdStr[0]) {
      char* last;
      long pretenureThreshold = strtol(pretenureThresholdStr, &last, 10);
      if (last[0] || !tunables.setParameter(JSGC_PRETENURE_THRESHOLD,
                                            pretenureThreshold, lock)) {
        fprintf(stderr, "Invalid value for JSGC_PRETENURE_THRESHOLD: %s\n",
                pretenureThresholdStr);
      }
    }
  }

#ifdef JS_GC_ZEAL
  const char* zealSpec = getenv("JS_GC_ZEAL");
  if (zealSpec && zealSpec[0] && !parseAndSetZeal(zealSpec)) {
    return false;
  }
#endif

  if (!marker.init(mode)) {
    return false;
  }

  if (!initSweepActions()) {
    return false;
  }

  gcprobes::Init(this);

  updateHelperThreadCount();

  return true;
}

void GCRuntime::freezeSelfHostingZone() {
  MOZ_ASSERT(!selfHostingZoneFrozen);
  MOZ_ASSERT(!isIncrementalGCInProgress());

  for (ZonesIter zone(this, WithAtoms); !zone.done(); zone.next()) {
    MOZ_ASSERT(!zone->isGCScheduled());
    if (zone->isSelfHostingZone()) {
      zone->scheduleGC();
    }
  }

  gc(GC_SHRINK, JS::GCReason::INIT_SELF_HOSTING);
  selfHostingZoneFrozen = true;
}

void GCRuntime::finish() {
  MOZ_ASSERT(inPageLoadCount == 0);

  // Wait for nursery background free to end and disable it to release memory.
  if (nursery().isEnabled()) {
    nursery().disable();
  }

  // Wait until the background finalization and allocation stops and the
  // helper thread shuts down before we forcefully release any remaining GC
  // memory.
  sweepTask.join();
  freeTask.join();
  allocTask.cancelAndWait();
  decommitTask.cancelAndWait();

#ifdef JS_GC_ZEAL
  // Free memory associated with GC verification.
  finishVerifier();
#endif

  // Delete all remaining zones.
  if (rt->gcInitialized) {
    for (ZonesIter zone(this, WithAtoms); !zone.done(); zone.next()) {
      AutoSetThreadIsSweeping threadIsSweeping(zone);
      for (CompartmentsInZoneIter comp(zone); !comp.done(); comp.next()) {
        for (RealmsInCompartmentIter realm(comp); !realm.done(); realm.next()) {
          js_delete(realm.get());
        }
        comp->realms().clear();
        js_delete(comp.get());
      }
      zone->compartments().clear();
      js_delete(zone.get());
    }
  }

  zones().clear();

  FreeChunkPool(fullChunks_.ref());
  FreeChunkPool(availableChunks_.ref());
  FreeChunkPool(emptyChunks_.ref());

  gcprobes::Finish(this);

  nursery().printTotalProfileTimes();
  stats().printTotalProfileTimes();
}

bool GCRuntime::setParameter(JSGCParamKey key, uint32_t value) {
  MOZ_ASSERT(CurrentThreadCanAccessRuntime(rt));
  waitBackgroundSweepEnd();
  AutoLockGC lock(this);
  return setParameter(key, value, lock);
}

bool GCRuntime::setParameter(JSGCParamKey key, uint32_t value,
                             AutoLockGC& lock) {
  switch (key) {
    case JSGC_SLICE_TIME_BUDGET_MS:
      defaultTimeBudgetMS_ = value ? value : SliceBudget::UnlimitedTimeBudget;
      break;
    case JSGC_MARK_STACK_LIMIT:
      if (value == 0) {
        return false;
      }
      setMarkStackLimit(value, lock);
      break;
    case JSGC_MODE:
      if (mode != JSGC_MODE_GLOBAL && mode != JSGC_MODE_ZONE &&
          mode != JSGC_MODE_INCREMENTAL && mode != JSGC_MODE_ZONE_INCREMENTAL) {
        return false;
      }
      mode = JSGCMode(value);
      break;
    case JSGC_COMPACTING_ENABLED:
      compactingEnabled = value != 0;
      break;
    case JSGC_INCREMENTAL_WEAKMAP_ENABLED:
      marker.incrementalWeakMapMarkingEnabled = value != 0;
      break;
    case JSGC_HELPER_THREAD_RATIO:
      if (rt->parentRuntime) {
        // Don't allow this to be set for worker runtimes.
        return false;
      }
      if (value == 0) {
        return false;
      }
      helperThreadRatio = double(value) / 100.0;
      updateHelperThreadCount();
      break;
    case JSGC_MAX_HELPER_THREADS:
      if (rt->parentRuntime) {
        // Don't allow this to be set for worker runtimes.
        return false;
      }
      if (value == 0) {
        return false;
      }
      maxHelperThreads = value;
      updateHelperThreadCount();
      break;
    default:
      if (!tunables.setParameter(key, value, lock)) {
        return false;
      }
      updateAllGCStartThresholds(lock);
  }

  return true;
}

void GCRuntime::resetParameter(JSGCParamKey key) {
  MOZ_ASSERT(CurrentThreadCanAccessRuntime(rt));
  waitBackgroundSweepEnd();
  AutoLockGC lock(this);
  resetParameter(key, lock);
}

void GCRuntime::resetParameter(JSGCParamKey key, AutoLockGC& lock) {
  switch (key) {
    case JSGC_SLICE_TIME_BUDGET_MS:
      defaultTimeBudgetMS_ = TuningDefaults::DefaultTimeBudgetMS;
      break;
    case JSGC_MARK_STACK_LIMIT:
      setMarkStackLimit(MarkStack::DefaultCapacity, lock);
      break;
    case JSGC_MODE:
      mode = TuningDefaults::Mode;
      break;
    case JSGC_COMPACTING_ENABLED:
      compactingEnabled = TuningDefaults::CompactingEnabled;
      break;
    case JSGC_INCREMENTAL_WEAKMAP_ENABLED:
      marker.incrementalWeakMapMarkingEnabled =
          TuningDefaults::IncrementalWeakMapMarkingEnabled;
      break;
    case JSGC_HELPER_THREAD_RATIO:
      if (rt->parentRuntime) {
        return;
      }
      helperThreadRatio = TuningDefaults::HelperThreadRatio;
      updateHelperThreadCount();
      break;
    case JSGC_MAX_HELPER_THREADS:
      if (rt->parentRuntime) {
        return;
      }
      maxHelperThreads = TuningDefaults::MaxHelperThreads;
      updateHelperThreadCount();
      break;
    default:
      tunables.resetParameter(key, lock);
      updateAllGCStartThresholds(lock);
  }
}

uint32_t GCRuntime::getParameter(JSGCParamKey key) {
  MOZ_ASSERT(CurrentThreadCanAccessRuntime(rt));
  AutoLockGC lock(this);
  return getParameter(key, lock);
}

uint32_t GCRuntime::getParameter(JSGCParamKey key, const AutoLockGC& lock) {
  switch (key) {
    case JSGC_MAX_BYTES:
      return uint32_t(tunables.gcMaxBytes());
    case JSGC_MIN_NURSERY_BYTES:
      MOZ_ASSERT(tunables.gcMinNurseryBytes() < UINT32_MAX);
      return uint32_t(tunables.gcMinNurseryBytes());
    case JSGC_MAX_NURSERY_BYTES:
      MOZ_ASSERT(tunables.gcMaxNurseryBytes() < UINT32_MAX);
      return uint32_t(tunables.gcMaxNurseryBytes());
    case JSGC_BYTES:
      return uint32_t(heapSize.bytes());
    case JSGC_NURSERY_BYTES:
      return nursery().capacity();
    case JSGC_NUMBER:
      return uint32_t(number);
    case JSGC_MODE:
      return uint32_t(mode);
    case JSGC_UNUSED_CHUNKS:
      return uint32_t(emptyChunks(lock).count());
    case JSGC_TOTAL_CHUNKS:
      return uint32_t(fullChunks(lock).count() + availableChunks(lock).count() +
                      emptyChunks(lock).count());
    case JSGC_SLICE_TIME_BUDGET_MS:
      if (defaultTimeBudgetMS_.ref() == SliceBudget::UnlimitedTimeBudget) {
        return 0;
      } else {
        MOZ_RELEASE_ASSERT(defaultTimeBudgetMS_ >= 0);
        MOZ_RELEASE_ASSERT(defaultTimeBudgetMS_ <= UINT32_MAX);
        return uint32_t(defaultTimeBudgetMS_);
      }
    case JSGC_MARK_STACK_LIMIT:
      return marker.maxCapacity();
    case JSGC_HIGH_FREQUENCY_TIME_LIMIT:
      return tunables.highFrequencyThreshold().ToMilliseconds();
    case JSGC_SMALL_HEAP_SIZE_MAX:
      return tunables.smallHeapSizeMaxBytes() / 1024 / 1024;
    case JSGC_LARGE_HEAP_SIZE_MIN:
      return tunables.largeHeapSizeMinBytes() / 1024 / 1024;
    case JSGC_HIGH_FREQUENCY_SMALL_HEAP_GROWTH:
      return uint32_t(tunables.highFrequencySmallHeapGrowth() * 100);
    case JSGC_HIGH_FREQUENCY_LARGE_HEAP_GROWTH:
      return uint32_t(tunables.highFrequencyLargeHeapGrowth() * 100);
    case JSGC_LOW_FREQUENCY_HEAP_GROWTH:
      return uint32_t(tunables.lowFrequencyHeapGrowth() * 100);
    case JSGC_ALLOCATION_THRESHOLD:
      return tunables.gcZoneAllocThresholdBase() / 1024 / 1024;
    case JSGC_SMALL_HEAP_INCREMENTAL_LIMIT:
      return uint32_t(tunables.smallHeapIncrementalLimit() * 100);
    case JSGC_LARGE_HEAP_INCREMENTAL_LIMIT:
      return uint32_t(tunables.largeHeapIncrementalLimit() * 100);
    case JSGC_MIN_EMPTY_CHUNK_COUNT:
      return tunables.minEmptyChunkCount(lock);
    case JSGC_MAX_EMPTY_CHUNK_COUNT:
      return tunables.maxEmptyChunkCount();
    case JSGC_COMPACTING_ENABLED:
      return compactingEnabled;
    case JSGC_INCREMENTAL_WEAKMAP_ENABLED:
      return marker.incrementalWeakMapMarkingEnabled;
    case JSGC_NURSERY_FREE_THRESHOLD_FOR_IDLE_COLLECTION:
      return tunables.nurseryFreeThresholdForIdleCollection();
    case JSGC_NURSERY_FREE_THRESHOLD_FOR_IDLE_COLLECTION_PERCENT:
      return uint32_t(tunables.nurseryFreeThresholdForIdleCollectionFraction() *
                      100.0f);
    case JSGC_PRETENURE_THRESHOLD:
      return uint32_t(tunables.pretenureThreshold() * 100);
    case JSGC_PRETENURE_GROUP_THRESHOLD:
      return tunables.pretenureGroupThreshold();
    case JSGC_MIN_LAST_DITCH_GC_PERIOD:
      return tunables.minLastDitchGCPeriod().ToSeconds();
    case JSGC_ZONE_ALLOC_DELAY_KB:
      return tunables.zoneAllocDelayBytes() / 1024;
    case JSGC_MALLOC_THRESHOLD_BASE:
      return tunables.mallocThresholdBase() / 1024 / 1024;
    case JSGC_MALLOC_GROWTH_FACTOR:
      return uint32_t(tunables.mallocGrowthFactor() * 100);
    case JSGC_CHUNK_BYTES:
      return ChunkSize;
    case JSGC_HELPER_THREAD_RATIO:
      MOZ_ASSERT(helperThreadRatio > 0.0);
      return uint32_t(helperThreadRatio * 100.0);
    case JSGC_MAX_HELPER_THREADS:
      MOZ_ASSERT(maxHelperThreads <= UINT32_MAX);
      return maxHelperThreads;
    case JSGC_HELPER_THREAD_COUNT:
      return helperThreadCount;
    default:
      MOZ_CRASH("Unknown parameter key");
  }
}

void GCRuntime::setMarkStackLimit(size_t limit, AutoLockGC& lock) {
  MOZ_ASSERT(!JS::RuntimeHeapIsBusy());
  AutoUnlockGC unlock(lock);
  AutoStopVerifyingBarriers pauseVerification(rt, false);
  marker.setMaxCapacity(limit);
}

void GCRuntime::updateHelperThreadCount() {
  if (!CanUseExtraThreads()) {
    // startTask will run the work on the main thread if the count is 1.
    MOZ_ASSERT(helperThreadCount == 1);
    return;
  }

  // The count of helper threads used for GC tasks is process wide. Don't set it
  // for worker JS runtimes.
  if (rt->parentRuntime) {
    helperThreadCount = rt->parentRuntime->gc.helperThreadCount;
    return;
  }

  double cpuCount = HelperThreadState().cpuCount;
  size_t target = size_t(cpuCount * helperThreadRatio.ref());
  helperThreadCount = mozilla::Clamp(target, size_t(1), maxHelperThreads.ref());

  HelperThreadState().ensureThreadCount(helperThreadCount);

  AutoLockHelperThreadState lock;
  HelperThreadState().setGCParallelThreadCount(helperThreadCount, lock);
}

bool GCRuntime::addBlackRootsTracer(JSTraceDataOp traceOp, void* data) {
  AssertHeapIsIdle();
  return !!blackRootTracers.ref().append(
      Callback<JSTraceDataOp>(traceOp, data));
}

void GCRuntime::removeBlackRootsTracer(JSTraceDataOp traceOp, void* data) {
  // Can be called from finalizers
  for (size_t i = 0; i < blackRootTracers.ref().length(); i++) {
    Callback<JSTraceDataOp>* e = &blackRootTracers.ref()[i];
    if (e->op == traceOp && e->data == data) {
      blackRootTracers.ref().erase(e);
      break;
    }
  }
}

void GCRuntime::setGrayRootsTracer(JSTraceDataOp traceOp, void* data) {
  AssertHeapIsIdle();
  grayRootTracer.ref() = {traceOp, data};
}

void GCRuntime::clearBlackAndGrayRootTracers() {
  MOZ_ASSERT(rt->isBeingDestroyed());
  blackRootTracers.ref().clear();
  setGrayRootsTracer(nullptr, nullptr);
}

void GCRuntime::setGCCallback(JSGCCallback callback, void* data) {
  gcCallback.ref() = {callback, data};
}

void GCRuntime::callGCCallback(JSGCStatus status, JS::GCReason reason) const {
  const auto& callback = gcCallback.ref();
  MOZ_ASSERT(callback.op);
  callback.op(rt->mainContextFromOwnThread(), status, reason, callback.data);
}

void GCRuntime::setObjectsTenuredCallback(JSObjectsTenuredCallback callback,
                                          void* data) {
  tenuredCallback.ref() = {callback, data};
}

void GCRuntime::callObjectsTenuredCallback() {
  JS::AutoSuppressGCAnalysis nogc;
  const auto& callback = tenuredCallback.ref();
  if (callback.op) {
    callback.op(rt->mainContextFromOwnThread(), callback.data);
  }
}

bool GCRuntime::addFinalizeCallback(JSFinalizeCallback callback, void* data) {
  return finalizeCallbacks.ref().append(
      Callback<JSFinalizeCallback>(callback, data));
}

template <typename F>
static void EraseCallback(CallbackVector<F>& vector, F callback) {
  for (Callback<F>* p = vector.begin(); p != vector.end(); p++) {
    if (p->op == callback) {
      vector.erase(p);
      return;
    }
  }
}

void GCRuntime::removeFinalizeCallback(JSFinalizeCallback callback) {
  EraseCallback(finalizeCallbacks.ref(), callback);
}

void GCRuntime::callFinalizeCallbacks(JSFreeOp* fop,
                                      JSFinalizeStatus status) const {
  for (auto& p : finalizeCallbacks.ref()) {
    p.op(fop, status, p.data);
  }
}

void GCRuntime::setHostCleanupFinalizationRegistryCallback(
    JSHostCleanupFinalizationRegistryCallback callback, void* data) {
  hostCleanupFinalizationRegistryCallback.ref() = {callback, data};
}

void GCRuntime::callHostCleanupFinalizationRegistryCallback(
    JSFunction* doCleanup, GlobalObject* incumbentGlobal) {
  JS::AutoSuppressGCAnalysis nogc;
  const auto& callback = hostCleanupFinalizationRegistryCallback.ref();
  if (callback.op) {
    callback.op(doCleanup, incumbentGlobal, callback.data);
  }
}

bool GCRuntime::addWeakPointerZonesCallback(JSWeakPointerZonesCallback callback,
                                            void* data) {
  return updateWeakPointerZonesCallbacks.ref().append(
      Callback<JSWeakPointerZonesCallback>(callback, data));
}

void GCRuntime::removeWeakPointerZonesCallback(
    JSWeakPointerZonesCallback callback) {
  EraseCallback(updateWeakPointerZonesCallbacks.ref(), callback);
}

void GCRuntime::callWeakPointerZonesCallbacks() const {
  JSContext* cx = rt->mainContextFromOwnThread();
  for (auto const& p : updateWeakPointerZonesCallbacks.ref()) {
    p.op(cx, p.data);
  }
}

bool GCRuntime::addWeakPointerCompartmentCallback(
    JSWeakPointerCompartmentCallback callback, void* data) {
  return updateWeakPointerCompartmentCallbacks.ref().append(
      Callback<JSWeakPointerCompartmentCallback>(callback, data));
}

void GCRuntime::removeWeakPointerCompartmentCallback(
    JSWeakPointerCompartmentCallback callback) {
  EraseCallback(updateWeakPointerCompartmentCallbacks.ref(), callback);
}

void GCRuntime::callWeakPointerCompartmentCallbacks(
    JS::Compartment* comp) const {
  JSContext* cx = rt->mainContextFromOwnThread();
  for (auto const& p : updateWeakPointerCompartmentCallbacks.ref()) {
    p.op(cx, comp, p.data);
  }
}

JS::GCSliceCallback GCRuntime::setSliceCallback(JS::GCSliceCallback callback) {
  return stats().setSliceCallback(callback);
}

JS::GCNurseryCollectionCallback GCRuntime::setNurseryCollectionCallback(
    JS::GCNurseryCollectionCallback callback) {
  return stats().setNurseryCollectionCallback(callback);
}

JS::DoCycleCollectionCallback GCRuntime::setDoCycleCollectionCallback(
    JS::DoCycleCollectionCallback callback) {
  const auto prior = gcDoCycleCollectionCallback.ref();
  gcDoCycleCollectionCallback.ref() = {callback, nullptr};
  return prior.op;
}

void GCRuntime::callDoCycleCollectionCallback(JSContext* cx) {
  const auto& callback = gcDoCycleCollectionCallback.ref();
  if (callback.op) {
    callback.op(cx);
  }
}

bool GCRuntime::addRoot(Value* vp, const char* name) {
  /*
   * Sometimes Firefox will hold weak references to objects and then convert
   * them to strong references by calling AddRoot (e.g., via PreserveWrapper,
   * or ModifyBusyCount in workers). We need a read barrier to cover these
   * cases.
   */
  if (isIncrementalGCInProgress()) {
    GCPtrValue::preWriteBarrier(*vp);
  }

  return rootsHash.ref().put(vp, name);
}

void GCRuntime::removeRoot(Value* vp) {
  rootsHash.ref().remove(vp);
  notifyRootsRemoved();
}

extern JS_FRIEND_API bool js::AddRawValueRoot(JSContext* cx, Value* vp,
                                              const char* name) {
  MOZ_ASSERT(vp);
  MOZ_ASSERT(name);
  bool ok = cx->runtime()->gc.addRoot(vp, name);
  if (!ok) {
    JS_ReportOutOfMemory(cx);
  }
  return ok;
}

extern JS_FRIEND_API void js::RemoveRawValueRoot(JSContext* cx, Value* vp) {
  cx->runtime()->gc.removeRoot(vp);
}

/* Compacting GC */

bool js::gc::IsCurrentlyAnimating(const TimeStamp& lastAnimationTime,
                                  const TimeStamp& currentTime) {
  // Assume that we're currently animating if js::NotifyAnimationActivity has
  // been called in the last second.
  static const auto oneSecond = TimeDuration::FromSeconds(1);
  return !lastAnimationTime.IsNull() &&
         currentTime < (lastAnimationTime + oneSecond);
}

bool GCRuntime::shouldCompact() {
  // Compact on shrinking GC if enabled.  Skip compacting in incremental GCs
  // if we are currently animating, unless the user is inactive or we're
  // responding to memory pressure.

  if (invocationKind != GC_SHRINK || !isCompactingGCEnabled()) {
    return false;
  }

  if (initialReason == JS::GCReason::USER_INACTIVE ||
      initialReason == JS::GCReason::MEM_PRESSURE) {
    return true;
  }

  return !isIncremental ||
         !IsCurrentlyAnimating(rt->lastAnimationTime, TimeStamp::Now());
}

bool GCRuntime::isCompactingGCEnabled() const {
  return compactingEnabled &&
         rt->mainContextFromOwnThread()->compactingDisabledCount == 0 &&
         !mozilla::recordreplay::IsRecordingOrReplaying();
}

AutoDisableCompactingGC::AutoDisableCompactingGC(JSContext* cx) : cx(cx) {
  ++cx->compactingDisabledCount;
  if (cx->runtime()->gc.isIncrementalGCInProgress() &&
      cx->runtime()->gc.isCompactingGc()) {
    FinishGC(cx);
  }
}

AutoDisableCompactingGC::~AutoDisableCompactingGC() {
  MOZ_ASSERT(cx->compactingDisabledCount > 0);
  --cx->compactingDisabledCount;
}

bool GCRuntime::canRelocateZone(Zone* zone) const {
  if (zone->isAtomsZone()) {
    return false;
  }

  if (zone->isSelfHostingZone() && selfHostingZoneFrozen) {
    return false;
  }

  return true;
}

Arena* ArenaList::removeRemainingArenas(Arena** arenap) {
  // This is only ever called to remove arenas that are after the cursor, so
  // we don't need to update it.
#ifdef DEBUG
  for (Arena* arena = *arenap; arena; arena = arena->next) {
    MOZ_ASSERT(cursorp_ != &arena->next);
  }
#endif
  Arena* remainingArenas = *arenap;
  *arenap = nullptr;
  check();
  return remainingArenas;
}

static bool ShouldRelocateAllArenas(JS::GCReason reason) {
  return reason == JS::GCReason::DEBUG_GC;
}

/*
 * Choose which arenas to relocate all cells from. Return an arena cursor that
 * can be passed to removeRemainingArenas().
 */
Arena** ArenaList::pickArenasToRelocate(size_t& arenaTotalOut,
                                        size_t& relocTotalOut) {
  // Relocate the greatest number of arenas such that the number of used cells
  // in relocated arenas is less than or equal to the number of free cells in
  // unrelocated arenas. In other words we only relocate cells we can move
  // into existing arenas, and we choose the least full areans to relocate.
  //
  // This is made easier by the fact that the arena list has been sorted in
  // descending order of number of used cells, so we will always relocate a
  // tail of the arena list. All we need to do is find the point at which to
  // start relocating.

  check();

  if (isCursorAtEnd()) {
    return nullptr;
  }

  Arena** arenap = cursorp_;      // Next arena to consider for relocation.
  size_t previousFreeCells = 0;   // Count of free cells before arenap.
  size_t followingUsedCells = 0;  // Count of used cells after arenap.
  size_t fullArenaCount = 0;      // Number of full arenas (not relocated).
  size_t nonFullArenaCount =
      0;  // Number of non-full arenas (considered for relocation).
  size_t arenaIndex = 0;  // Index of the next arena to consider.

  for (Arena* arena = head_; arena != *cursorp_; arena = arena->next) {
    fullArenaCount++;
  }

  for (Arena* arena = *cursorp_; arena; arena = arena->next) {
    followingUsedCells += arena->countUsedCells();
    nonFullArenaCount++;
  }

  mozilla::DebugOnly<size_t> lastFreeCells(0);
  size_t cellsPerArena = Arena::thingsPerArena((*arenap)->getAllocKind());

  while (*arenap) {
    Arena* arena = *arenap;
    if (followingUsedCells <= previousFreeCells) {
      break;
    }

    size_t freeCells = arena->countFreeCells();
    size_t usedCells = cellsPerArena - freeCells;
    followingUsedCells -= usedCells;
#ifdef DEBUG
    MOZ_ASSERT(freeCells >= lastFreeCells);
    lastFreeCells = freeCells;
#endif
    previousFreeCells += freeCells;
    arenap = &arena->next;
    arenaIndex++;
  }

  size_t relocCount = nonFullArenaCount - arenaIndex;
  MOZ_ASSERT(relocCount < nonFullArenaCount);
  MOZ_ASSERT((relocCount == 0) == (!*arenap));
  arenaTotalOut += fullArenaCount + nonFullArenaCount;
  relocTotalOut += relocCount;

  return arenap;
}

#ifdef DEBUG
inline bool PtrIsInRange(const void* ptr, const void* start, size_t length) {
  return uintptr_t(ptr) - uintptr_t(start) < length;
}
#endif

static void RelocateCell(Zone* zone, TenuredCell* src, AllocKind thingKind,
                         size_t thingSize) {
  JS::AutoSuppressGCAnalysis nogc(TlsContext.get());

  // Allocate a new cell.
  MOZ_ASSERT(zone == src->zone());
  TenuredCell* dst = AllocateCellInGC(zone, thingKind);

  // Copy source cell contents to destination.
  memcpy(dst, src, thingSize);

  // Move any uid attached to the object.
  src->zone()->transferUniqueId(dst, src);

  if (IsObjectAllocKind(thingKind)) {
    auto* srcObj = static_cast<JSObject*>(static_cast<Cell*>(src));
    auto* dstObj = static_cast<JSObject*>(static_cast<Cell*>(dst));

    if (srcObj->isNative()) {
      NativeObject* srcNative = &srcObj->as<NativeObject>();
      NativeObject* dstNative = &dstObj->as<NativeObject>();

      // Fixup the pointer to inline object elements if necessary.
      if (srcNative->hasFixedElements()) {
        uint32_t numShifted =
            srcNative->getElementsHeader()->numShiftedElements();
        dstNative->setFixedElements(numShifted);
      }

      // For copy-on-write objects that own their elements, fix up the
      // owner pointer to point to the relocated object.
      // Copy-on-write objects that don't own their elements have their elements
      // pointer fixed up by JSObject::fixupAfterMovingGC.
      if (srcNative->denseElementsAreCopyOnWrite()) {
        GCPtrNativeObject& owner =
            dstNative->getElementsHeader()->ownerObject();
        if (owner == srcNative) {
          owner = dstNative;
        }
      }
    } else if (srcObj->is<ProxyObject>()) {
      if (srcObj->as<ProxyObject>().usingInlineValueArray()) {
        dstObj->as<ProxyObject>().setInlineValueArray();
      }
    }

    // Call object moved hook if present.
    if (JSObjectMovedOp op = srcObj->getClass()->extObjectMovedOp()) {
      op(dstObj, srcObj);
    }

    MOZ_ASSERT_IF(
        dstObj->isNative(),
        !PtrIsInRange(
            (const Value*)dstObj->as<NativeObject>().getDenseElements(), src,
            thingSize));
  }

  // Copy the mark bits.
  dst->copyMarkBitsFrom(src);

  // Poison the source cell contents except for the forwarding flag and pointer
  // which will be stored in the first word. We can't do this for native object
  // with fixed elements because this would overwrite the element flags and
  // these are needed when updating COW elements referred to by other objects.
#ifdef DEBUG
  JSObject* srcObj = IsObjectAllocKind(thingKind)
                         ? static_cast<JSObject*>(static_cast<Cell*>(src))
                         : nullptr;
  if (!srcObj || !srcObj->isNative() ||
      !srcObj->as<NativeObject>().hasFixedElements()) {
    AlwaysPoison(reinterpret_cast<uint8_t*>(src) + sizeof(uintptr_t),
                 JS_MOVED_TENURED_PATTERN, thingSize - sizeof(uintptr_t),
                 MemCheckKind::MakeNoAccess);
  }
#endif

  // Mark source cell as forwarded and leave a pointer to the destination.
  RelocationOverlay::forwardCell(src, dst);
}

static void RelocateArena(Arena* arena, SliceBudget& sliceBudget) {
  MOZ_ASSERT(arena->allocated());
  MOZ_ASSERT(!arena->onDelayedMarkingList());
  MOZ_ASSERT(arena->bufferedCells()->isEmpty());

  Zone* zone = arena->zone;

  AllocKind thingKind = arena->getAllocKind();
  size_t thingSize = arena->getThingSize();

  for (ArenaCellIterUnderGC cell(arena); !cell.done(); cell.next()) {
    RelocateCell(zone, cell, thingKind, thingSize);
    sliceBudget.step();
  }

#ifdef DEBUG
  for (ArenaCellIterUnderGC cell(arena); !cell.done(); cell.next()) {
    TenuredCell* src = cell;
    MOZ_ASSERT(src->isForwarded());
    TenuredCell* dest = Forwarded(src);
    MOZ_ASSERT(src->isMarkedBlack() == dest->isMarkedBlack());
    MOZ_ASSERT(src->isMarkedGray() == dest->isMarkedGray());
  }
#endif
}

#ifdef DEBUG
static inline bool CanProtectArenas() {
  // On some systems the page size is larger than the size of an arena so we
  // can't change the mapping permissions per arena.
  return SystemPageSize() <= ArenaSize;
}
#endif

static inline bool ShouldProtectRelocatedArenas(JS::GCReason reason) {
  // For zeal mode collections we don't release the relocated arenas
  // immediately. Instead we protect them and keep them around until the next
  // collection so we can catch any stray accesses to them.
#ifdef DEBUG
  return reason == JS::GCReason::DEBUG_GC && CanProtectArenas();
#else
  return false;
#endif
}

/*
 * Relocate all arenas identified by pickArenasToRelocate: for each arena,
 * relocate each cell within it, then add it to a list of relocated arenas.
 */
Arena* ArenaList::relocateArenas(Arena* toRelocate, Arena* relocated,
                                 SliceBudget& sliceBudget,
                                 gcstats::Statistics& stats) {
  check();

  while (Arena* arena = toRelocate) {
    toRelocate = arena->next;
    RelocateArena(arena, sliceBudget);
    // Prepend to list of relocated arenas
    arena->next = relocated;
    relocated = arena;
    stats.count(gcstats::COUNT_ARENA_RELOCATED);
  }

  check();

  return relocated;
}

// Skip compacting zones unless we can free a certain proportion of their GC
// heap memory.
static const float MIN_ZONE_RECLAIM_PERCENT = 2.0;

static bool ShouldRelocateZone(size_t arenaCount, size_t relocCount,
                               JS::GCReason reason) {
  if (relocCount == 0) {
    return false;
  }

  if (IsOOMReason(reason)) {
    return true;
  }

  return (relocCount * 100.0f) / arenaCount >= MIN_ZONE_RECLAIM_PERCENT;
}

static AllocKinds CompactingAllocKinds() {
  AllocKinds result;
  for (AllocKind kind : AllAllocKinds()) {
    if (IsCompactingKind(kind)) {
      result += kind;
    }
  }
  return result;
}

bool ArenaLists::relocateArenas(Arena*& relocatedListOut, JS::GCReason reason,
                                SliceBudget& sliceBudget,
                                gcstats::Statistics& stats) {
  // This is only called from the main thread while we are doing a GC, so
  // there is no need to lock.
  MOZ_ASSERT(CurrentThreadCanAccessRuntime(runtime()));
  MOZ_ASSERT(runtime()->gc.isHeapCompacting());
  MOZ_ASSERT(!runtime()->gc.isBackgroundSweeping());

  // Relocate all compatible kinds
  AllocKinds allocKindsToRelocate = CompactingAllocKinds();

  // Clear all the free lists.
  clearFreeLists();

  if (ShouldRelocateAllArenas(reason)) {
    zone_->prepareForCompacting();
    for (auto kind : allocKindsToRelocate) {
      ArenaList& al = arenaList(kind);
      Arena* allArenas = al.head();
      al.clear();
      relocatedListOut =
          al.relocateArenas(allArenas, relocatedListOut, sliceBudget, stats);
    }
  } else {
    size_t arenaCount = 0;
    size_t relocCount = 0;
    AllAllocKindArray<Arena**> toRelocate;

    for (auto kind : allocKindsToRelocate) {
      toRelocate[kind] =
          arenaList(kind).pickArenasToRelocate(arenaCount, relocCount);
    }

    if (!ShouldRelocateZone(arenaCount, relocCount, reason)) {
      return false;
    }

    zone_->prepareForCompacting();
    for (auto kind : allocKindsToRelocate) {
      if (toRelocate[kind]) {
        ArenaList& al = arenaList(kind);
        Arena* arenas = al.removeRemainingArenas(toRelocate[kind]);
        relocatedListOut =
            al.relocateArenas(arenas, relocatedListOut, sliceBudget, stats);
      }
    }
  }

  return true;
}

bool GCRuntime::relocateArenas(Zone* zone, JS::GCReason reason,
                               Arena*& relocatedListOut,
                               SliceBudget& sliceBudget) {
  gcstats::AutoPhase ap(stats(), gcstats::PhaseKind::COMPACT_MOVE);

  MOZ_ASSERT(!zone->isPreservingCode());
  MOZ_ASSERT(canRelocateZone(zone));

  js::CancelOffThreadIonCompile(rt, JS::Zone::Compact);

  if (!zone->arenas.relocateArenas(relocatedListOut, reason, sliceBudget,
                                   stats())) {
    return false;
  }

#ifdef DEBUG
  // Check that we did as much compaction as we should have. There
  // should always be less than one arena's worth of free cells.
  for (auto kind : CompactingAllocKinds()) {
    ArenaList& al = zone->arenas.arenaList(kind);
    size_t freeCells = 0;
    for (Arena* arena = al.arenaAfterCursor(); arena; arena = arena->next) {
      freeCells += arena->countFreeCells();
    }
    MOZ_ASSERT(freeCells < Arena::thingsPerArena(kind));
  }
#endif

  return true;
}

template <typename T>
inline T* MovingTracer::onEdge(T* thing) {
  if (thing->runtimeFromAnyThread() == runtime() && IsForwarded(thing)) {
    thing = Forwarded(thing);
  }

  return thing;
}

JSObject* MovingTracer::onObjectEdge(JSObject* obj) { return onEdge(obj); }
Shape* MovingTracer::onShapeEdge(Shape* shape) { return onEdge(shape); }
JSString* MovingTracer::onStringEdge(JSString* string) {
  return onEdge(string);
}
js::BaseScript* MovingTracer::onScriptEdge(js::BaseScript* script) {
  return onEdge(script);
}
BaseShape* MovingTracer::onBaseShapeEdge(BaseShape* base) {
  return onEdge(base);
}
Scope* MovingTracer::onScopeEdge(Scope* scope) { return onEdge(scope); }
RegExpShared* MovingTracer::onRegExpSharedEdge(RegExpShared* shared) {
  return onEdge(shared);
}
BigInt* MovingTracer::onBigIntEdge(BigInt* bi) { return onEdge(bi); }
ObjectGroup* MovingTracer::onObjectGroupEdge(ObjectGroup* group) {
  return onEdge(group);
}
JS::Symbol* MovingTracer::onSymbolEdge(JS::Symbol* sym) {
  MOZ_ASSERT(!sym->isForwarded());
  return sym;
}
jit::JitCode* MovingTracer::onJitCodeEdge(jit::JitCode* jit) {
  MOZ_ASSERT(!jit->isForwarded());
  return jit;
}

void Zone::prepareForCompacting() {
  JSFreeOp* fop = runtimeFromMainThread()->defaultFreeOp();
  discardJitCode(fop);
}

void GCRuntime::sweepTypesAfterCompacting(Zone* zone) {
  zone->beginSweepTypes();

  AutoClearTypeInferenceStateOnOOM oom(zone);

  for (auto base = zone->cellIterUnsafe<BaseScript>(); !base.done();
       base.next()) {
    if (!base->hasJitScript()) {
      continue;
    }
    AutoSweepJitScript sweep(base->asJSScript());
  }
  for (auto group = zone->cellIterUnsafe<ObjectGroup>(); !group.done();
       group.next()) {
    AutoSweepObjectGroup sweep(group);
  }

  zone->types.endSweep(rt);
}

void GCRuntime::sweepZoneAfterCompacting(MovingTracer* trc, Zone* zone) {
  MOZ_ASSERT(zone->isCollecting());
  sweepTypesAfterCompacting(zone);
  sweepFinalizationRegistries(zone);
  zone->weakRefMap().sweep(&storeBuffer());

  {
    zone->sweepWeakMaps();
    for (auto* cache : zone->weakCaches()) {
      cache->sweep(nullptr);
    }
  }

  if (jit::JitZone* jitZone = zone->jitZone()) {
    jitZone->traceWeak(trc);
  }

  for (RealmsInZoneIter r(zone); !r.done(); r.next()) {
    r->traceWeakObjectGroups(trc);
    r->traceWeakRegExps(trc);
    r->traceWeakSavedStacks(trc);
    r->tracekWeakVarNames(trc);
    r->traceWeakObjects(trc);
    r->traceWeakSelfHostingScriptSource(trc);
    r->sweepDebugEnvironments();
    r->traceWeakEdgesInJitRealm(trc);
    r->traceWeakObjectRealm(trc);
    r->traceWeakTemplateObjects(trc);
  }
}

template <typename T>
static inline void UpdateCellPointers(MovingTracer* trc, T* cell) {
  // We only update unmoved GC things or the new copy of moved GC things, never
  // the old copy. If this happened it could clear the forwarded flag which
  // could lead to pointers to the old copy not being updated.
  MOZ_ASSERT(!cell->isForwarded());

  cell->fixupAfterMovingGC();
  cell->traceChildren(trc);
}

template <typename T>
static void UpdateArenaPointersTyped(MovingTracer* trc, Arena* arena) {
  for (ArenaCellIterUnderGC cell(arena); !cell.done(); cell.next()) {
    UpdateCellPointers(trc, cell.as<T>());
  }
}

static bool CanUpdateKindInBackground(AllocKind kind) {
  // We try to update as many GC things in parallel as we can, but there are
  // kinds for which this might not be safe:
  //  - we assume JSObjects that are foreground finalized are not safe to
  //    update in parallel
  //  - updating a shape touches child shapes in fixupShapeTreeAfterMovingGC()
  return js::gc::IsBackgroundFinalized(kind) && !IsShapeAllocKind(kind) &&
         kind != AllocKind::BASE_SHAPE;
}

/*
 * Update the internal pointers for all cells in an arena.
 */
static void UpdateArenaPointers(MovingTracer* trc, Arena* arena) {
  AllocKind kind = arena->getAllocKind();

  MOZ_ASSERT_IF(!CanUpdateKindInBackground(kind),
                CurrentThreadCanAccessRuntime(trc->runtime()));

  switch (kind) {
#define EXPAND_CASE(allocKind, traceKind, type, sizedType, bgFinal, nursery, \
                    compact)                                                 \
  case AllocKind::allocKind:                                                 \
    UpdateArenaPointersTyped<type>(trc, arena);                              \
    return;
    FOR_EACH_ALLOCKIND(EXPAND_CASE)
#undef EXPAND_CASE

    default:
      MOZ_CRASH("Invalid alloc kind for UpdateArenaPointers");
  }
}

struct ArenaListSegment {
  Arena* begin;
  Arena* end;
};

/*
 * Update the internal pointers for all arenas in a segment of an arena list.
 *
 * Returns the number of steps to count against the slice budget.
 */
static size_t UpdateArenaListSegmentPointers(GCRuntime* gc,
                                             const ArenaListSegment& arenas) {
  MOZ_ASSERT(arenas.begin);
  MovingTracer trc(gc->rt);
  size_t count = 0;
  for (Arena* arena = arenas.begin; arena != arenas.end; arena = arena->next) {
    UpdateArenaPointers(&trc, arena);
    count++;
  }
  return count * 256;
}

class ArenasToUpdate {
  // Maximum number of arenas to update in one block.
#ifdef DEBUG
  static const unsigned MaxArenasToProcess = 16;
#else
  static const unsigned MaxArenasToProcess = 256;
#endif

 public:
  explicit ArenasToUpdate(Zone* zone);
  ArenasToUpdate(Zone* zone, const AllocKinds& kinds);

  bool done() const { return !segmentBegin; }

  ArenaListSegment get() const {
    MOZ_ASSERT(!done());
    return {segmentBegin, segmentEnd};
  }

  void next();

 private:
  Maybe<AllocKinds> kinds;            // Selects which thing kinds to update.
  Zone* zone;                         // Zone to process.
  AllocKind kind = AllocKind::FIRST;  // Current alloc kind to process.
  Arena* segmentBegin = nullptr;
  Arena* segmentEnd = nullptr;

  static AllocKind nextAllocKind(AllocKind i) {
    return AllocKind(uint8_t(i) + 1);
  }

  void settle();
  void findSegmentEnd();
};

ArenasToUpdate::ArenasToUpdate(Zone* zone) : zone(zone) { settle(); }

ArenasToUpdate::ArenasToUpdate(Zone* zone, const AllocKinds& kinds)
    : kinds(Some(kinds)), zone(zone) {
  settle();
}

void ArenasToUpdate::settle() {
  // Called when we have set |kind| to a new kind. Sets |arena| to the next
  // arena or null if there are no more arenas to update.

  MOZ_ASSERT(!segmentBegin);

  for (; kind < AllocKind::LIMIT; kind = nextAllocKind(kind)) {
    if (kinds && !kinds.ref().contains(kind)) {
      continue;
    }

    Arena* arena = zone->arenas.getFirstArena(kind);
    if (arena) {
      segmentBegin = arena;
      findSegmentEnd();
      break;
    }
  }
}

void ArenasToUpdate::findSegmentEnd() {
  // Take up to MaxArenasToProcess arenas from the list starting at
  // |segmentBegin| and set |segmentEnd|.
  Arena* arena = segmentBegin;
  for (size_t i = 0; arena && i < MaxArenasToProcess; i++) {
    arena = arena->next;
  }
  segmentEnd = arena;
}

void ArenasToUpdate::next() {
  MOZ_ASSERT(!done());

  segmentBegin = segmentEnd;
  if (segmentBegin) {
    findSegmentEnd();
    return;
  }

  kind = nextAllocKind(kind);
  settle();
}

static AllocKinds ForegroundUpdateKinds(AllocKinds kinds) {
  AllocKinds result;
  for (AllocKind kind : kinds) {
    if (!CanUpdateKindInBackground(kind)) {
      result += kind;
    }
  }
  return result;
}

void GCRuntime::updateTypeDescrObjects(MovingTracer* trc, Zone* zone) {
  // We need to update each type descriptor object and any objects stored in
  // its reserved slots, since some of these contain array objects that also
  // need to be updated. Do not update any non-reserved slots, since they might
  // point back to unprocessed descriptor objects.

  zone->typeDescrObjects().sweep(nullptr);

  for (auto r = zone->typeDescrObjects().all(); !r.empty(); r.popFront()) {
    MOZ_ASSERT(MaybeForwardedObjectClass(r.front())->isNative());
    NativeObject* obj = static_cast<NativeObject*>(r.front());
    UpdateCellPointers(trc, obj);
    MOZ_ASSERT(JSCLASS_RESERVED_SLOTS(MaybeForwardedObjectClass(obj)) ==
               TypeDescr::SlotCount);
    for (size_t i = 0; i < TypeDescr::SlotCount; i++) {
      Value value = obj->getSlot(i);
      if (value.isObject()) {
        UpdateCellPointers(trc, &value.toObject());
      }
    }
  }
}

void GCRuntime::updateCellPointers(Zone* zone, AllocKinds kinds) {
  AllocKinds fgKinds = ForegroundUpdateKinds(kinds);
  AllocKinds bgKinds = kinds - fgKinds;

  ArenasToUpdate fgArenas(zone, fgKinds);
  ArenasToUpdate bgArenas(zone, bgKinds);

  AutoLockHelperThreadState lock;

  AutoRunParallelWork bgTasks(this, UpdateArenaListSegmentPointers,
                              gcstats::PhaseKind::COMPACT_UPDATE_CELLS,
                              bgArenas, SliceBudget::unlimited(), lock);

  AutoUnlockHelperThreadState unlock(lock);

  for (; !fgArenas.done(); fgArenas.next()) {
    UpdateArenaListSegmentPointers(this, fgArenas.get());
  }
}

// After cells have been relocated any pointers to a cell's old locations must
// be updated to point to the new location.  This happens by iterating through
// all cells in heap and tracing their children (non-recursively) to update
// them.
//
// This is complicated by the fact that updating a GC thing sometimes depends on
// making use of other GC things.  After a moving GC these things may not be in
// a valid state since they may contain pointers which have not been updated
// yet.
//
// The main dependencies are:
//
//   - Updating a JSObject makes use of its shape
//   - Updating a typed object makes use of its type descriptor object
//
// This means we require at least three phases for update:
//
//  1) shapes
//  2) typed object type descriptor objects
//  3) all other objects
//
// Also, there can be data races calling IsForwarded() on the new location of a
// cell whose first word is being updated in parallel on another thread. This
// easiest way to avoid this is to not store a GC pointer in the first word of a
// cell. Otherwise this can be avoided by updating different kinds of cell in
// different phases.
//
// Since we want to minimize the number of phases, arrange kinds into three
// arbitrary phases.

static constexpr AllocKinds UpdatePhaseOne{
    AllocKind::SCRIPT,         AllocKind::BASE_SHAPE,    AllocKind::SHAPE,
    AllocKind::ACCESSOR_SHAPE, AllocKind::OBJECT_GROUP,  AllocKind::STRING,
    AllocKind::JITCODE,        AllocKind::REGEXP_SHARED, AllocKind::SCOPE};

// UpdatePhaseTwo is typed object descriptor objects.

static constexpr AllocKinds UpdatePhaseThree{AllocKind::FUNCTION,
                                             AllocKind::FUNCTION_EXTENDED,
                                             AllocKind::OBJECT0,
                                             AllocKind::OBJECT0_BACKGROUND,
                                             AllocKind::OBJECT2,
                                             AllocKind::OBJECT2_BACKGROUND,
                                             AllocKind::ARRAYBUFFER4,
                                             AllocKind::OBJECT4,
                                             AllocKind::OBJECT4_BACKGROUND,
                                             AllocKind::ARRAYBUFFER8,
                                             AllocKind::OBJECT8,
                                             AllocKind::OBJECT8_BACKGROUND,
                                             AllocKind::ARRAYBUFFER12,
                                             AllocKind::OBJECT12,
                                             AllocKind::OBJECT12_BACKGROUND,
                                             AllocKind::ARRAYBUFFER16,
                                             AllocKind::OBJECT16,
                                             AllocKind::OBJECT16_BACKGROUND};

void GCRuntime::updateAllCellPointers(MovingTracer* trc, Zone* zone) {
  updateCellPointers(zone, UpdatePhaseOne);

  // UpdatePhaseTwo: Update TypeDescrs before all other objects as typed
  // objects access these objects when we trace them.
  updateTypeDescrObjects(trc, zone);

  updateCellPointers(zone, UpdatePhaseThree);
}

/*
 * Update pointers to relocated cells in a single zone by doing a traversal of
 * that zone's arenas and calling per-zone sweep hooks.
 *
 * The latter is necessary to update weak references which are not marked as
 * part of the traversal.
 */
void GCRuntime::updateZonePointersToRelocatedCells(Zone* zone) {
  MOZ_ASSERT(!rt->isBeingDestroyed());
  MOZ_ASSERT(zone->isGCCompacting());

  AutoTouchingGrayThings tgt;

  gcstats::AutoPhase ap(stats(), gcstats::PhaseKind::COMPACT_UPDATE);
  MovingTracer trc(rt);

  zone->fixupAfterMovingGC();
  zone->fixupScriptMapsAfterMovingGC(&trc);

  // Fixup compartment global pointers as these get accessed during marking.
  for (CompartmentsInZoneIter comp(zone); !comp.done(); comp.next()) {
    comp->fixupAfterMovingGC(&trc);
  }

  zone->externalStringCache().purge();
  zone->functionToStringCache().purge();
  rt->caches().stringToAtomCache.purge();

  // Iterate through all cells that can contain relocatable pointers to update
  // them. Since updating each cell is independent we try to parallelize this
  // as much as possible.
  updateAllCellPointers(&trc, zone);

  // Mark roots to update them.
  {
    gcstats::AutoPhase ap(stats(), gcstats::PhaseKind::MARK_ROOTS);

    WeakMapBase::traceZone(zone, &trc);
  }

  // Sweep everything to fix up weak pointers.
  sweepZoneAfterCompacting(&trc, zone);

  // Call callbacks to get the rest of the system to fixup other untraced
  // pointers.
  for (CompartmentsInZoneIter comp(zone); !comp.done(); comp.next()) {
    callWeakPointerCompartmentCallbacks(comp);
  }
}

/*
 * Update runtime-wide pointers to relocated cells.
 */
void GCRuntime::updateRuntimePointersToRelocatedCells(AutoGCSession& session) {
  MOZ_ASSERT(!rt->isBeingDestroyed());

  gcstats::AutoPhase ap1(stats(), gcstats::PhaseKind::COMPACT_UPDATE);
  MovingTracer trc(rt);

  Zone::fixupAllCrossCompartmentWrappersAfterMovingGC(&trc);

  rt->geckoProfiler().fixupStringsMapAfterMovingGC();

  // Mark roots to update them.

  traceRuntimeForMajorGC(&trc, session);

  {
    gcstats::AutoPhase ap2(stats(), gcstats::PhaseKind::MARK_ROOTS);
    DebugAPI::traceAllForMovingGC(&trc);
    DebugAPI::traceCrossCompartmentEdges(&trc);

    // Mark all gray roots. We call the trace callback to get the current set.
    traceEmbeddingGrayRoots(&trc);
    Compartment::traceIncomingCrossCompartmentEdgesForZoneGC(
        &trc, Compartment::GrayEdges);
  }

  // Sweep everything to fix up weak pointers.
  DebugAPI::sweepAll(rt->defaultFreeOp());
  jit::JitRuntime::TraceWeakJitcodeGlobalTable(rt, &trc);
  for (JS::detail::WeakCacheBase* cache : rt->weakCaches()) {
    cache->sweep(nullptr);
  }

  // Type inference may put more blocks here to free.
  {
    AutoLockHelperThreadState lock;
    lifoBlocksToFree.ref().freeAll();
  }

  // Call callbacks to get the rest of the system to fixup other untraced
  // pointers.
  callWeakPointerZonesCallbacks();
}

void GCRuntime::clearRelocatedArenas(Arena* arenaList, JS::GCReason reason) {
  AutoLockGC lock(this);
  clearRelocatedArenasWithoutUnlocking(arenaList, reason, lock);
}

void GCRuntime::clearRelocatedArenasWithoutUnlocking(Arena* arenaList,
                                                     JS::GCReason reason,
                                                     const AutoLockGC& lock) {
  // Clear the relocated arenas, now containing only forwarding pointers
  while (arenaList) {
    Arena* arena = arenaList;
    arenaList = arenaList->next;

    // Clear the mark bits
    arena->unmarkAll();

    // Mark arena as empty
    arena->setAsFullyUnused();

#ifdef DEBUG
    // The cell contents have been partially marked no access in RelocateCell,
    // so we need to mark the region as undefined again so we can poison it.
    SetMemCheckKind(reinterpret_cast<void*>(arena->thingsStart()),
                    arena->getThingsSpan(), MemCheckKind::MakeUndefined);
#endif

    AlwaysPoison(reinterpret_cast<void*>(arena->thingsStart()),
                 JS_MOVED_TENURED_PATTERN, arena->getThingsSpan(),
                 MemCheckKind::MakeNoAccess);

    // Don't count arenas as being freed by the GC if we purposely moved
    // everything to new arenas, as that will already have allocated a similar
    // number of arenas. This only happens for collections triggered by GC zeal.
    bool allArenasRelocated = ShouldRelocateAllArenas(reason);
    arena->zone->gcHeapSize.removeBytes(ArenaSize, !allArenasRelocated);

    // Release the arena but don't return it to the chunk yet.
    arena->release(lock);
  }
}

void GCRuntime::protectAndHoldArenas(Arena* arenaList) {
  for (Arena* arena = arenaList; arena;) {
    MOZ_ASSERT(!arena->allocated());
    Arena* next = arena->next;
    if (!next) {
      // Prepend to hold list before we protect the memory.
      arena->next = relocatedArenasToRelease;
      relocatedArenasToRelease = arenaList;
    }
    ProtectPages(arena, ArenaSize);
    arena = next;
  }
}

void GCRuntime::unprotectHeldRelocatedArenas() {
  for (Arena* arena = relocatedArenasToRelease; arena; arena = arena->next) {
    UnprotectPages(arena, ArenaSize);
    MOZ_ASSERT(!arena->allocated());
  }
}

void GCRuntime::releaseRelocatedArenas(Arena* arenaList) {
  AutoLockGC lock(this);
  releaseRelocatedArenasWithoutUnlocking(arenaList, lock);
}

void GCRuntime::releaseRelocatedArenasWithoutUnlocking(Arena* arenaList,
                                                       const AutoLockGC& lock) {
  // Release relocated arenas previously cleared with clearRelocatedArenas().
  while (arenaList) {
    Arena* arena = arenaList;
    arenaList = arenaList->next;

    // We already updated the memory accounting so just call
    // Chunk::releaseArena.
    arena->chunk()->releaseArena(this, arena, lock);
  }
}

// In debug mode we don't always release relocated arenas straight away.
// Sometimes protect them instead and hold onto them until the next GC sweep
// phase to catch any pointers to them that didn't get forwarded.

void GCRuntime::releaseHeldRelocatedArenas() {
#ifdef DEBUG
  unprotectHeldRelocatedArenas();
  Arena* arenas = relocatedArenasToRelease;
  relocatedArenasToRelease = nullptr;
  releaseRelocatedArenas(arenas);
#endif
}

void GCRuntime::releaseHeldRelocatedArenasWithoutUnlocking(
    const AutoLockGC& lock) {
#ifdef DEBUG
  unprotectHeldRelocatedArenas();
  releaseRelocatedArenasWithoutUnlocking(relocatedArenasToRelease, lock);
  relocatedArenasToRelease = nullptr;
#endif
}

FreeLists::FreeLists() {
  for (auto i : AllAllocKinds()) {
    freeLists_[i] = &emptySentinel;
  }
}

ArenaLists::ArenaLists(Zone* zone)
    : zone_(zone),
      freeLists_(zone),
      arenaLists_(zone),
      newArenasInMarkPhase_(zone),
      arenasToSweep_(),
      incrementalSweptArenaKind(zone, AllocKind::LIMIT),
      incrementalSweptArenas(zone),
      gcShapeArenasToUpdate(zone, nullptr),
      gcAccessorShapeArenasToUpdate(zone, nullptr),
      gcScriptArenasToUpdate(zone, nullptr),
      gcNewScriptArenasToUpdate(zone, nullptr),
      gcObjectGroupArenasToUpdate(zone, nullptr),
      gcNewObjectGroupArenasToUpdate(zone, nullptr),
      savedEmptyArenas(zone, nullptr) {
  for (auto i : AllAllocKinds()) {
    concurrentUse(i) = ConcurrentUse::None;
    arenasToSweep(i) = nullptr;
  }
}

void ReleaseArenaList(JSRuntime* rt, Arena* arena, const AutoLockGC& lock) {
  Arena* next;
  for (; arena; arena = next) {
    next = arena->next;
    rt->gc.releaseArena(arena, lock);
  }
}

ArenaLists::~ArenaLists() {
  AutoLockGC lock(runtime());

  for (auto i : AllAllocKinds()) {
    /*
     * We can only call this during the shutdown after the last GC when
     * the background finalization is disabled.
     */
    MOZ_ASSERT(concurrentUse(i) == ConcurrentUse::None);
    ReleaseArenaList(runtime(), arenaList(i).head(), lock);
  }
  ReleaseArenaList(runtime(), incrementalSweptArenas.ref().head(), lock);

  ReleaseArenaList(runtime(), savedEmptyArenas, lock);
}

void ArenaLists::queueForForegroundSweep(JSFreeOp* fop,
                                         const FinalizePhase& phase) {
  gcstats::AutoPhase ap(fop->runtime()->gc.stats(), phase.statsPhase);
  for (auto kind : phase.kinds) {
    queueForForegroundSweep(kind);
  }
}

void ArenaLists::queueForForegroundSweep(AllocKind thingKind) {
  MOZ_ASSERT(!IsBackgroundFinalized(thingKind));
  MOZ_ASSERT(concurrentUse(thingKind) == ConcurrentUse::None);
  MOZ_ASSERT(!arenasToSweep(thingKind));

  arenasToSweep(thingKind) = arenaList(thingKind).head();
  arenaList(thingKind).clear();
}

void ArenaLists::queueForBackgroundSweep(JSFreeOp* fop,
                                         const FinalizePhase& phase) {
  gcstats::AutoPhase ap(fop->runtime()->gc.stats(), phase.statsPhase);
  for (auto kind : phase.kinds) {
    queueForBackgroundSweep(kind);
  }
}

inline void ArenaLists::queueForBackgroundSweep(AllocKind thingKind) {
  MOZ_ASSERT(IsBackgroundFinalized(thingKind));
  MOZ_ASSERT(concurrentUse(thingKind) == ConcurrentUse::None);

  ArenaList* al = &arenaList(thingKind);
  arenasToSweep(thingKind) = al->head();
  arenaList(thingKind).clear();

  if (arenasToSweep(thingKind)) {
    concurrentUse(thingKind) = ConcurrentUse::BackgroundFinalize;
  } else {
    arenaList(thingKind) = newArenasInMarkPhase(thingKind);
    newArenasInMarkPhase(thingKind).clear();
  }
}

/*static*/
void ArenaLists::backgroundFinalize(JSFreeOp* fop, Arena* listHead,
                                    Arena** empty) {
  MOZ_ASSERT(listHead);
  MOZ_ASSERT(empty);

  AllocKind thingKind = listHead->getAllocKind();
  Zone* zone = listHead->zone;

  size_t thingsPerArena = Arena::thingsPerArena(thingKind);
  SortedArenaList finalizedSorted(thingsPerArena);

  auto unlimited = SliceBudget::unlimited();
  FinalizeArenas(fop, &listHead, finalizedSorted, thingKind, unlimited);
  MOZ_ASSERT(!listHead);

  finalizedSorted.extractEmpty(empty);

  // When arenas are queued for background finalization, all arenas are moved to
  // arenasToSweep, leaving the arena list empty. However, new arenas may be
  // allocated before background finalization finishes; now that finalization is
  // complete, we want to merge these lists back together.
  ArenaLists* lists = &zone->arenas;
  ArenaList& al = lists->arenaList(thingKind);

  // Flatten |finalizedSorted| into a regular ArenaList.
  ArenaList finalized = finalizedSorted.toArenaList();

  // We must take the GC lock to be able to safely modify the ArenaList;
  // however, this does not by itself make the changes visible to all threads,
  // as not all threads take the GC lock to read the ArenaLists.
  // That safety is provided by the ReleaseAcquire memory ordering of the
  // background finalize state, which we explicitly set as the final step.
  {
    AutoLockGC lock(lists->runtimeFromAnyThread());
    MOZ_ASSERT(lists->concurrentUse(thingKind) ==
               ConcurrentUse::BackgroundFinalize);

    // Join |al| and |finalized| into a single list.
    ArenaList allocatedDuringSweep = al;
    al = finalized;
    al.insertListWithCursorAtEnd(lists->newArenasInMarkPhase(thingKind));
    al.insertListWithCursorAtEnd(allocatedDuringSweep);

    lists->newArenasInMarkPhase(thingKind).clear();
    lists->arenasToSweep(thingKind) = nullptr;
  }

  lists->concurrentUse(thingKind) = ConcurrentUse::None;
}

Arena* ArenaLists::takeSweptEmptyArenas() {
  Arena* arenas = savedEmptyArenas;
  savedEmptyArenas = nullptr;
  return arenas;
}

void ArenaLists::queueForegroundThingsForSweep() {
  gcShapeArenasToUpdate = arenasToSweep(AllocKind::SHAPE);
  gcAccessorShapeArenasToUpdate = arenasToSweep(AllocKind::ACCESSOR_SHAPE);
  gcObjectGroupArenasToUpdate = arenasToSweep(AllocKind::OBJECT_GROUP);
  gcNewObjectGroupArenasToUpdate =
      newArenasInMarkPhase(AllocKind::OBJECT_GROUP).head();
  gcScriptArenasToUpdate = arenasToSweep(AllocKind::SCRIPT);
  gcNewScriptArenasToUpdate = newArenasInMarkPhase(AllocKind::SCRIPT).head();
}

void ArenaLists::checkGCStateNotInUse() {
  // Called before and after collection to check the state is as expected.
#ifdef DEBUG
  checkSweepStateNotInUse();
  for (auto i : AllAllocKinds()) {
    MOZ_ASSERT(newArenasInMarkPhase(i).isEmpty());
  }
#endif
}

void ArenaLists::checkSweepStateNotInUse() {
#ifdef DEBUG
  checkNoArenasToUpdate();
  MOZ_ASSERT(incrementalSweptArenaKind == AllocKind::LIMIT);
  MOZ_ASSERT(incrementalSweptArenas.ref().isEmpty());
  MOZ_ASSERT(!savedEmptyArenas);
  for (auto i : AllAllocKinds()) {
    MOZ_ASSERT(concurrentUse(i) == ConcurrentUse::None);
    MOZ_ASSERT(!arenasToSweep(i));
  }
#endif
}

void ArenaLists::checkNoArenasToUpdate() {
  MOZ_ASSERT(!gcShapeArenasToUpdate);
  MOZ_ASSERT(!gcAccessorShapeArenasToUpdate);
  MOZ_ASSERT(!gcScriptArenasToUpdate);
  MOZ_ASSERT(!gcNewScriptArenasToUpdate);
  MOZ_ASSERT(!gcObjectGroupArenasToUpdate);
  MOZ_ASSERT(!gcNewObjectGroupArenasToUpdate);
}

void ArenaLists::checkNoArenasToUpdateForKind(AllocKind kind) {
#ifdef DEBUG
  switch (kind) {
    case AllocKind::SHAPE:
      MOZ_ASSERT(!gcShapeArenasToUpdate);
      break;
    case AllocKind::ACCESSOR_SHAPE:
      MOZ_ASSERT(!gcShapeArenasToUpdate);
      break;
    case AllocKind::SCRIPT:
      MOZ_ASSERT(!gcScriptArenasToUpdate);
      MOZ_ASSERT(!gcNewScriptArenasToUpdate);
      break;
    case AllocKind::OBJECT_GROUP:
      MOZ_ASSERT(!gcObjectGroupArenasToUpdate);
      MOZ_ASSERT(!gcNewObjectGroupArenasToUpdate);
      break;
    default:
      break;
  }
#endif
}

TimeStamp SliceBudget::unlimitedDeadline;

void SliceBudget::Init() {
  MOZ_ASSERT(!unlimitedDeadline);
  uint64_t oneYearsInSeconds = 365 * 24 * 60 * 60;
  unlimitedDeadline =
      ReallyNow() + TimeDuration::FromSeconds(100 * oneYearsInSeconds);
}

SliceBudget::SliceBudget()
    : timeBudget(UnlimitedTimeBudget), workBudget(UnlimitedWorkBudget) {
  makeUnlimited();
}

SliceBudget::SliceBudget(TimeBudget time)
    : timeBudget(time), workBudget(UnlimitedWorkBudget) {
  if (time.budget < 0) {
    makeUnlimited();
  } else {
    // Note: TimeBudget(0) is equivalent to WorkBudget(CounterReset).
    deadline = ReallyNow() + TimeDuration::FromMilliseconds(time.budget);
    counter = CounterReset;
  }
}

SliceBudget::SliceBudget(WorkBudget work)
    : timeBudget(UnlimitedTimeBudget), workBudget(work) {
  if (work.budget < 0) {
    makeUnlimited();
  } else {
    deadline = TimeStamp();
    counter = work.budget;
  }
}

int SliceBudget::describe(char* buffer, size_t maxlen) const {
  if (isUnlimited()) {
    return snprintf(buffer, maxlen, "unlimited");
  } else if (isWorkBudget()) {
    return snprintf(buffer, maxlen, "work(%" PRId64 ")", workBudget.budget);
  } else {
    return snprintf(buffer, maxlen, "%" PRId64 "ms", timeBudget.budget);
  }
}

bool SliceBudget::checkOverBudget() {
  if (deadline.IsNull()) {
    return true;
  }

  bool over = ReallyNow() >= deadline;
  if (!over) {
    counter = CounterReset;
  }
  return over;
}

void GCRuntime::requestMajorGC(JS::GCReason reason) {
  MOZ_ASSERT_IF(reason != JS::GCReason::BG_TASK_FINISHED,
                !CurrentThreadIsPerformingGC());

  if (majorGCRequested()) {
    return;
  }

  majorGCTriggerReason = reason;
  rt->mainContextFromAnyThread()->requestInterrupt(InterruptReason::GC);
}

void Nursery::requestMinorGC(JS::GCReason reason) const {
  MOZ_ASSERT(CurrentThreadCanAccessRuntime(runtime()));

  if (minorGCRequested()) {
    return;
  }

  minorGCTriggerReason_ = reason;
  runtime()->mainContextFromOwnThread()->requestInterrupt(InterruptReason::GC);
}

bool GCRuntime::triggerGC(JS::GCReason reason) {
  /*
   * Don't trigger GCs if this is being called off the main thread from
   * onTooMuchMalloc().
   */
  if (!CurrentThreadCanAccessRuntime(rt)) {
    return false;
  }

  /* GC is already running. */
  if (JS::RuntimeHeapIsCollecting()) {
    return false;
  }

  mozilla::recordreplay::AutoDisallowThreadEvents disallow;

  JS::PrepareForFullGC(rt->mainContextFromOwnThread());
  requestMajorGC(reason);
  return true;
}

void GCRuntime::maybeTriggerGCAfterAlloc(Zone* zone) {
  if (!CurrentThreadCanAccessRuntime(rt)) {
    // Zones in use by a helper thread can't be collected.
    MOZ_ASSERT(zone->usedByHelperThread() || zone->isAtomsZone());
    return;
  }

  MOZ_ASSERT(!JS::RuntimeHeapIsCollecting());

  TriggerResult trigger =
      checkHeapThreshold(zone, zone->gcHeapSize, zone->gcHeapThreshold);

  if (trigger.shouldTrigger) {
    // Start or continue an in progress incremental GC. We do this to try to
    // avoid performing non-incremental GCs on zones which allocate a lot of
    // data, even when incremental slices can't be triggered via scheduling in
    // the event loop.
    triggerZoneGC(zone, JS::GCReason::ALLOC_TRIGGER, trigger.usedBytes,
                  trigger.thresholdBytes);
  }
}

void js::gc::MaybeMallocTriggerZoneGC(JSRuntime* rt, ZoneAllocator* zoneAlloc,
                                      const HeapSize& heap,
                                      const HeapThreshold& threshold,
                                      JS::GCReason reason) {
  rt->gc.maybeTriggerGCAfterMalloc(Zone::from(zoneAlloc), heap, threshold,
                                   reason);
}

void GCRuntime::maybeTriggerGCAfterMalloc(Zone* zone) {
  if (maybeTriggerGCAfterMalloc(zone, zone->mallocHeapSize,
                                zone->mallocHeapThreshold,
                                JS::GCReason::TOO_MUCH_MALLOC)) {
    return;
  }

  maybeTriggerGCAfterMalloc(zone, zone->jitHeapSize, zone->jitHeapThreshold,
                            JS::GCReason::TOO_MUCH_JIT_CODE);
}

bool GCRuntime::maybeTriggerGCAfterMalloc(Zone* zone, const HeapSize& heap,
                                          const HeapThreshold& threshold,
                                          JS::GCReason reason) {
  if (!CurrentThreadCanAccessRuntime(rt)) {
    // Zones in use by a helper thread can't be collected. Also ignore malloc
    // during sweeping, for example when we resize hash tables.
    MOZ_ASSERT(zone->usedByHelperThread() || zone->isAtomsZone() ||
               JS::RuntimeHeapIsBusy());
    return false;
  }

  if (rt->heapState() != JS::HeapState::Idle) {
    return false;
  }

  TriggerResult trigger = checkHeapThreshold(zone, heap, threshold);
  if (!trigger.shouldTrigger) {
    return false;
  }

  // Trigger a zone GC. budgetIncrementalGC() will work out whether to do an
  // incremental or non-incremental collection.
  triggerZoneGC(zone, reason, trigger.usedBytes, trigger.thresholdBytes);
  return true;
}

TriggerResult GCRuntime::checkHeapThreshold(
    Zone* zone, const HeapSize& heapSize, const HeapThreshold& heapThreshold) {
  MOZ_ASSERT_IF(heapThreshold.hasSliceThreshold(), zone->wasGCStarted());

  size_t usedBytes = heapSize.bytes();
  size_t thresholdBytes = zone->wasGCStarted() ? heapThreshold.sliceBytes()
                                               : heapThreshold.startBytes();
  size_t niThreshold = heapThreshold.incrementalLimitBytes();
  MOZ_ASSERT(niThreshold >= thresholdBytes);

  if (usedBytes < thresholdBytes) {
    return TriggerResult{false, 0, 0};
  }

  // Don't trigger incremental slices during background sweeping or decommit, as
  // these will have no effect. A slice will be triggered automatically when
  // these tasks finish.
  if (usedBytes < niThreshold && zone->wasGCStarted() &&
      (state() == State::Finalize || state() == State::Decommit)) {
    return TriggerResult{false, 0, 0};
  }

  // Start or continue an in progress incremental GC.
  return TriggerResult{true, usedBytes, thresholdBytes};
}

bool GCRuntime::triggerZoneGC(Zone* zone, JS::GCReason reason, size_t used,
                              size_t threshold) {
  MOZ_ASSERT(CurrentThreadCanAccessRuntime(rt));

  /* GC is already running. */
  if (JS::RuntimeHeapIsBusy()) {
    return false;
  }

  mozilla::recordreplay::AutoDisallowThreadEvents disallow;

#ifdef JS_GC_ZEAL
  if (hasZealMode(ZealMode::Alloc)) {
    MOZ_RELEASE_ASSERT(triggerGC(reason));
    return true;
  }
#endif

  if (zone->isAtomsZone()) {
    /* We can't do a zone GC of just the atoms zone. */
    if (rt->hasHelperThreadZones()) {
      /* We can't collect atoms while off-thread parsing is allocating. */
      fullGCForAtomsRequested_ = true;
      return false;
    }
    stats().recordTrigger(used, threshold);
    MOZ_RELEASE_ASSERT(triggerGC(reason));
    return true;
  }

  stats().recordTrigger(used, threshold);
  PrepareZoneForGC(zone);
  requestMajorGC(reason);
  return true;
}

void GCRuntime::maybeGC() {
  MOZ_ASSERT(CurrentThreadCanAccessRuntime(rt));

#ifdef JS_GC_ZEAL
  if (hasZealMode(ZealMode::Alloc) || hasZealMode(ZealMode::RootsChange)) {
    JS::PrepareForFullGC(rt->mainContextFromOwnThread());
    gc(GC_NORMAL, JS::GCReason::DEBUG_GC);
    return;
  }
#endif

  if (gcIfRequested()) {
    return;
  }

  if (isIncrementalGCInProgress()) {
    return;
  }

  bool scheduledZones = false;
  for (ZonesIter zone(this, WithAtoms); !zone.done(); zone.next()) {
    if (checkEagerAllocTrigger(zone->gcHeapSize, zone->gcHeapThreshold) ||
        checkEagerAllocTrigger(zone->mallocHeapSize,
                               zone->mallocHeapThreshold)) {
      zone->scheduleGC();
      scheduledZones = true;
    }
  }

  if (scheduledZones) {
    startGC(GC_NORMAL, JS::GCReason::EAGER_ALLOC_TRIGGER);
  }
}

bool GCRuntime::checkEagerAllocTrigger(const HeapSize& size,
                                       const HeapThreshold& threshold) {
  double thresholdBytes =
      threshold.eagerAllocTrigger(schedulingState.inHighFrequencyGCMode());
  double usedBytes = size.bytes();
  if (usedBytes <= 1024 * 1024 || usedBytes < thresholdBytes) {
    return false;
  }

  stats().recordTrigger(usedBytes, thresholdBytes);
  return true;
}

void GCRuntime::triggerFullGCForAtoms(JSContext* cx) {
  MOZ_ASSERT(fullGCForAtomsRequested_);
  MOZ_ASSERT(CurrentThreadCanAccessRuntime(rt));
  MOZ_ASSERT(!JS::RuntimeHeapIsCollecting());
  MOZ_ASSERT(cx->canCollectAtoms());
  fullGCForAtomsRequested_ = false;
  MOZ_RELEASE_ASSERT(triggerGC(JS::GCReason::DELAYED_ATOMS_GC));
}

void GCRuntime::startDecommit() {
  gcstats::AutoPhase ap(stats(), gcstats::PhaseKind::DECOMMIT);

#ifdef DEBUG
  MOZ_ASSERT(CurrentThreadCanAccessRuntime(rt));
  MOZ_ASSERT(decommitTask.isIdle());

  {
    AutoLockGC lock(this);
    MOZ_ASSERT(fullChunks(lock).verify());
    MOZ_ASSERT(availableChunks(lock).verify());
    MOZ_ASSERT(emptyChunks(lock).verify());

    // Verify that all entries in the empty chunks pool are already decommitted.
    for (ChunkPool::Iter chunk(emptyChunks(lock)); !chunk.done();
         chunk.next()) {
      MOZ_ASSERT(chunk->info.numArenasFreeCommitted == 0);
    }
  }
#endif

  // If we are allocating heavily enough to trigger "high frequency" GC, then
  // skip decommit so that we do not compete with the mutator. However if we're
  // doing a shrinking GC we always decommit to release as much memory as
  // possible.
  if (schedulingState.inHighFrequencyGCMode() && !cleanUpEverything) {
    return;
  }

  {
    AutoLockGC lock(this);
    if (availableChunks(lock).empty() && !tooManyEmptyChunks(lock)) {
      return;  // Nothing to do.
    }
  }

#ifdef DEBUG
  {
    AutoLockHelperThreadState lock;
    MOZ_ASSERT(!requestSliceAfterBackgroundTask);
  }
#endif

  if (sweepOnBackgroundThread) {
    decommitTask.start();
    return;
  }

  decommitTask.runFromMainThread();
}

void js::gc::BackgroundDecommitTask::run(AutoLockHelperThreadState& lock) {
  {
    AutoUnlockHelperThreadState unlock(lock);

    ChunkPool emptyChunksToFree;
    {
      AutoLockGC gcLock(gc);

      // To help minimize the total number of chunks needed over time, sort the
      // available chunks list so that we allocate into more-used chunks first.
      gc->availableChunks(gcLock).sort();

      gc->decommitFreeArenas(cancel_, gcLock);

      emptyChunksToFree = gc->expireEmptyChunkPool(gcLock);
    }

    FreeChunkPool(emptyChunksToFree);
  }

  gc->maybeRequestGCAfterBackgroundTask(lock);
}

// Called from a background thread to decommit free arenas. Releases the GC
// lock.
void GCRuntime::decommitFreeArenas(const bool& cancel, AutoLockGC& lock) {
  // Since we release the GC lock while doing the decommit syscall below,
  // it is dangerous to iterate the available list directly, as the active
  // thread could modify it concurrently. Instead, we build and pass an
  // explicit Vector containing the Chunks we want to visit.
  Vector<Chunk*, 0, SystemAllocPolicy> chunksToDecommit;
  for (ChunkPool::Iter chunk(availableChunks(lock)); !chunk.done();
       chunk.next()) {
    if (chunk->info.numArenasFreeCommitted != 0 &&
        !chunksToDecommit.append(chunk)) {
      onOutOfMallocMemory(lock);
      return;
    }
  }

  for (Chunk* chunk : chunksToDecommit) {
    // The arena list is not doubly-linked, so we have to work in the free
    // list order and not in the natural order.

    while (chunk->info.numArenasFreeCommitted && !cancel) {
      if (!chunk->decommitOneFreeArena(this, lock)) {
        // If we are low enough on memory that we can't update the page
        // tables, break out of the loop.
        break;
      }
    }
  }
}

// Do all possible decommit immediately from the current thread without
// releasing the GC lock or allocating any memory.
void GCRuntime::decommitFreeArenasWithoutUnlocking(const AutoLockGC& lock) {
  for (ChunkPool::Iter chunk(availableChunks(lock)); !chunk.done();
       chunk.next()) {
    chunk->decommitFreeArenasWithoutUnlocking(lock);
  }
  MOZ_ASSERT(availableChunks(lock).verify());
}

void GCRuntime::maybeRequestGCAfterBackgroundTask(
    const AutoLockHelperThreadState& lock) {
  if (requestSliceAfterBackgroundTask) {
    // Trigger a slice so the main thread can continue the collection
    // immediately.
    requestSliceAfterBackgroundTask = false;
    requestMajorGC(JS::GCReason::BG_TASK_FINISHED);
  }
}

void GCRuntime::cancelRequestedGCAfterBackgroundTask() {
  MOZ_ASSERT(CurrentThreadCanAccessRuntime(rt));

#ifdef DEBUG
  {
    AutoLockHelperThreadState lock;
    MOZ_ASSERT(!requestSliceAfterBackgroundTask);
  }
#endif

  majorGCTriggerReason.compareExchange(JS::GCReason::BG_TASK_FINISHED,
                                       JS::GCReason::NO_REASON);
}

void GCRuntime::sweepBackgroundThings(ZoneList& zones) {
  if (zones.isEmpty()) {
    return;
  }

  JSFreeOp fop(nullptr);

  // Sweep zones in order. The atoms zone must be finalized last as other
  // zones may have direct pointers into it.
  while (!zones.isEmpty()) {
    Zone* zone = zones.removeFront();
    MOZ_ASSERT(zone->isGCFinished());

    Arena* emptyArenas = zone->arenas.takeSweptEmptyArenas();

    AutoSetThreadIsSweeping threadIsSweeping(zone);

    // We must finalize thing kinds in the order specified by
    // BackgroundFinalizePhases.
    for (auto phase : BackgroundFinalizePhases) {
      for (auto kind : phase.kinds) {
        Arena* arenas = zone->arenas.arenasToSweep(kind);
        MOZ_RELEASE_ASSERT(uintptr_t(arenas) != uintptr_t(-1));
        if (arenas) {
          ArenaLists::backgroundFinalize(&fop, arenas, &emptyArenas);
        }
      }
    }

    // Release any arenas that are now empty.
    //
    // Empty arenas are only released after everything has been finalized so
    // that it's still possible to get a thing's zone after the thing has been
    // finalized. The HeapPtr destructor depends on this, and this allows
    // HeapPtrs between things of different alloc kind regardless of
    // finalization order.
    //
    // Periodically drop and reaquire the GC lock every so often to avoid
    // blocking the main thread from allocating chunks.
    static const size_t LockReleasePeriod = 32;

    while (emptyArenas) {
      AutoLockGC lock(this);
      for (size_t i = 0; i < LockReleasePeriod && emptyArenas; i++) {
        Arena* arena = emptyArenas;
        emptyArenas = emptyArenas->next;
        releaseArena(arena, lock);
      }
    }
  }
}

void GCRuntime::assertBackgroundSweepingFinished() {
#ifdef DEBUG
  {
    AutoLockHelperThreadState lock;
    MOZ_ASSERT(backgroundSweepZones.ref().isEmpty());
  }

  for (ZonesIter zone(this, WithAtoms); !zone.done(); zone.next()) {
    for (auto i : AllAllocKinds()) {
      MOZ_ASSERT(!zone->arenas.arenasToSweep(i));
      MOZ_ASSERT(zone->arenas.doneBackgroundFinalize(i));
    }
  }
#endif
}

void GCRuntime::queueZonesAndStartBackgroundSweep(ZoneList& zones) {
  {
    AutoLockHelperThreadState lock;
    MOZ_ASSERT(!requestSliceAfterBackgroundTask);
    backgroundSweepZones.ref().transferFrom(zones);
    if (sweepOnBackgroundThread) {
      sweepTask.startOrRunIfIdle(lock);
    }
  }
  if (!sweepOnBackgroundThread) {
    sweepTask.join();
    sweepTask.runFromMainThread();
  }
}

void BackgroundSweepTask::run(AutoLockHelperThreadState& lock) {
  AutoTraceLog logSweeping(TraceLoggerForCurrentThread(),
                           TraceLogger_GCSweeping);

  gc->sweepFromBackgroundThread(lock);
}

void GCRuntime::sweepFromBackgroundThread(AutoLockHelperThreadState& lock) {
  do {
    ZoneList zones;
    zones.transferFrom(backgroundSweepZones.ref());

    AutoUnlockHelperThreadState unlock(lock);
    sweepBackgroundThings(zones);

    // The main thread may call queueZonesAndStartBackgroundSweep() while this
    // is running so we must check there is no more work after releasing the
    // lock.
  } while (!backgroundSweepZones.ref().isEmpty());

  maybeRequestGCAfterBackgroundTask(lock);
}

void GCRuntime::waitBackgroundSweepEnd() {
  sweepTask.join();
  if (state() != State::Sweep) {
    assertBackgroundSweepingFinished();
  }
}

void GCRuntime::queueUnusedLifoBlocksForFree(LifoAlloc* lifo) {
  MOZ_ASSERT(JS::RuntimeHeapIsBusy());
  AutoLockHelperThreadState lock;
  lifoBlocksToFree.ref().transferUnusedFrom(lifo);
}

void GCRuntime::queueAllLifoBlocksForFree(LifoAlloc* lifo) {
  MOZ_ASSERT(JS::RuntimeHeapIsBusy());
  AutoLockHelperThreadState lock;
  lifoBlocksToFree.ref().transferFrom(lifo);
}

void GCRuntime::queueAllLifoBlocksForFreeAfterMinorGC(LifoAlloc* lifo) {
  lifoBlocksToFreeAfterMinorGC.ref().transferFrom(lifo);
}

void GCRuntime::queueBuffersForFreeAfterMinorGC(Nursery::BufferSet& buffers) {
  AutoLockHelperThreadState lock;

  if (!buffersToFreeAfterMinorGC.ref().empty()) {
    // In the rare case that this hasn't processed the buffers from a previous
    // minor GC we have to wait here.
    MOZ_ASSERT(!freeTask.isIdle(lock));
    freeTask.joinWithLockHeld(lock);
  }

  MOZ_ASSERT(buffersToFreeAfterMinorGC.ref().empty());
  std::swap(buffersToFreeAfterMinorGC.ref(), buffers);
}

void GCRuntime::startBackgroundFree() {
  AutoLockHelperThreadState lock;
  freeTask.startOrRunIfIdle(lock);
}

void BackgroundFreeTask::run(AutoLockHelperThreadState& lock) {
  AutoTraceLog logFreeing(TraceLoggerForCurrentThread(), TraceLogger_GCFree);

  gc->freeFromBackgroundThread(lock);
}

void GCRuntime::freeFromBackgroundThread(AutoLockHelperThreadState& lock) {
  do {
    LifoAlloc lifoBlocks(JSContext::TEMP_LIFO_ALLOC_PRIMARY_CHUNK_SIZE);
    lifoBlocks.transferFrom(&lifoBlocksToFree.ref());

    Nursery::BufferSet buffers;
    std::swap(buffers, buffersToFreeAfterMinorGC.ref());

    AutoUnlockHelperThreadState unlock(lock);

    lifoBlocks.freeAll();

    JSFreeOp* fop = TlsContext.get()->defaultFreeOp();
    for (Nursery::BufferSet::Range r = buffers.all(); !r.empty();
         r.popFront()) {
      // Malloc memory associated with nursery objects is not tracked as these
      // are assumed to be short lived.
      fop->freeUntracked(r.front());
    }
  } while (!lifoBlocksToFree.ref().isEmpty() ||
           !buffersToFreeAfterMinorGC.ref().empty());
}

void GCRuntime::waitBackgroundFreeEnd() { freeTask.join(); }

/* static */
bool UniqueIdGCPolicy::needsSweep(Cell** cellp, uint64_t*) {
  Cell* cell = *cellp;
  return MapGCThingTyped(cell, cell->getTraceKind(), [](auto t) {
    mozilla::DebugOnly<const Cell*> prior = t;
    bool result = IsAboutToBeFinalizedUnbarriered(&t);
    // Sweep should not have to deal with moved pointers, since moving GC
    // handles updating the UID table manually.
    MOZ_ASSERT(t == prior);
    return result;
  });
}

void JS::Zone::sweepUniqueIds() { uniqueIds().sweep(); }

void Realm::destroy(JSFreeOp* fop) {
  JSRuntime* rt = fop->runtime();
  if (auto callback = rt->destroyRealmCallback) {
    callback(fop, this);
  }
  if (principals()) {
    JS_DropPrincipals(rt->mainContextFromOwnThread(), principals());
  }
  // Bug 1560019: Malloc memory associated with a zone but not with a specific
  // GC thing is not currently tracked.
  fop->deleteUntracked(this);
}

void Compartment::destroy(JSFreeOp* fop) {
  JSRuntime* rt = fop->runtime();
  if (auto callback = rt->destroyCompartmentCallback) {
    callback(fop, this);
  }
  // Bug 1560019: Malloc memory associated with a zone but not with a specific
  // GC thing is not currently tracked.
  fop->deleteUntracked(this);
  rt->gc.stats().sweptCompartment();
}

void Zone::destroy(JSFreeOp* fop) {
  MOZ_ASSERT(compartments().empty());
  // Bug 1560019: Malloc memory associated with a zone but not with a specific
  // GC thing is not currently tracked.
  fop->deleteUntracked(this);
  fop->runtime()->gc.stats().sweptZone();
}

/*
 * It's simpler if we preserve the invariant that every zone (except the atoms
 * zone) has at least one compartment, and every compartment has at least one
 * realm. If we know we're deleting the entire zone, then sweepCompartments is
 * allowed to delete all compartments. In this case, |keepAtleastOne| is false.
 * If any cells remain alive in the zone, set |keepAtleastOne| true to prohibit
 * sweepCompartments from deleting every compartment. Instead, it preserves an
 * arbitrary compartment in the zone.
 */
void Zone::sweepCompartments(JSFreeOp* fop, bool keepAtleastOne,
                             bool destroyingRuntime) {
  MOZ_ASSERT(!compartments().empty());
  MOZ_ASSERT_IF(destroyingRuntime, !keepAtleastOne);

  Compartment** read = compartments().begin();
  Compartment** end = compartments().end();
  Compartment** write = read;
  while (read < end) {
    Compartment* comp = *read++;

    /*
     * Don't delete the last compartment and realm if keepAtleastOne is
     * still true, meaning all the other compartments were deleted.
     */
    bool keepAtleastOneRealm = read == end && keepAtleastOne;
    comp->sweepRealms(fop, keepAtleastOneRealm, destroyingRuntime);

    if (!comp->realms().empty()) {
      *write++ = comp;
      keepAtleastOne = false;
    } else {
      comp->destroy(fop);
    }
  }
  compartments().shrinkTo(write - compartments().begin());
  MOZ_ASSERT_IF(keepAtleastOne, !compartments().empty());
  MOZ_ASSERT_IF(destroyingRuntime, compartments().empty());
}

void Compartment::sweepRealms(JSFreeOp* fop, bool keepAtleastOne,
                              bool destroyingRuntime) {
  MOZ_ASSERT(!realms().empty());
  MOZ_ASSERT_IF(destroyingRuntime, !keepAtleastOne);

  Realm** read = realms().begin();
  Realm** end = realms().end();
  Realm** write = read;
  while (read < end) {
    Realm* realm = *read++;

    /*
     * Don't delete the last realm if keepAtleastOne is still true, meaning
     * all the other realms were deleted.
     */
    bool dontDelete = read == end && keepAtleastOne;
    if ((realm->marked() || dontDelete) && !destroyingRuntime) {
      *write++ = realm;
      keepAtleastOne = false;
    } else {
      realm->destroy(fop);
    }
  }
  realms().shrinkTo(write - realms().begin());
  MOZ_ASSERT_IF(keepAtleastOne, !realms().empty());
  MOZ_ASSERT_IF(destroyingRuntime, realms().empty());
}

void GCRuntime::deleteEmptyZone(Zone* zone) {
  MOZ_ASSERT(CurrentThreadCanAccessRuntime(rt));
  MOZ_ASSERT(zone->compartments().empty());
  for (auto& i : zones()) {
    if (i == zone) {
      zones().erase(&i);
      zone->destroy(rt->defaultFreeOp());
      return;
    }
  }
  MOZ_CRASH("Zone not found");
}

void GCRuntime::sweepZones(JSFreeOp* fop, bool destroyingRuntime) {
  MOZ_ASSERT_IF(destroyingRuntime, numActiveZoneIters == 0);

  if (numActiveZoneIters) {
    return;
  }

  assertBackgroundSweepingFinished();

  Zone** read = zones().begin();
  Zone** end = zones().end();
  Zone** write = read;

  while (read < end) {
    Zone* zone = *read++;

    if (zone->wasGCStarted()) {
      MOZ_ASSERT(!zone->isQueuedForBackgroundSweep());
      const bool zoneIsDead =
          zone->arenas.arenaListsAreEmpty() && !zone->hasMarkedRealms();
      MOZ_ASSERT_IF(destroyingRuntime, zoneIsDead);
      if (zoneIsDead) {
        AutoSetThreadIsSweeping threadIsSweeping(zone);
        zone->arenas.checkEmptyFreeLists();
        zone->sweepCompartments(fop, false, destroyingRuntime);
        MOZ_ASSERT(zone->compartments().empty());
        MOZ_ASSERT(zone->typeDescrObjects().empty());
        zone->destroy(fop);
        continue;
      }
      zone->sweepCompartments(fop, true, destroyingRuntime);
    }
    *write++ = zone;
  }
  zones().shrinkTo(write - zones().begin());
}

void ArenaLists::checkEmptyArenaList(AllocKind kind) {
  MOZ_ASSERT(arenaList(kind).isEmpty());
}

class MOZ_RAII AutoRunParallelTask : public GCParallelTask {
  // This class takes a pointer to a member function of GCRuntime.
  using TaskFunc = JS_MEMBER_FN_PTR_TYPE(GCRuntime, void);

  TaskFunc func_;
  gcstats::PhaseKind phase_;
  AutoLockHelperThreadState& lock_;

 public:
  AutoRunParallelTask(GCRuntime* gc, TaskFunc func, gcstats::PhaseKind phase,
                      AutoLockHelperThreadState& lock)
      : GCParallelTask(gc), func_(func), phase_(phase), lock_(lock) {
    gc->startTask(*this, phase_, lock_);
  }

  ~AutoRunParallelTask() { gc->joinTask(*this, phase_, lock_); }

  void run(AutoLockHelperThreadState& lock) override {
    AutoUnlockHelperThreadState unlock(lock);

    // The hazard analysis can't tell what the call to func_ will do but it's
    // not allowed to GC.
    JS::AutoSuppressGCAnalysis nogc;

    // Call pointer to member function on |gc|.
    JS_CALL_MEMBER_FN_PTR(gc, func_);
  }
};

void GCRuntime::purgeRuntimeForMinorGC() {
  // If external strings become nursery allocable, remember to call
  // zone->externalStringCache().purge() (and delete this assert.)
  MOZ_ASSERT(!IsNurseryAllocable(AllocKind::EXTERNAL_STRING));

  for (ZonesIter zone(this, SkipAtoms); !zone.done(); zone.next()) {
    zone->functionToStringCache().purge();
  }

  rt->caches().purgeForMinorGC(rt);
}

void GCRuntime::purgeRuntime() {
  gcstats::AutoPhase ap(stats(), gcstats::PhaseKind::PURGE);

  for (GCRealmsIter realm(rt); !realm.done(); realm.next()) {
    realm->purge();
  }

  for (GCZonesIter zone(this); !zone.done(); zone.next()) {
    zone->purgeAtomCache();
    zone->externalStringCache().purge();
    zone->functionToStringCache().purge();
  }

  JSContext* cx = rt->mainContextFromOwnThread();
  queueUnusedLifoBlocksForFree(&cx->tempLifoAlloc());
  cx->interpreterStack().purge(rt);
  cx->frontendCollectionPool().purge();

  rt->caches().purge();

  if (auto cache = rt->maybeThisRuntimeSharedImmutableStrings()) {
    cache->purge();
  }

  MOZ_ASSERT(unmarkGrayStack.empty());
  unmarkGrayStack.clearAndFree();

  // If we're the main runtime, tell helper threads to free their unused
  // memory when they are next idle.
  if (!rt->parentRuntime) {
    HelperThreadState().triggerFreeUnusedMemory();
  }
}

bool GCRuntime::shouldPreserveJITCode(Realm* realm,
                                      const TimeStamp& currentTime,
                                      JS::GCReason reason,
                                      bool canAllocateMoreCode) {
  if (cleanUpEverything) {
    return false;
  }
  if (!canAllocateMoreCode) {
    return false;
  }

  if (alwaysPreserveCode) {
    return true;
  }
  if (realm->preserveJitCode()) {
    return true;
  }

  if (IsCurrentlyAnimating(realm->lastAnimationTime, currentTime)) {
    return true;
  }

  if (reason == JS::GCReason::DEBUG_GC) {
    return true;
  }

  return false;
}

#ifdef DEBUG
class CompartmentCheckTracer final : public JS::CallbackTracer {
  void onChild(const JS::GCCellPtr& thing) override;

 public:
  explicit CompartmentCheckTracer(JSRuntime* rt)
      : JS::CallbackTracer(rt, JS::TracerKind::Callback,
                           JS::WeakEdgeTraceAction::Skip),
        src(nullptr),
        zone(nullptr),
        compartment(nullptr) {}

  Cell* src;
  JS::TraceKind srcKind;
  Zone* zone;
  Compartment* compartment;
};

static bool InCrossCompartmentMap(JSRuntime* rt, JSObject* src,
                                  JS::GCCellPtr dst) {
  // Cross compartment edges are either in the cross compartment map or in a
  // debugger weakmap.

  Compartment* srccomp = src->compartment();

  if (dst.is<JSObject>()) {
    if (ObjectWrapperMap::Ptr p = srccomp->lookupWrapper(&dst.as<JSObject>())) {
      if (*p->value().unsafeGet() == src) {
        return true;
      }
    }
  }

  if (DebugAPI::edgeIsInDebuggerWeakmap(rt, src, dst)) {
    return true;
  }

  return false;
}

void CompartmentCheckTracer::onChild(const JS::GCCellPtr& thing) {
  Compartment* comp =
      MapGCThingTyped(thing, [](auto t) { return t->maybeCompartment(); });
  if (comp && compartment) {
    MOZ_ASSERT(
        comp == compartment ||
        (srcKind == JS::TraceKind::Object &&
         InCrossCompartmentMap(runtime(), static_cast<JSObject*>(src), thing)));
  } else {
    TenuredCell* tenured = &thing.asCell()->asTenured();
    Zone* thingZone = tenured->zoneFromAnyThread();
    MOZ_ASSERT(thingZone == zone || thingZone->isAtomsZone());
  }
}

void GCRuntime::checkForCompartmentMismatches() {
  JSContext* cx = rt->mainContextFromOwnThread();
  if (cx->disableStrictProxyCheckingCount) {
    return;
  }

  CompartmentCheckTracer trc(rt);
  AutoAssertEmptyNursery empty(cx);
  for (ZonesIter zone(this, SkipAtoms); !zone.done(); zone.next()) {
    trc.zone = zone;
    for (auto thingKind : AllAllocKinds()) {
      for (auto i = zone->cellIterUnsafe<TenuredCell>(thingKind, empty);
           !i.done(); i.next()) {
        trc.src = i.getCell();
        trc.srcKind = MapAllocToTraceKind(thingKind);
        trc.compartment = MapGCThingTyped(
            trc.src, trc.srcKind, [](auto t) { return t->maybeCompartment(); });
        JS::TraceChildren(&trc, JS::GCCellPtr(trc.src, trc.srcKind));
      }
    }
  }
}
#endif

static void RelazifyFunctions(Zone* zone, AllocKind kind) {
  MOZ_ASSERT(kind == AllocKind::FUNCTION ||
             kind == AllocKind::FUNCTION_EXTENDED);

  JSRuntime* rt = zone->runtimeFromMainThread();
  AutoAssertEmptyNursery empty(rt->mainContextFromOwnThread());

  for (auto i = zone->cellIterUnsafe<JSObject>(kind, empty); !i.done();
       i.next()) {
    JSFunction* fun = &i->as<JSFunction>();
    // When iterating over the GC-heap, we may encounter function objects that
    // are incomplete (missing a BaseScript when we expect one). We must check
    // for this case before we can call JSFunction::hasBytecode().
    if (fun->isIncomplete()) {
      continue;
    }
    if (fun->hasBytecode()) {
      fun->maybeRelazify(rt);
    }
  }
}

static bool ShouldCollectZone(Zone* zone, JS::GCReason reason) {
  // If we are repeating a GC because we noticed dead compartments haven't
  // been collected, then only collect zones containing those compartments.
  if (reason == JS::GCReason::COMPARTMENT_REVIVED) {
    for (CompartmentsInZoneIter comp(zone); !comp.done(); comp.next()) {
      if (comp->gcState.scheduledForDestruction) {
        return true;
      }
    }

    return false;
  }

  // Otherwise we only collect scheduled zones.
  if (!zone->isGCScheduled()) {
    return false;
  }

  // If canCollectAtoms() is false then parsing is currently happening on
  // another thread, in which case we don't have information about which atoms
  // are roots, so we must skip collecting atoms.
  //
  // Note that only affects the first slice of an incremental GC since root
  // marking is completed before we return to the mutator.
  //
  // Off-thread parsing is inhibited after the start of GC which prevents
  // races between creating atoms during parsing and sweeping atoms on the
  // main thread.
  //
  // Otherwise, we always schedule a GC in the atoms zone so that atoms which
  // the other collected zones are using are marked, and we can update the
  // set of atoms in use by the other collected zones at the end of the GC.
  if (zone->isAtomsZone()) {
    return TlsContext.get()->canCollectAtoms();
  }

  return zone->canCollect();
}

bool GCRuntime::prepareZonesForCollection(JS::GCReason reason,
                                          bool* isFullOut) {
#ifdef DEBUG
  /* Assert that zone state is as we expect */
  for (ZonesIter zone(this, WithAtoms); !zone.done(); zone.next()) {
    MOZ_ASSERT(!zone->isCollecting());
    MOZ_ASSERT_IF(!zone->isAtomsZone(), !zone->compartments().empty());
    for (auto i : AllAllocKinds()) {
      MOZ_ASSERT(!zone->arenas.arenasToSweep(i));
    }
  }
#endif

  *isFullOut = true;
  bool any = false;

  auto currentTime = ReallyNow();

  for (ZonesIter zone(this, WithAtoms); !zone.done(); zone.next()) {
    /* Set up which zones will be collected. */
    bool shouldCollect = ShouldCollectZone(zone, reason);
    if (shouldCollect) {
      MOZ_ASSERT(zone->canCollect());
      any = true;
      zone->changeGCState(Zone::NoGC, Zone::MarkBlackOnly);
    } else if (zone->canCollect()) {
      *isFullOut = false;
    }

    zone->setWasCollected(shouldCollect);
    zone->setPreservingCode(false);
  }

  // Discard JIT code more aggressively if the process is approaching its
  // executable code limit.
  bool canAllocateMoreCode = jit::CanLikelyAllocateMoreExecutableMemory();

  for (CompartmentsIter c(rt); !c.done(); c.next()) {
    c->gcState.scheduledForDestruction = false;
    c->gcState.maybeAlive = false;
    c->gcState.hasEnteredRealm = false;
    for (RealmsInCompartmentIter r(c); !r.done(); r.next()) {
      if (r->shouldTraceGlobal() || !r->zone()->isGCScheduled()) {
        c->gcState.maybeAlive = true;
      }
      if (shouldPreserveJITCode(r, currentTime, reason, canAllocateMoreCode)) {
        r->zone()->setPreservingCode(true);
      }
      if (r->hasBeenEnteredIgnoringJit()) {
        c->gcState.hasEnteredRealm = true;
      }
    }
  }

  if (!cleanUpEverything && canAllocateMoreCode) {
    jit::JitActivationIterator activation(rt->mainContextFromOwnThread());
    if (!activation.done()) {
      activation->compartment()->zone()->setPreservingCode(true);
    }
  }

  /*
   * Check that we do collect the atoms zone if we triggered a GC for that
   * purpose.
   */
  MOZ_ASSERT_IF(reason == JS::GCReason::DELAYED_ATOMS_GC,
                atomsZone->isGCMarking());

  /* Check that at least one zone is scheduled for collection. */
  return any;
}

void GCRuntime::discardJITCodeForGC() {
  js::CancelOffThreadIonCompile(rt, JS::Zone::MarkBlackOnly);
  for (GCZonesIter zone(this); !zone.done(); zone.next()) {
    gcstats::AutoPhase ap(stats(), gcstats::PhaseKind::MARK_DISCARD_CODE);
    zone->discardJitCode(rt->defaultFreeOp(), Zone::DiscardBaselineCode,
                         Zone::DiscardJitScripts);
  }
}

void GCRuntime::relazifyFunctionsForShrinkingGC() {
  gcstats::AutoPhase ap(stats(), gcstats::PhaseKind::RELAZIFY_FUNCTIONS);
  for (GCZonesIter zone(this); !zone.done(); zone.next()) {
    if (zone->isSelfHostingZone()) {
      continue;
    }
    RelazifyFunctions(zone, AllocKind::FUNCTION);
    RelazifyFunctions(zone, AllocKind::FUNCTION_EXTENDED);
  }
}

void GCRuntime::purgeShapeCachesForShrinkingGC() {
  gcstats::AutoPhase ap(stats(), gcstats::PhaseKind::PURGE_SHAPE_CACHES);
  for (GCZonesIter zone(this); !zone.done(); zone.next()) {
    if (!canRelocateZone(zone) || zone->keepShapeCaches()) {
      continue;
    }
    for (auto baseShape = zone->cellIterUnsafe<BaseShape>(); !baseShape.done();
         baseShape.next()) {
      baseShape->maybePurgeCache(rt->defaultFreeOp());
    }
  }
}

// The debugger keeps track of the URLs for the sources of each realm's scripts.
// These URLs are purged on shrinking GCs.
void GCRuntime::purgeSourceURLsForShrinkingGC() {
  gcstats::AutoPhase ap(stats(), gcstats::PhaseKind::PURGE_SOURCE_URLS);
  for (GCZonesIter zone(this); !zone.done(); zone.next()) {
    // URLs are not tracked for realms in the system zone.
    if (!canRelocateZone(zone) || zone->isSystemZone()) {
      continue;
    }
    for (CompartmentsInZoneIter comp(zone); !comp.done(); comp.next()) {
      for (RealmsInCompartmentIter realm(comp); !realm.done(); realm.next()) {
        GlobalObject* global = realm.get()->unsafeUnbarrieredMaybeGlobal();
        if (global) {
          global->clearSourceURLSHolder();
        }
      }
    }
  }
}

using ArenasToUnmark = NestedIterator<GCZonesIter, ArenasToUpdate>;

static size_t UnmarkArenaListSegment(GCRuntime* gc,
                                     const ArenaListSegment& arenas) {
  MOZ_ASSERT(arenas.begin);
  MovingTracer trc(gc->rt);
  size_t count = 0;
  for (Arena* arena = arenas.begin; arena != arenas.end; arena = arena->next) {
    arena->unmarkAll();
    count++;
  }
  return count * 256;
}

void GCRuntime::unmarkWeakMaps() {
  for (GCZonesIter zone(this); !zone.done(); zone.next()) {
    /* Unmark all weak maps in the zones being collected. */
    WeakMapBase::unmarkZone(zone);
  }
}

bool GCRuntime::beginMarkPhase(JS::GCReason reason, AutoGCSession& session) {
#ifdef DEBUG
  if (fullCompartmentChecks) {
    checkForCompartmentMismatches();
  }
#endif

  if (!prepareZonesForCollection(reason, &isFull.ref())) {
    return false;
  }

  /* Check it's safe to access the atoms zone if we are collecting it. */
  if (atomsZone->isCollecting()) {
    session.maybeCheckAtomsAccess.emplace(rt);
  }

  /*
   * In an incremental GC, clear the area free lists to ensure that subsequent
   * allocations refill them and end up marking new cells back. See
   * arenaAllocatedDuringGC().
   */
  for (GCZonesIter zone(this); !zone.done(); zone.next()) {
    zone->arenas.clearFreeLists();
    zone->arenas.checkGCStateNotInUse();
  }

  marker.start();
  GCMarker* gcmarker = &marker;
  gcmarker->clearMarkCount();

  {
    gcstats::AutoPhase ap1(stats(), gcstats::PhaseKind::PREPARE);

    AutoLockHelperThreadState helperLock;

    /*
     * Clear all mark state for the zones we are collecting. This is linear in
     * the size of the heap we are collecting and so can be slow. Do this in
     * parallel across multiple helper threads.
     */
    ArenasToUnmark unmarkingWork(this);
    AutoRunParallelWork unmarkCollectedZones(
        this, UnmarkArenaListSegment, gcstats::PhaseKind::UNMARK, unmarkingWork,
        SliceBudget::unlimited(), helperLock);

    /* Clear mark state for WeakMaps in parallel with other work. */
    AutoRunParallelTask unmarkWeakMaps(this, &GCRuntime::unmarkWeakMaps,
                                       gcstats::PhaseKind::UNMARK_WEAKMAPS,
                                       helperLock);

    /*
     * Buffer gray roots for incremental collections. This is linear in the
     * number of roots which can be in the tens of thousands. Do this in
     * parallel with the rest of this block.
     */
    Maybe<AutoRunParallelTask> bufferGrayRootsTask;
    if (isIncremental) {
      bufferGrayRootsTask.emplace(this, &GCRuntime::bufferGrayRoots,
                                  gcstats::PhaseKind::BUFFER_GRAY_ROOTS,
                                  helperLock);
    }
    AutoUnlockHelperThreadState unlock(helperLock);

    // Discard JIT code. For incremental collections, the sweep phase will
    // also discard JIT code.
    discardJITCodeForGC();
    startBackgroundFreeAfterMinorGC();

    /*
     * Relazify functions after discarding JIT code (we can't relazify
     * functions with JIT code) and before the actual mark phase, so that
     * the current GC can collect the JSScripts we're unlinking here.  We do
     * this only when we're performing a shrinking GC, as too much
     * relazification can cause performance issues when we have to reparse
     * the same functions over and over.
     */
    if (invocationKind == GC_SHRINK) {
      relazifyFunctionsForShrinkingGC();
      purgeShapeCachesForShrinkingGC();
      purgeSourceURLsForShrinkingGC();
    }

    /*
     * We must purge the runtime at the beginning of an incremental GC. The
     * danger if we purge later is that the snapshot invariant of
     * incremental GC will be broken, as follows. If some object is
     * reachable only through some cache (say the dtoaCache) then it will
     * not be part of the snapshot.  If we purge after root marking, then
     * the mutator could obtain a pointer to the object and start using
     * it. This object might never be marked, so a GC hazard would exist.
     */
    purgeRuntime();

    if (IsShutdownReason(reason)) {
      /* Clear any engine roots that may hold external data live. */
      for (GCZonesIter zone(this); !zone.done(); zone.next()) {
        zone->clearRootsForShutdownGC();
      }
    }
  }

  /*
   * Mark phase.
   */
  gcstats::AutoPhase ap(stats(), gcstats::PhaseKind::MARK);
  if (rt->isBeingDestroyed()) {
    checkNoRuntimeRoots(session);
  } else {
    traceRuntimeForMajorGC(gcmarker, session);
  }

  if (isIncremental) {
    findDeadCompartments();
  }

  updateMemoryCountersOnGCStart();
  stats().measureInitialHeapSize();

  /*
   * Process any queued source compressions during the start of a major
   * GC.
   */
  if (!IsShutdownReason(reason) && reason != JS::GCReason::ROOTS_REMOVED) {
    StartHandlingCompressionsOnGC(rt);
  }

  return true;
}

void GCRuntime::findDeadCompartments() {
  gcstats::AutoPhase ap1(stats(), gcstats::PhaseKind::MARK_ROOTS);
  gcstats::AutoPhase ap2(stats(), gcstats::PhaseKind::MARK_COMPARTMENTS);

  /*
   * This code ensures that if a compartment is "dead", then it will be
   * collected in this GC. A compartment is considered dead if its maybeAlive
   * flag is false. The maybeAlive flag is set if:
   *
   *   (1) the compartment has been entered (set in beginMarkPhase() above)
   *   (2) the compartment's zone is not being collected (set in
   *       beginMarkPhase() above)
   *   (3) an object in the compartment was marked during root marking, either
   *       as a black root or a gray root (set in RootMarking.cpp), or
   *   (4) the compartment has incoming cross-compartment edges from another
   *       compartment that has maybeAlive set (set by this method).
   *
   * If the maybeAlive is false, then we set the scheduledForDestruction flag.
   * At the end of the GC, we look for compartments where
   * scheduledForDestruction is true. These are compartments that were somehow
   * "revived" during the incremental GC. If any are found, we do a special,
   * non-incremental GC of those compartments to try to collect them.
   *
   * Compartments can be revived for a variety of reasons. On reason is bug
   * 811587, where a reflector that was dead can be revived by DOM code that
   * still refers to the underlying DOM node.
   *
   * Read barriers and allocations can also cause revival. This might happen
   * during a function like JS_TransplantObject, which iterates over all
   * compartments, live or dead, and operates on their objects. See bug 803376
   * for details on this problem. To avoid the problem, we try to avoid
   * allocation and read barriers during JS_TransplantObject and the like.
   */

  // Propagate the maybeAlive flag via cross-compartment edges.

  Vector<Compartment*, 0, js::SystemAllocPolicy> workList;

  for (CompartmentsIter comp(rt); !comp.done(); comp.next()) {
    if (comp->gcState.maybeAlive) {
      if (!workList.append(comp)) {
        return;
      }
    }
  }

  while (!workList.empty()) {
    Compartment* comp = workList.popCopy();
    for (Compartment::WrappedObjectCompartmentEnum e(comp); !e.empty();
         e.popFront()) {
      Compartment* dest = e.front();
      if (!dest->gcState.maybeAlive) {
        dest->gcState.maybeAlive = true;
        if (!workList.append(dest)) {
          return;
        }
      }
    }
  }

  // Set scheduledForDestruction based on maybeAlive.

  for (GCCompartmentsIter comp(rt); !comp.done(); comp.next()) {
    MOZ_ASSERT(!comp->gcState.scheduledForDestruction);
    if (!comp->gcState.maybeAlive) {
      comp->gcState.scheduledForDestruction = true;
    }
  }
}

void GCRuntime::updateMemoryCountersOnGCStart() {
  heapSize.updateOnGCStart();

  // Update memory counters for the zones we are collecting.
  for (GCZonesIter zone(this); !zone.done(); zone.next()) {
    zone->updateMemoryCountersOnGCStart();
  }
}

template <class ZoneIterT>
IncrementalProgress GCRuntime::markWeakReferences(
    SliceBudget& incrementalBudget) {
  gcstats::AutoPhase ap1(stats(), gcstats::PhaseKind::SWEEP_MARK_WEAK);

  auto unlimited = SliceBudget::unlimited();
  SliceBudget& budget =
      marker.incrementalWeakMapMarkingEnabled ? incrementalBudget : unlimited;

  // We may have already entered weak marking mode.
  if (!marker.isWeakMarking() && marker.enterWeakMarkingMode()) {
    // Do not rely on the information about not-yet-marked weak keys that have
    // been collected by barriers. Clear out the gcWeakKeys entries and rebuild
    // the full table. Note that this a cross-zone operation; delegate zone
    // entries will be populated by map zone traversals, so everything needs to
    // be cleared first, then populated.
    if (!marker.incrementalWeakMapMarkingEnabled) {
      for (ZoneIterT zone(this); !zone.done(); zone.next()) {
        AutoEnterOOMUnsafeRegion oomUnsafe;
        if (!zone->gcWeakKeys().clear()) {
          oomUnsafe.crash("clearing weak keys when entering weak marking mode");
        }
      }
    }

    for (ZoneIterT zone(this); !zone.done(); zone.next()) {
      if (zone->enterWeakMarkingMode(&marker, budget) == NotFinished) {
        MOZ_ASSERT(marker.incrementalWeakMapMarkingEnabled);
        marker.leaveWeakMarkingMode();
        return NotFinished;
      }
    }
  }

#ifdef DEBUG
  for (ZoneIterT zone(this); !zone.done(); zone.next()) {
    zone->checkWeakMarkingMode();
  }
#endif

  // This is not strictly necessary; if we yield here, we could run the mutator
  // in weak marking mode and unmark gray would end up doing the key lookups.
  // But it seems better to not slow down barriers. Re-entering weak marking
  // mode will be fast since already-processed markables have been removed.
  auto leaveOnExit =
      mozilla::MakeScopeExit([&] { marker.leaveWeakMarkingMode(); });

  bool markedAny = true;
  while (markedAny) {
    if (!marker.markUntilBudgetExhausted(budget)) {
      MOZ_ASSERT(marker.incrementalWeakMapMarkingEnabled);
      return NotFinished;
    }

    markedAny = false;

    if (!marker.isWeakMarking()) {
      for (ZoneIterT zone(this); !zone.done(); zone.next()) {
        markedAny |= WeakMapBase::markZoneIteratively(zone, &marker);
      }
    }

    markedAny |= jit::JitRuntime::MarkJitcodeGlobalTableIteratively(&marker);
  }
  MOZ_ASSERT(marker.isDrained());

  return Finished;
}

IncrementalProgress GCRuntime::markWeakReferencesInCurrentGroup(
    SliceBudget& budget) {
  return markWeakReferences<SweepGroupZonesIter>(budget);
}

template <class ZoneIterT>
void GCRuntime::markGrayRoots(gcstats::PhaseKind phase) {
  MOZ_ASSERT(marker.markColor() == MarkColor::Gray);

  gcstats::AutoPhase ap(stats(), phase);
  if (hasValidGrayRootsBuffer()) {
    for (ZoneIterT zone(this); !zone.done(); zone.next()) {
      markBufferedGrayRoots(zone);
    }
  } else {
    MOZ_ASSERT(!isIncremental);
    traceEmbeddingGrayRoots(&marker);
    Compartment::traceIncomingCrossCompartmentEdgesForZoneGC(
        &marker, Compartment::GrayEdges);
  }
}

IncrementalProgress GCRuntime::markAllWeakReferences() {
  SliceBudget budget = SliceBudget::unlimited();
  return markWeakReferences<GCZonesIter>(budget);
}

void GCRuntime::markAllGrayReferences(gcstats::PhaseKind phase) {
  markGrayRoots<GCZonesIter>(phase);
  drainMarkStack();
}

void GCRuntime::dropStringWrappers() {
  /*
   * String "wrappers" are dropped on GC because their presence would require
   * us to sweep the wrappers in all compartments every time we sweep a
   * compartment group.
   */
  for (ZonesIter zone(this, WithAtoms); !zone.done(); zone.next()) {
    zone->dropStringWrappersOnGC();
  }
}

/*
 * Group zones that must be swept at the same time.
 *
 * From the point of view of the mutator, groups of zones transition atomically
 * from marking to sweeping. If compartment A has an edge to an unmarked object
 * in compartment B, then we must not start sweeping A in a later slice than we
 * start sweeping B. That's because a write barrier in A could lead to the
 * unmarked object in B becoming marked. However, if we had already swept that
 * object, we would be in trouble.
 *
 * If we consider these dependencies as a graph, then all the compartments in
 * any strongly-connected component of this graph must start sweeping in the
 * same slice.
 *
 * Tarjan's algorithm is used to calculate the components.
 */

bool Compartment::findSweepGroupEdges() {
  Zone* source = zone();
  for (WrappedObjectCompartmentEnum e(this); !e.empty(); e.popFront()) {
    Compartment* targetComp = e.front();
    Zone* target = targetComp->zone();

    if (!target->isGCMarking() || source->hasSweepGroupEdgeTo(target)) {
      continue;
    }

    for (ObjectWrapperEnum e(this, targetComp); !e.empty(); e.popFront()) {
      JSObject* key = e.front().mutableKey();
      MOZ_ASSERT(key->zone() == target);

      // Add an edge to the wrapped object's zone to ensure that the wrapper
      // zone is not still being marked when we start sweeping the wrapped zone.
      // As an optimization, if the wrapped object is already marked black there
      // is no danger of later marking and we can skip this.
      if (key->isMarkedBlack()) {
        continue;
      }

      if (!source->addSweepGroupEdgeTo(target)) {
        return false;
      }

      // We don't need to consider any more wrappers for this target
      // compartment since we already added an edge.
      break;
    }
  }

  return true;
}

bool Zone::findSweepGroupEdges(Zone* atomsZone) {
  // Any zone may have a pointer to an atom in the atoms zone, and these aren't
  // in the cross compartment map.
  if (atomsZone->wasGCStarted() && !addSweepGroupEdgeTo(atomsZone)) {
    return false;
  }

  for (CompartmentsInZoneIter comp(this); !comp.done(); comp.next()) {
    if (!comp->findSweepGroupEdges()) {
      return false;
    }
  }

  return WeakMapBase::findSweepGroupEdgesForZone(this);
}

static bool AddEdgesForMarkQueue(GCMarker& marker) {
#ifdef DEBUG
  // For testing only.
  //
  // Add edges between all objects mentioned in the test mark queue, since
  // otherwise they will get marked in a different order than their sweep
  // groups. Note that this is only done at the beginning of an incremental
  // collection, so it is possible for objects to be added later that do not
  // follow the sweep group ordering. These objects will wait until their sweep
  // group comes up, or will be skipped if their sweep group is already past.
  JS::Zone* prevZone = nullptr;
  for (size_t i = 0; i < marker.markQueue.length(); i++) {
    Value val = marker.markQueue[i].get().unbarrieredGet();
    if (!val.isObject()) {
      continue;
    }
    JSObject* obj = &val.toObject();
    JS::Zone* zone = obj->zone();
    if (!zone->isGCMarking()) {
      continue;
    }
    if (prevZone && prevZone != zone) {
      if (!prevZone->addSweepGroupEdgeTo(zone)) {
        return false;
      }
    }
    prevZone = zone;
  }
#endif
  return true;
}

bool GCRuntime::findSweepGroupEdges() {
  for (GCZonesIter zone(this); !zone.done(); zone.next()) {
    if (!zone->findSweepGroupEdges(atomsZone)) {
      return false;
    }
  }

  if (!AddEdgesForMarkQueue(marker)) {
    return false;
  }

  return DebugAPI::findSweepGroupEdges(rt);
}

void GCRuntime::groupZonesForSweeping(JS::GCReason reason) {
#ifdef DEBUG
  for (ZonesIter zone(this, WithAtoms); !zone.done(); zone.next()) {
    MOZ_ASSERT(zone->gcSweepGroupEdges().empty());
  }
#endif

  JSContext* cx = rt->mainContextFromOwnThread();
  ZoneComponentFinder finder(cx->nativeStackLimit[JS::StackForSystemCode]);
  if (!isIncremental || !findSweepGroupEdges()) {
    finder.useOneComponent();
  }

#ifdef JS_GC_ZEAL
  // Use one component for two-slice zeal modes.
  if (useZeal && hasIncrementalTwoSliceZealMode()) {
    finder.useOneComponent();
  }
#endif

  for (GCZonesIter zone(this); !zone.done(); zone.next()) {
    MOZ_ASSERT(zone->isGCMarking());
    finder.addNode(zone);
  }
  sweepGroups = finder.getResultsList();
  currentSweepGroup = sweepGroups;
  sweepGroupIndex = 1;

  for (GCZonesIter zone(this); !zone.done(); zone.next()) {
    zone->clearSweepGroupEdges();
  }

#ifdef DEBUG
  unsigned idx = sweepGroupIndex;
  for (Zone* head = currentSweepGroup; head; head = head->nextGroup()) {
    for (Zone* zone = head; zone; zone = zone->nextNodeInGroup()) {
      MOZ_ASSERT(zone->isGCMarking());
      zone->gcSweepGroupIndex = idx;
    }
    idx++;
  }

  MOZ_ASSERT_IF(!isIncremental, !currentSweepGroup->nextGroup());
  for (ZonesIter zone(this, WithAtoms); !zone.done(); zone.next()) {
    MOZ_ASSERT(zone->gcSweepGroupEdges().empty());
  }
#endif
}

static void ResetGrayList(Compartment* comp);

void GCRuntime::getNextSweepGroup() {
  currentSweepGroup = currentSweepGroup->nextGroup();
  ++sweepGroupIndex;
  if (!currentSweepGroup) {
    abortSweepAfterCurrentGroup = false;
    return;
  }

  MOZ_ASSERT_IF(abortSweepAfterCurrentGroup, !isIncremental);
  if (!isIncremental) {
    ZoneComponentFinder::mergeGroups(currentSweepGroup);
  }

  for (Zone* zone = currentSweepGroup; zone; zone = zone->nextNodeInGroup()) {
    MOZ_ASSERT(zone->isGCMarkingBlackOnly());
    MOZ_ASSERT(!zone->isQueuedForBackgroundSweep());
  }

  if (abortSweepAfterCurrentGroup) {
    joinTask(sweepMarkTask, gcstats::PhaseKind::SWEEP_MARK);

    // Abort collection of subsequent sweep groups.
    for (SweepGroupZonesIter zone(this); !zone.done(); zone.next()) {
      MOZ_ASSERT(!zone->gcNextGraphComponent);
      zone->setNeedsIncrementalBarrier(false);
      zone->changeGCState(Zone::MarkBlackOnly, Zone::NoGC);
      zone->arenas.unmarkPreMarkedFreeCells();
      zone->arenas.mergeNewArenasInMarkPhase();
      zone->gcGrayRoots().Clear();
      zone->clearGCSliceThresholds();
    }

    for (SweepGroupCompartmentsIter comp(rt); !comp.done(); comp.next()) {
      ResetGrayList(comp);
    }

    abortSweepAfterCurrentGroup = false;
    currentSweepGroup = nullptr;
  }

  hasMarkedGrayRoots = false;
}

/*
 * Gray marking:
 *
 * At the end of collection, anything reachable from a gray root that has not
 * otherwise been marked black must be marked gray.
 *
 * This means that when marking things gray we must not allow marking to leave
 * the current compartment group, as that could result in things being marked
 * gray when they might subsequently be marked black.  To achieve this, when we
 * find a cross compartment pointer we don't mark the referent but add it to a
 * singly-linked list of incoming gray pointers that is stored with each
 * compartment.
 *
 * The list head is stored in Compartment::gcIncomingGrayPointers and contains
 * cross compartment wrapper objects. The next pointer is stored in the second
 * extra slot of the cross compartment wrapper.
 *
 * The list is created during gray marking when one of the
 * MarkCrossCompartmentXXX functions is called for a pointer that leaves the
 * current compartent group.  This calls DelayCrossCompartmentGrayMarking to
 * push the referring object onto the list.
 *
 * The list is traversed and then unlinked in
 * GCRuntime::markIncomingCrossCompartmentPointers.
 */

static bool IsGrayListObject(JSObject* obj) {
  MOZ_ASSERT(obj);
  return obj->is<CrossCompartmentWrapperObject>() && !IsDeadProxyObject(obj);
}

/* static */
unsigned ProxyObject::grayLinkReservedSlot(JSObject* obj) {
  MOZ_ASSERT(IsGrayListObject(obj));
  return CrossCompartmentWrapperObject::GrayLinkReservedSlot;
}

#ifdef DEBUG
static void AssertNotOnGrayList(JSObject* obj) {
  MOZ_ASSERT_IF(
      IsGrayListObject(obj),
      GetProxyReservedSlot(obj, ProxyObject::grayLinkReservedSlot(obj))
          .isUndefined());
}
#endif

static void AssertNoWrappersInGrayList(JSRuntime* rt) {
#ifdef DEBUG
  for (CompartmentsIter c(rt); !c.done(); c.next()) {
    MOZ_ASSERT(!c->gcIncomingGrayPointers);
    for (Compartment::ObjectWrapperEnum e(c); !e.empty(); e.popFront()) {
      AssertNotOnGrayList(e.front().value().unbarrieredGet());
    }
  }
#endif
}

static JSObject* CrossCompartmentPointerReferent(JSObject* obj) {
  MOZ_ASSERT(IsGrayListObject(obj));
  return &obj->as<ProxyObject>().private_().toObject();
}

static JSObject* NextIncomingCrossCompartmentPointer(JSObject* prev,
                                                     bool unlink) {
  unsigned slot = ProxyObject::grayLinkReservedSlot(prev);
  JSObject* next = GetProxyReservedSlot(prev, slot).toObjectOrNull();
  MOZ_ASSERT_IF(next, IsGrayListObject(next));

  if (unlink) {
    SetProxyReservedSlot(prev, slot, UndefinedValue());
  }

  return next;
}

void js::gc::DelayCrossCompartmentGrayMarking(JSObject* src) {
  MOZ_ASSERT(IsGrayListObject(src));
  MOZ_ASSERT(src->isMarkedGray());

  AutoTouchingGrayThings tgt;

  /* Called from MarkCrossCompartmentXXX functions. */
  unsigned slot = ProxyObject::grayLinkReservedSlot(src);
  JSObject* dest = CrossCompartmentPointerReferent(src);
  Compartment* comp = dest->compartment();

  if (GetProxyReservedSlot(src, slot).isUndefined()) {
    SetProxyReservedSlot(src, slot,
                         ObjectOrNullValue(comp->gcIncomingGrayPointers));
    comp->gcIncomingGrayPointers = src;
  } else {
    MOZ_ASSERT(GetProxyReservedSlot(src, slot).isObjectOrNull());
  }

#ifdef DEBUG
  /*
   * Assert that the object is in our list, also walking the list to check its
   * integrity.
   */
  JSObject* obj = comp->gcIncomingGrayPointers;
  bool found = false;
  while (obj) {
    if (obj == src) {
      found = true;
    }
    obj = NextIncomingCrossCompartmentPointer(obj, false);
  }
  MOZ_ASSERT(found);
#endif
}

void GCRuntime::markIncomingCrossCompartmentPointers(MarkColor color) {
  gcstats::AutoPhase ap(stats(),
                        color == MarkColor::Black
                            ? gcstats::PhaseKind::SWEEP_MARK_INCOMING_BLACK
                            : gcstats::PhaseKind::SWEEP_MARK_INCOMING_GRAY);

  bool unlinkList = color == MarkColor::Gray;

  for (SweepGroupCompartmentsIter c(rt); !c.done(); c.next()) {
    MOZ_ASSERT(c->zone()->isGCMarking());
    MOZ_ASSERT_IF(color == MarkColor::Gray,
                  c->zone()->isGCMarkingBlackAndGray());
    MOZ_ASSERT_IF(c->gcIncomingGrayPointers,
                  IsGrayListObject(c->gcIncomingGrayPointers));

    for (JSObject* src = c->gcIncomingGrayPointers; src;
         src = NextIncomingCrossCompartmentPointer(src, unlinkList)) {
      JSObject* dst = CrossCompartmentPointerReferent(src);
      MOZ_ASSERT(dst->compartment() == c);

      if (color == MarkColor::Gray) {
        if (src->asTenured().isMarkedGray()) {
          TraceManuallyBarrieredEdge(&marker, &dst,
                                     "cross-compartment gray pointer");
        }
      } else {
        if (src->asTenured().isMarkedBlack()) {
          TraceManuallyBarrieredEdge(&marker, &dst,
                                     "cross-compartment black pointer");
        }
      }
    }

    if (unlinkList) {
      c->gcIncomingGrayPointers = nullptr;
    }
  }
}

static bool RemoveFromGrayList(JSObject* wrapper) {
  AutoTouchingGrayThings tgt;

  if (!IsGrayListObject(wrapper)) {
    return false;
  }

  unsigned slot = ProxyObject::grayLinkReservedSlot(wrapper);
  if (GetProxyReservedSlot(wrapper, slot).isUndefined()) {
    return false; /* Not on our list. */
  }

  JSObject* tail = GetProxyReservedSlot(wrapper, slot).toObjectOrNull();
  SetProxyReservedSlot(wrapper, slot, UndefinedValue());

  Compartment* comp = CrossCompartmentPointerReferent(wrapper)->compartment();
  JSObject* obj = comp->gcIncomingGrayPointers;
  if (obj == wrapper) {
    comp->gcIncomingGrayPointers = tail;
    return true;
  }

  while (obj) {
    unsigned slot = ProxyObject::grayLinkReservedSlot(obj);
    JSObject* next = GetProxyReservedSlot(obj, slot).toObjectOrNull();
    if (next == wrapper) {
      js::detail::SetProxyReservedSlotUnchecked(obj, slot,
                                                ObjectOrNullValue(tail));
      return true;
    }
    obj = next;
  }

  MOZ_CRASH("object not found in gray link list");
}

static void ResetGrayList(Compartment* comp) {
  JSObject* src = comp->gcIncomingGrayPointers;
  while (src) {
    src = NextIncomingCrossCompartmentPointer(src, true);
  }
  comp->gcIncomingGrayPointers = nullptr;
}

#ifdef DEBUG
static bool HasIncomingCrossCompartmentPointers(JSRuntime* rt) {
  for (SweepGroupCompartmentsIter c(rt); !c.done(); c.next()) {
    if (c->gcIncomingGrayPointers) {
      return true;
    }
  }

  return false;
}
#endif

void js::NotifyGCNukeWrapper(JSObject* wrapper) {
  MOZ_ASSERT(IsCrossCompartmentWrapper(wrapper));

  /*
   * References to target of wrapper are being removed, we no longer have to
   * remember to mark it.
   */
  RemoveFromGrayList(wrapper);

  /*
   * Clean up WeakRef maps which might include this wrapper.
   */
  JSObject* target = UncheckedUnwrapWithoutExpose(wrapper);
  if (target->is<WeakRefObject>()) {
    WeakRefObject* weakRef = &target->as<WeakRefObject>();
    GCRuntime* gc = &weakRef->runtimeFromMainThread()->gc;
    if (weakRef->target() && gc->unregisterWeakRefWrapper(wrapper)) {
      weakRef->setTarget(nullptr);
    }
  }

  /*
   * Clean up FinalizationRecord record objects which might be the target of
   * this wrapper.
   */
  if (target->is<FinalizationRecordObject>()) {
    auto* record = &target->as<FinalizationRecordObject>();
    FinalizationRegistryObject::unregisterRecord(record);
  }
}

enum {
  JS_GC_SWAP_OBJECT_A_REMOVED = 1 << 0,
  JS_GC_SWAP_OBJECT_B_REMOVED = 1 << 1
};

unsigned js::NotifyGCPreSwap(JSObject* a, JSObject* b) {
  /*
   * Two objects in the same compartment are about to have had their contents
   * swapped.  If either of them are in our gray pointer list, then we remove
   * them from the lists, returning a bitset indicating what happened.
   */
  return (RemoveFromGrayList(a) ? JS_GC_SWAP_OBJECT_A_REMOVED : 0) |
         (RemoveFromGrayList(b) ? JS_GC_SWAP_OBJECT_B_REMOVED : 0);
}

void js::NotifyGCPostSwap(JSObject* a, JSObject* b, unsigned removedFlags) {
  /*
   * Two objects in the same compartment have had their contents swapped.  If
   * either of them were in our gray pointer list, we re-add them again.
   */
  if (removedFlags & JS_GC_SWAP_OBJECT_A_REMOVED) {
    DelayCrossCompartmentGrayMarking(b);
  }
  if (removedFlags & JS_GC_SWAP_OBJECT_B_REMOVED) {
    DelayCrossCompartmentGrayMarking(a);
  }
}

static inline void MaybeCheckWeakMapMarking(GCRuntime* gc) {
#if defined(JS_GC_ZEAL) || defined(DEBUG)

  bool shouldCheck;
#  if defined(DEBUG)
  shouldCheck = true;
#  else
  shouldCheck = gc->hasZealMode(ZealMode::CheckWeakMapMarking);
#  endif

  if (shouldCheck) {
    for (SweepGroupZonesIter zone(gc); !zone.done(); zone.next()) {
      MOZ_RELEASE_ASSERT(WeakMapBase::checkMarkingForZone(zone));
    }
  }

#endif
}

IncrementalProgress GCRuntime::markGrayReferencesInCurrentGroup(
    JSFreeOp* fop, SliceBudget& budget) {
  MOZ_ASSERT(!markOnBackgroundThreadDuringSweeping);
  MOZ_ASSERT(marker.isDrained());

  MOZ_ASSERT(marker.markColor() == MarkColor::Black);

  if (hasMarkedGrayRoots) {
    return Finished;
  }

  MOZ_ASSERT(cellsToAssertNotGray.ref().empty());

  gcstats::AutoPhase ap(stats(), gcstats::PhaseKind::SWEEP_MARK);

  // Mark any incoming gray pointers from previously swept compartments that
  // have subsequently been marked black. This can occur when gray cells
  // become black by the action of UnmarkGray.
  markIncomingCrossCompartmentPointers(MarkColor::Black);
  drainMarkStack();

  // Change state of current group to MarkGray to restrict marking to this
  // group.  Note that there may be pointers to the atoms zone, and
  // these will be marked through, as they are not marked with
  // TraceCrossCompartmentEdge.
  for (SweepGroupZonesIter zone(this); !zone.done(); zone.next()) {
    zone->changeGCState(Zone::MarkBlackOnly, Zone::MarkBlackAndGray);
  }

  AutoSetMarkColor setColorGray(marker, MarkColor::Gray);
  marker.setMainStackColor(MarkColor::Gray);

  // Mark incoming gray pointers from previously swept compartments.
  markIncomingCrossCompartmentPointers(MarkColor::Gray);

  markGrayRoots<SweepGroupZonesIter>(gcstats::PhaseKind::SWEEP_MARK_GRAY);

  hasMarkedGrayRoots = true;

#ifdef JS_GC_ZEAL
  if (shouldYieldForZeal(ZealMode::YieldWhileGrayMarking)) {
    return NotFinished;
  }
#endif

  if (markUntilBudgetExhausted(budget) == NotFinished) {
    return NotFinished;
  }
  marker.setMainStackColor(MarkColor::Black);
  return Finished;
}

IncrementalProgress GCRuntime::endMarkingSweepGroup(JSFreeOp* fop,
                                                    SliceBudget& budget) {
  MOZ_ASSERT(!markOnBackgroundThreadDuringSweeping);
  MOZ_ASSERT(marker.isDrained());

  MOZ_ASSERT(marker.markColor() == MarkColor::Black);
  MOZ_ASSERT(!HasIncomingCrossCompartmentPointers(rt));

  gcstats::AutoPhase ap(stats(), gcstats::PhaseKind::SWEEP_MARK);

  if (markWeakReferencesInCurrentGroup(budget) == NotFinished) {
    return NotFinished;
  }

  AutoSetMarkColor setColorGray(marker, MarkColor::Gray);
  marker.setMainStackColor(MarkColor::Gray);

  // Mark transitively inside the current compartment group.
  if (markWeakReferencesInCurrentGroup(budget) == NotFinished) {
    return NotFinished;
  }

  MOZ_ASSERT(marker.isDrained());

  // We must not yield after this point before we start sweeping the group.
  safeToYield = false;

  MaybeCheckWeakMapMarking(this);

  return Finished;
}

// Causes the given WeakCache to be swept when run.
class ImmediateSweepWeakCacheTask : public GCParallelTask {
  Zone* zone;
  JS::detail::WeakCacheBase& cache;

  ImmediateSweepWeakCacheTask(const ImmediateSweepWeakCacheTask&) = delete;

 public:
  ImmediateSweepWeakCacheTask(GCRuntime* gc, Zone* zone,
                              JS::detail::WeakCacheBase& wc)
      : GCParallelTask(gc), zone(zone), cache(wc) {}

  ImmediateSweepWeakCacheTask(ImmediateSweepWeakCacheTask&& other)
      : GCParallelTask(std::move(other)),
        zone(other.zone),
        cache(other.cache) {}

  void run(AutoLockHelperThreadState& lock) override {
    AutoUnlockHelperThreadState unlock(lock);
    AutoSetThreadIsSweeping threadIsSweeping(zone);
    cache.sweep(&gc->storeBuffer());
  }
};

void GCRuntime::updateAtomsBitmap() {
  DenseBitmap marked;
  if (atomMarking.computeBitmapFromChunkMarkBits(rt, marked)) {
    for (GCZonesIter zone(this); !zone.done(); zone.next()) {
      atomMarking.refineZoneBitmapForCollectedZone(zone, marked);
    }
  } else {
    // Ignore OOM in computeBitmapFromChunkMarkBits. The
    // refineZoneBitmapForCollectedZone call can only remove atoms from the
    // zone bitmap, so it is conservative to just not call it.
  }

  atomMarking.markAtomsUsedByUncollectedZones(rt);

  // For convenience sweep these tables non-incrementally as part of bitmap
  // sweeping; they are likely to be much smaller than the main atoms table.
  rt->symbolRegistry().sweep();
  SweepingTracer trc(rt);
  for (RealmsIter realm(this); !realm.done(); realm.next()) {
    realm->tracekWeakVarNames(&trc);
  }
}

void GCRuntime::sweepCCWrappers() {
  AutoSetThreadIsSweeping threadIsSweeping;  // This can touch all zones.
  for (SweepGroupZonesIter zone(this); !zone.done(); zone.next()) {
    zone->sweepAllCrossCompartmentWrappers();
  }
}

void GCRuntime::sweepObjectGroups() {
  SweepingTracer trc(rt);
  for (SweepGroupRealmsIter r(this); !r.done(); r.next()) {
    AutoSetThreadIsSweeping threadIsSweeping(r->zone());
    r->traceWeakObjectGroups(&trc);
  }
}

void GCRuntime::sweepMisc() {
  SweepingTracer trc(rt);
  for (SweepGroupRealmsIter r(this); !r.done(); r.next()) {
    AutoSetThreadIsSweeping threadIsSweeping(r->zone());
    r->traceWeakObjects(&trc);
    r->traceWeakTemplateObjects(&trc);
    r->traceWeakSavedStacks(&trc);
    r->traceWeakSelfHostingScriptSource(&trc);
    r->traceWeakObjectRealm(&trc);
    r->traceWeakRegExps(&trc);
  }
}

void GCRuntime::sweepCompressionTasks() {
  JSRuntime* runtime = rt;

  // Attach finished compression tasks.
  AutoLockHelperThreadState lock;
  AttachFinishedCompressions(runtime, lock);
  SweepPendingCompressions(lock);
}

void GCRuntime::sweepWeakMaps() {
  AutoSetThreadIsSweeping threadIsSweeping;  // This may touch any zone.
  for (SweepGroupZonesIter zone(this); !zone.done(); zone.next()) {
    /* No need to look up any more weakmap keys from this sweep group. */
    AutoEnterOOMUnsafeRegion oomUnsafe;
    if (!zone->gcWeakKeys().clear()) {
      oomUnsafe.crash("clearing weak keys in beginSweepingSweepGroup()");
    }

    // Lock the storebuffer since this may access it when rehashing or resizing
    // the tables.
    AutoLockStoreBuffer lock(&storeBuffer());
    zone->sweepWeakMaps();
  }
}

void GCRuntime::sweepUniqueIds() {
  for (SweepGroupZonesIter zone(this); !zone.done(); zone.next()) {
    AutoSetThreadIsSweeping threadIsSweeping(zone);
    zone->sweepUniqueIds();
  }
}

void GCRuntime::sweepWeakRefs() {
  for (SweepGroupZonesIter zone(this); !zone.done(); zone.next()) {
    AutoSetThreadIsSweeping threadIsSweeping(zone);
    zone->weakRefMap().sweep(&storeBuffer());
  }
}

void GCRuntime::sweepFinalizationRegistriesOnMainThread() {
  // This calls back into the browser which expects to be called from the main
  // thread.
  gcstats::AutoPhase ap1(stats(), gcstats::PhaseKind::SWEEP_COMPARTMENTS);
  gcstats::AutoPhase ap2(stats(),
                         gcstats::PhaseKind::SWEEP_FINALIZATION_REGISTRIES);
  AutoLockStoreBuffer lock(&storeBuffer());
  for (SweepGroupZonesIter zone(this); !zone.done(); zone.next()) {
    sweepFinalizationRegistries(zone);
  }
}

void GCRuntime::startTask(GCParallelTask& task, gcstats::PhaseKind phase,
                          AutoLockHelperThreadState& lock) {
  if (!CanUseExtraThreads()) {
    AutoUnlockHelperThreadState unlock(lock);
    task.runFromMainThread();
    stats().recordParallelPhase(phase, task.duration());
    return;
  }

  task.startWithLockHeld(lock);
}

void GCRuntime::joinTask(GCParallelTask& task, gcstats::PhaseKind phase,
                         AutoLockHelperThreadState& lock) {
  // This is similar to GCParallelTask::joinWithLockHeld but handles recording
  // execution and wait time.

  if (task.isIdle(lock)) {
    return;
  }

  if (task.isDispatched(lock)) {
    // If the task was dispatched but has not yet started then cancel the task
    // and run it from the main thread. This stops us from blocking here when
    // the helper threads are busy with other tasks.
    task.cancelDispatchedTask(lock);
    AutoUnlockHelperThreadState unlock(lock);
    task.runFromMainThread();
  } else {
    // Otherwise wait for the task to complete.
    gcstats::AutoPhase ap(stats(), gcstats::PhaseKind::JOIN_PARALLEL_TASKS);
    task.joinRunningOrFinishedTask(lock);
  }

  stats().recordParallelPhase(phase, task.duration());
}

void GCRuntime::joinTask(GCParallelTask& task, gcstats::PhaseKind phase) {
  AutoLockHelperThreadState lock;
  joinTask(task, phase, lock);
}

void GCRuntime::sweepDebuggerOnMainThread(JSFreeOp* fop) {
  AutoLockStoreBuffer lock(&storeBuffer());

  // Detach unreachable debuggers and global objects from each other.
  // This can modify weakmaps and so must happen before weakmap sweeping.
  DebugAPI::sweepAll(fop);

  gcstats::AutoPhase ap(stats(), gcstats::PhaseKind::SWEEP_COMPARTMENTS);

  // Sweep debug environment information. This performs lookups in the Zone's
  // unique IDs table and so must not happen in parallel with sweeping that
  // table.
  {
    gcstats::AutoPhase ap2(stats(), gcstats::PhaseKind::SWEEP_MISC);
    for (SweepGroupRealmsIter r(rt); !r.done(); r.next()) {
      r->sweepDebugEnvironments();
    }
  }
}

void GCRuntime::sweepJitDataOnMainThread(JSFreeOp* fop) {
  SweepingTracer trc(rt);
  {
    gcstats::AutoPhase ap(stats(), gcstats::PhaseKind::SWEEP_JIT_DATA);

    if (initialState != State::NotActive) {
      // Cancel any active or pending off thread compilations. We also did
      // this before marking (in DiscardJITCodeForGC) so this is a no-op
      // for non-incremental GCs.
      js::CancelOffThreadIonCompile(rt, JS::Zone::Sweep);
    }

    // Bug 1071218: the following method has not yet been refactored to
    // work on a single zone-group at once.

    // Sweep entries containing about-to-be-finalized JitCode and
    // update relocated TypeSet::Types inside the JitcodeGlobalTable.
    jit::JitRuntime::TraceWeakJitcodeGlobalTable(rt, &trc);
  }

  if (initialState != State::NotActive) {
    gcstats::AutoPhase apdc(stats(), gcstats::PhaseKind::SWEEP_DISCARD_CODE);
    for (SweepGroupZonesIter zone(this); !zone.done(); zone.next()) {
      zone->discardJitCode(fop);
    }
  }

  // JitZone/JitRealm must be swept *after* discarding JIT code, because
  // Zone::discardJitCode might access CacheIRStubInfos deleted here.
  {
    gcstats::AutoPhase ap(stats(), gcstats::PhaseKind::SWEEP_JIT_DATA);

    for (SweepGroupRealmsIter r(rt); !r.done(); r.next()) {
      r->traceWeakEdgesInJitRealm(&trc);
    }

    for (SweepGroupZonesIter zone(this); !zone.done(); zone.next()) {
      if (jit::JitZone* jitZone = zone->jitZone()) {
        jitZone->traceWeak(&trc);
      }
    }
  }

  {
    gcstats::AutoPhase ap1(stats(), gcstats::PhaseKind::SWEEP_TYPES);
    gcstats::AutoPhase ap2(stats(), gcstats::PhaseKind::SWEEP_TYPES_BEGIN);
    for (SweepGroupZonesIter zone(this); !zone.done(); zone.next()) {
      zone->beginSweepTypes();
    }
  }
}

using WeakCacheTaskVector =
    mozilla::Vector<ImmediateSweepWeakCacheTask, 0, SystemAllocPolicy>;

// Call a functor for all weak caches that need to be swept in the current
// sweep group.
template <typename Functor>
static inline bool IterateWeakCaches(JSRuntime* rt, Functor f) {
  for (SweepGroupZonesIter zone(rt); !zone.done(); zone.next()) {
    for (JS::detail::WeakCacheBase* cache : zone->weakCaches()) {
      if (!f(cache, zone.get())) {
        return false;
      }
    }
  }

  for (JS::detail::WeakCacheBase* cache : rt->weakCaches()) {
    if (!f(cache, nullptr)) {
      return false;
    }
  }

  return true;
}

static bool PrepareWeakCacheTasks(JSRuntime* rt,
                                  WeakCacheTaskVector* immediateTasks) {
  // Start incremental sweeping for caches that support it or add to a vector
  // of sweep tasks to run on a helper thread.

  MOZ_ASSERT(immediateTasks->empty());

  bool ok =
      IterateWeakCaches(rt, [&](JS::detail::WeakCacheBase* cache, Zone* zone) {
        if (!cache->needsSweep()) {
          return true;
        }

        // Caches that support incremental sweeping will be swept later.
        if (zone && cache->setNeedsIncrementalBarrier(true)) {
          return true;
        }

        return immediateTasks->emplaceBack(&rt->gc, zone, *cache);
      });

  if (!ok) {
    immediateTasks->clearAndFree();
  }

  return ok;
}

static void SweepAllWeakCachesOnMainThread(JSRuntime* rt) {
  // If we ran out of memory, do all the work on the main thread.
  gcstats::AutoPhase ap(rt->gc.stats(), gcstats::PhaseKind::SWEEP_WEAK_CACHES);
  IterateWeakCaches(rt, [&](JS::detail::WeakCacheBase* cache, Zone* zone) {
    if (cache->needsIncrementalBarrier()) {
      cache->setNeedsIncrementalBarrier(false);
    }
    cache->sweep(&rt->gc.storeBuffer());
    return true;
  });
}

IncrementalProgress GCRuntime::beginSweepingSweepGroup(JSFreeOp* fop,
                                                       SliceBudget& budget) {
  /*
   * Begin sweeping the group of zones in currentSweepGroup, performing
   * actions that must be done before yielding to caller.
   */

  using namespace gcstats;

  MOZ_ASSERT(!storeBuffer().hasTypeSetPointers());

  AutoSCC scc(stats(), sweepGroupIndex);

  bool sweepingAtoms = false;
  for (SweepGroupZonesIter zone(this); !zone.done(); zone.next()) {
    /* Set the GC state to sweeping. */
    zone->changeGCState(Zone::MarkBlackAndGray, Zone::Sweep);

    /* Purge the ArenaLists before sweeping. */
    zone->arenas.checkSweepStateNotInUse();
    zone->arenas.unmarkPreMarkedFreeCells();
    zone->arenas.clearFreeLists();

    if (zone->isAtomsZone()) {
      sweepingAtoms = true;
    }
  }

#ifdef JS_GC_ZEAL
  validateIncrementalMarking();
#endif

#ifdef DEBUG
  for (auto cell : cellsToAssertNotGray.ref()) {
    JS::AssertCellIsNotGray(cell);
  }
  cellsToAssertNotGray.ref().clearAndFree();
#endif

  {
    AutoLockStoreBuffer lock(&storeBuffer());

    AutoPhase ap(stats(), PhaseKind::FINALIZE_START);
    callFinalizeCallbacks(fop, JSFINALIZE_GROUP_PREPARE);
    {
      AutoPhase ap2(stats(), PhaseKind::WEAK_ZONES_CALLBACK);
      callWeakPointerZonesCallbacks();
    }
    {
      AutoPhase ap2(stats(), PhaseKind::WEAK_COMPARTMENT_CALLBACK);
      for (SweepGroupZonesIter zone(this); !zone.done(); zone.next()) {
        for (CompartmentsInZoneIter comp(zone); !comp.done(); comp.next()) {
          callWeakPointerCompartmentCallbacks(comp);
        }
      }
    }
    callFinalizeCallbacks(fop, JSFINALIZE_GROUP_START);
  }

  // Updating the atom marking bitmaps. This marks atoms referenced by
  // uncollected zones so cannot be done in parallel with the other sweeping
  // work below.
  if (sweepingAtoms) {
    AutoPhase ap(stats(), PhaseKind::UPDATE_ATOMS_BITMAP);
    updateAtomsBitmap();
  }

  AutoSetThreadIsSweeping threadIsSweeping;

  sweepDebuggerOnMainThread(fop);

  {
    AutoLockHelperThreadState lock;

    AutoPhase ap(stats(), PhaseKind::SWEEP_COMPARTMENTS);

    AutoRunParallelTask sweepCCWrappers(this, &GCRuntime::sweepCCWrappers,
                                        PhaseKind::SWEEP_CC_WRAPPER, lock);
    AutoRunParallelTask sweepObjectGroups(this, &GCRuntime::sweepObjectGroups,
                                          PhaseKind::SWEEP_TYPE_OBJECT, lock);
    AutoRunParallelTask sweepMisc(this, &GCRuntime::sweepMisc,
                                  PhaseKind::SWEEP_MISC, lock);
    AutoRunParallelTask sweepCompTasks(this, &GCRuntime::sweepCompressionTasks,
                                       PhaseKind::SWEEP_COMPRESSION, lock);
    AutoRunParallelTask sweepWeakMaps(this, &GCRuntime::sweepWeakMaps,
                                      PhaseKind::SWEEP_WEAKMAPS, lock);
    AutoRunParallelTask sweepUniqueIds(this, &GCRuntime::sweepUniqueIds,
                                       PhaseKind::SWEEP_UNIQUEIDS, lock);
    AutoRunParallelTask sweepWeakRefs(this, &GCRuntime::sweepWeakRefs,
                                      PhaseKind::SWEEP_WEAKREFS, lock);

    WeakCacheTaskVector sweepCacheTasks;
    bool canSweepWeakCachesOffThread =
        PrepareWeakCacheTasks(rt, &sweepCacheTasks);
    if (canSweepWeakCachesOffThread) {
      weakCachesToSweep.ref().emplace(currentSweepGroup);
      for (auto& task : sweepCacheTasks) {
        startTask(task, PhaseKind::SWEEP_WEAK_CACHES, lock);
      }
    }

    {
      AutoUnlockHelperThreadState unlock(lock);
      sweepJitDataOnMainThread(fop);

      if (!canSweepWeakCachesOffThread) {
        MOZ_ASSERT(sweepCacheTasks.empty());
        SweepAllWeakCachesOnMainThread(rt);
      }
    }

    for (auto& task : sweepCacheTasks) {
      joinTask(task, PhaseKind::SWEEP_WEAK_CACHES, lock);
    }
  }

  if (sweepingAtoms) {
    startSweepingAtomsTable();
  }

  // FinalizationRegistry sweeping touches weak maps and so must not run in
  // parallel with that. This triggers a read barrier and can add marking work
  // for zones that are still marking.
  sweepFinalizationRegistriesOnMainThread();

  // Queue all GC things in all zones for sweeping, either on the foreground
  // or on the background thread.

  for (SweepGroupZonesIter zone(this); !zone.done(); zone.next()) {
    zone->arenas.queueForForegroundSweep(fop, ForegroundObjectFinalizePhase);
    zone->arenas.queueForForegroundSweep(fop, ForegroundNonObjectFinalizePhase);
    for (unsigned i = 0; i < ArrayLength(BackgroundFinalizePhases); ++i) {
      zone->arenas.queueForBackgroundSweep(fop, BackgroundFinalizePhases[i]);
    }

    zone->arenas.queueForegroundThingsForSweep();
  }

  MOZ_ASSERT(!sweepZone);

  safeToYield = true;
  markOnBackgroundThreadDuringSweeping = CanUseExtraThreads();

  return Finished;
}

#ifdef JS_GC_ZEAL
bool GCRuntime::shouldYieldForZeal(ZealMode mode) {
  bool yield = useZeal && isIncremental && hasZealMode(mode);

  // Only yield on the first sweep slice for this mode.
  bool firstSweepSlice = initialState != State::Sweep;
  if (mode == ZealMode::IncrementalMultipleSlices && !firstSweepSlice) {
    yield = false;
  }

  return yield;
}
#endif

IncrementalProgress GCRuntime::endSweepingSweepGroup(JSFreeOp* fop,
                                                     SliceBudget& budget) {
  // This is to prevent a race between sweepMarkTask checking the zone state and
  // us changing it below.
  if (joinSweepMarkTask() == NotFinished) {
    return NotFinished;
  }

  MOZ_ASSERT(marker.isDrained());

  // Disable background marking during sweeping until we start sweeping the next
  // zone group.
  markOnBackgroundThreadDuringSweeping = false;

  {
    gcstats::AutoPhase ap(stats(), gcstats::PhaseKind::FINALIZE_END);
    AutoLockStoreBuffer lock(&storeBuffer());
    JSFreeOp fop(rt);
    callFinalizeCallbacks(&fop, JSFINALIZE_GROUP_END);
  }

  /* Free LIFO blocks on a background thread if possible. */
  startBackgroundFree();

  /* Update the GC state for zones we have swept. */
  for (SweepGroupZonesIter zone(this); !zone.done(); zone.next()) {
    if (jit::JitZone* jitZone = zone->jitZone()) {
      // Clear out any small pools that we're hanging on to.
      jitZone->execAlloc().purge();
    }
    AutoLockGC lock(this);
    zone->changeGCState(Zone::Sweep, Zone::Finished);
    zone->arenas.unmarkPreMarkedFreeCells();
    zone->arenas.checkNoArenasToUpdate();
  }

  /*
   * Start background thread to sweep zones if required, sweeping the atoms
   * zone last if present.
   */
  bool sweepAtomsZone = false;
  ZoneList zones;
  for (SweepGroupZonesIter zone(this); !zone.done(); zone.next()) {
    if (zone->isAtomsZone()) {
      sweepAtomsZone = true;
    } else {
      zones.append(zone);
    }
  }
  if (sweepAtomsZone) {
    zones.append(atomsZone);
  }

  queueZonesAndStartBackgroundSweep(zones);

  return Finished;
}

IncrementalProgress GCRuntime::markDuringSweeping(JSFreeOp* fop,
                                                  SliceBudget& budget) {
  MOZ_ASSERT(sweepMarkTask.isIdle());

  if (marker.isDrained()) {
    return Finished;
  }

  if (markOnBackgroundThreadDuringSweeping) {
    AutoLockHelperThreadState lock;
    MOZ_ASSERT(sweepMarkTask.isIdle(lock));
    sweepMarkTask.setBudget(budget);
    sweepMarkTask.startOrRunIfIdle(lock);
    return Finished;  // This means don't yield to the mutator here.
  }

  gcstats::AutoPhase ap(stats(), gcstats::PhaseKind::SWEEP_MARK);
  return markUntilBudgetExhausted(budget);
}

void GCRuntime::beginSweepPhase(JS::GCReason reason, AutoGCSession& session) {
  /*
   * Sweep phase.
   *
   * Finalize as we sweep, outside of lock but with RuntimeHeapIsBusy()
   * true so that any attempt to allocate a GC-thing from a finalizer will
   * fail, rather than nest badly and leave the unmarked newborn to be swept.
   */

  MOZ_ASSERT(!abortSweepAfterCurrentGroup);
  MOZ_ASSERT(!markOnBackgroundThreadDuringSweeping);

  releaseHeldRelocatedArenas();

#ifdef JS_GC_ZEAL
  computeNonIncrementalMarkingForValidation(session);
#endif

  gcstats::AutoPhase ap(stats(), gcstats::PhaseKind::SWEEP);

  hasMarkedGrayRoots = false;

  AssertNoWrappersInGrayList(rt);
  dropStringWrappers();

  groupZonesForSweeping(reason);

  sweepActions->assertFinished();
}

bool ArenaLists::foregroundFinalize(JSFreeOp* fop, AllocKind thingKind,
                                    SliceBudget& sliceBudget,
                                    SortedArenaList& sweepList) {
  checkNoArenasToUpdateForKind(thingKind);

  // Arenas are released for use for new allocations as soon as the finalizers
  // for that allocation kind have run. This means that a cell's finalizer can
  // safely use IsAboutToBeFinalized to check other cells of the same alloc
  // kind, but not of different alloc kinds: the other arena may have already
  // had new objects allocated in it, and since we allocate black,
  // IsAboutToBeFinalized will return false even though the referent we intended
  // to check is long gone.
  if (!FinalizeArenas(fop, &arenasToSweep(thingKind), sweepList, thingKind,
                      sliceBudget)) {
    incrementalSweptArenaKind = thingKind;
    incrementalSweptArenas = sweepList.toArenaList();
    return false;
  }

  // Clear any previous incremental sweep state we may have saved.
  incrementalSweptArenaKind = AllocKind::LIMIT;
  incrementalSweptArenas.ref().clear();

  sweepList.extractEmpty(&savedEmptyArenas.ref());

  ArenaList& al = arenaList(thingKind);
  ArenaList allocatedDuringSweep = al;
  al = sweepList.toArenaList();
  al.insertListWithCursorAtEnd(newArenasInMarkPhase(thingKind));
  al.insertListWithCursorAtEnd(allocatedDuringSweep);

  newArenasInMarkPhase(thingKind).clear();

  return true;
}

void js::gc::SweepMarkTask::run(AutoLockHelperThreadState& lock) {
  AutoUnlockHelperThreadState unlock(lock);

  // Time reporting is handled separately for parallel tasks.
  gc->sweepMarkResult =
      gc->markUntilBudgetExhausted(this->budget, GCMarker::DontReportMarkTime);
}

IncrementalProgress GCRuntime::joinSweepMarkTask() {
  AutoLockHelperThreadState lock;
  if (sweepMarkTask.isIdle(lock)) {
    return Finished;
  }

  joinTask(sweepMarkTask, gcstats::PhaseKind::SWEEP_MARK, lock);

  IncrementalProgress result = sweepMarkResult;
  sweepMarkResult = Finished;
  return result;
}

IncrementalProgress GCRuntime::markUntilBudgetExhausted(
    SliceBudget& sliceBudget, GCMarker::ShouldReportMarkTime reportTime) {
  // Run a marking slice and return whether the stack is now empty.

<<<<<<< HEAD
  // Marked GC things may vary between recording and replaying, so marking
  // and sweeping should not perform any recorded events.
  mozilla::recordreplay::AutoDisallowThreadEvents disallow;
=======
  AutoMajorGCProfilerEntry s(this);
>>>>>>> 0aa061dd

#ifdef DEBUG
  AutoSetThreadIsMarking threadIsMarking;
#endif  // DEBUG

  if (marker.processMarkQueue() == GCMarker::QueueYielded) {
    return NotFinished;
  }

  return marker.markUntilBudgetExhausted(sliceBudget, reportTime) ? Finished
                                                                  : NotFinished;
}

void GCRuntime::drainMarkStack() {
  auto unlimited = SliceBudget::unlimited();
  MOZ_RELEASE_ASSERT(marker.markUntilBudgetExhausted(unlimited));
}

static void SweepThing(JSFreeOp* fop, Shape* shape) {
  if (!shape->isMarkedAny()) {
    shape->sweep(fop);
  }
}

static void SweepThing(JSFreeOp* fop, BaseScript* script) {
  AutoSweepJitScript sweep(script);
}

static void SweepThing(JSFreeOp* fop, ObjectGroup* group) {
  AutoSweepObjectGroup sweep(group);
}

template <typename T>
static bool SweepArenaList(JSFreeOp* fop, Arena** arenasToSweep,
                           SliceBudget& sliceBudget) {
  while (Arena* arena = *arenasToSweep) {
    MOZ_ASSERT(arena->zone->isGCSweeping());

    for (ArenaCellIterUnderGC cell(arena); !cell.done(); cell.next()) {
      SweepThing(fop, cell.as<T>());
    }

    Arena* next = arena->next;
    MOZ_ASSERT_IF(next, next->zone == arena->zone);
    *arenasToSweep = next;

    AllocKind kind = MapTypeToFinalizeKind<T>::kind;
    sliceBudget.step(Arena::thingsPerArena(kind));
    if (sliceBudget.isOverBudget()) {
      return false;
    }
  }

  return true;
}

IncrementalProgress GCRuntime::sweepTypeInformation(JSFreeOp* fop,
                                                    SliceBudget& budget) {
  // Sweep dead type information stored in scripts and object groups, but
  // don't finalize them yet. We have to sweep dead information from both live
  // and dead scripts and object groups, so that no dead references remain in
  // them. Type inference can end up crawling these zones again, such as for
  // TypeCompartment::markSetsUnknown, and if this happens after sweeping for
  // the sweep group finishes we won't be able to determine which things in
  // the zone are live.

  MOZ_ASSERT(!storeBuffer().hasTypeSetPointers());

  gcstats::AutoPhase ap1(stats(), gcstats::PhaseKind::SWEEP_COMPARTMENTS);
  gcstats::AutoPhase ap2(stats(), gcstats::PhaseKind::SWEEP_TYPES);

  ArenaLists& al = sweepZone->arenas;

  AutoClearTypeInferenceStateOnOOM oom(sweepZone);

  if (!SweepArenaList<BaseScript>(fop, &al.gcScriptArenasToUpdate.ref(),
                                  budget)) {
    return NotFinished;
  }

  if (!SweepArenaList<BaseScript>(fop, &al.gcNewScriptArenasToUpdate.ref(),
                                  budget)) {
    return NotFinished;
  }

  if (!SweepArenaList<ObjectGroup>(fop, &al.gcObjectGroupArenasToUpdate.ref(),
                                   budget)) {
    return NotFinished;
  }

  if (!SweepArenaList<ObjectGroup>(
          fop, &al.gcNewObjectGroupArenasToUpdate.ref(), budget)) {
    return NotFinished;
  }

  // Finish sweeping type information in the zone.
  {
    gcstats::AutoPhase ap(stats(), gcstats::PhaseKind::SWEEP_TYPES_END);
    sweepZone->types.endSweep(rt);
  }

  return Finished;
}

void GCRuntime::startSweepingAtomsTable() {
  auto& maybeAtoms = maybeAtomsToSweep.ref();
  MOZ_ASSERT(maybeAtoms.isNothing());

  AtomsTable* atomsTable = rt->atomsForSweeping();
  if (!atomsTable) {
    return;
  }

  // Create secondary tables to hold new atoms added while we're sweeping the
  // main tables incrementally.
  if (!atomsTable->startIncrementalSweep()) {
    SweepingTracer trc(rt);
    atomsTable->traceWeak(&trc);
    return;
  }

  // Initialize remaining atoms to sweep.
  maybeAtoms.emplace(*atomsTable);
}

IncrementalProgress GCRuntime::sweepAtomsTable(JSFreeOp* fop,
                                               SliceBudget& budget) {
  if (!atomsZone->isGCSweeping()) {
    return Finished;
  }

  gcstats::AutoPhase ap(stats(), gcstats::PhaseKind::SWEEP_ATOMS_TABLE);

  auto& maybeAtoms = maybeAtomsToSweep.ref();
  if (!maybeAtoms) {
    return Finished;
  }

  if (!rt->atomsForSweeping()->sweepIncrementally(maybeAtoms.ref(), budget)) {
    return NotFinished;
  }

  maybeAtoms.reset();

  return Finished;
}

static size_t IncrementalSweepWeakCache(GCRuntime* gc,
                                        const WeakCacheToSweep& item) {
  AutoSetThreadIsSweeping threadIsSweeping(item.zone);

  JS::detail::WeakCacheBase* cache = item.cache;
  MOZ_ASSERT(cache->needsIncrementalBarrier());
  size_t steps = cache->sweep(&gc->storeBuffer());
  cache->setNeedsIncrementalBarrier(false);

  return steps;
}

WeakCacheSweepIterator::WeakCacheSweepIterator(JS::Zone* sweepGroup)
    : sweepZone(sweepGroup), sweepCache(sweepZone->weakCaches().getFirst()) {
  settle();
}

bool WeakCacheSweepIterator::done() const { return !sweepZone; }

WeakCacheToSweep WeakCacheSweepIterator::get() const {
  MOZ_ASSERT(!done());

  return {sweepCache, sweepZone};
}

void WeakCacheSweepIterator::next() {
  MOZ_ASSERT(!done());

  sweepCache = sweepCache->getNext();
  settle();
}

void WeakCacheSweepIterator::settle() {
  while (sweepZone) {
    while (sweepCache && !sweepCache->needsIncrementalBarrier()) {
      sweepCache = sweepCache->getNext();
    }

    if (sweepCache) {
      break;
    }

    sweepZone = sweepZone->nextNodeInGroup();
    if (sweepZone) {
      sweepCache = sweepZone->weakCaches().getFirst();
    }
  }

  MOZ_ASSERT((!sweepZone && !sweepCache) ||
             (sweepCache && sweepCache->needsIncrementalBarrier()));
}

IncrementalProgress GCRuntime::sweepWeakCaches(JSFreeOp* fop,
                                               SliceBudget& budget) {
  if (weakCachesToSweep.ref().isNothing()) {
    return Finished;
  }

  gcstats::AutoPhase ap(stats(), gcstats::PhaseKind::SWEEP_COMPARTMENTS);

  WeakCacheSweepIterator& work = weakCachesToSweep.ref().ref();

  AutoLockHelperThreadState lock;

  {
    AutoRunParallelWork runWork(this, IncrementalSweepWeakCache,
                                gcstats::PhaseKind::SWEEP_WEAK_CACHES, work,
                                budget, lock);
    AutoUnlockHelperThreadState unlock(lock);
  }

  if (work.done()) {
    weakCachesToSweep.ref().reset();
    return Finished;
  }

  return NotFinished;
}

IncrementalProgress GCRuntime::finalizeAllocKind(JSFreeOp* fop,
                                                 SliceBudget& budget) {
  MOZ_ASSERT(sweepZone->isGCSweeping());

  // Set the number of things per arena for this AllocKind.
  size_t thingsPerArena = Arena::thingsPerArena(sweepAllocKind);
  auto& sweepList = incrementalSweepList.ref();
  sweepList.setThingsPerArena(thingsPerArena);

  AutoSetThreadIsSweeping threadIsSweeping(sweepZone);

  if (!sweepZone->arenas.foregroundFinalize(fop, sweepAllocKind, budget,
                                            sweepList)) {
    return NotFinished;
  }

  // Reset the slots of the sweep list that we used.
  sweepList.reset(thingsPerArena);

  return Finished;
}

IncrementalProgress GCRuntime::sweepShapeTree(JSFreeOp* fop,
                                              SliceBudget& budget) {
  // Remove dead shapes from the shape tree, but don't finalize them yet.

  gcstats::AutoPhase ap(stats(), gcstats::PhaseKind::SWEEP_SHAPE);

  ArenaLists& al = sweepZone->arenas;

  if (!SweepArenaList<Shape>(fop, &al.gcShapeArenasToUpdate.ref(), budget)) {
    return NotFinished;
  }

  if (!SweepArenaList<AccessorShape>(
          fop, &al.gcAccessorShapeArenasToUpdate.ref(), budget)) {
    return NotFinished;
  }

  return Finished;
}

// An iterator for a standard container that provides an STL-like begin()/end()
// interface. This iterator provides a done()/get()/next() style interface.
template <typename Container>
class ContainerIter {
  using Iter = decltype(std::declval<const Container>().begin());
  using Elem = decltype(*std::declval<Iter>());

  Iter iter;
  const Iter end;

 public:
  explicit ContainerIter(const Container& container)
      : iter(container.begin()), end(container.end()) {}

  bool done() const { return iter == end; }

  Elem get() const { return *iter; }

  void next() {
    MOZ_ASSERT(!done());
    ++iter;
  }
};

// IncrementalIter is a template class that makes a normal iterator into one
// that can be used to perform incremental work by using external state that
// persists between instantiations. The state is only initialised on the first
// use and subsequent uses carry on from the previous state.
template <typename Iter>
struct IncrementalIter {
  using State = Maybe<Iter>;
  using Elem = decltype(std::declval<Iter>().get());

 private:
  State& maybeIter;

 public:
  template <typename... Args>
  explicit IncrementalIter(State& maybeIter, Args&&... args)
      : maybeIter(maybeIter) {
    if (maybeIter.isNothing()) {
      maybeIter.emplace(std::forward<Args>(args)...);
    }
  }

  ~IncrementalIter() {
    if (done()) {
      maybeIter.reset();
    }
  }

  bool done() const { return maybeIter.ref().done(); }

  Elem get() const { return maybeIter.ref().get(); }

  void next() { maybeIter.ref().next(); }
};

// Iterate through the sweep groups created by
// GCRuntime::groupZonesForSweeping().
class js::gc::SweepGroupsIter {
  GCRuntime* gc;

 public:
  explicit SweepGroupsIter(JSRuntime* rt) : gc(&rt->gc) {
    MOZ_ASSERT(gc->currentSweepGroup);
  }

  bool done() const { return !gc->currentSweepGroup; }

  Zone* get() const { return gc->currentSweepGroup; }

  void next() {
    MOZ_ASSERT(!done());
    gc->getNextSweepGroup();
  }
};

namespace sweepaction {

// Implementation of the SweepAction interface that calls a method on GCRuntime.
class SweepActionCall final : public SweepAction {
  using Method = IncrementalProgress (GCRuntime::*)(JSFreeOp* fop,
                                                    SliceBudget& budget);

  Method method;

 public:
  explicit SweepActionCall(Method m) : method(m) {}
  IncrementalProgress run(Args& args) override {
    return (args.gc->*method)(args.fop, args.budget);
  }
  void assertFinished() const override {}
};

// Implementation of the SweepAction interface that yields in a specified zeal
// mode.
class SweepActionMaybeYield final : public SweepAction {
#ifdef JS_GC_ZEAL
  ZealMode mode;
  bool isYielding;
#endif

 public:
  explicit SweepActionMaybeYield(ZealMode mode)
#ifdef JS_GC_ZEAL
      : mode(mode),
        isYielding(false)
#endif
  {
  }

  IncrementalProgress run(Args& args) override {
#ifdef JS_GC_ZEAL
    if (!isYielding && args.gc->shouldYieldForZeal(mode)) {
      isYielding = true;
      return NotFinished;
    }

    isYielding = false;
#endif
    return Finished;
  }

  void assertFinished() const override { MOZ_ASSERT(!isYielding); }

  // These actions should be skipped if GC zeal is not configured.
#ifndef JS_GC_ZEAL
  bool shouldSkip() override { return true; }
#endif
};

// Implementation of the SweepAction interface that calls a list of actions in
// sequence.
class SweepActionSequence final : public SweepAction {
  using ActionVector = Vector<UniquePtr<SweepAction>, 0, SystemAllocPolicy>;
  using Iter = IncrementalIter<ContainerIter<ActionVector>>;

  ActionVector actions;
  typename Iter::State iterState;

 public:
  bool init(UniquePtr<SweepAction>* acts, size_t count) {
    for (size_t i = 0; i < count; i++) {
      auto& action = acts[i];
      if (!action) {
        return false;
      }
      if (action->shouldSkip()) {
        continue;
      }
      if (!actions.emplaceBack(std::move(action))) {
        return false;
      }
    }
    return true;
  }

  IncrementalProgress run(Args& args) override {
    for (Iter iter(iterState, actions); !iter.done(); iter.next()) {
      if (iter.get()->run(args) == NotFinished) {
        return NotFinished;
      }
    }
    return Finished;
  }

  void assertFinished() const override {
    MOZ_ASSERT(iterState.isNothing());
    for (const auto& action : actions) {
      action->assertFinished();
    }
  }
};

template <typename Iter, typename Init>
class SweepActionForEach final : public SweepAction {
  using Elem = decltype(std::declval<Iter>().get());
  using IncrIter = IncrementalIter<Iter>;

  Init iterInit;
  Elem* elemOut;
  UniquePtr<SweepAction> action;
  typename IncrIter::State iterState;

 public:
  SweepActionForEach(const Init& init, Elem* maybeElemOut,
                     UniquePtr<SweepAction> action)
      : iterInit(init), elemOut(maybeElemOut), action(std::move(action)) {}

  IncrementalProgress run(Args& args) override {
    MOZ_ASSERT_IF(elemOut, *elemOut == Elem());
    auto clearElem = mozilla::MakeScopeExit([&] { setElem(Elem()); });
    for (IncrIter iter(iterState, iterInit); !iter.done(); iter.next()) {
      setElem(iter.get());
      if (action->run(args) == NotFinished) {
        return NotFinished;
      }
    }
    return Finished;
  }

  void assertFinished() const override {
    MOZ_ASSERT(iterState.isNothing());
    MOZ_ASSERT_IF(elemOut, *elemOut == Elem());
    action->assertFinished();
  }

 private:
  void setElem(const Elem& value) {
    if (elemOut) {
      *elemOut = value;
    }
  }
};

static UniquePtr<SweepAction> Call(IncrementalProgress (GCRuntime::*method)(
    JSFreeOp* fop, SliceBudget& budget)) {
  return MakeUnique<SweepActionCall>(method);
}

static UniquePtr<SweepAction> MaybeYield(ZealMode zealMode) {
  return MakeUnique<SweepActionMaybeYield>(zealMode);
}

template <typename... Rest>
static UniquePtr<SweepAction> Sequence(UniquePtr<SweepAction> first,
                                       Rest... rest) {
  UniquePtr<SweepAction> actions[] = {std::move(first), std::move(rest)...};
  auto seq = MakeUnique<SweepActionSequence>();
  if (!seq || !seq->init(actions, ArrayLength(actions))) {
    return nullptr;
  }

  return UniquePtr<SweepAction>(std::move(seq));
}

static UniquePtr<SweepAction> RepeatForSweepGroup(
    JSRuntime* rt, UniquePtr<SweepAction> action) {
  if (!action) {
    return nullptr;
  }

  using Action = SweepActionForEach<SweepGroupsIter, JSRuntime*>;
  return js::MakeUnique<Action>(rt, nullptr, std::move(action));
}

static UniquePtr<SweepAction> ForEachZoneInSweepGroup(
    JSRuntime* rt, Zone** zoneOut, UniquePtr<SweepAction> action) {
  if (!action) {
    return nullptr;
  }

  using Action = SweepActionForEach<SweepGroupZonesIter, JSRuntime*>;
  return js::MakeUnique<Action>(rt, zoneOut, std::move(action));
}

static UniquePtr<SweepAction> ForEachAllocKind(AllocKinds kinds,
                                               AllocKind* kindOut,
                                               UniquePtr<SweepAction> action) {
  if (!action) {
    return nullptr;
  }

  using Action = SweepActionForEach<ContainerIter<AllocKinds>, AllocKinds>;
  return js::MakeUnique<Action>(kinds, kindOut, std::move(action));
}

}  // namespace sweepaction

bool GCRuntime::initSweepActions() {
  using namespace sweepaction;
  using sweepaction::Call;

  sweepActions.ref() = RepeatForSweepGroup(
      rt,
      Sequence(
          Call(&GCRuntime::markGrayReferencesInCurrentGroup),
          Call(&GCRuntime::endMarkingSweepGroup),
          Call(&GCRuntime::beginSweepingSweepGroup),
          MaybeYield(ZealMode::IncrementalMultipleSlices),
          MaybeYield(ZealMode::YieldBeforeSweepingAtoms),
          Call(&GCRuntime::sweepAtomsTable),
          MaybeYield(ZealMode::YieldBeforeSweepingCaches),
          Call(&GCRuntime::sweepWeakCaches),
          ForEachZoneInSweepGroup(
              rt, &sweepZone.ref(),
              Sequence(MaybeYield(ZealMode::YieldBeforeSweepingTypes),
                       Call(&GCRuntime::sweepTypeInformation),
                       MaybeYield(ZealMode::YieldBeforeSweepingObjects),
                       ForEachAllocKind(ForegroundObjectFinalizePhase.kinds,
                                        &sweepAllocKind.ref(),
                                        Call(&GCRuntime::finalizeAllocKind)),
                       MaybeYield(ZealMode::YieldBeforeSweepingNonObjects),
                       ForEachAllocKind(ForegroundNonObjectFinalizePhase.kinds,
                                        &sweepAllocKind.ref(),
                                        Call(&GCRuntime::finalizeAllocKind)),
                       MaybeYield(ZealMode::YieldBeforeSweepingShapeTrees),
                       Call(&GCRuntime::sweepShapeTree))),
          Call(&GCRuntime::endSweepingSweepGroup)));

  return sweepActions != nullptr;
}

IncrementalProgress GCRuntime::performSweepActions(SliceBudget& budget) {
<<<<<<< HEAD
  // Marked GC things may vary between recording and replaying, so sweep
  // actions should not perform any recorded events.
  mozilla::recordreplay::AutoDisallowThreadEvents disallow;

=======
  AutoMajorGCProfilerEntry s(this);
>>>>>>> 0aa061dd
  gcstats::AutoPhase ap(stats(), gcstats::PhaseKind::SWEEP);
  JSFreeOp fop(rt);

  // Drain the mark stack, possibly in a parallel task if we're in a part of
  // sweeping that allows it.
  //
  // In the first sweep slice where we must not yield to the mutator until we've
  // starting sweeping a sweep group but in that case the stack must be empty
  // already.

  MOZ_ASSERT(initialState <= State::Sweep);
  MOZ_ASSERT_IF(initialState != State::Sweep, marker.isDrained());
  if (initialState == State::Sweep &&
      markDuringSweeping(&fop, budget) == NotFinished) {
    return NotFinished;
  }

  // Then continue running sweep actions.

  SweepAction::Args args{this, &fop, budget};
  IncrementalProgress sweepProgress = sweepActions->run(args);
  IncrementalProgress markProgress = joinSweepMarkTask();

  if (sweepProgress == Finished && markProgress == Finished) {
    return Finished;
  }

  MOZ_ASSERT(isIncremental);
  return NotFinished;
}

bool GCRuntime::allCCVisibleZonesWereCollected() {
  // Calculate whether the gray marking state is now valid.
  //
  // The gray bits change from invalid to valid if we finished a full GC from
  // the point of view of the cycle collector. We ignore the following:
  //
  //  - Helper thread zones, as these are not reachable from the main heap.
  //  - The atoms zone, since strings and symbols are never marked gray.
  //  - Empty zones.
  //
  // These exceptions ensure that when the CC requests a full GC the gray mark
  // state ends up valid even it we don't collect all of the zones.

  for (ZonesIter zone(this, SkipAtoms); !zone.done(); zone.next()) {
    if (!zone->isCollecting() && !zone->usedByHelperThread() &&
        !zone->arenas.arenaListsAreEmpty()) {
      return false;
    }
  }

  return true;
}

void GCRuntime::endSweepPhase(bool destroyingRuntime) {
  MOZ_ASSERT(!markOnBackgroundThreadDuringSweeping);

  sweepActions->assertFinished();

  gcstats::AutoPhase ap(stats(), gcstats::PhaseKind::SWEEP);
  JSFreeOp fop(rt);

  MOZ_ASSERT_IF(destroyingRuntime, !sweepOnBackgroundThread);

  {
    gcstats::AutoPhase ap(stats(), gcstats::PhaseKind::DESTROY);

    /*
     * Sweep script filenames after sweeping functions in the generic loop
     * above. In this way when a scripted function's finalizer destroys the
     * script and calls rt->destroyScriptHook, the hook can still access the
     * script's filename. See bug 323267.
     */
    SweepScriptData(rt);
  }

  {
    gcstats::AutoPhase ap(stats(), gcstats::PhaseKind::FINALIZE_END);
    AutoLockStoreBuffer lock(&storeBuffer());
    callFinalizeCallbacks(&fop, JSFINALIZE_COLLECTION_END);

    if (allCCVisibleZonesWereCollected()) {
      grayBitsValid = true;
    }
  }

#ifdef JS_GC_ZEAL
  finishMarkingValidation();
#endif

#ifdef DEBUG
  for (ZonesIter zone(this, WithAtoms); !zone.done(); zone.next()) {
    for (auto i : AllAllocKinds()) {
      MOZ_ASSERT_IF(!IsBackgroundFinalized(i) || !sweepOnBackgroundThread,
                    !zone->arenas.arenasToSweep(i));
    }
  }
#endif

  AssertNoWrappersInGrayList(rt);
}

void GCRuntime::beginCompactPhase() {
  MOZ_ASSERT(!isBackgroundSweeping());
  assertBackgroundSweepingFinished();

  gcstats::AutoPhase ap(stats(), gcstats::PhaseKind::COMPACT);

  MOZ_ASSERT(zonesToMaybeCompact.ref().isEmpty());
  for (GCZonesIter zone(this); !zone.done(); zone.next()) {
    if (canRelocateZone(zone)) {
      zonesToMaybeCompact.ref().append(zone);
    }
  }

  MOZ_ASSERT(!relocatedArenasToRelease);
  startedCompacting = true;
  zonesCompacted = 0;
}

IncrementalProgress GCRuntime::compactPhase(JS::GCReason reason,
                                            SliceBudget& sliceBudget,
                                            AutoGCSession& session) {
  assertBackgroundSweepingFinished();
  MOZ_ASSERT(startedCompacting);

  AutoMajorGCProfilerEntry s(this);
  gcstats::AutoPhase ap(stats(), gcstats::PhaseKind::COMPACT);

  // TODO: JSScripts can move. If the sampler interrupts the GC in the
  // middle of relocating an arena, invalid JSScript pointers may be
  // accessed. Suppress all sampling until a finer-grained solution can be
  // found. See bug 1295775.
  AutoSuppressProfilerSampling suppressSampling(rt->mainContextFromOwnThread());

  ZoneList relocatedZones;
  Arena* relocatedArenas = nullptr;
  while (!zonesToMaybeCompact.ref().isEmpty()) {
    Zone* zone = zonesToMaybeCompact.ref().front();
    zonesToMaybeCompact.ref().removeFront();

    MOZ_ASSERT(nursery().isEmpty());
    zone->changeGCState(Zone::Finished, Zone::Compact);

    if (relocateArenas(zone, reason, relocatedArenas, sliceBudget)) {
      updateZonePointersToRelocatedCells(zone);
      relocatedZones.append(zone);
      zonesCompacted++;
    } else {
      zone->changeGCState(Zone::Compact, Zone::Finished);
    }

    if (sliceBudget.isOverBudget()) {
      break;
    }
  }

  if (!relocatedZones.isEmpty()) {
    updateRuntimePointersToRelocatedCells(session);

    do {
      Zone* zone = relocatedZones.front();
      relocatedZones.removeFront();
      zone->changeGCState(Zone::Compact, Zone::Finished);
    } while (!relocatedZones.isEmpty());
  }

  clearRelocatedArenas(relocatedArenas, reason);

  if (ShouldProtectRelocatedArenas(reason)) {
    protectAndHoldArenas(relocatedArenas);
  } else {
    releaseRelocatedArenas(relocatedArenas);
  }

  // Clear caches that can contain cell pointers.
  rt->caches().purgeForCompaction();

#ifdef DEBUG
  checkHashTablesAfterMovingGC();
#endif

  return zonesToMaybeCompact.ref().isEmpty() ? Finished : NotFinished;
}

void GCRuntime::endCompactPhase() { startedCompacting = false; }

void GCRuntime::finishCollection() {
  assertBackgroundSweepingFinished();
  MOZ_ASSERT(marker.isDrained());
  marker.stop();
  clearBufferedGrayRoots();

  auto currentTime = ReallyNow();
  schedulingState.updateHighFrequencyMode(lastGCEndTime_, currentTime,
                                          tunables);

  {
    AutoLockGC lock(this);

    updateGCThresholdsAfterCollection(lock);

    for (GCZonesIter zone(this); !zone.done(); zone.next()) {
      zone->changeGCState(Zone::Finished, Zone::NoGC);
      zone->notifyObservingDebuggers();
      zone->arenas.checkGCStateNotInUse();
    }
  }

  for (ZonesIter zone(this, WithAtoms); !zone.done(); zone.next()) {
    MOZ_ASSERT(!zone->wasGCStarted());
    MOZ_ASSERT(!zone->needsIncrementalBarrier());
    MOZ_ASSERT(!zone->isOnList());
  }

  MOZ_ASSERT(zonesToMaybeCompact.ref().isEmpty());
  MOZ_ASSERT(cellsToAssertNotGray.ref().empty());

#ifdef DEBUG
  {
    AutoLockHelperThreadState lock;
    MOZ_ASSERT(!requestSliceAfterBackgroundTask);
  }
#endif

  lastGCEndTime_ = currentTime;
}

void GCRuntime::updateGCThresholdsAfterCollection(const AutoLockGC& lock) {
  for (GCZonesIter zone(this); !zone.done(); zone.next()) {
    zone->clearGCSliceThresholds();
    zone->updateGCStartThresholds(*this, invocationKind, lock);
  }
}

void GCRuntime::updateAllGCStartThresholds(const AutoLockGC& lock) {
  for (ZonesIter zone(this, WithAtoms); !zone.done(); zone.next()) {
    zone->updateGCStartThresholds(*this, GC_NORMAL, lock);
  }
}


static const char* GCHeapStateToLabel(JS::HeapState heapState) {
  switch (heapState) {
    case JS::HeapState::MinorCollecting:
      return "js::Nursery::collect";
    case JS::HeapState::MajorCollecting:
      return "js::GCRuntime::collect";
    default:
      MOZ_CRASH("Unexpected heap state when pushing GC profiling stack frame");
  }
  MOZ_ASSERT_UNREACHABLE("Should have exhausted every JS::HeapState variant!");
  return nullptr;
}

static JS::ProfilingCategoryPair GCHeapStateToProfilingCategory(
    JS::HeapState heapState) {
  return heapState == JS::HeapState::MinorCollecting
             ? JS::ProfilingCategoryPair::GCCC_MinorGC
             : JS::ProfilingCategoryPair::GCCC_MajorGC;
}

/* Start a new heap session. */
AutoHeapSession::AutoHeapSession(GCRuntime* gc, JS::HeapState heapState)
    : gc(gc), prevState(gc->heapState_) {
  MOZ_ASSERT(CurrentThreadCanAccessRuntime(gc->rt));
  MOZ_ASSERT(prevState == JS::HeapState::Idle);
  MOZ_ASSERT(heapState != JS::HeapState::Idle);

  gc->heapState_ = heapState;

  if (heapState == JS::HeapState::MinorCollecting ||
      heapState == JS::HeapState::MajorCollecting) {
    profilingStackFrame.emplace(gc->rt->mainContextFromOwnThread(),
                                GCHeapStateToLabel(heapState),
                                GCHeapStateToProfilingCategory(heapState));
  }
}

AutoHeapSession::~AutoHeapSession() {
  MOZ_ASSERT(JS::RuntimeHeapIsBusy());
  gc->heapState_ = prevState;
}

static const char* MajorGCStateToLabel(State state) {
  switch (state) {
    case State::Mark:
      return "js::GCRuntime::markUntilBudgetExhausted";
    case State::Sweep:
      return "js::GCRuntime::performSweepActions";
    case State::Compact:
      return "js::GCRuntime::compactPhase";
    default:
      MOZ_CRASH("Unexpected heap state when pushing GC profiling stack frame");
  }

  MOZ_ASSERT_UNREACHABLE("Should have exhausted every State variant!");
  return nullptr;
}

static JS::ProfilingCategoryPair MajorGCStateToProfilingCategory(State state) {
  switch (state) {
    case State::Mark:
      return JS::ProfilingCategoryPair::GCCC_MajorGC_Mark;
    case State::Sweep:
      return JS::ProfilingCategoryPair::GCCC_MajorGC_Sweep;
    case State::Compact:
      return JS::ProfilingCategoryPair::GCCC_MajorGC_Compact;
    default:
      MOZ_CRASH("Unexpected heap state when pushing GC profiling stack frame");
  }
}

AutoMajorGCProfilerEntry::AutoMajorGCProfilerEntry(GCRuntime* gc)
    : AutoGeckoProfilerEntry(gc->rt->mainContextFromAnyThread(),
                             MajorGCStateToLabel(gc->state()),
                             MajorGCStateToProfilingCategory(gc->state())) {
  MOZ_ASSERT(gc->heapState() == JS::HeapState::MajorCollecting);
}

JS_PUBLIC_API JS::HeapState JS::RuntimeHeapState() {
  return TlsContext.get()->runtime()->gc.heapState();
}

GCRuntime::IncrementalResult GCRuntime::resetIncrementalGC(
    GCAbortReason reason) {
  // Drop as much work as possible from an ongoing incremental GC so
  // we can start a new GC after it has finished.
  if (incrementalState == State::NotActive) {
    return IncrementalResult::Ok;
  }

  AutoGCSession session(this, JS::HeapState::MajorCollecting);

  switch (incrementalState) {
    case State::NotActive:
    case State::MarkRoots:
    case State::Finish:
      MOZ_CRASH("Unexpected GC state in resetIncrementalGC");
      break;

    case State::Mark: {
      // Cancel any ongoing marking.
      marker.reset();
      clearBufferedGrayRoots();

      for (GCCompartmentsIter c(rt); !c.done(); c.next()) {
        ResetGrayList(c);
      }

      for (GCZonesIter zone(this); !zone.done(); zone.next()) {
        zone->setNeedsIncrementalBarrier(false);
        zone->changeGCState(Zone::MarkBlackOnly, Zone::NoGC);
        zone->clearGCSliceThresholds();
        zone->arenas.unmarkPreMarkedFreeCells();
        zone->arenas.mergeNewArenasInMarkPhase();
      }

      {
        AutoLockHelperThreadState lock;
        lifoBlocksToFree.ref().freeAll();
      }

      lastMarkSlice = false;
      incrementalState = State::Finish;

      MOZ_ASSERT(!marker.shouldCheckCompartments());

      break;
    }

    case State::Sweep: {
      // Finish sweeping the current sweep group, then abort.
      for (CompartmentsIter c(rt); !c.done(); c.next()) {
        c->gcState.scheduledForDestruction = false;
      }

      abortSweepAfterCurrentGroup = true;
      isCompacting = false;

      break;
    }

    case State::Finalize: {
      isCompacting = false;
      break;
    }

    case State::Compact: {
      // Skip any remaining zones that would have been compacted.
      MOZ_ASSERT(isCompacting);
      startedCompacting = true;
      zonesToMaybeCompact.ref().clear();
      break;
    }

    case State::Decommit: {
      break;
    }
  }

  stats().reset(reason);

  return IncrementalResult::ResetIncremental;
}

namespace {

/*
 * Manage barriers: disable during GC slices, and enable during an incremental
 * GC for all zones that are marking.
 */
class AutoUpdateBarriers {
 public:
  explicit AutoUpdateBarriers(GCRuntime* gc);
  ~AutoUpdateBarriers();

 private:
  GCRuntime* gc;
};

} /* anonymous namespace */

AutoUpdateBarriers::AutoUpdateBarriers(GCRuntime* gc) : gc(gc) {
  for (GCZonesIter zone(gc); !zone.done(); zone.next()) {
    /*
     * Clear needsIncrementalBarrier early so we don't do any write
     * barriers during GC. We don't need to update the Ion barriers (which
     * is expensive) because Ion code doesn't run during GC. If need be,
     * we'll update the Ion barriers in ~AutoUpdateBarriers.
     */
    if (zone->isGCMarking()) {
      MOZ_ASSERT(zone->needsIncrementalBarrier());
      zone->setNeedsIncrementalBarrier(false);
    }
    MOZ_ASSERT(!zone->needsIncrementalBarrier());
  }
}

AutoUpdateBarriers::~AutoUpdateBarriers() {
  /* We can't use GCZonesIter if this is the end of the last slice. */
  for (ZonesIter zone(gc, WithAtoms); !zone.done(); zone.next()) {
    MOZ_ASSERT(!zone->needsIncrementalBarrier());
    if (zone->isGCMarking()) {
      zone->setNeedsIncrementalBarrier(true);
    }
  }
}

static bool ShouldCleanUpEverything(JS::GCReason reason,
                                    JSGCInvocationKind gckind) {
  // During shutdown, we must clean everything up, for the sake of leak
  // detection. When a runtime has no contexts, or we're doing a GC before a
  // shutdown CC, those are strong indications that we're shutting down.
  return IsShutdownReason(reason) || gckind == GC_SHRINK;
}

static bool ShouldSweepOnBackgroundThread(JS::GCReason reason) {
  return reason != JS::GCReason::DESTROY_RUNTIME && CanUseExtraThreads();
}

void GCRuntime::incrementalSlice(SliceBudget& budget,
                                 const MaybeInvocationKind& gckind,
                                 JS::GCReason reason, AutoGCSession& session) {
  AutoUpdateBarriers updateBarriers(this);
  AutoSetThreadIsPerformingGC performingGC;

  bool destroyingRuntime = (reason == JS::GCReason::DESTROY_RUNTIME);

  initialState = incrementalState;

#ifdef JS_GC_ZEAL
  /*
   * Do the incremental collection type specified by zeal mode if the
   * collection was triggered by runDebugGC() and incremental GC has not been
   * cancelled by resetIncrementalGC().
   */
  useZeal = reason == JS::GCReason::DEBUG_GC && !budget.isUnlimited();
#else
  bool useZeal = false;
#endif

#ifdef DEBUG
  {
    char budgetBuffer[32];
    budget.describe(budgetBuffer, 32);
    stats().writeLogMessage(
        "Incremental: %d, lastMarkSlice: %d, useZeal: %d, budget: %s",
        bool(isIncremental), bool(lastMarkSlice), bool(useZeal), budgetBuffer);
  }
#endif

  MOZ_ASSERT_IF(isIncrementalGCInProgress(), isIncremental);

  isIncremental = !budget.isUnlimited();

  /*
   * Non-incremental collection expects that the nursery is empty.
   */
  if (!isIncremental && !isIncrementalGCInProgress()) {
    MOZ_ASSERT(nursery().isEmpty());
    storeBuffer().checkEmpty();
  }

  if (useZeal && hasIncrementalTwoSliceZealMode()) {
    /*
     * Yields between slices occurs at predetermined points in these modes;
     * the budget is not used.
     */
    stats().writeLogMessage("Using unlimited budget for two-slice zeal mode");
    budget.makeUnlimited();
  }

  incGcSliceNumber();

  switch (incrementalState) {
    case State::NotActive:
      incMajorGcNumber();
      invocationKind = gckind.valueOr(GC_NORMAL);
      initialReason = reason;
      cleanUpEverything = ShouldCleanUpEverything(reason, invocationKind);
      sweepOnBackgroundThread = ShouldSweepOnBackgroundThread(reason);
      isCompacting = shouldCompact();
      MOZ_ASSERT(!lastMarkSlice);
      rootsRemoved = false;
      lastGCStartTime_ = ReallyNow();

#ifdef DEBUG
      for (ZonesIter zone(this, WithAtoms); !zone.done(); zone.next()) {
        zone->gcSweepGroupIndex = 0;
      }
#endif

      incrementalState = State::MarkRoots;

      [[fallthrough]];

    case State::MarkRoots:
      if (!beginMarkPhase(reason, session)) {
        incrementalState = State::NotActive;
        return;
      }

      /* If we needed delayed marking for gray roots, then collect until done.
       */
      if (isIncremental && !hasValidGrayRootsBuffer()) {
        budget.makeUnlimited();
        isIncremental = false;
        stats().nonincremental(GCAbortReason::GrayRootBufferingFailed);
      }

      incrementalState = State::Mark;

      if (isIncremental && useZeal &&
          hasZealMode(ZealMode::YieldBeforeMarking)) {
        break;
      }

      [[fallthrough]];

    case State::Mark:
      if (mightSweepInThisSlice(budget.isUnlimited())) {
        // Trace wrapper rooters before marking if we might start sweeping in
        // this slice.
        rt->mainContextFromOwnThread()->traceWrapperGCRooters(&marker);
      }

      {
        gcstats::AutoPhase ap(stats(), gcstats::PhaseKind::MARK);
        if (markUntilBudgetExhausted(budget) == NotFinished) {
          break;
        }
      }

      MOZ_ASSERT(marker.isDrained());

      /*
       * There are a number of reasons why we break out of collection here,
       * either ending the slice or to run a new interation of the loop in
       * GCRuntime::collect()
       */

      /*
       * In incremental GCs where we have already performed more than one
       * slice we yield after marking with the aim of starting the sweep in
       * the next slice, since the first slice of sweeping can be expensive.
       *
       * This is modified by the various zeal modes.  We don't yield in
       * YieldBeforeMarking mode and we always yield in YieldBeforeSweeping
       * mode.
       *
       * We will need to mark anything new on the stack when we resume, so
       * we stay in Mark state.
       */
      if (isIncremental && !lastMarkSlice) {
        if ((initialState == State::Mark &&
             !(useZeal && hasZealMode(ZealMode::YieldBeforeMarking))) ||
            (useZeal && hasZealMode(ZealMode::YieldBeforeSweeping))) {
          lastMarkSlice = true;
          stats().writeLogMessage("Yielding before starting sweeping");
          break;
        }
      }

      incrementalState = State::Sweep;
      lastMarkSlice = false;

      beginSweepPhase(reason, session);

      [[fallthrough]];

    case State::Sweep:
      if (initialState == State::Sweep) {
        rt->mainContextFromOwnThread()->traceWrapperGCRooters(&marker);
      }

      if (performSweepActions(budget) == NotFinished) {
        break;
      }

      endSweepPhase(destroyingRuntime);

      incrementalState = State::Finalize;

      [[fallthrough]];

    case State::Finalize:
      if (waitForBackgroundTask(sweepTask, budget) == NotFinished) {
        break;
      }

      assertBackgroundSweepingFinished();

      {
        // Sweep the zones list now that background finalization is finished to
        // remove and free dead zones, compartments and realms.
        gcstats::AutoPhase ap1(stats(), gcstats::PhaseKind::SWEEP);
        gcstats::AutoPhase ap2(stats(), gcstats::PhaseKind::DESTROY);
        JSFreeOp fop(rt);
        sweepZones(&fop, destroyingRuntime);
      }

      MOZ_ASSERT(!startedCompacting);
      incrementalState = State::Compact;

      // Always yield before compacting since it is not incremental.
      if (isCompacting && !budget.isUnlimited()) {
        break;
      }

      [[fallthrough]];

    case State::Compact:
      if (isCompacting) {
        MOZ_ASSERT(nursery().isEmpty());
        storeBuffer().checkEmpty();
        if (!startedCompacting) {
          beginCompactPhase();
        }

        if (compactPhase(reason, budget, session) == NotFinished) {
          break;
        }

        endCompactPhase();
      }

      startDecommit();
      incrementalState = State::Decommit;

      [[fallthrough]];

    case State::Decommit:
      if (waitForBackgroundTask(decommitTask, budget) == NotFinished) {
        break;
      }

      incrementalState = State::Finish;

      [[fallthrough]];

    case State::Finish:
      finishCollection();
      incrementalState = State::NotActive;
      break;
  }

  MOZ_ASSERT(safeToYield);
  MOZ_ASSERT(marker.markColor() == MarkColor::Black);
}

bool GCRuntime::hasForegroundWork() const {
  switch (incrementalState) {
    case State::NotActive:
      // Incremental GC is not running and no work is pending.
      return false;
    case State::Finalize:
      // We yield in the Finalize state to wait for background sweeping.
      return !isBackgroundSweeping();
    case State::Decommit:
      // We yield in the Decommit state to wait for background decommit.
      return !decommitTask.wasStarted();
    default:
      // In all other states there is still work to do.
      return true;
  }
}

IncrementalProgress GCRuntime::waitForBackgroundTask(GCParallelTask& task,
                                                     SliceBudget& budget) {
  // In incremental collections, yield if the task has not finished and request
  // a slice to notify us when this happens.
  if (!budget.isUnlimited()) {
    AutoLockHelperThreadState lock;
    if (task.wasStarted(lock)) {
      requestSliceAfterBackgroundTask = true;
      return NotFinished;
    }
  }

  // Otherwise in non-incremental collections, wait here.
  gcstats::AutoPhase ap(stats(), gcstats::PhaseKind::WAIT_BACKGROUND_THREAD);
  task.join();
  cancelRequestedGCAfterBackgroundTask();

  return Finished;
}

GCAbortReason gc::IsIncrementalGCUnsafe(JSRuntime* rt) {
  MOZ_ASSERT(!rt->mainContextFromOwnThread()->suppressGC);

  if (!rt->gc.isIncrementalGCAllowed()) {
    return GCAbortReason::IncrementalDisabled;
  }

  return GCAbortReason::None;
}

inline void GCRuntime::checkZoneIsScheduled(Zone* zone, JS::GCReason reason,
                                            const char* trigger) {
#ifdef DEBUG
  if (zone->isGCScheduled()) {
    return;
  }

  fprintf(stderr,
          "checkZoneIsScheduled: Zone %p not scheduled as expected in %s GC "
          "for %s trigger\n",
          zone, JS::ExplainGCReason(reason), trigger);
  for (ZonesIter zone(this, WithAtoms); !zone.done(); zone.next()) {
    fprintf(stderr, "  Zone %p:%s%s\n", zone.get(),
            zone->isAtomsZone() ? " atoms" : "",
            zone->isGCScheduled() ? " scheduled" : "");
  }
  fflush(stderr);
  MOZ_CRASH("Zone not scheduled");
#endif
}

GCRuntime::IncrementalResult GCRuntime::budgetIncrementalGC(
    bool nonincrementalByAPI, JS::GCReason reason, SliceBudget& budget) {
  if (nonincrementalByAPI) {
    stats().nonincremental(GCAbortReason::NonIncrementalRequested);
    budget.makeUnlimited();

    // Reset any in progress incremental GC if this was triggered via the
    // API. This isn't required for correctness, but sometimes during tests
    // the caller expects this GC to collect certain objects, and we need
    // to make sure to collect everything possible.
    if (reason != JS::GCReason::ALLOC_TRIGGER) {
      return resetIncrementalGC(GCAbortReason::NonIncrementalRequested);
    }

    return IncrementalResult::Ok;
  }

  if (reason == JS::GCReason::ABORT_GC) {
    budget.makeUnlimited();
    stats().nonincremental(GCAbortReason::AbortRequested);
    return resetIncrementalGC(GCAbortReason::AbortRequested);
  }

  GCAbortReason unsafeReason = IsIncrementalGCUnsafe(rt);
  if (unsafeReason == GCAbortReason::None) {
    if (reason == JS::GCReason::COMPARTMENT_REVIVED) {
      unsafeReason = GCAbortReason::CompartmentRevived;
    } else if (mode != JSGC_MODE_INCREMENTAL &&
               mode != JSGC_MODE_ZONE_INCREMENTAL) {
      unsafeReason = GCAbortReason::ModeChange;
    }
  }

  if (unsafeReason != GCAbortReason::None) {
    budget.makeUnlimited();
    stats().nonincremental(unsafeReason);
    return resetIncrementalGC(unsafeReason);
  }

  GCAbortReason resetReason = GCAbortReason::None;
  for (ZonesIter zone(this, WithAtoms); !zone.done(); zone.next()) {
    if (!zone->canCollect()) {
      continue;
    }

    if (zone->gcHeapSize.bytes() >=
        zone->gcHeapThreshold.incrementalLimitBytes()) {
      checkZoneIsScheduled(zone, reason, "GC bytes");
      budget.makeUnlimited();
      stats().nonincremental(GCAbortReason::GCBytesTrigger);
      if (zone->wasGCStarted() && zone->gcState() > Zone::Sweep) {
        resetReason = GCAbortReason::GCBytesTrigger;
      }
    }

    if (zone->mallocHeapSize.bytes() >=
        zone->mallocHeapThreshold.incrementalLimitBytes()) {
      checkZoneIsScheduled(zone, reason, "malloc bytes");
      budget.makeUnlimited();
      stats().nonincremental(GCAbortReason::MallocBytesTrigger);
      if (zone->wasGCStarted() && zone->gcState() > Zone::Sweep) {
        resetReason = GCAbortReason::MallocBytesTrigger;
      }
    }

    if (zone->jitHeapSize.bytes() >=
        zone->jitHeapThreshold.incrementalLimitBytes()) {
      checkZoneIsScheduled(zone, reason, "JIT code bytes");
      budget.makeUnlimited();
      stats().nonincremental(GCAbortReason::JitCodeBytesTrigger);
      if (zone->wasGCStarted() && zone->gcState() > Zone::Sweep) {
        resetReason = GCAbortReason::JitCodeBytesTrigger;
      }
    }

    if (isIncrementalGCInProgress() &&
        zone->isGCScheduled() != zone->wasGCStarted()) {
      budget.makeUnlimited();
      resetReason = GCAbortReason::ZoneChange;
    }
  }

  if (resetReason != GCAbortReason::None) {
    return resetIncrementalGC(resetReason);
  }

  return IncrementalResult::Ok;
}

void GCRuntime::maybeIncreaseSliceBudget(SliceBudget& budget) {
#ifndef JS_MORE_DETERMINISTIC
  // Increase time budget for long-running incremental collections. Enforce a
  // minimum time budget that increases linearly with time/slice count up to a
  // maximum.

  if (budget.isTimeBudget() && !budget.isUnlimited() &&
      isIncrementalGCInProgress()) {
    // All times are in milliseconds.
    struct BudgetAtTime {
      double time;
      double budget;
    };
    const BudgetAtTime MinBudgetStart{1500, 0.0};
    const BudgetAtTime MinBudgetEnd{2500, 100.0};

    double totalTime = (ReallyNow() - lastGCStartTime()).ToMilliseconds();

    double minBudget =
        LinearInterpolate(totalTime, MinBudgetStart.time, MinBudgetStart.budget,
                          MinBudgetEnd.time, MinBudgetEnd.budget);

    if (budget.timeBudget.budget < minBudget) {
      budget = SliceBudget(TimeBudget(minBudget));
    }
  }
#endif  // JS_MORE_DETERMINISTIC
}

static void ScheduleZones(GCRuntime* gc) {
  for (ZonesIter zone(gc, WithAtoms); !zone.done(); zone.next()) {
    if (!zone->canCollect()) {
      continue;
    }

    if (gc->gcMode() == JSGC_MODE_GLOBAL ||
        gc->gcMode() == JSGC_MODE_INCREMENTAL) {
      zone->scheduleGC();
    }

    // To avoid resets, continue to collect any zones that were being
    // collected in a previous slice.
    if (gc->isIncrementalGCInProgress() && zone->wasGCStarted()) {
      zone->scheduleGC();
    }

    // This is a heuristic to reduce the total number of collections.
    bool inHighFrequencyMode = gc->schedulingState.inHighFrequencyGCMode();
    if (zone->gcHeapSize.bytes() >=
            zone->gcHeapThreshold.eagerAllocTrigger(inHighFrequencyMode) ||
        zone->mallocHeapSize.bytes() >=
            zone->mallocHeapThreshold.eagerAllocTrigger(inHighFrequencyMode) ||
        zone->jitHeapSize.bytes() >= zone->jitHeapThreshold.startBytes()) {
      zone->scheduleGC();
    }
  }
}

static void UnscheduleZones(GCRuntime* gc) {
  for (ZonesIter zone(gc->rt, WithAtoms); !zone.done(); zone.next()) {
    zone->unscheduleGC();
  }
}

class js::gc::AutoCallGCCallbacks {
  GCRuntime& gc_;
  JS::GCReason reason_;

 public:
  explicit AutoCallGCCallbacks(GCRuntime& gc, JS::GCReason reason)
      : gc_(gc), reason_(reason) {
    gc_.maybeCallGCCallback(JSGC_BEGIN, reason);
  }
  ~AutoCallGCCallbacks() { gc_.maybeCallGCCallback(JSGC_END, reason_); }
};

void GCRuntime::maybeCallGCCallback(JSGCStatus status, JS::GCReason reason) {
  if (!gcCallback.ref().op) {
    return;
  }

  if (isIncrementalGCInProgress()) {
    return;
  }

  if (gcCallbackDepth == 0) {
    // Save scheduled zone information in case the callback clears it.
    for (ZonesIter zone(this, WithAtoms); !zone.done(); zone.next()) {
      zone->gcScheduledSaved_ = zone->gcScheduled_;
    }
  }

  gcCallbackDepth++;

  callGCCallback(status, reason);

  MOZ_ASSERT(gcCallbackDepth != 0);
  gcCallbackDepth--;

  if (gcCallbackDepth == 0) {
    // Ensure any zone that was originally scheduled stays scheduled.
    for (ZonesIter zone(this, WithAtoms); !zone.done(); zone.next()) {
      zone->gcScheduled_ = zone->gcScheduled_ || zone->gcScheduledSaved_;
    }
  }
}

/*
 * We disable inlining to ensure that the bottom of the stack with possible GC
 * roots recorded in MarkRuntime excludes any pointers we use during the marking
 * implementation.
 */
MOZ_NEVER_INLINE GCRuntime::IncrementalResult GCRuntime::gcCycle(
    bool nonincrementalByAPI, SliceBudget budget,
    const MaybeInvocationKind& gckind, JS::GCReason reason) {
  // Assert if this is a GC unsafe region.
  rt->mainContextFromOwnThread()->verifyIsSafeToGC();

  // It's ok if threads other than the main thread have suppressGC set, as
  // they are operating on zones which will not be collected from here.
  MOZ_ASSERT(!rt->mainContextFromOwnThread()->suppressGC);

  // Note that GC callbacks are allowed to re-enter GC.
  AutoCallGCCallbacks callCallbacks(*this, reason);

  // Increase slice budget for long running collections before it is recorded by
  // AutoGCSlice.
  maybeIncreaseSliceBudget(budget);

  ScheduleZones(this);
  gcstats::AutoGCSlice agc(stats(), scanZonesBeforeGC(),
                           gckind.valueOr(invocationKind), budget, reason);

  auto result = budgetIncrementalGC(nonincrementalByAPI, reason, budget);
  if (result == IncrementalResult::ResetIncremental) {
    reason = JS::GCReason::RESET;
  }

  if (shouldCollectNurseryForSlice(nonincrementalByAPI, budget)) {
    collectNursery(gckind.valueOr(GC_NORMAL), reason,
                   gcstats::PhaseKind::EVICT_NURSERY_FOR_MAJOR_GC);
  } else {
    ++number;  // This otherwise happens in Nursery::collect().
  }

  AutoGCSession session(this, JS::HeapState::MajorCollecting);

  majorGCTriggerReason = JS::GCReason::NO_REASON;
  MOZ_ASSERT(!stats().hasTrigger());

  {
    gcstats::AutoPhase ap(stats(), gcstats::PhaseKind::WAIT_BACKGROUND_THREAD);

    // Background finalization and decommit are finished by defininition
    // before we can start a new GC session.
    if (!isIncrementalGCInProgress()) {
      assertBackgroundSweepingFinished();
      MOZ_ASSERT(decommitTask.isIdle());
    }

    // We must also wait for background allocation to finish so we can
    // avoid taking the GC lock when manipulating the chunks during the GC.
    // The background alloc task can run between slices, so we must wait
    // for it at the start of every slice.
    allocTask.cancelAndWait();
  }

  // We don't allow off-thread parsing to start while we're doing an
  // incremental GC of the atoms zone.
  if (rt->activeGCInAtomsZone()) {
    session.maybeCheckAtomsAccess.emplace(rt);
  }

  gcprobes::MajorGCStart();

  incrementalSlice(budget, gckind, reason, session);

#ifdef JS_GC_ZEAL
  clearSelectedForMarking();
#endif

  gcprobes::MajorGCEnd();

  MOZ_ASSERT_IF(result == IncrementalResult::ResetIncremental,
                !isIncrementalGCInProgress());

  return result;
}

bool GCRuntime::shouldCollectNurseryForSlice(bool nonincrementalByAPI,
                                             SliceBudget& budget) {
  if (!nursery().isEnabled()) {
    return false;
  }

  if (nursery().shouldCollect()) {
    return true;
  }

  bool nonIncremental = nonincrementalByAPI || budget.isUnlimited();

  bool shouldCollectForSweeping = storeBuffer().hasTypeSetPointers() ||
                                  storeBuffer().mayHavePointersToDeadCells();

  switch (incrementalState) {
    case State::NotActive:
      return true;
    case State::Mark:
      return (mightSweepInThisSlice(nonIncremental) &&
              shouldCollectForSweeping) ||
             mightCompactInThisSlice(nonIncremental);
    case State::Sweep:
      return shouldCollectForSweeping ||
             mightCompactInThisSlice(nonIncremental);
    case State::Finalize:
      return mightCompactInThisSlice(nonIncremental);
    case State::Compact:
      return true;
    case State::Decommit:
    case State::Finish:
      return false;
    default:
      MOZ_CRASH("Unexpected GC state");
  }

  return false;
}

inline bool GCRuntime::mightSweepInThisSlice(bool nonIncremental) {
  MOZ_ASSERT(incrementalState < State::Sweep);
  return nonIncremental || lastMarkSlice || hasIncrementalTwoSliceZealMode();
}

inline bool GCRuntime::mightCompactInThisSlice(bool nonIncremental) {
  MOZ_ASSERT(incrementalState < State::Compact);
  return isCompacting && (nonIncremental || hasIncrementalTwoSliceZealMode());
}

#ifdef JS_GC_ZEAL
static bool IsDeterministicGCReason(JS::GCReason reason) {
  switch (reason) {
    case JS::GCReason::API:
    case JS::GCReason::DESTROY_RUNTIME:
    case JS::GCReason::LAST_DITCH:
    case JS::GCReason::TOO_MUCH_MALLOC:
    case JS::GCReason::TOO_MUCH_WASM_MEMORY:
    case JS::GCReason::TOO_MUCH_JIT_CODE:
    case JS::GCReason::ALLOC_TRIGGER:
    case JS::GCReason::DEBUG_GC:
    case JS::GCReason::CC_FORCED:
    case JS::GCReason::SHUTDOWN_CC:
    case JS::GCReason::ABORT_GC:
    case JS::GCReason::DISABLE_GENERATIONAL_GC:
    case JS::GCReason::FINISH_GC:
    case JS::GCReason::PREPARE_FOR_TRACING:
      return true;

    default:
      return false;
  }
}
#endif

gcstats::ZoneGCStats GCRuntime::scanZonesBeforeGC() {
  gcstats::ZoneGCStats zoneStats;
  for (ZonesIter zone(this, WithAtoms); !zone.done(); zone.next()) {
    zoneStats.zoneCount++;
    zoneStats.compartmentCount += zone->compartments().length();
    if (zone->canCollect()) {
      zoneStats.collectableZoneCount++;
      if (zone->isGCScheduled()) {
        zoneStats.collectedZoneCount++;
        zoneStats.collectedCompartmentCount += zone->compartments().length();
      }
    }
  }

  return zoneStats;
}

// The GC can only clean up scheduledForDestruction realms that were marked live
// by a barrier (e.g. by RemapWrappers from a navigation event). It is also
// common to have realms held live because they are part of a cycle in gecko,
// e.g. involving the HTMLDocument wrapper. In this case, we need to run the
// CycleCollector in order to remove these edges before the realm can be freed.
void GCRuntime::maybeDoCycleCollection() {
  const static float ExcessiveGrayRealms = 0.8f;
  const static size_t LimitGrayRealms = 200;

  size_t realmsTotal = 0;
  size_t realmsGray = 0;
  for (RealmsIter realm(rt); !realm.done(); realm.next()) {
    ++realmsTotal;
    GlobalObject* global = realm->unsafeUnbarrieredMaybeGlobal();
    if (global && global->isMarkedGray()) {
      ++realmsGray;
    }
  }
  float grayFraction = float(realmsGray) / float(realmsTotal);
  if (grayFraction > ExcessiveGrayRealms || realmsGray > LimitGrayRealms) {
    callDoCycleCollectionCallback(rt->mainContextFromOwnThread());
  }
}

void GCRuntime::checkCanCallAPI() {
  MOZ_RELEASE_ASSERT(CurrentThreadCanAccessRuntime(rt));

  /* If we attempt to invoke the GC while we are running in the GC, assert. */
  MOZ_RELEASE_ASSERT(!JS::RuntimeHeapIsBusy());
}

bool GCRuntime::checkIfGCAllowedInCurrentState(JS::GCReason reason) {
  if (rt->mainContextFromOwnThread()->suppressGC) {
    return false;
  }

  // Only allow shutdown GCs when we're destroying the runtime. This keeps
  // the GC callback from triggering a nested GC and resetting global state.
  if (rt->isBeingDestroyed() && !IsShutdownReason(reason)) {
    return false;
  }

#ifdef JS_GC_ZEAL
  if (deterministicOnly && !IsDeterministicGCReason(reason)) {
    return false;
  }
#endif

  return true;
}

bool GCRuntime::shouldRepeatForDeadZone(JS::GCReason reason) {
  MOZ_ASSERT_IF(reason == JS::GCReason::COMPARTMENT_REVIVED, !isIncremental);
  MOZ_ASSERT(!isIncrementalGCInProgress());

  if (!isIncremental) {
    return false;
  }

  for (CompartmentsIter c(rt); !c.done(); c.next()) {
    if (c->gcState.scheduledForDestruction) {
      return true;
    }
  }

  return false;
}

struct MOZ_RAII AutoSetZoneSliceThresholds {
  explicit AutoSetZoneSliceThresholds(GCRuntime* gc) : gc(gc) {
    // On entry, zones that are already collecting should have a slice threshold
    // set.
    for (ZonesIter zone(gc, WithAtoms); !zone.done(); zone.next()) {
      MOZ_ASSERT(zone->wasGCStarted() ==
                 zone->gcHeapThreshold.hasSliceThreshold());
      MOZ_ASSERT(zone->wasGCStarted() ==
                 zone->mallocHeapThreshold.hasSliceThreshold());
    }
  }

  ~AutoSetZoneSliceThresholds() {
    // On exit, update the thresholds for all collecting zones.
    for (ZonesIter zone(gc, WithAtoms); !zone.done(); zone.next()) {
      if (zone->wasGCStarted()) {
        zone->setGCSliceThresholds(*gc);
      } else {
        MOZ_ASSERT(!zone->gcHeapThreshold.hasSliceThreshold());
        MOZ_ASSERT(!zone->mallocHeapThreshold.hasSliceThreshold());
      }
    }
  }

  GCRuntime* gc;
};

void GCRuntime::collect(bool nonincrementalByAPI, SliceBudget budget,
                        const MaybeInvocationKind& gckindArg,
                        JS::GCReason reason) {
  MOZ_ASSERT(reason != JS::GCReason::NO_REASON);

  MaybeInvocationKind gckind = gckindArg;
  MOZ_ASSERT_IF(!isIncrementalGCInProgress(), gckind.isSome());

  // Checks run for each request, even if we do not actually GC.
  checkCanCallAPI();

  // Check if we are allowed to GC at this time before proceeding.
  if (!checkIfGCAllowedInCurrentState(reason)) {
    return;
  }

  stats().writeLogMessage("GC starting in state %s",
                          StateName(incrementalState));

  AutoTraceLog logGC(TraceLoggerForCurrentThread(), TraceLogger_GC);
  AutoStopVerifyingBarriers av(rt, IsShutdownReason(reason));
  AutoEnqueuePendingParseTasksAfterGC aept(*this);
  AutoMaybeLeaveAtomsZone leaveAtomsZone(rt->mainContextFromOwnThread());
  AutoSetZoneSliceThresholds sliceThresholds(this);

#ifdef DEBUG
  if (IsShutdownReason(reason)) {
    marker.markQueue.clear();
    marker.queuePos = 0;
  }
#endif

  bool repeat;
  do {
    IncrementalResult cycleResult =
        gcCycle(nonincrementalByAPI, budget, gckind, reason);

    if (reason == JS::GCReason::ABORT_GC) {
      MOZ_ASSERT(!isIncrementalGCInProgress());
      stats().writeLogMessage("GC aborted by request");
      break;
    }

    /*
     * Sometimes when we finish a GC we need to immediately start a new one.
     * This happens in the following cases:
     *  - when we reset the current GC
     *  - when finalizers drop roots during shutdown
     *  - when zones that we thought were dead at the start of GC are
     *    not collected (see the large comment in beginMarkPhase)
     */
    repeat = false;
    if (!isIncrementalGCInProgress()) {
      if (cycleResult == ResetIncremental) {
        repeat = true;
      } else if (rootsRemoved && IsShutdownReason(reason)) {
        /* Need to re-schedule all zones for GC. */
        JS::PrepareForFullGC(rt->mainContextFromOwnThread());
        repeat = true;
        reason = JS::GCReason::ROOTS_REMOVED;
      } else if (shouldRepeatForDeadZone(reason)) {
        repeat = true;
        reason = JS::GCReason::COMPARTMENT_REVIVED;
      }
    }

    if (repeat) {
      gckind = Some(invocationKind);
    }
  } while (repeat);

  if (reason == JS::GCReason::COMPARTMENT_REVIVED) {
    maybeDoCycleCollection();
  }

#ifdef JS_GC_ZEAL
  if (hasZealMode(ZealMode::CheckHeapAfterGC)) {
    gcstats::AutoPhase ap(stats(), gcstats::PhaseKind::TRACE_HEAP);
    CheckHeapAfterGC(rt);
  }
  if (hasZealMode(ZealMode::CheckGrayMarking) && !isIncrementalGCInProgress()) {
    MOZ_RELEASE_ASSERT(CheckGrayMarkingState(rt));
  }
#endif
  stats().writeLogMessage("GC ending in state %s", StateName(incrementalState));

  UnscheduleZones(this);
}

js::AutoEnqueuePendingParseTasksAfterGC::
    ~AutoEnqueuePendingParseTasksAfterGC() {
  if (!OffThreadParsingMustWaitForGC(gc_.rt)) {
    EnqueuePendingParseTasksAfterGC(gc_.rt);
  }
}

SliceBudget GCRuntime::defaultBudget(JS::GCReason reason, int64_t millis) {
  if (millis == 0) {
    if (reason == JS::GCReason::ALLOC_TRIGGER) {
      millis = defaultSliceBudgetMS();
    } else if (schedulingState.inHighFrequencyGCMode()) {
      millis = defaultSliceBudgetMS() * IGC_MARK_SLICE_MULTIPLIER;
    } else {
      millis = defaultSliceBudgetMS();
    }
  }

  return SliceBudget(TimeBudget(millis));
}

void GCRuntime::gc(JSGCInvocationKind gckind, JS::GCReason reason) {
  mozilla::recordreplay::AutoDisallowThreadEvents disallow;

  collect(true, SliceBudget::unlimited(), mozilla::Some(gckind), reason);
}

void GCRuntime::startGC(JSGCInvocationKind gckind, JS::GCReason reason,
                        int64_t millis) {
  MOZ_ASSERT(!isIncrementalGCInProgress());
  if (!JS::IsIncrementalGCEnabled(rt->mainContextFromOwnThread())) {
    gc(gckind, reason);
    return;
  }
  collect(false, defaultBudget(reason, millis), Some(gckind), reason);
}

void GCRuntime::gcSlice(JS::GCReason reason, int64_t millis) {
  MOZ_ASSERT(isIncrementalGCInProgress());
  collect(false, defaultBudget(reason, millis), Nothing(), reason);
}

void GCRuntime::finishGC(JS::GCReason reason) {
  MOZ_ASSERT(isIncrementalGCInProgress());

  // If we're not collecting because we're out of memory then skip the
  // compacting phase if we need to finish an ongoing incremental GC
  // non-incrementally to avoid janking the browser.
  if (!IsOOMReason(initialReason)) {
    if (incrementalState == State::Compact) {
      abortGC();
      return;
    }

    isCompacting = false;
  }

  collect(false, SliceBudget::unlimited(), Nothing(), reason);
}

void GCRuntime::abortGC() {
  MOZ_ASSERT(isIncrementalGCInProgress());
  checkCanCallAPI();
  MOZ_ASSERT(!rt->mainContextFromOwnThread()->suppressGC);

  collect(false, SliceBudget::unlimited(), Nothing(), JS::GCReason::ABORT_GC);
}

static bool ZonesSelected(GCRuntime* gc) {
  for (ZonesIter zone(gc, WithAtoms); !zone.done(); zone.next()) {
    if (zone->isGCScheduled()) {
      return true;
    }
  }
  return false;
}

void GCRuntime::startDebugGC(JSGCInvocationKind gckind, SliceBudget& budget) {
  MOZ_ASSERT(!isIncrementalGCInProgress());
  if (!ZonesSelected(this)) {
    JS::PrepareForFullGC(rt->mainContextFromOwnThread());
  }
  collect(false, budget, Some(gckind), JS::GCReason::DEBUG_GC);
}

void GCRuntime::debugGCSlice(SliceBudget& budget) {
  MOZ_ASSERT(isIncrementalGCInProgress());
  if (!ZonesSelected(this)) {
    JS::PrepareForIncrementalGC(rt->mainContextFromOwnThread());
  }
  collect(false, budget, Nothing(), JS::GCReason::DEBUG_GC);
}

/* Schedule a full GC unless a zone will already be collected. */
void js::PrepareForDebugGC(JSRuntime* rt) {
  if (!ZonesSelected(&rt->gc)) {
    JS::PrepareForFullGC(rt->mainContextFromOwnThread());
  }
}

void GCRuntime::onOutOfMallocMemory() {
  // Stop allocating new chunks.
  allocTask.cancelAndWait();

  // Make sure we release anything queued for release.
  decommitTask.join();
  nursery().joinDecommitTask();

  // Wait for background free of nursery huge slots to finish.
  sweepTask.join();

  AutoLockGC lock(this);
  onOutOfMallocMemory(lock);
}

void GCRuntime::onOutOfMallocMemory(const AutoLockGC& lock) {
  // Release any relocated arenas we may be holding on to, without releasing
  // the GC lock.
  releaseHeldRelocatedArenasWithoutUnlocking(lock);

  // Throw away any excess chunks we have lying around.
  freeEmptyChunks(lock);

  // Immediately decommit as many arenas as possible in the hopes that this
  // might let the OS scrape together enough pages to satisfy the failing
  // malloc request.
  decommitFreeArenasWithoutUnlocking(lock);
}

void GCRuntime::minorGC(JS::GCReason reason, gcstats::PhaseKind phase) {
  MOZ_ASSERT(!JS::RuntimeHeapIsBusy());

  MOZ_ASSERT_IF(reason == JS::GCReason::EVICT_NURSERY,
                !rt->mainContextFromOwnThread()->suppressGC);
  if (rt->mainContextFromOwnThread()->suppressGC) {
    return;
  }

  collectNursery(GC_NORMAL, reason, phase);

  for (ZonesIter zone(this, WithAtoms); !zone.done(); zone.next()) {
    maybeTriggerGCAfterAlloc(zone);
    maybeTriggerGCAfterMalloc(zone);
  }
}

void GCRuntime::collectNursery(JSGCInvocationKind kind, JS::GCReason reason,
                               gcstats::PhaseKind phase) {
  AutoMaybeLeaveAtomsZone leaveAtomsZone(rt->mainContextFromOwnThread());

  // Note that we aren't collecting the updated alloc counts from any helper
  // threads.  We should be but I'm not sure where to add that
  // synchronisation.
  uint32_t numAllocs =
      rt->mainContextFromOwnThread()->getAndResetAllocsThisZoneSinceMinorGC();
  for (ZonesIter zone(this, WithAtoms); !zone.done(); zone.next()) {
    numAllocs += zone->getAndResetTenuredAllocsSinceMinorGC();
  }
  stats().setAllocsSinceMinorGCTenured(numAllocs);

  gcstats::AutoPhase ap(stats(), phase);

  nursery().clearMinorGCRequest();
  TraceLoggerThread* logger = TraceLoggerForCurrentThread();
  AutoTraceLog logMinorGC(logger, TraceLogger_MinorGC);
  nursery().collect(kind, reason);
  MOZ_ASSERT(nursery().isEmpty());

  startBackgroundFreeAfterMinorGC();

#ifdef JS_GC_ZEAL
  if (hasZealMode(ZealMode::CheckHeapAfterGC)) {
    CheckHeapAfterGC(rt);
  }
#endif
}

void GCRuntime::startBackgroundFreeAfterMinorGC() {
  MOZ_ASSERT(nursery().isEmpty());

  {
    AutoLockHelperThreadState lock;

    lifoBlocksToFree.ref().transferFrom(&lifoBlocksToFreeAfterMinorGC.ref());

    if (lifoBlocksToFree.ref().isEmpty() &&
        buffersToFreeAfterMinorGC.ref().empty()) {
      return;
    }
  }

  startBackgroundFree();
}

JS::AutoDisableGenerationalGC::AutoDisableGenerationalGC(JSContext* cx)
    : cx(cx) {
  if (!cx->generationalDisabled) {
    cx->runtime()->gc.evictNursery(JS::GCReason::DISABLE_GENERATIONAL_GC);
    cx->nursery().disable();
  }
  ++cx->generationalDisabled;
}

JS::AutoDisableGenerationalGC::~AutoDisableGenerationalGC() {
  if (--cx->generationalDisabled == 0 &&
      cx->runtime()->gc.tunables.gcMaxNurseryBytes() > 0) {
    cx->nursery().enable();
  }
}

JS_PUBLIC_API bool JS::IsGenerationalGCEnabled(JSRuntime* rt) {
  return !rt->mainContextFromOwnThread()->generationalDisabled;
}

bool GCRuntime::gcIfRequested() {
  // This method returns whether a major GC was performed.

  if (nursery().minorGCRequested()) {
    minorGC(nursery().minorGCTriggerReason());
  }

  if (majorGCRequested()) {
    if (majorGCTriggerReason == JS::GCReason::DELAYED_ATOMS_GC &&
        !rt->mainContextFromOwnThread()->canCollectAtoms()) {
      // A GC was requested to collect the atoms zone, but it's no longer
      // possible. Skip this collection.
      majorGCTriggerReason = JS::GCReason::NO_REASON;
      return false;
    }

    if (!isIncrementalGCInProgress()) {
      startGC(GC_NORMAL, majorGCTriggerReason);
    } else {
      gcSlice(majorGCTriggerReason);
    }
    return true;
  }

  return false;
}

void js::gc::FinishGC(JSContext* cx, JS::GCReason reason) {
  // Calling this when GC is suppressed won't have any effect.
  MOZ_ASSERT(!cx->suppressGC);

  // GC callbacks may run arbitrary code, including JS. Check this regardless of
  // whether we GC for this invocation.
  MOZ_ASSERT(cx->isNurseryAllocAllowed());

  if (JS::IsIncrementalGCInProgress(cx)) {
    JS::PrepareForIncrementalGC(cx);
    JS::FinishIncrementalGC(cx, reason);
  }
}

void js::gc::WaitForBackgroundTasks(JSContext* cx) {
  cx->runtime()->gc.waitForBackgroundTasks();
}

void GCRuntime::waitForBackgroundTasks() {
  MOZ_ASSERT(!isIncrementalGCInProgress());
  MOZ_ASSERT(sweepTask.isIdle());
  MOZ_ASSERT(decommitTask.isIdle());
  MOZ_ASSERT(sweepMarkTask.isIdle());

  allocTask.join();
  freeTask.join();
  nursery().joinDecommitTask();
}

Realm* js::NewRealm(JSContext* cx, JSPrincipals* principals,
                    const JS::RealmOptions& options) {
  JSRuntime* rt = cx->runtime();
  JS_AbortIfWrongThread(cx);

  UniquePtr<Zone> zoneHolder;
  UniquePtr<Compartment> compHolder;

  Compartment* comp = nullptr;
  Zone* zone = nullptr;
  JS::CompartmentSpecifier compSpec =
      options.creationOptions().compartmentSpecifier();
  switch (compSpec) {
    case JS::CompartmentSpecifier::NewCompartmentInSystemZone:
      // systemZone might be null here, in which case we'll make a zone and
      // set this field below.
      zone = rt->gc.systemZone;
      break;
    case JS::CompartmentSpecifier::NewCompartmentInExistingZone:
      zone = options.creationOptions().zone();
      MOZ_ASSERT(zone);
      break;
    case JS::CompartmentSpecifier::ExistingCompartment:
      comp = options.creationOptions().compartment();
      zone = comp->zone();
      break;
    case JS::CompartmentSpecifier::NewCompartmentAndZone:
      break;
  }

  if (!zone) {
    zoneHolder = MakeUnique<Zone>(cx->runtime());
    if (!zoneHolder || !zoneHolder->init()) {
      ReportOutOfMemory(cx);
      return nullptr;
    }

    const JSPrincipals* trusted = rt->trustedPrincipals();
    bool isSystem = principals && principals == trusted;
    // If this is a NewCompartmentInSystemZone request, we're going to call
    // `setIsSystemZone` below when we store the new zone in `gc.systemZone`, so
    // don't do it here too.
    if (isSystem &&
        compSpec != JS::CompartmentSpecifier::NewCompartmentInSystemZone) {
      zoneHolder->setIsSystemZone();
    }

    zone = zoneHolder.get();
  }

  bool invisibleToDebugger = options.creationOptions().invisibleToDebugger();
  if (comp) {
    // Debugger visibility is per-compartment, not per-realm, so make sure the
    // new realm's visibility matches its compartment's.
    MOZ_ASSERT(comp->invisibleToDebugger() == invisibleToDebugger);
  } else {
    compHolder = cx->make_unique<JS::Compartment>(zone, invisibleToDebugger);
    if (!compHolder) {
      return nullptr;
    }

    comp = compHolder.get();
  }

  UniquePtr<Realm> realm(cx->new_<Realm>(comp, options));
  if (!realm || !realm->init(cx, principals)) {
    return nullptr;
  }

  // Make sure we don't put system and non-system realms in the same
  // compartment.
  if (!compHolder) {
    MOZ_RELEASE_ASSERT(realm->isSystem() == IsSystemCompartment(comp));
  }

  AutoLockGC lock(rt);

  // Reserve space in the Vectors before we start mutating them.
  if (!comp->realms().reserve(comp->realms().length() + 1) ||
      (compHolder &&
       !zone->compartments().reserve(zone->compartments().length() + 1)) ||
      (zoneHolder && !rt->gc.zones().reserve(rt->gc.zones().length() + 1))) {
    ReportOutOfMemory(cx);
    return nullptr;
  }

  // After this everything must be infallible.

  comp->realms().infallibleAppend(realm.get());

  if (compHolder) {
    zone->compartments().infallibleAppend(compHolder.release());
  }

  if (zoneHolder) {
    rt->gc.zones().infallibleAppend(zoneHolder.release());

    // Lazily set the runtime's system zone.
    if (compSpec == JS::CompartmentSpecifier::NewCompartmentInSystemZone) {
      MOZ_RELEASE_ASSERT(!rt->gc.systemZone);
      rt->gc.systemZone = zone;
      zone->setIsSystemZone();
    }
  }

  return realm.release();
}

void gc::MergeRealms(Realm* source, Realm* target) {
  JSRuntime* rt = source->runtimeFromMainThread();
  rt->gc.mergeRealms(source, target);
  rt->gc.maybeTriggerGCAfterAlloc(target->zone());
  rt->gc.maybeTriggerGCAfterMalloc(target->zone());
}

void GCRuntime::mergeRealms(Realm* source, Realm* target) {
  // The source realm must be specifically flagged as mergable.  This
  // also implies that the realm is not visible to the debugger.
  MOZ_ASSERT(source->creationOptions().mergeable());
  MOZ_ASSERT(source->creationOptions().invisibleToDebugger());

  MOZ_ASSERT(!source->hasBeenEnteredIgnoringJit());
  MOZ_ASSERT(source->zone()->compartments().length() == 1);

  JSContext* cx = rt->mainContextFromOwnThread();

  MOZ_ASSERT(!source->zone()->wasGCStarted());
  JS::AutoAssertNoGC nogc(cx);

  AutoTraceSession session(rt);

  // Cleanup tables and other state in the source realm/zone that will be
  // meaningless after merging into the target realm/zone.

  source->clearTables();
  source->zone()->clearTables();
  source->unsetIsDebuggee();

  // Release any relocated arenas which we may be holding on to as they might
  // be in the source zone
  releaseHeldRelocatedArenas();

  // Fixup realm pointers in source to refer to target, and make sure
  // type information generations are in sync.

  GlobalObject* global = target->maybeGlobal();
  MOZ_ASSERT(global);
  AssertTargetIsNotGray(global);

  for (auto group = source->zone()->cellIterUnsafe<ObjectGroup>();
       !group.done(); group.next()) {
    // Replace placeholder object prototypes with the correct prototype in
    // the target realm.
    TaggedProto proto(group->proto());
    if (proto.isObject()) {
      JSObject* obj = proto.toObject();
      if (GlobalObject::isOffThreadPrototypePlaceholder(obj)) {
        JSObject* targetProto =
            global->getPrototypeForOffThreadPlaceholder(obj);
        MOZ_ASSERT(targetProto->isDelegate());
        MOZ_ASSERT_IF(targetProto->isNewGroupUnknown(),
                      obj->isNewGroupUnknown());
        group->setProtoUnchecked(TaggedProto(targetProto));
      }
    }

    group->setGeneration(target->zone()->types.generation);
    group->realm_ = target;
  }

  // Fixup zone pointers in source's zone to refer to target's zone.

  bool targetZoneIsCollecting =
      isIncrementalGCInProgress() && target->zone()->wasGCStarted();
  for (auto thingKind : AllAllocKinds()) {
    for (ArenaIter aiter(source->zone(), thingKind); !aiter.done();
         aiter.next()) {
      Arena* arena = aiter.get();
      arena->zone = target->zone();
      if (MOZ_UNLIKELY(targetZoneIsCollecting)) {
        // If we are currently collecting the target zone then we must
        // treat all merged things as if they were allocated during the
        // collection.
        for (ArenaCellIter cell(arena); !cell.done(); cell.next()) {
          MOZ_ASSERT(!cell->isMarkedAny());
          cell->markBlack();
        }
      }
    }
  }

  // The source should be the only realm in its zone.
  for (RealmsInZoneIter r(source->zone()); !r.done(); r.next()) {
    MOZ_ASSERT(r.get() == source);
  }

  // Merge the allocator, stats and UIDs in source's zone into target's zone.
  target->zone()->arenas.adoptArenas(&source->zone()->arenas,
                                     targetZoneIsCollecting);
  target->zone()->addTenuredAllocsSinceMinorGC(
      source->zone()->getAndResetTenuredAllocsSinceMinorGC());
  target->zone()->gcHeapSize.adopt(source->zone()->gcHeapSize);
  target->zone()->adoptUniqueIds(source->zone());
  target->zone()->adoptMallocBytes(source->zone());

  // Merge other info in source's zone into target's zone.
  target->zone()->types.typeLifoAlloc().transferFrom(
      &source->zone()->types.typeLifoAlloc());
  MOZ_RELEASE_ASSERT(source->zone()->types.sweepTypeLifoAlloc.ref().isEmpty());

  // Atoms which are marked in source's zone are now marked in target's zone.
  atomMarking.adoptMarkedAtoms(target->zone(), source->zone());

  // The source Realm is a parse-only realm and should not have collected any
  // zone-tracked metadata.
  Zone* sourceZone = source->zone();
  MOZ_ASSERT(!sourceZone->scriptLCovMap);
  MOZ_ASSERT(!sourceZone->scriptCountsMap);
  MOZ_ASSERT(!sourceZone->debugScriptMap);
#ifdef MOZ_VTUNE
  MOZ_ASSERT(!sourceZone->scriptVTuneIdMap);
#endif

  // The source realm is now completely empty, and is the only realm in its
  // compartment, which is the only compartment in its zone. Delete realm,
  // compartment and zone without waiting for this to be cleaned up by a full
  // GC.

  sourceZone->deleteEmptyCompartment(source->compartment());
  deleteEmptyZone(sourceZone);
}

void GCRuntime::runDebugGC() {
#ifdef JS_GC_ZEAL
  if (rt->mainContextFromOwnThread()->suppressGC) {
    return;
  }

  if (hasZealMode(ZealMode::GenerationalGC)) {
    return minorGC(JS::GCReason::DEBUG_GC);
  }

  PrepareForDebugGC(rt);

  auto budget = SliceBudget::unlimited();
  if (hasZealMode(ZealMode::IncrementalMultipleSlices)) {
    /*
     * Start with a small slice limit and double it every slice. This
     * ensure that we get multiple slices, and collection runs to
     * completion.
     */
    if (!isIncrementalGCInProgress()) {
      zealSliceBudget = zealFrequency / 2;
    } else {
      zealSliceBudget *= 2;
    }
    budget = SliceBudget(WorkBudget(zealSliceBudget));

    js::gc::State initialState = incrementalState;
    Maybe<JSGCInvocationKind> gckind =
        isIncrementalGCInProgress() ? Nothing() : Some(GC_SHRINK);
    collect(false, budget, gckind, JS::GCReason::DEBUG_GC);

    /* Reset the slice size when we get to the sweep or compact phases. */
    if ((initialState == State::Mark && incrementalState == State::Sweep) ||
        (initialState == State::Sweep && incrementalState == State::Compact)) {
      zealSliceBudget = zealFrequency / 2;
    }
  } else if (hasIncrementalTwoSliceZealMode()) {
    // These modes trigger incremental GC that happens in two slices and the
    // supplied budget is ignored by incrementalSlice.
    budget = SliceBudget(WorkBudget(1));

    Maybe<JSGCInvocationKind> gckind =
        isIncrementalGCInProgress() ? Nothing() : Some(GC_NORMAL);
    collect(false, budget, gckind, JS::GCReason::DEBUG_GC);
  } else if (hasZealMode(ZealMode::Compact)) {
    gc(GC_SHRINK, JS::GCReason::DEBUG_GC);
  } else {
    gc(GC_NORMAL, JS::GCReason::DEBUG_GC);
  }

#endif
}

void GCRuntime::setFullCompartmentChecks(bool enabled) {
  MOZ_ASSERT(!JS::RuntimeHeapIsMajorCollecting());
  fullCompartmentChecks = enabled;
}

void GCRuntime::notifyRootsRemoved() {
  rootsRemoved = true;

#ifdef JS_GC_ZEAL
  /* Schedule a GC to happen "soon". */
  if (hasZealMode(ZealMode::RootsChange)) {
    nextScheduled = 1;
  }
#endif
}

#ifdef JS_GC_ZEAL
bool GCRuntime::selectForMarking(JSObject* object) {
  MOZ_ASSERT(!JS::RuntimeHeapIsMajorCollecting());
  return selectedForMarking.ref().get().append(object);
}

void GCRuntime::clearSelectedForMarking() {
  selectedForMarking.ref().get().clearAndFree();
}

void GCRuntime::setDeterministic(bool enabled) {
  MOZ_ASSERT(!JS::RuntimeHeapIsMajorCollecting());
  deterministicOnly = enabled;
}
#endif

#ifdef DEBUG

/* Should only be called manually under gdb */
void PreventGCDuringInteractiveDebug() { TlsContext.get()->suppressGC++; }

#endif

void js::ReleaseAllJITCode(JSFreeOp* fop) {
  js::CancelOffThreadIonCompile(fop->runtime());

  for (ZonesIter zone(fop->runtime(), SkipAtoms); !zone.done(); zone.next()) {
    zone->setPreservingCode(false);
    zone->discardJitCode(fop);
  }

  for (RealmsIter realm(fop->runtime()); !realm.done(); realm.next()) {
    if (jit::JitRealm* jitRealm = realm->jitRealm()) {
      jitRealm->discardStubs();
    }
  }
}

void ArenaLists::adoptArenas(ArenaLists* fromArenaLists,
                             bool targetZoneIsCollecting) {
  // GC may be active so take the lock here so we can mutate the arena lists.
  AutoLockGC lock(runtime());

  fromArenaLists->clearFreeLists();

  for (auto thingKind : AllAllocKinds()) {
    MOZ_ASSERT(fromArenaLists->concurrentUse(thingKind) == ConcurrentUse::None);
    ArenaList* fromList = &fromArenaLists->arenaList(thingKind);
    ArenaList* toList = &arenaList(thingKind);
    fromList->check();
    toList->check();
    Arena* next;
    for (Arena* fromArena = fromList->head(); fromArena; fromArena = next) {
      // Copy fromArena->next before releasing/reinserting.
      next = fromArena->next;

      MOZ_ASSERT(!fromArena->isEmpty());

      // If the target zone is being collected then we need to add the
      // arenas before the cursor because the collector assumes that the
      // cursor is always at the end of the list. This has the side-effect
      // of preventing allocation into any non-full arenas until the end
      // of the next GC.
      if (targetZoneIsCollecting) {
        toList->insertBeforeCursor(fromArena);
      } else {
        toList->insertAtCursor(fromArena);
      }
    }
    fromList->clear();
    toList->check();
  }
}

AutoSuppressGC::AutoSuppressGC(JSContext* cx)
    : suppressGC_(cx->suppressGC.ref()) {
  suppressGC_++;
}

#ifdef DEBUG
AutoDisableProxyCheck::AutoDisableProxyCheck() {
  TlsContext.get()->disableStrictProxyChecking();
}

AutoDisableProxyCheck::~AutoDisableProxyCheck() {
  TlsContext.get()->enableStrictProxyChecking();
}

JS_FRIEND_API void JS::AssertGCThingMustBeTenured(JSObject* obj) {
  MOZ_ASSERT(obj->isTenured() &&
             (!IsNurseryAllocable(obj->asTenured().getAllocKind()) ||
              obj->getClass()->hasFinalize()));
}

JS_FRIEND_API void JS::AssertGCThingIsNotNurseryAllocable(Cell* cell) {
  MOZ_ASSERT(cell);
  MOZ_ASSERT(!cell->is<JSObject>() && !cell->is<JSString>() &&
             !cell->is<JS::BigInt>());
}

JS_FRIEND_API void js::gc::AssertGCThingHasType(js::gc::Cell* cell,
                                                JS::TraceKind kind) {
  if (!cell) {
    MOZ_ASSERT(kind == JS::TraceKind::Null);
    return;
  }

  MOZ_ASSERT(IsCellPointerValid(cell));
  MOZ_ASSERT(cell->getTraceKind() == kind);
}
#endif

#ifdef MOZ_DIAGNOSTIC_ASSERT_ENABLED

JS::AutoAssertNoGC::AutoAssertNoGC(JSContext* maybecx)
    : cx_(maybecx ? maybecx : TlsContext.get()) {
  if (cx_) {
    cx_->inUnsafeRegion++;
  }
}

JS::AutoAssertNoGC::~AutoAssertNoGC() {
  if (cx_) {
    MOZ_ASSERT(cx_->inUnsafeRegion > 0);
    cx_->inUnsafeRegion--;
  }
}

#endif  // MOZ_DIAGNOSTIC_ASSERT_ENABLED

#ifdef DEBUG

AutoAssertNoNurseryAlloc::AutoAssertNoNurseryAlloc() {
  TlsContext.get()->disallowNurseryAlloc();
}

AutoAssertNoNurseryAlloc::~AutoAssertNoNurseryAlloc() {
  TlsContext.get()->allowNurseryAlloc();
}

JS::AutoEnterCycleCollection::AutoEnterCycleCollection(JSRuntime* rt)
    : runtime_(rt) {
  MOZ_ASSERT(CurrentThreadCanAccessRuntime(rt));
  MOZ_ASSERT(!JS::RuntimeHeapIsBusy());
  runtime_->gc.heapState_ = HeapState::CycleCollecting;
}

JS::AutoEnterCycleCollection::~AutoEnterCycleCollection() {
  MOZ_ASSERT(JS::RuntimeHeapIsCycleCollecting());
  runtime_->gc.heapState_ = HeapState::Idle;
}

JS::AutoAssertGCCallback::AutoAssertGCCallback() : AutoSuppressGCAnalysis() {
  MOZ_ASSERT(JS::RuntimeHeapIsCollecting());
}

#endif  // DEBUG

JS_FRIEND_API const char* JS::GCTraceKindToAscii(JS::TraceKind kind) {
  switch (kind) {
#define MAP_NAME(name, _0, _1, _2) \
  case JS::TraceKind::name:        \
    return "JS " #name;
    JS_FOR_EACH_TRACEKIND(MAP_NAME);
#undef MAP_NAME
    default:
      return "Invalid";
  }
}

JS_FRIEND_API size_t JS::GCTraceKindSize(JS::TraceKind kind) {
  switch (kind) {
#define MAP_SIZE(name, type, _0, _1) \
  case JS::TraceKind::name:          \
    return sizeof(type);
    JS_FOR_EACH_TRACEKIND(MAP_SIZE);
#undef MAP_SIZE
    default:
      return 0;
  }
}

JS::GCCellPtr::GCCellPtr(const Value& v) : ptr(0) {
  switch (v.type()) {
    case ValueType::String:
      ptr = checkedCast(v.toString(), JS::TraceKind::String);
      return;
    case ValueType::Object:
      ptr = checkedCast(&v.toObject(), JS::TraceKind::Object);
      return;
    case ValueType::Symbol:
      ptr = checkedCast(v.toSymbol(), JS::TraceKind::Symbol);
      return;
    case ValueType::BigInt:
      ptr = checkedCast(v.toBigInt(), JS::TraceKind::BigInt);
      return;
    case ValueType::PrivateGCThing:
      ptr = checkedCast(v.toGCThing(), v.toGCThing()->getTraceKind());
      return;
    case ValueType::Double:
    case ValueType::Int32:
    case ValueType::Boolean:
    case ValueType::Undefined:
    case ValueType::Null:
    case ValueType::Magic: {
      MOZ_ASSERT(!v.isGCThing());
      ptr = checkedCast(nullptr, JS::TraceKind::Null);
      return;
    }
  }

  ReportBadValueTypeAndCrash(v);
}

JS::TraceKind JS::GCCellPtr::outOfLineKind() const {
  MOZ_ASSERT((ptr & OutOfLineTraceKindMask) == OutOfLineTraceKindMask);
  MOZ_ASSERT(asCell()->isTenured());
  return MapAllocToTraceKind(asCell()->asTenured().getAllocKind());
}

#ifdef JSGC_HASH_TABLE_CHECKS
void GCRuntime::checkHashTablesAfterMovingGC() {
  /*
   * Check that internal hash tables no longer have any pointers to things
   * that have been moved.
   */
  rt->geckoProfiler().checkStringsMapAfterMovingGC();
  for (ZonesIter zone(this, SkipAtoms); !zone.done(); zone.next()) {
    zone->checkUniqueIdTableAfterMovingGC();
    zone->checkInitialShapesTableAfterMovingGC();
    zone->checkBaseShapeTableAfterMovingGC();
    zone->checkAllCrossCompartmentWrappersAfterMovingGC();
    zone->checkScriptMapsAfterMovingGC();

    JS::AutoCheckCannotGC nogc;
    for (auto baseShape = zone->cellIterUnsafe<BaseShape>(); !baseShape.done();
         baseShape.next()) {
      ShapeCachePtr p = baseShape->getCache(nogc);
      p.checkAfterMovingGC();
    }
  }

  for (CompartmentsIter c(this); !c.done(); c.next()) {
    for (RealmsInCompartmentIter r(c); !r.done(); r.next()) {
      r->checkObjectGroupTablesAfterMovingGC();
      r->dtoaCache.checkCacheAfterMovingGC();
      if (r->debugEnvs()) {
        r->debugEnvs()->checkHashTablesAfterMovingGC();
      }
    }
  }
}
#endif

JS_PUBLIC_API void JS::PrepareZoneForGC(Zone* zone) { zone->scheduleGC(); }

JS_PUBLIC_API void JS::PrepareForFullGC(JSContext* cx) {
  for (ZonesIter zone(cx->runtime(), WithAtoms); !zone.done(); zone.next()) {
    zone->scheduleGC();
  }
}

JS_PUBLIC_API void JS::PrepareForIncrementalGC(JSContext* cx) {
  if (!JS::IsIncrementalGCInProgress(cx)) {
    return;
  }

  for (ZonesIter zone(cx->runtime(), WithAtoms); !zone.done(); zone.next()) {
    if (zone->wasGCStarted()) {
      PrepareZoneForGC(zone);
    }
  }
}

JS_PUBLIC_API bool JS::IsGCScheduled(JSContext* cx) {
  for (ZonesIter zone(cx->runtime(), WithAtoms); !zone.done(); zone.next()) {
    if (zone->isGCScheduled()) {
      return true;
    }
  }

  return false;
}

JS_PUBLIC_API void JS::SkipZoneForGC(Zone* zone) { zone->unscheduleGC(); }

JS_PUBLIC_API void JS::NonIncrementalGC(JSContext* cx,
                                        JSGCInvocationKind gckind,
                                        GCReason reason) {
  MOZ_ASSERT(gckind == GC_NORMAL || gckind == GC_SHRINK);
  cx->runtime()->gc.gc(gckind, reason);
}

JS_PUBLIC_API void JS::StartIncrementalGC(JSContext* cx,
                                          JSGCInvocationKind gckind,
                                          GCReason reason, int64_t millis) {
  MOZ_ASSERT(gckind == GC_NORMAL || gckind == GC_SHRINK);
  cx->runtime()->gc.startGC(gckind, reason, millis);
}

JS_PUBLIC_API void JS::IncrementalGCSlice(JSContext* cx, GCReason reason,
                                          int64_t millis) {
  cx->runtime()->gc.gcSlice(reason, millis);
}

JS_PUBLIC_API bool JS::IncrementalGCHasForegroundWork(JSContext* cx) {
  MOZ_ASSERT(!JS::RuntimeHeapIsBusy());
  CHECK_THREAD(cx);
  return cx->runtime()->gc.hasForegroundWork();
}

JS_PUBLIC_API void JS::FinishIncrementalGC(JSContext* cx, GCReason reason) {
  cx->runtime()->gc.finishGC(reason);
}

JS_PUBLIC_API void JS::AbortIncrementalGC(JSContext* cx) {
  if (IsIncrementalGCInProgress(cx)) {
    cx->runtime()->gc.abortGC();
  }
}

char16_t* JS::GCDescription::formatSliceMessage(JSContext* cx) const {
  UniqueChars cstr = cx->runtime()->gc.stats().formatCompactSliceMessage();

  size_t nchars = strlen(cstr.get());
  UniqueTwoByteChars out(js_pod_malloc<char16_t>(nchars + 1));
  if (!out) {
    return nullptr;
  }
  out.get()[nchars] = 0;

  CopyAndInflateChars(out.get(), cstr.get(), nchars);
  return out.release();
}

char16_t* JS::GCDescription::formatSummaryMessage(JSContext* cx) const {
  UniqueChars cstr = cx->runtime()->gc.stats().formatCompactSummaryMessage();

  size_t nchars = strlen(cstr.get());
  UniqueTwoByteChars out(js_pod_malloc<char16_t>(nchars + 1));
  if (!out) {
    return nullptr;
  }
  out.get()[nchars] = 0;

  CopyAndInflateChars(out.get(), cstr.get(), nchars);
  return out.release();
}

JS::dbg::GarbageCollectionEvent::Ptr JS::GCDescription::toGCEvent(
    JSContext* cx) const {
  return JS::dbg::GarbageCollectionEvent::Create(
      cx->runtime(), cx->runtime()->gc.stats(),
      cx->runtime()->gc.majorGCCount());
}

TimeStamp JS::GCDescription::startTime(JSContext* cx) const {
  return cx->runtime()->gc.stats().start();
}

TimeStamp JS::GCDescription::endTime(JSContext* cx) const {
  return cx->runtime()->gc.stats().end();
}

TimeStamp JS::GCDescription::lastSliceStart(JSContext* cx) const {
  return cx->runtime()->gc.stats().slices().back().start;
}

TimeStamp JS::GCDescription::lastSliceEnd(JSContext* cx) const {
  return cx->runtime()->gc.stats().slices().back().end;
}

JS::UniqueChars JS::GCDescription::sliceToJSONProfiler(JSContext* cx) const {
  size_t slices = cx->runtime()->gc.stats().slices().length();
  MOZ_ASSERT(slices > 0);
  return cx->runtime()->gc.stats().renderJsonSlice(slices - 1);
}

JS::UniqueChars JS::GCDescription::formatJSONProfiler(JSContext* cx) const {
  return cx->runtime()->gc.stats().renderJsonMessage();
}

JS_PUBLIC_API JS::UniqueChars JS::MinorGcToJSON(JSContext* cx) {
  JSRuntime* rt = cx->runtime();
  return rt->gc.stats().renderNurseryJson();
}

JS_PUBLIC_API JS::GCSliceCallback JS::SetGCSliceCallback(
    JSContext* cx, GCSliceCallback callback) {
  return cx->runtime()->gc.setSliceCallback(callback);
}

JS_PUBLIC_API JS::DoCycleCollectionCallback JS::SetDoCycleCollectionCallback(
    JSContext* cx, JS::DoCycleCollectionCallback callback) {
  return cx->runtime()->gc.setDoCycleCollectionCallback(callback);
}

JS_PUBLIC_API JS::GCNurseryCollectionCallback
JS::SetGCNurseryCollectionCallback(JSContext* cx,
                                   GCNurseryCollectionCallback callback) {
  return cx->runtime()->gc.setNurseryCollectionCallback(callback);
}

JS_PUBLIC_API void JS::SetLowMemoryState(JSContext* cx, bool newState) {
  return cx->runtime()->gc.setLowMemoryState(newState);
}

JS_PUBLIC_API void JS::DisableIncrementalGC(JSContext* cx) {
  cx->runtime()->gc.disallowIncrementalGC();
}

JS_PUBLIC_API bool JS::IsIncrementalGCEnabled(JSContext* cx) {
  return cx->runtime()->gc.isIncrementalGCEnabled() &&
         !mozilla::recordreplay::IsRecordingOrReplaying();
}

JS_PUBLIC_API bool JS::IsIncrementalGCInProgress(JSContext* cx) {
  return cx->runtime()->gc.isIncrementalGCInProgress();
}

JS_PUBLIC_API bool JS::IsIncrementalGCInProgress(JSRuntime* rt) {
  return rt->gc.isIncrementalGCInProgress() &&
         !rt->gc.isVerifyPreBarriersEnabled();
}

JS_PUBLIC_API bool JS::IsIncrementalBarrierNeeded(JSContext* cx) {
  if (JS::RuntimeHeapIsBusy()) {
    return false;
  }

  auto state = cx->runtime()->gc.state();
  return state != gc::State::NotActive && state <= gc::State::Sweep;
}

JS_PUBLIC_API void JS::IncrementalPreWriteBarrier(JSObject* obj) {
  if (!obj) {
    return;
  }

  AutoGeckoProfilerEntry profilingStackFrame(
      TlsContext.get(), "IncrementalPreWriteBarrier(JSObject*)",
      JS::ProfilingCategoryPair::GCCC_Barrier);
  PreWriteBarrier(obj);
}

JS_PUBLIC_API void JS::IncrementalPreWriteBarrier(GCCellPtr thing) {
  if (!thing) {
    return;
  }

  AutoGeckoProfilerEntry profilingStackFrame(
      TlsContext.get(), "IncrementalPreWriteBarrier(GCCellPtr)",
      JS::ProfilingCategoryPair::GCCC_Barrier);
  CellPtrPreWriteBarrier(thing);
}

JS_PUBLIC_API bool JS::WasIncrementalGC(JSRuntime* rt) {
  return rt->gc.isIncrementalGc();
}

uint64_t js::gc::NextCellUniqueId(JSRuntime* rt) {
  return rt->gc.nextCellUniqueId();
}

namespace js {
namespace gc {
namespace MemInfo {

static bool GCBytesGetter(JSContext* cx, unsigned argc, Value* vp) {
  CallArgs args = CallArgsFromVp(argc, vp);
  args.rval().setNumber(double(cx->runtime()->gc.heapSize.bytes()));
  return true;
}

static bool MallocBytesGetter(JSContext* cx, unsigned argc, Value* vp) {
  CallArgs args = CallArgsFromVp(argc, vp);
  double bytes = 0;
  for (ZonesIter zone(cx->runtime(), WithAtoms); !zone.done(); zone.next()) {
    bytes += zone->mallocHeapSize.bytes();
  }
  args.rval().setNumber(bytes);
  return true;
}

static bool GCMaxBytesGetter(JSContext* cx, unsigned argc, Value* vp) {
  CallArgs args = CallArgsFromVp(argc, vp);
  args.rval().setNumber(double(cx->runtime()->gc.tunables.gcMaxBytes()));
  return true;
}

static bool GCHighFreqGetter(JSContext* cx, unsigned argc, Value* vp) {
  CallArgs args = CallArgsFromVp(argc, vp);
  args.rval().setBoolean(
      cx->runtime()->gc.schedulingState.inHighFrequencyGCMode());
  return true;
}

static bool GCNumberGetter(JSContext* cx, unsigned argc, Value* vp) {
  CallArgs args = CallArgsFromVp(argc, vp);
  args.rval().setNumber(double(cx->runtime()->gc.gcNumber()));
  return true;
}

static bool MajorGCCountGetter(JSContext* cx, unsigned argc, Value* vp) {
  CallArgs args = CallArgsFromVp(argc, vp);
  args.rval().setNumber(double(cx->runtime()->gc.majorGCCount()));
  return true;
}

static bool MinorGCCountGetter(JSContext* cx, unsigned argc, Value* vp) {
  CallArgs args = CallArgsFromVp(argc, vp);
  args.rval().setNumber(double(cx->runtime()->gc.minorGCCount()));
  return true;
}

static bool GCSliceCountGetter(JSContext* cx, unsigned argc, Value* vp) {
  CallArgs args = CallArgsFromVp(argc, vp);
  args.rval().setNumber(double(cx->runtime()->gc.gcSliceCount()));
  return true;
}

static bool ZoneGCBytesGetter(JSContext* cx, unsigned argc, Value* vp) {
  CallArgs args = CallArgsFromVp(argc, vp);
  args.rval().setNumber(double(cx->zone()->gcHeapSize.bytes()));
  return true;
}

static bool ZoneGCTriggerBytesGetter(JSContext* cx, unsigned argc, Value* vp) {
  CallArgs args = CallArgsFromVp(argc, vp);
  args.rval().setNumber(double(cx->zone()->gcHeapThreshold.startBytes()));
  return true;
}

static bool ZoneGCAllocTriggerGetter(JSContext* cx, unsigned argc, Value* vp) {
  CallArgs args = CallArgsFromVp(argc, vp);
  bool highFrequency =
      cx->runtime()->gc.schedulingState.inHighFrequencyGCMode();
  args.rval().setNumber(
      double(cx->zone()->gcHeapThreshold.eagerAllocTrigger(highFrequency)));
  return true;
}

static bool ZoneMallocBytesGetter(JSContext* cx, unsigned argc, Value* vp) {
  CallArgs args = CallArgsFromVp(argc, vp);
  args.rval().setNumber(double(cx->zone()->mallocHeapSize.bytes()));
  return true;
}

static bool ZoneMallocTriggerBytesGetter(JSContext* cx, unsigned argc,
                                         Value* vp) {
  CallArgs args = CallArgsFromVp(argc, vp);
  args.rval().setNumber(double(cx->zone()->mallocHeapThreshold.startBytes()));
  return true;
}

static bool ZoneGCNumberGetter(JSContext* cx, unsigned argc, Value* vp) {
  CallArgs args = CallArgsFromVp(argc, vp);
  args.rval().setNumber(double(cx->zone()->gcNumber()));
  return true;
}

#ifdef JS_MORE_DETERMINISTIC
static bool DummyGetter(JSContext* cx, unsigned argc, Value* vp) {
  CallArgs args = CallArgsFromVp(argc, vp);
  args.rval().setUndefined();
  return true;
}
#endif

} /* namespace MemInfo */

JSObject* NewMemoryInfoObject(JSContext* cx) {
  RootedObject obj(cx, JS_NewObject(cx, nullptr));
  if (!obj) {
    return nullptr;
  }

  using namespace MemInfo;
  struct NamedGetter {
    const char* name;
    JSNative getter;
  } getters[] = {{"gcBytes", GCBytesGetter},
                 {"gcMaxBytes", GCMaxBytesGetter},
                 {"mallocBytes", MallocBytesGetter},
                 {"gcIsHighFrequencyMode", GCHighFreqGetter},
                 {"gcNumber", GCNumberGetter},
                 {"majorGCCount", MajorGCCountGetter},
                 {"minorGCCount", MinorGCCountGetter},
                 {"sliceCount", GCSliceCountGetter}};

  for (auto pair : getters) {
#ifdef JS_MORE_DETERMINISTIC
    JSNative getter = DummyGetter;
#else
    JSNative getter = pair.getter;
#endif
    if (!JS_DefineProperty(cx, obj, pair.name, getter, nullptr,
                           JSPROP_ENUMERATE)) {
      return nullptr;
    }
  }

  RootedObject zoneObj(cx, JS_NewObject(cx, nullptr));
  if (!zoneObj) {
    return nullptr;
  }

  if (!JS_DefineProperty(cx, obj, "zone", zoneObj, JSPROP_ENUMERATE)) {
    return nullptr;
  }

  struct NamedZoneGetter {
    const char* name;
    JSNative getter;
  } zoneGetters[] = {{"gcBytes", ZoneGCBytesGetter},
                     {"gcTriggerBytes", ZoneGCTriggerBytesGetter},
                     {"gcAllocTrigger", ZoneGCAllocTriggerGetter},
                     {"mallocBytes", ZoneMallocBytesGetter},
                     {"mallocTriggerBytes", ZoneMallocTriggerBytesGetter},
                     {"gcNumber", ZoneGCNumberGetter}};

  for (auto pair : zoneGetters) {
#ifdef JS_MORE_DETERMINISTIC
    JSNative getter = DummyGetter;
#else
    JSNative getter = pair.getter;
#endif
    if (!JS_DefineProperty(cx, zoneObj, pair.name, getter, nullptr,
                           JSPROP_ENUMERATE)) {
      return nullptr;
    }
  }

  return obj;
}

const char* StateName(State state) {
  switch (state) {
#define MAKE_CASE(name) \
  case State::name:     \
    return #name;
    GCSTATES(MAKE_CASE)
#undef MAKE_CASE
  }
  MOZ_CRASH("Invalid gc::State enum value");
}

const char* StateName(JS::Zone::GCState state) {
  switch (state) {
    case JS::Zone::NoGC:
      return "NoGC";
    case JS::Zone::MarkBlackOnly:
      return "MarkBlackOnly";
    case JS::Zone::MarkBlackAndGray:
      return "MarkBlackAndGray";
    case JS::Zone::Sweep:
      return "Sweep";
    case JS::Zone::Finished:
      return "Finished";
    case JS::Zone::Compact:
      return "Compact";
  }
  MOZ_CRASH("Invalid Zone::GCState enum value");
}

void AutoAssertEmptyNursery::checkCondition(JSContext* cx) {
  if (!noAlloc) {
    noAlloc.emplace();
  }
  this->cx = cx;
  MOZ_ASSERT(cx->nursery().isEmpty());
}

AutoEmptyNursery::AutoEmptyNursery(JSContext* cx) : AutoAssertEmptyNursery() {
  MOZ_ASSERT(!cx->suppressGC);
  cx->runtime()->gc.stats().suspendPhases();
  cx->runtime()->gc.evictNursery(JS::GCReason::EVICT_NURSERY);
  cx->runtime()->gc.stats().resumePhases();
  checkCondition(cx);
}

} /* namespace gc */
} /* namespace js */

#ifdef DEBUG

namespace js {

// We don't want jsfriendapi.h to depend on GenericPrinter,
// so these functions are declared directly in the cpp.

extern JS_FRIEND_API void DumpString(JSString* str, js::GenericPrinter& out);

}  // namespace js

void js::gc::Cell::dump(js::GenericPrinter& out) const {
  switch (getTraceKind()) {
    case JS::TraceKind::Object:
      reinterpret_cast<const JSObject*>(this)->dump(out);
      break;

    case JS::TraceKind::String:
      js::DumpString(reinterpret_cast<JSString*>(const_cast<Cell*>(this)), out);
      break;

    case JS::TraceKind::Shape:
      reinterpret_cast<const Shape*>(this)->dump(out);
      break;

    default:
      out.printf("%s(%p)\n", JS::GCTraceKindToAscii(getTraceKind()),
                 (void*)this);
  }
}

// For use in a debugger.
void js::gc::Cell::dump() const {
  js::Fprinter out(stderr);
  dump(out);
}
#endif

static inline bool CanCheckGrayBits(const Cell* cell) {
  MOZ_ASSERT(cell);
  if (!cell->isTenured()) {
    return false;
  }

  auto tc = &cell->asTenured();
  auto rt = tc->runtimeFromAnyThread();
  return CurrentThreadCanAccessRuntime(rt) && rt->gc.areGrayBitsValid();
}

JS_PUBLIC_API bool js::gc::detail::CellIsMarkedGrayIfKnown(const Cell* cell) {
  // We ignore the gray marking state of cells and return false in the
  // following cases:
  //
  // 1) When OOM has caused us to clear the gcGrayBitsValid_ flag.
  //
  // 2) When we are in an incremental GC and examine a cell that is in a zone
  // that is not being collected. Gray targets of CCWs that are marked black
  // by a barrier will eventually be marked black in the next GC slice.
  //
  // 3) When we are not on the runtime's main thread. Helper threads might
  // call this while parsing, and they are not allowed to inspect the
  // runtime's incremental state. The objects being operated on are not able
  // to be collected and will not be marked any color.

  if (!CanCheckGrayBits(cell)) {
    return false;
  }

  auto tc = &cell->asTenured();
  MOZ_ASSERT(!tc->zoneFromAnyThread()->usedByHelperThread());

  auto rt = tc->runtimeFromMainThread();
  if (rt->gc.isIncrementalGCInProgress() && !tc->zone()->wasGCStarted()) {
    return false;
  }

  return detail::CellIsMarkedGray(tc);
}

#ifdef DEBUG

JS_PUBLIC_API void js::gc::detail::AssertCellIsNotGray(const Cell* cell) {
  // Check that a cell is not marked gray.
  //
  // Since this is a debug-only check, take account of the eventual mark state
  // of cells that will be marked black by the next GC slice in an incremental
  // GC. For performance reasons we don't do this in CellIsMarkedGrayIfKnown.

  if (!CanCheckGrayBits(cell)) {
    return;
  }

  // TODO: I'd like to AssertHeapIsIdle() here, but this ends up getting
  // called during GC and while iterating the heap for memory reporting.
  MOZ_ASSERT(!JS::RuntimeHeapIsCycleCollecting());

  auto tc = &cell->asTenured();
  if (tc->zone()->isGCMarkingBlackAndGray()) {
    // We are doing gray marking in the cell's zone. Even if the cell is
    // currently marked gray it may eventually be marked black. Delay checking
    // non-black cells until we finish gray marking.

    if (!tc->isMarkedBlack()) {
      JSRuntime* rt = tc->zone()->runtimeFromMainThread();
      AutoEnterOOMUnsafeRegion oomUnsafe;
      if (!rt->gc.cellsToAssertNotGray.ref().append(cell)) {
        oomUnsafe.crash("Can't append to delayed gray checks list");
      }
    }
    return;
  }

  MOZ_ASSERT(!tc->isMarkedGray());
}

extern JS_PUBLIC_API bool js::gc::detail::ObjectIsMarkedBlack(
    const JSObject* obj) {
  return obj->isMarkedBlack();
}

#endif

js::gc::ClearEdgesTracer::ClearEdgesTracer(JSRuntime* rt)
    : GenericTracer(rt, JS::TracerKind::ClearEdges,
                    JS::WeakMapTraceAction::TraceKeysAndValues) {}

js::gc::ClearEdgesTracer::ClearEdgesTracer()
    : ClearEdgesTracer(TlsContext.get()->runtime()) {}

template <typename S>
inline S* js::gc::ClearEdgesTracer::onEdge(S* thing) {
  // We don't handle removing pointers to nursery edges from the store buffer
  // with this tracer. Check that this doesn't happen.
  MOZ_ASSERT(!IsInsideNursery(thing));

  // Fire the pre-barrier since we're removing an edge from the graph.
  InternalBarrierMethods<S*>::preBarrier(thing);

  // Return nullptr to clear the edge.
  return nullptr;
}

JSObject* js::gc::ClearEdgesTracer::onObjectEdge(JSObject* obj) {
  return onEdge(obj);
}
JSString* js::gc::ClearEdgesTracer::onStringEdge(JSString* str) {
  return onEdge(str);
}
JS::Symbol* js::gc::ClearEdgesTracer::onSymbolEdge(JS::Symbol* sym) {
  return onEdge(sym);
}
JS::BigInt* js::gc::ClearEdgesTracer::onBigIntEdge(JS::BigInt* bi) {
  return onEdge(bi);
}
js::BaseScript* js::gc::ClearEdgesTracer::onScriptEdge(js::BaseScript* script) {
  return onEdge(script);
}
js::Shape* js::gc::ClearEdgesTracer::onShapeEdge(js::Shape* shape) {
  return onEdge(shape);
}
js::ObjectGroup* js::gc::ClearEdgesTracer::onObjectGroupEdge(
    js::ObjectGroup* group) {
  return onEdge(group);
}
js::BaseShape* js::gc::ClearEdgesTracer::onBaseShapeEdge(js::BaseShape* base) {
  return onEdge(base);
}
js::jit::JitCode* js::gc::ClearEdgesTracer::onJitCodeEdge(
    js::jit::JitCode* code) {
  return onEdge(code);
}
js::Scope* js::gc::ClearEdgesTracer::onScopeEdge(js::Scope* scope) {
  return onEdge(scope);
}
js::RegExpShared* js::gc::ClearEdgesTracer::onRegExpSharedEdge(
    js::RegExpShared* shared) {
  return onEdge(shared);
}

JS_PUBLIC_API void js::gc::FinalizeDeadNurseryObject(JSContext* cx,
                                                     JSObject* obj) {
  CHECK_THREAD(cx);
  MOZ_ASSERT(JS::RuntimeHeapIsMinorCollecting());

  MOZ_ASSERT(obj);
  MOZ_ASSERT(IsInsideNursery(obj));
  mozilla::DebugOnly<JSObject*> prior(obj);
  MOZ_ASSERT(IsAboutToBeFinalizedUnbarriered(&prior));
  MOZ_ASSERT(obj == prior);

  const JSClass* jsClass = JS::GetClass(obj);
  jsClass->doFinalize(cx->defaultFreeOp(), obj);
}

JS_FRIEND_API void js::gc::SetPerformanceHint(JSContext* cx,
                                              PerformanceHint hint) {
  CHECK_THREAD(cx);
  MOZ_ASSERT(!JS::RuntimeHeapIsCollecting());

  cx->runtime()->gc.setPerformanceHint(hint);
}

void GCRuntime::setPerformanceHint(PerformanceHint hint) {
  bool wasInPageLoad = inPageLoadCount != 0;

  if (hint == PerformanceHint::InPageLoad) {
    inPageLoadCount++;
  } else {
    MOZ_ASSERT(inPageLoadCount);
    inPageLoadCount--;
  }

  bool inPageLoad = inPageLoadCount != 0;
  if (inPageLoad == wasInPageLoad) {
    return;
  }

  AutoLockGC lock(this);
  schedulingState.inPageLoad = inPageLoad;
  atomsZone->updateGCStartThresholds(*this, invocationKind, lock);
  maybeTriggerGCAfterAlloc(atomsZone);
}<|MERGE_RESOLUTION|>--- conflicted
+++ resolved
@@ -5652,13 +5652,11 @@
     SliceBudget& sliceBudget, GCMarker::ShouldReportMarkTime reportTime) {
   // Run a marking slice and return whether the stack is now empty.
 
-<<<<<<< HEAD
   // Marked GC things may vary between recording and replaying, so marking
   // and sweeping should not perform any recorded events.
   mozilla::recordreplay::AutoDisallowThreadEvents disallow;
-=======
+
   AutoMajorGCProfilerEntry s(this);
->>>>>>> 0aa061dd
 
 #ifdef DEBUG
   AutoSetThreadIsMarking threadIsMarking;
@@ -6232,14 +6230,11 @@
 }
 
 IncrementalProgress GCRuntime::performSweepActions(SliceBudget& budget) {
-<<<<<<< HEAD
   // Marked GC things may vary between recording and replaying, so sweep
   // actions should not perform any recorded events.
   mozilla::recordreplay::AutoDisallowThreadEvents disallow;
 
-=======
   AutoMajorGCProfilerEntry s(this);
->>>>>>> 0aa061dd
   gcstats::AutoPhase ap(stats(), gcstats::PhaseKind::SWEEP);
   JSFreeOp fop(rt);
 
