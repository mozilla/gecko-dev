--- conflicted
+++ resolved
@@ -8624,13 +8624,9 @@
 }
 
 JS_PUBLIC_API bool JS::IsIncrementalGCEnabled(JSContext* cx) {
-<<<<<<< HEAD
-  return cx->runtime()->gc.isIncrementalGCEnabled() &&
+  GCRuntime& gc = cx->runtime()->gc;
+  return gc.isIncrementalGCEnabled() && gc.isIncrementalGCAllowed() &&
          !mozilla::recordreplay::IsRecordingOrReplaying();
-=======
-  GCRuntime& gc = cx->runtime()->gc;
-  return gc.isIncrementalGCEnabled() && gc.isIncrementalGCAllowed();
->>>>>>> b7c85e09
 }
 
 JS_PUBLIC_API bool JS::IsIncrementalGCInProgress(JSContext* cx) {
