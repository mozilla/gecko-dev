--- conflicted
+++ resolved
@@ -168,24 +168,17 @@
     'Utf8.cpp',
 ]
 
-<<<<<<< HEAD
-if CONFIG['MOZ_BUILD_APP'] not in ('memory', 'tools/crashreporter', 'tools/update-packaging'):
-    # RecordReplay.cpp uses files from js/
-    UNIFIED_SOURCES += [
-        'RecordReplay.cpp',
-    ]
-
-    # Building MFBT tests adds a large overhead when building
-    # tools/crashreporter.
-=======
 if CONFIG['MOZ_BUILD_APP'] not in (
         'memory',
         'tools/crashreporter',
         'tools/update-packaging',
         'tools/update-programs',
     ):
+    # RecordReplay.cpp uses files from js/
+    UNIFIED_SOURCES += [
+        'RecordReplay.cpp',
+    ]
     # Building MFBT tests adds a large overhead when building.
->>>>>>> 0aa061dd
     TEST_DIRS += ['tests']
 
 DEFINES['IMPL_MFBT'] = True
