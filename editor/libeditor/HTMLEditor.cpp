--- conflicted
+++ resolved
@@ -473,15 +473,6 @@
       CreateAndInsertElement(
           WithTransaction::Yes, *nsGkAtoms::meta,
           EditorDOMPoint(primaryHeadElement, 0), [&](Element& aMetaElement) {
-<<<<<<< HEAD
-            DebugOnly<nsresult> rvIgnored =
-                aMetaElement.SetAttr(kNameSpaceID_None, nsGkAtoms::httpEquiv,
-                                     u"Content-Type"_ns, false);
-            NS_WARNING_ASSERTION(
-                NS_SUCCEEDED(rvIgnored),
-                "Element::SetAttr(nsGkAtoms::httpEquiv, Content-Type) "
-                "failed, but ignored");
-=======
             DebugOnly<nsresult> rvIgnored = aMetaElement.SetAttr(
                 kNameSpaceID_None, nsGkAtoms::httpEquiv, u"Content-Type"_ns,
                 aMetaElement.IsInComposedDoc());
@@ -492,17 +483,10 @@
                     "%s) failed, but ignored",
                     aMetaElement.IsInComposedDoc() ? "true" : "false")
                     .get());
->>>>>>> 082c5e7d
             rvIgnored =
                 aMetaElement.SetAttr(kNameSpaceID_None, nsGkAtoms::content,
                                      u"text/html;charset="_ns +
                                          NS_ConvertASCIItoUTF16(aCharacterSet),
-<<<<<<< HEAD
-                                     false);
-            NS_WARNING_ASSERTION(
-                NS_SUCCEEDED(rvIgnored),
-                "Element::SetAttr(nsGkAtoms::content) failed, but ignored");
-=======
                                      aMetaElement.IsInComposedDoc());
             NS_WARNING_ASSERTION(
                 NS_SUCCEEDED(rvIgnored),
@@ -512,7 +496,6 @@
                     nsPromiseFlatCString(aCharacterSet).get(),
                     aMetaElement.IsInComposedDoc() ? "true" : "false")
                     .get());
->>>>>>> 082c5e7d
             return NS_OK;
           });
   if (maybeNewMetaElement.isErr()) {
@@ -3012,13 +2995,6 @@
       NS_WARNING_ASSERTION(
           NS_SUCCEEDED(rv),
           "EditorBase::MarkElementDirty() failed, but ignored");
-<<<<<<< HEAD
-      rv = aInitializer(*newElement);
-      NS_WARNING_ASSERTION(NS_SUCCEEDED(rv), "aInitializer failed");
-      if (MOZ_UNLIKELY(rv != NS_ERROR_EDITOR_DESTROYED &&
-                       NS_WARN_IF(Destroyed()))) {
-        rv = NS_ERROR_EDITOR_DESTROYED;
-=======
       if (StaticPrefs::editor_initialize_element_before_connect()) {
         rv = aInitializer(*newElement);
         NS_WARNING_ASSERTION(NS_SUCCEEDED(rv), "aInitializer failed");
@@ -3026,7 +3002,6 @@
                          NS_WARN_IF(Destroyed()))) {
           rv = NS_ERROR_EDITOR_DESTROYED;
         }
->>>>>>> 082c5e7d
       }
       if (NS_SUCCEEDED(rv)) {
         RefPtr<InsertNodeTransaction> transaction =
@@ -3693,12 +3668,7 @@
   MOZ_ASSERT(maybePointToInsert.inspect().IsSetAndValid());
 
   Result<RefPtr<Element>, nsresult> maybeNewBRElement = CreateAndInsertElement(
-<<<<<<< HEAD
-      aWithTransaction, *nsGkAtoms::br, maybePointToInsert.inspect(),
-      [](Element& aBRElement) -> nsresult { return NS_OK; });
-=======
       aWithTransaction, *nsGkAtoms::br, maybePointToInsert.inspect());
->>>>>>> 082c5e7d
   if (maybeNewBRElement.isErr()) {
     NS_WARNING(nsPrintfCString("HTMLEditor::CreateAndInsertElement(%s) failed",
                                ToString(aWithTransaction).c_str())
@@ -5116,22 +5086,12 @@
   if (!pointToInsert.IsSet()) {
     return Err(NS_ERROR_FAILURE);
   }
-<<<<<<< HEAD
-  Result<RefPtr<Element>, nsresult> maybeNewElement = CreateAndInsertElement(
-      WithTransaction::Yes, aTag, pointToInsert,
-      [](Element& aNewElement) -> nsresult { return NS_OK; });
-  if (maybeNewElement.isErr()) {
-    NS_WARNING(
-        "HTMLEditor::CreateAndInsertElement(WithTransaction::Yes) failed");
-    return nullptr;
-=======
   Result<RefPtr<Element>, nsresult> newElementOrError = CreateAndInsertElement(
       WithTransaction::Yes, aTag, pointToInsert, aInitializer);
   if (newElementOrError.isErr()) {
     NS_WARNING(
         "HTMLEditor::CreateAndInsertElement(WithTransaction::Yes) failed");
     return newElementOrError;
->>>>>>> 082c5e7d
   }
   MOZ_ASSERT(newElementOrError.inspect());
 
