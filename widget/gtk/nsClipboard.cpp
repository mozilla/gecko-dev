--- conflicted
+++ resolved
@@ -9,14 +9,11 @@
 
 #include "nsArrayUtils.h"
 #include "nsClipboard.h"
-<<<<<<< HEAD
 #include "nsClipboardX11.h"
 #if defined(MOZ_WAYLAND)
 #include "nsClipboardWayland.h"
 #endif
 #include "HeadlessClipboard.h"
-=======
->>>>>>> 3baa8a7e
 #include "nsSupportsPrimitives.h"
 #include "nsString.h"
 #include "nsReadableUtils.h"
@@ -283,8 +280,7 @@
 
             // Special case text/unicode since we can convert any
             // string into text/unicode
-<<<<<<< HEAD
-            if (!strcmp(flavorStr, kUnicodeMime)) {
+            if (flavorStr.EqualsLiteral(kUnicodeMime)) {
                 nsCOMPtr<nsIInputStream> dataStream;
                 rv = mContext->GetClipboardContent(GTK_DEFAULT_MIME_TEXT,
                                                    aWhichClipboard,
@@ -301,15 +297,6 @@
                 uint32_t ret;
                 rv = dataStream->Read(new_text, length, &ret);
                 if(NS_FAILED(rv)) {
-=======
-            if (flavorStr.EqualsLiteral(kUnicodeMime)) {
-                gchar* new_text = wait_for_text(clipboard);
-                if (new_text) {
-                    // Convert utf-8 into our unicode format.
-                    NS_ConvertUTF8toUTF16 ucs2string(new_text);
-                    data = (guchar *)ToNewUnicode(ucs2string);
-                    length = ucs2string.Length() * 2;
->>>>>>> 3baa8a7e
                     g_free(new_text);
                     continue;
                 }
@@ -335,7 +322,6 @@
                     flavorStr.Assign(kJPEGImageMime);
                 }
 
-<<<<<<< HEAD
                 nsCOMPtr<nsIInputStream> byteStream;
                 rv = mContext->GetClipboardContent(flavorStr.get(), aWhichClipboard,
                                                    getter_AddRefs(byteStream),
@@ -343,7 +329,7 @@
                 if (NS_FAILED(rv))
                     continue;
 
-                aTransferable->SetTransferData(flavorStr, byteStream, sizeof(nsIInputStream*));
+                aTransferable->SetTransferData(flavorStr.get(), byteStream, sizeof(nsIInputStream*));
                 return NS_OK;
             }
 
@@ -354,7 +340,7 @@
                                                &length);
             if (NS_SUCCEEDED(rv)) {
                 // Special case text/html since we can convert into UCS2
-                if (!strcmp(flavorStr, kHTMLMime)) {
+                if (!flavorStr.EqualsLiteral(kHTMLMime)) {
                     guchar *clipboardData = (guchar *)g_malloc(length);
                     uint32_t ret;
                     rv = byteStream->Read((char*)clipboardData, length, &ret);
@@ -363,35 +349,7 @@
                         continue;
                     }
 
-=======
-                GdkAtom atom = gdk_atom_intern(flavorStr.get(), FALSE);
-
-                GtkSelectionData *selectionData = wait_for_contents(clipboard, atom);
-                if (!selectionData)
-                    continue;
-
-                nsCOMPtr<nsIInputStream> byteStream;
-                NS_NewByteInputStream(getter_AddRefs(byteStream), 
-                                      (const char*)gtk_selection_data_get_data(selectionData),
-                                      gtk_selection_data_get_length(selectionData), 
-                                      NS_ASSIGNMENT_COPY);
-                aTransferable->SetTransferData(flavorStr.get(), byteStream, sizeof(nsIInputStream*));
-                gtk_selection_data_free(selectionData);
-                return NS_OK;
-            }
-
-            // Get the atom for this type and try to request it off
-            // the clipboard.
-            GdkAtom atom = gdk_atom_intern(flavorStr.get(), FALSE);
-            GtkSelectionData *selectionData;
-            selectionData = wait_for_contents(clipboard, atom);
-            if (selectionData) {
-                const guchar *clipboardData = gtk_selection_data_get_data(selectionData);
-                length = gtk_selection_data_get_length(selectionData);
-                // Special case text/html since we can convert into UCS2
-                if (flavorStr.EqualsLiteral(kHTMLMime)) {
->>>>>>> 3baa8a7e
-                    char16_t* htmlBody= nullptr;
+                    char16_t* htmlBody = nullptr;
                     int32_t htmlBodyLen = 0;
                     // Convert text/html into our unicode format
                     ConvertHTMLtoUCS2(clipboardData, length,
@@ -408,7 +366,7 @@
                     foundFlavor = flavorStr;
 
                 } else {
-                    aTransferable->SetTransferData(flavorStr, byteStream,
+                    aTransferable->SetTransferData(flavorStr.get(), byteStream,
                                                    sizeof(nsIInputStream*));
                     return NS_OK;
                 }
