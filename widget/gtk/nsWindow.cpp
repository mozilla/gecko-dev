--- conflicted
+++ resolved
@@ -6917,22 +6917,17 @@
 
 void nsWindow::GetCompositorWidgetInitData(mozilla::widget::CompositorWidgetInitData* aInitData)
 {
-<<<<<<< HEAD
 #ifdef MOZ_X11
 #ifdef MOZ_WAYLAND
   if (!mIsX11Display) {
-    *aInitData = mozilla::widget::CompositorWidgetInitData(
+    *aInitData = mozilla::widget::X11CompositorWidgetInitData(
                                   (uintptr_t)nullptr,
                                   nsCString(nullptr),
                                   GetClientSize());
   } else
 #endif
   {
-    *aInitData = mozilla::widget::CompositorWidgetInitData(
-=======
-  #ifdef MOZ_X11
-  *aInitData = mozilla::widget::X11CompositorWidgetInitData(
->>>>>>> cf8f3268
+    *aInitData = mozilla::widget::X11CompositorWidgetInitData(
                                   mXWindow,
                                   nsCString(XDisplayString(mXDisplay)),
                                   GetClientSize());
