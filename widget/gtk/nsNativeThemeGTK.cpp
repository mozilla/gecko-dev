/* -*- Mode: C++; tab-width: 2; indent-tabs-mode: nil; c-basic-offset: 2 -*- */
/* This Source Code Form is subject to the terms of the Mozilla Public
 * License, v. 2.0. If a copy of the MPL was not distributed with this
 * file, You can obtain one at http://mozilla.org/MPL/2.0/. */

#include "nsNativeThemeGTK.h"
#include "nsThemeConstants.h"
#include "gtkdrawing.h"
<<<<<<< HEAD
#include "nsScreenGtk.h"
#include "X11UndefineNone.h"
=======
#include "ScreenHelperGTK.h"
>>>>>>> 2933592c

#include "gfx2DGlue.h"
#include "nsIObserverService.h"
#include "nsIServiceManager.h"
#include "nsIFrame.h"
#include "nsIPresShell.h"
#include "nsIContent.h"
#include "nsViewManager.h"
#include "nsNameSpaceManager.h"
#include "nsGfxCIID.h"
#include "nsTransform2D.h"
#include "nsMenuFrame.h"
#include "prlink.h"
#include "nsIDOMHTMLInputElement.h"
#include "nsRenderingContext.h"
#include "nsGkAtoms.h"
#include "nsAttrValueInlines.h"

#include "mozilla/EventStates.h"
#include "mozilla/Services.h"

#include <gdk/gdkprivate.h>
#include <gtk/gtk.h>
#include <gtk/gtkx.h>

#include "gfxContext.h"
#include "gfxPlatformGtk.h"
#include "gfxGdkNativeRenderer.h"
#include "mozilla/gfx/BorrowedContext.h"
#include "mozilla/gfx/HelpersCairo.h"
#include "mozilla/gfx/PathHelpers.h"

#ifdef MOZ_X11
#  ifdef CAIRO_HAS_XLIB_SURFACE
#    include "cairo-xlib.h"
#  endif
#  ifdef CAIRO_HAS_XLIB_XRENDER_SURFACE
#    include "cairo-xlib-xrender.h"
#  endif
#endif

#include <algorithm>
#include <dlfcn.h>

using namespace mozilla;
using namespace mozilla::gfx;

NS_IMPL_ISUPPORTS_INHERITED(nsNativeThemeGTK, nsNativeTheme, nsITheme,
                                                             nsIObserver)

static int gLastGdkError;

nsNativeThemeGTK::nsNativeThemeGTK()
{
  if (moz_gtk_init() != MOZ_GTK_SUCCESS) {
    memset(mDisabledWidgetTypes, 0xff, sizeof(mDisabledWidgetTypes));
    return;
  }

  // We have to call moz_gtk_shutdown before the event loop stops running.
  nsCOMPtr<nsIObserverService> obsServ =
    mozilla::services::GetObserverService();
  obsServ->AddObserver(this, "xpcom-shutdown", false);

  memset(mDisabledWidgetTypes, 0, sizeof(mDisabledWidgetTypes));
  memset(mSafeWidgetStates, 0, sizeof(mSafeWidgetStates));
}

nsNativeThemeGTK::~nsNativeThemeGTK() {
}

NS_IMETHODIMP
nsNativeThemeGTK::Observe(nsISupports *aSubject, const char *aTopic,
                          const char16_t *aData)
{
  if (!nsCRT::strcmp(aTopic, "xpcom-shutdown")) {
    moz_gtk_shutdown();
  } else {
    NS_NOTREACHED("unexpected topic");
    return NS_ERROR_UNEXPECTED;
  }

  return NS_OK;
}

void
nsNativeThemeGTK::RefreshWidgetWindow(nsIFrame* aFrame)
{
  nsIPresShell *shell = GetPresShell(aFrame);
  if (!shell)
    return;

  nsViewManager* vm = shell->GetViewManager();
  if (!vm)
    return;
 
  vm->InvalidateAllViews();
}


static bool IsFrameContentNodeInNamespace(nsIFrame *aFrame, uint32_t aNamespace)
{
  nsIContent *content = aFrame ? aFrame->GetContent() : nullptr;
  if (!content)
    return false;
  return content->IsInNamespace(aNamespace);
}

static bool IsWidgetTypeDisabled(uint8_t* aDisabledVector, uint8_t aWidgetType) {
  return (aDisabledVector[aWidgetType >> 3] & (1 << (aWidgetType & 7))) != 0;
}

static void SetWidgetTypeDisabled(uint8_t* aDisabledVector, uint8_t aWidgetType) {
  aDisabledVector[aWidgetType >> 3] |= (1 << (aWidgetType & 7));
}

static inline uint16_t
GetWidgetStateKey(uint8_t aWidgetType, GtkWidgetState *aWidgetState)
{
  return (aWidgetState->active |
          aWidgetState->focused << 1 |
          aWidgetState->inHover << 2 |
          aWidgetState->disabled << 3 |
          aWidgetState->isDefault << 4 |
          aWidgetType << 5);
}

static bool IsWidgetStateSafe(uint8_t* aSafeVector,
                                uint8_t aWidgetType,
                                GtkWidgetState *aWidgetState)
{
  uint8_t key = GetWidgetStateKey(aWidgetType, aWidgetState);
  return (aSafeVector[key >> 3] & (1 << (key & 7))) != 0;
}

static void SetWidgetStateSafe(uint8_t *aSafeVector,
                               uint8_t aWidgetType,
                               GtkWidgetState *aWidgetState)
{
  uint8_t key = GetWidgetStateKey(aWidgetType, aWidgetState);
  aSafeVector[key >> 3] |= (1 << (key & 7));
}

/* static */ GtkTextDirection
nsNativeThemeGTK::GetTextDirection(nsIFrame* aFrame)
{
  // IsFrameRTL() treats vertical-rl modes as right-to-left (in addition to
  // horizontal text with direction=RTL), rather than just considering the
  // text direction.  GtkTextDirection does not have distinct values for
  // vertical writing modes, but considering the block flow direction is
  // important for resizers and scrollbar elements, at least.
  return IsFrameRTL(aFrame) ? GTK_TEXT_DIR_RTL : GTK_TEXT_DIR_LTR;
}

// Returns positive for negative margins (otherwise 0).
gint
nsNativeThemeGTK::GetTabMarginPixels(nsIFrame* aFrame)
{
  nscoord margin =
    IsBottomTab(aFrame) ? aFrame->GetUsedMargin().top
    : aFrame->GetUsedMargin().bottom;

  return std::min<gint>(MOZ_GTK_TAB_MARGIN_MASK,
                std::max(0,
                       aFrame->PresContext()->AppUnitsToDevPixels(-margin)));
}

static bool ShouldScrollbarButtonBeDisabled(int32_t aCurpos, int32_t aMaxpos,
                                            uint8_t aWidgetType)
{
  return ((aCurpos == 0 && (aWidgetType == NS_THEME_SCROLLBARBUTTON_UP ||
                            aWidgetType == NS_THEME_SCROLLBARBUTTON_LEFT))
      || (aCurpos == aMaxpos && (aWidgetType == NS_THEME_SCROLLBARBUTTON_DOWN ||
                                 aWidgetType == NS_THEME_SCROLLBARBUTTON_RIGHT)));
}

bool
nsNativeThemeGTK::GetGtkWidgetAndState(uint8_t aWidgetType, nsIFrame* aFrame,
                                       WidgetNodeType& aGtkWidgetType,
                                       GtkWidgetState* aState,
                                       gint* aWidgetFlags)
{
  if (aState) {
    // For XUL checkboxes and radio buttons, the state of the parent
    // determines our state.
    nsIFrame *stateFrame = aFrame;
    if (aFrame && ((aWidgetFlags && (aWidgetType == NS_THEME_CHECKBOX ||
                                     aWidgetType == NS_THEME_RADIO)) ||
                   aWidgetType == NS_THEME_CHECKBOX_LABEL ||
                   aWidgetType == NS_THEME_RADIO_LABEL)) {

      nsIAtom* atom = nullptr;
      if (IsFrameContentNodeInNamespace(aFrame, kNameSpaceID_XUL)) {
        if (aWidgetType == NS_THEME_CHECKBOX_LABEL ||
            aWidgetType == NS_THEME_RADIO_LABEL) {
          // Adjust stateFrame so GetContentState finds the correct state.
          stateFrame = aFrame = aFrame->GetParent()->GetParent();
        } else {
          // GetContentState knows to look one frame up for radio/checkbox
          // widgets, so don't adjust stateFrame here.
          aFrame = aFrame->GetParent();
        }
        if (aWidgetFlags) {
          if (!atom) {
            atom = (aWidgetType == NS_THEME_CHECKBOX ||
                    aWidgetType == NS_THEME_CHECKBOX_LABEL) ? nsGkAtoms::checked
                                                            : nsGkAtoms::selected;
          }
          *aWidgetFlags = CheckBooleanAttr(aFrame, atom);
        }
      } else {
        if (aWidgetFlags) {
          nsCOMPtr<nsIDOMHTMLInputElement> inputElt(do_QueryInterface(aFrame->GetContent()));
          *aWidgetFlags = 0;
          if (inputElt) {
            bool isHTMLChecked;
            inputElt->GetChecked(&isHTMLChecked);
            if (isHTMLChecked)
              *aWidgetFlags |= MOZ_GTK_WIDGET_CHECKED;
          }

          if (GetIndeterminate(aFrame))
            *aWidgetFlags |= MOZ_GTK_WIDGET_INCONSISTENT;
        }
      }
    } else if (aWidgetType == NS_THEME_TOOLBARBUTTON_DROPDOWN ||
               aWidgetType == NS_THEME_TREEHEADERSORTARROW ||
               aWidgetType == NS_THEME_BUTTON_ARROW_PREVIOUS ||
               aWidgetType == NS_THEME_BUTTON_ARROW_NEXT ||
               aWidgetType == NS_THEME_BUTTON_ARROW_UP ||
               aWidgetType == NS_THEME_BUTTON_ARROW_DOWN) {
      // The state of an arrow comes from its parent.
      stateFrame = aFrame = aFrame->GetParent();
    }

    EventStates eventState = GetContentState(stateFrame, aWidgetType);

    aState->disabled = IsDisabled(aFrame, eventState) || IsReadOnly(aFrame);
    aState->active  = eventState.HasState(NS_EVENT_STATE_ACTIVE);
    aState->focused = eventState.HasState(NS_EVENT_STATE_FOCUS);
    aState->inHover = eventState.HasState(NS_EVENT_STATE_HOVER);
    aState->isDefault = IsDefaultButton(aFrame);
    aState->canDefault = FALSE; // XXX fix me
    aState->depressed = FALSE;

    if (aWidgetType == NS_THEME_FOCUS_OUTLINE) {
      aState->disabled = FALSE;
      aState->active  = FALSE;
      aState->inHover = FALSE;
      aState->isDefault = FALSE;
      aState->canDefault = FALSE;

      aState->focused = TRUE;
      aState->depressed = TRUE; // see moz_gtk_entry_paint()
    } else if (aWidgetType == NS_THEME_BUTTON ||
               aWidgetType == NS_THEME_TOOLBARBUTTON ||
               aWidgetType == NS_THEME_DUALBUTTON ||
               aWidgetType == NS_THEME_TOOLBARBUTTON_DROPDOWN ||
               aWidgetType == NS_THEME_MENULIST ||
               aWidgetType == NS_THEME_MENULIST_BUTTON) {
      aState->active &= aState->inHover;
    }

    if (IsFrameContentNodeInNamespace(aFrame, kNameSpaceID_XUL)) {
      // For these widget types, some element (either a child or parent)
      // actually has element focus, so we check the focused attribute
      // to see whether to draw in the focused state.
      if (aWidgetType == NS_THEME_NUMBER_INPUT ||
          aWidgetType == NS_THEME_TEXTFIELD ||
          aWidgetType == NS_THEME_TEXTFIELD_MULTILINE ||
          aWidgetType == NS_THEME_MENULIST_TEXTFIELD ||
          aWidgetType == NS_THEME_SPINNER_TEXTFIELD ||
          aWidgetType == NS_THEME_RADIO_CONTAINER ||
          aWidgetType == NS_THEME_RADIO_LABEL) {
        aState->focused = IsFocused(aFrame);
      } else if (aWidgetType == NS_THEME_RADIO ||
                 aWidgetType == NS_THEME_CHECKBOX) {
        // In XUL, checkboxes and radios shouldn't have focus rings, their labels do
        aState->focused = FALSE;
      }

      if (aWidgetType == NS_THEME_SCROLLBARTHUMB_VERTICAL ||
          aWidgetType == NS_THEME_SCROLLBARTHUMB_HORIZONTAL) {
        // for scrollbars we need to go up two to go from the thumb to
        // the slider to the actual scrollbar object
        nsIFrame *tmpFrame = aFrame->GetParent()->GetParent();

        aState->curpos = CheckIntAttr(tmpFrame, nsGkAtoms::curpos, 0);
        aState->maxpos = CheckIntAttr(tmpFrame, nsGkAtoms::maxpos, 100);

        if (CheckBooleanAttr(aFrame, nsGkAtoms::active)) {
          aState->active = TRUE;
          // Set hover state to emulate Gtk style of active scrollbar thumb
          aState->inHover = TRUE;
        }
      }

      if (aWidgetType == NS_THEME_SCROLLBARBUTTON_UP ||
          aWidgetType == NS_THEME_SCROLLBARBUTTON_DOWN ||
          aWidgetType == NS_THEME_SCROLLBARBUTTON_LEFT ||
          aWidgetType == NS_THEME_SCROLLBARBUTTON_RIGHT) {
        // set the state to disabled when the scrollbar is scrolled to
        // the beginning or the end, depending on the button type.
        int32_t curpos = CheckIntAttr(aFrame, nsGkAtoms::curpos, 0);
        int32_t maxpos = CheckIntAttr(aFrame, nsGkAtoms::maxpos, 100);
        if (ShouldScrollbarButtonBeDisabled(curpos, maxpos, aWidgetType)) {
          aState->disabled = true;
        }

        // In order to simulate native GTK scrollbar click behavior,
        // we set the active attribute on the element to true if it's
        // pressed with any mouse button.
        // This allows us to show that it's active without setting :active
        else if (CheckBooleanAttr(aFrame, nsGkAtoms::active))
          aState->active = true;

        if (aWidgetFlags) {
          *aWidgetFlags = GetScrollbarButtonType(aFrame);
          if (aWidgetType - NS_THEME_SCROLLBARBUTTON_UP < 2)
            *aWidgetFlags |= MOZ_GTK_STEPPER_VERTICAL;
        }
      }

      // menu item state is determined by the attribute "_moz-menuactive",
      // and not by the mouse hovering (accessibility).  as a special case,
      // menus which are children of a menu bar are only marked as prelight
      // if they are open, not on normal hover.

      if (aWidgetType == NS_THEME_MENUITEM ||
          aWidgetType == NS_THEME_CHECKMENUITEM ||
          aWidgetType == NS_THEME_RADIOMENUITEM ||
          aWidgetType == NS_THEME_MENUSEPARATOR ||
          aWidgetType == NS_THEME_MENUARROW) {
        bool isTopLevel = false;
        nsMenuFrame *menuFrame = do_QueryFrame(aFrame);
        if (menuFrame) {
          isTopLevel = menuFrame->IsOnMenuBar();
        }

        if (isTopLevel) {
          aState->inHover = menuFrame->IsOpen();
        } else {
          aState->inHover = CheckBooleanAttr(aFrame, nsGkAtoms::menuactive);
        }

        aState->active = FALSE;

        if (aWidgetType == NS_THEME_CHECKMENUITEM ||
            aWidgetType == NS_THEME_RADIOMENUITEM) {
          *aWidgetFlags = 0;
          if (aFrame && aFrame->GetContent()) {
            *aWidgetFlags = aFrame->GetContent()->
              AttrValueIs(kNameSpaceID_None, nsGkAtoms::checked,
                          nsGkAtoms::_true, eIgnoreCase);
          }
        }
      }

      // A button with drop down menu open or an activated toggle button
      // should always appear depressed.
      if (aWidgetType == NS_THEME_BUTTON ||
          aWidgetType == NS_THEME_TOOLBARBUTTON ||
          aWidgetType == NS_THEME_DUALBUTTON ||
          aWidgetType == NS_THEME_TOOLBARBUTTON_DROPDOWN ||
          aWidgetType == NS_THEME_MENULIST ||
          aWidgetType == NS_THEME_MENULIST_BUTTON) {
        bool menuOpen = IsOpenButton(aFrame);
        aState->depressed = IsCheckedButton(aFrame) || menuOpen;
        // we must not highlight buttons with open drop down menus on hover.
        aState->inHover = aState->inHover && !menuOpen;
      }

      // When the input field of the drop down button has focus, some themes
      // should draw focus for the drop down button as well.
      if (aWidgetType == NS_THEME_MENULIST_BUTTON && aWidgetFlags) {
        *aWidgetFlags = CheckBooleanAttr(aFrame, nsGkAtoms::parentfocused);
      }
    }
  }

  switch (aWidgetType) {
  case NS_THEME_BUTTON:
    if (aWidgetFlags)
      *aWidgetFlags = GTK_RELIEF_NORMAL;
    aGtkWidgetType = MOZ_GTK_BUTTON;
    break;
  case NS_THEME_TOOLBARBUTTON:
  case NS_THEME_DUALBUTTON:
    if (aWidgetFlags)
      *aWidgetFlags = GTK_RELIEF_NONE;
    aGtkWidgetType = MOZ_GTK_TOOLBAR_BUTTON;
    break;
  case NS_THEME_FOCUS_OUTLINE:
    aGtkWidgetType = MOZ_GTK_ENTRY;
    break;
  case NS_THEME_CHECKBOX:
  case NS_THEME_RADIO:
    aGtkWidgetType = (aWidgetType == NS_THEME_RADIO) ? MOZ_GTK_RADIOBUTTON : MOZ_GTK_CHECKBUTTON;
    break;
  case NS_THEME_SCROLLBARBUTTON_UP:
  case NS_THEME_SCROLLBARBUTTON_DOWN:
  case NS_THEME_SCROLLBARBUTTON_LEFT:
  case NS_THEME_SCROLLBARBUTTON_RIGHT:
    aGtkWidgetType = MOZ_GTK_SCROLLBAR_BUTTON;
    break;
  case NS_THEME_SCROLLBAR_VERTICAL:
    aGtkWidgetType = MOZ_GTK_SCROLLBAR_VERTICAL;
    if (GetWidgetTransparency(aFrame, aWidgetType) == eOpaque)
        *aWidgetFlags = MOZ_GTK_TRACK_OPAQUE;
    else
        *aWidgetFlags = 0;
    break;
  case NS_THEME_SCROLLBAR_HORIZONTAL:
    aGtkWidgetType = MOZ_GTK_SCROLLBAR_HORIZONTAL;
    if (GetWidgetTransparency(aFrame, aWidgetType) == eOpaque)
        *aWidgetFlags = MOZ_GTK_TRACK_OPAQUE;
    else
        *aWidgetFlags = 0;
    break;
  case NS_THEME_SCROLLBARTRACK_HORIZONTAL:
    aGtkWidgetType = MOZ_GTK_SCROLLBAR_TROUGH_HORIZONTAL;
    break;
  case NS_THEME_SCROLLBARTRACK_VERTICAL:
    aGtkWidgetType = MOZ_GTK_SCROLLBAR_TROUGH_VERTICAL;
    break;
  case NS_THEME_SCROLLBARTHUMB_VERTICAL:
    aGtkWidgetType = MOZ_GTK_SCROLLBAR_THUMB_VERTICAL;
    break;
  case NS_THEME_SCROLLBARTHUMB_HORIZONTAL:
    aGtkWidgetType = MOZ_GTK_SCROLLBAR_THUMB_HORIZONTAL;
    break;
  case NS_THEME_SPINNER:
    aGtkWidgetType = MOZ_GTK_SPINBUTTON;
    break;
  case NS_THEME_SPINNER_UPBUTTON:
    aGtkWidgetType = MOZ_GTK_SPINBUTTON_UP;
    break;
  case NS_THEME_SPINNER_DOWNBUTTON:
    aGtkWidgetType = MOZ_GTK_SPINBUTTON_DOWN;
    break;
  case NS_THEME_SPINNER_TEXTFIELD:
    aGtkWidgetType = MOZ_GTK_SPINBUTTON_ENTRY;
    break;
  case NS_THEME_RANGE:
    {
      if (IsRangeHorizontal(aFrame)) {
        if (aWidgetFlags)
          *aWidgetFlags = GTK_ORIENTATION_HORIZONTAL;
        aGtkWidgetType = MOZ_GTK_SCALE_HORIZONTAL;
      } else {
        if (aWidgetFlags)
          *aWidgetFlags = GTK_ORIENTATION_VERTICAL;
        aGtkWidgetType = MOZ_GTK_SCALE_VERTICAL;
      }
      break;
    }
  case NS_THEME_RANGE_THUMB:
    {
      if (IsRangeHorizontal(aFrame)) {
        if (aWidgetFlags)
          *aWidgetFlags = GTK_ORIENTATION_HORIZONTAL;
        aGtkWidgetType = MOZ_GTK_SCALE_THUMB_HORIZONTAL;
      } else {
        if (aWidgetFlags)
          *aWidgetFlags = GTK_ORIENTATION_VERTICAL;
        aGtkWidgetType = MOZ_GTK_SCALE_THUMB_VERTICAL;
      }
      break;
    }
  case NS_THEME_SCALE_HORIZONTAL:
    if (aWidgetFlags)
      *aWidgetFlags = GTK_ORIENTATION_HORIZONTAL;
    aGtkWidgetType = MOZ_GTK_SCALE_HORIZONTAL;
    break;
  case NS_THEME_SCALETHUMB_HORIZONTAL:
    if (aWidgetFlags)
      *aWidgetFlags = GTK_ORIENTATION_HORIZONTAL;
    aGtkWidgetType = MOZ_GTK_SCALE_THUMB_HORIZONTAL;
    break;
  case NS_THEME_SCALE_VERTICAL:
    if (aWidgetFlags)
      *aWidgetFlags = GTK_ORIENTATION_VERTICAL;
    aGtkWidgetType = MOZ_GTK_SCALE_VERTICAL;
    break;
  case NS_THEME_SEPARATOR:
    aGtkWidgetType = MOZ_GTK_TOOLBAR_SEPARATOR;
    break;
  case NS_THEME_SCALETHUMB_VERTICAL:
    if (aWidgetFlags)
      *aWidgetFlags = GTK_ORIENTATION_VERTICAL;
    aGtkWidgetType = MOZ_GTK_SCALE_THUMB_VERTICAL;
    break;
  case NS_THEME_TOOLBARGRIPPER:
    aGtkWidgetType = MOZ_GTK_GRIPPER;
    break;
  case NS_THEME_RESIZER:
    aGtkWidgetType = MOZ_GTK_RESIZER;
    break;
  case NS_THEME_NUMBER_INPUT:
  case NS_THEME_TEXTFIELD:
    aGtkWidgetType = MOZ_GTK_ENTRY;
    break;
  case NS_THEME_TEXTFIELD_MULTILINE:
#if (MOZ_WIDGET_GTK == 3)
    aGtkWidgetType = MOZ_GTK_TEXT_VIEW;
#else
    aGtkWidgetType = MOZ_GTK_ENTRY;
#endif
    break;
  case NS_THEME_LISTBOX:
  case NS_THEME_TREEVIEW:
    aGtkWidgetType = MOZ_GTK_TREEVIEW;
    break;
  case NS_THEME_TREEHEADERCELL:
    if (aWidgetFlags) {
      // In this case, the flag denotes whether the header is the sorted one or not
      if (GetTreeSortDirection(aFrame) == eTreeSortDirection_Natural)
        *aWidgetFlags = false;
      else
        *aWidgetFlags = true;
    }
    aGtkWidgetType = MOZ_GTK_TREE_HEADER_CELL;
    break;
  case NS_THEME_TREEHEADERSORTARROW:
    if (aWidgetFlags) {
      switch (GetTreeSortDirection(aFrame)) {
        case eTreeSortDirection_Ascending:
          *aWidgetFlags = GTK_ARROW_DOWN;
          break;
        case eTreeSortDirection_Descending:
          *aWidgetFlags = GTK_ARROW_UP;
          break;
        case eTreeSortDirection_Natural:
        default:
          /* This prevents the treecolums from getting smaller
           * and wider when switching sort direction off and on
           * */
          *aWidgetFlags = GTK_ARROW_NONE;
          break;
      }
    }
    aGtkWidgetType = MOZ_GTK_TREE_HEADER_SORTARROW;
    break;
  case NS_THEME_TREETWISTY:
    aGtkWidgetType = MOZ_GTK_TREEVIEW_EXPANDER;
    if (aWidgetFlags)
      *aWidgetFlags = GTK_EXPANDER_COLLAPSED;
    break;
  case NS_THEME_TREETWISTYOPEN:
    aGtkWidgetType = MOZ_GTK_TREEVIEW_EXPANDER;
    if (aWidgetFlags)
      *aWidgetFlags = GTK_EXPANDER_EXPANDED;
    break;
  case NS_THEME_MENULIST:
    aGtkWidgetType = MOZ_GTK_DROPDOWN;
    if (aWidgetFlags)
        *aWidgetFlags = IsFrameContentNodeInNamespace(aFrame, kNameSpaceID_XHTML);
    break;
  case NS_THEME_MENULIST_TEXT:
    return false; // nothing to do, but prevents the bg from being drawn
  case NS_THEME_MENULIST_TEXTFIELD:
    aGtkWidgetType = MOZ_GTK_DROPDOWN_ENTRY;
    break;
  case NS_THEME_MENULIST_BUTTON:
    aGtkWidgetType = MOZ_GTK_DROPDOWN_ARROW;
    break;
  case NS_THEME_TOOLBARBUTTON_DROPDOWN:
  case NS_THEME_BUTTON_ARROW_DOWN:
  case NS_THEME_BUTTON_ARROW_UP:
  case NS_THEME_BUTTON_ARROW_NEXT:
  case NS_THEME_BUTTON_ARROW_PREVIOUS:
    aGtkWidgetType = MOZ_GTK_TOOLBARBUTTON_ARROW;
    if (aWidgetFlags) {
      *aWidgetFlags = GTK_ARROW_DOWN;

      if (aWidgetType == NS_THEME_BUTTON_ARROW_UP)
        *aWidgetFlags = GTK_ARROW_UP;
      else if (aWidgetType == NS_THEME_BUTTON_ARROW_NEXT)
        *aWidgetFlags = GTK_ARROW_RIGHT;
      else if (aWidgetType == NS_THEME_BUTTON_ARROW_PREVIOUS)
        *aWidgetFlags = GTK_ARROW_LEFT;
    }
    break;
  case NS_THEME_CHECKBOX_CONTAINER:
    aGtkWidgetType = MOZ_GTK_CHECKBUTTON_CONTAINER;
    break;
  case NS_THEME_RADIO_CONTAINER:
    aGtkWidgetType = MOZ_GTK_RADIOBUTTON_CONTAINER;
    break;
  case NS_THEME_CHECKBOX_LABEL:
    aGtkWidgetType = MOZ_GTK_CHECKBUTTON_LABEL;
    break;
  case NS_THEME_RADIO_LABEL:
    aGtkWidgetType = MOZ_GTK_RADIOBUTTON_LABEL;
    break;
  case NS_THEME_TOOLBAR:
    aGtkWidgetType = MOZ_GTK_TOOLBAR;
    break;
  case NS_THEME_TOOLTIP:
    aGtkWidgetType = MOZ_GTK_TOOLTIP;
    break;
  case NS_THEME_STATUSBARPANEL:
  case NS_THEME_RESIZERPANEL:
    aGtkWidgetType = MOZ_GTK_FRAME;
    break;
  case NS_THEME_PROGRESSBAR:
  case NS_THEME_PROGRESSBAR_VERTICAL:
    aGtkWidgetType = MOZ_GTK_PROGRESSBAR;
    break;
  case NS_THEME_PROGRESSCHUNK:
  case NS_THEME_PROGRESSCHUNK_VERTICAL:
    {
      nsIFrame* stateFrame = aFrame->GetParent();
      EventStates eventStates = GetContentState(stateFrame, aWidgetType);

      aGtkWidgetType = IsIndeterminateProgress(stateFrame, eventStates)
                         ? IsVerticalProgress(stateFrame)
                           ? MOZ_GTK_PROGRESS_CHUNK_VERTICAL_INDETERMINATE
                           : MOZ_GTK_PROGRESS_CHUNK_INDETERMINATE
                         : MOZ_GTK_PROGRESS_CHUNK;
    }
    break;
  case NS_THEME_TAB_SCROLL_ARROW_BACK:
  case NS_THEME_TAB_SCROLL_ARROW_FORWARD:
    if (aWidgetFlags)
      *aWidgetFlags = aWidgetType == NS_THEME_TAB_SCROLL_ARROW_BACK ?
                        GTK_ARROW_LEFT : GTK_ARROW_RIGHT;
    aGtkWidgetType = MOZ_GTK_TAB_SCROLLARROW;
    break;
  case NS_THEME_TABPANELS:
    aGtkWidgetType = MOZ_GTK_TABPANELS;
    break;
  case NS_THEME_TAB:
    {
      if (IsBottomTab(aFrame)) {
        aGtkWidgetType = MOZ_GTK_TAB_BOTTOM;
      } else {
        aGtkWidgetType = MOZ_GTK_TAB_TOP;
      }

      if (aWidgetFlags) {
        /* First bits will be used to store max(0,-bmargin) where bmargin
         * is the bottom margin of the tab in pixels  (resp. top margin,
         * for bottom tabs). */
        *aWidgetFlags = GetTabMarginPixels(aFrame);

        if (IsSelectedTab(aFrame))
          *aWidgetFlags |= MOZ_GTK_TAB_SELECTED;

        if (IsFirstTab(aFrame))
          *aWidgetFlags |= MOZ_GTK_TAB_FIRST;
      }
    }
    break;
  case NS_THEME_SPLITTER:
    if (IsHorizontal(aFrame))
      aGtkWidgetType = MOZ_GTK_SPLITTER_VERTICAL;
    else 
      aGtkWidgetType = MOZ_GTK_SPLITTER_HORIZONTAL;
    break;
  case NS_THEME_MENUBAR:
    aGtkWidgetType = MOZ_GTK_MENUBAR;
    break;
  case NS_THEME_MENUPOPUP:
    aGtkWidgetType = MOZ_GTK_MENUPOPUP;
    break;
  case NS_THEME_MENUITEM:
    {
      nsMenuFrame *menuFrame = do_QueryFrame(aFrame);
      if (menuFrame && menuFrame->IsOnMenuBar()) {
        aGtkWidgetType = MOZ_GTK_MENUBARITEM;
        break;
      }
    }
    aGtkWidgetType = MOZ_GTK_MENUITEM;
    break;
  case NS_THEME_MENUSEPARATOR:
    aGtkWidgetType = MOZ_GTK_MENUSEPARATOR;
    break;
  case NS_THEME_MENUARROW:
    aGtkWidgetType = MOZ_GTK_MENUARROW;
    break;
  case NS_THEME_CHECKMENUITEM:
    aGtkWidgetType = MOZ_GTK_CHECKMENUITEM;
    break;
  case NS_THEME_RADIOMENUITEM:
    aGtkWidgetType = MOZ_GTK_RADIOMENUITEM;
    break;
  case NS_THEME_WINDOW:
  case NS_THEME_DIALOG:
    aGtkWidgetType = MOZ_GTK_WINDOW;
    break;
  case NS_THEME_GTK_INFO_BAR:
    aGtkWidgetType = MOZ_GTK_INFO_BAR;
    break;
  default:
    return false;
  }

  return true;
}

#if (MOZ_WIDGET_GTK == 2)
class ThemeRenderer : public gfxGdkNativeRenderer {
public:
  ThemeRenderer(GtkWidgetState aState, WidgetNodeType aGTKWidgetType,
                gint aFlags, GtkTextDirection aDirection,
                const GdkRectangle& aGDKRect, const GdkRectangle& aGDKClip)
    : mState(aState), mGTKWidgetType(aGTKWidgetType), mFlags(aFlags),
      mDirection(aDirection), mGDKRect(aGDKRect), mGDKClip(aGDKClip) {}
  nsresult DrawWithGDK(GdkDrawable * drawable, gint offsetX, gint offsetY,
                       GdkRectangle * clipRects, uint32_t numClipRects);
private:
  GtkWidgetState mState;
  WidgetNodeType mGTKWidgetType;
  gint mFlags;
  GtkTextDirection mDirection;
  const GdkRectangle& mGDKRect;
  const GdkRectangle& mGDKClip;
};

nsresult
ThemeRenderer::DrawWithGDK(GdkDrawable * drawable, gint offsetX, 
        gint offsetY, GdkRectangle * clipRects, uint32_t numClipRects)
{
  GdkRectangle gdk_rect = mGDKRect;
  gdk_rect.x += offsetX;
  gdk_rect.y += offsetY;

  GdkRectangle gdk_clip = mGDKClip;
  gdk_clip.x += offsetX;
  gdk_clip.y += offsetY;

  GdkRectangle surfaceRect;
  surfaceRect.x = 0;
  surfaceRect.y = 0;
  gdk_drawable_get_size(drawable, &surfaceRect.width, &surfaceRect.height);
  gdk_rectangle_intersect(&gdk_clip, &surfaceRect, &gdk_clip);
  
  NS_ASSERTION(numClipRects == 0, "We don't support clipping!!!");
  moz_gtk_widget_paint(mGTKWidgetType, drawable, &gdk_rect, &gdk_clip,
                       &mState, mFlags, mDirection);

  return NS_OK;
}
#else
class SystemCairoClipper : public ClipExporter {
public:
  explicit SystemCairoClipper(cairo_t* aContext) : mContext(aContext)
  {
  }

  void
  BeginClip(const Matrix& aTransform) override
  {
    cairo_matrix_t mat;
    GfxMatrixToCairoMatrix(aTransform, mat);
    cairo_set_matrix(mContext, &mat);

    cairo_new_path(mContext);
  }

  void
  MoveTo(const Point &aPoint) override
  {
    cairo_move_to(mContext, aPoint.x, aPoint.y);
    mCurrentPoint = aPoint;
  }

  void
  LineTo(const Point &aPoint) override
  {
    cairo_line_to(mContext, aPoint.x, aPoint.y);
    mCurrentPoint = aPoint;
  }

  void
  BezierTo(const Point &aCP1, const Point &aCP2, const Point &aCP3) override
  {
    cairo_curve_to(mContext, aCP1.x, aCP1.y, aCP2.x, aCP2.y, aCP3.x, aCP3.y);
    mCurrentPoint = aCP3;
  }

  void
  QuadraticBezierTo(const Point &aCP1, const Point &aCP2) override
  {
    Point CP0 = CurrentPoint();
    Point CP1 = (CP0 + aCP1 * 2.0) / 3.0;
    Point CP2 = (aCP2 + aCP1 * 2.0) / 3.0;
    Point CP3 = aCP2;
    cairo_curve_to(mContext, CP1.x, CP1.y, CP2.x, CP2.y, CP3.x, CP3.y);
    mCurrentPoint = aCP2;
  }

  void
  Arc(const Point &aOrigin, float aRadius, float aStartAngle, float aEndAngle,
      bool aAntiClockwise) override
  {
    ArcToBezier(this, aOrigin, Size(aRadius, aRadius), aStartAngle, aEndAngle,
                aAntiClockwise);
  }

  void
  Close() override
  {
    cairo_close_path(mContext);
  }

  void
  EndClip() override
  {
    cairo_clip(mContext);
  }

  Point
  CurrentPoint() const override
  {
    return mCurrentPoint;
  }

private:
  cairo_t* mContext;
  Point mCurrentPoint;
};

static void
DrawThemeWithCairo(gfxContext* aContext, DrawTarget* aDrawTarget,
                   GtkWidgetState aState, WidgetNodeType aGTKWidgetType,
                   gint aFlags, GtkTextDirection aDirection, gint aScaleFactor,
                   bool aSnapped, const Point& aDrawOrigin, const nsIntSize& aDrawSize,
                   GdkRectangle& aGDKRect, nsITheme::Transparency aTransparency)
{
  Point drawOffset;
  Matrix transform;
  if (!aSnapped) {
    // If we are not snapped, we depend on the DT for translation.
    drawOffset = aDrawOrigin;
    transform = aDrawTarget->GetTransform().PreTranslate(aDrawOrigin);
  } else {
    // Otherwise, we only need to take the device offset into account.
    drawOffset = aDrawOrigin - aContext->GetDeviceOffset();
    transform = Matrix::Translation(drawOffset);
  }

  if (aScaleFactor != 1)
    transform.PreScale(aScaleFactor, aScaleFactor);

  cairo_matrix_t mat;
  GfxMatrixToCairoMatrix(transform, mat);

  nsIntSize clipSize((aDrawSize.width + aScaleFactor - 1) / aScaleFactor,
                     (aDrawSize.height + aScaleFactor - 1) / aScaleFactor);

#ifndef MOZ_TREE_CAIRO
  // Directly use the Cairo draw target to render the widget if using system Cairo everywhere.
  BorrowedCairoContext borrowCairo(aDrawTarget);
  if (borrowCairo.mCairo) {
    cairo_set_matrix(borrowCairo.mCairo, &mat);

    cairo_new_path(borrowCairo.mCairo);
    cairo_rectangle(borrowCairo.mCairo, 0, 0, clipSize.width, clipSize.height);
    cairo_clip(borrowCairo.mCairo);

    moz_gtk_widget_paint(aGTKWidgetType, borrowCairo.mCairo, &aGDKRect, &aState, aFlags, aDirection);

    borrowCairo.Finish();
    return;
  }
#endif

  // A direct Cairo draw target is not available, so we need to create a temporary one.
#if defined(MOZ_X11) && defined(CAIRO_HAS_XLIB_SURFACE)
  // If using a Cairo xlib surface, then try to reuse it.
  BorrowedXlibDrawable borrow(aDrawTarget);
  if (borrow.GetDrawable()) {
    nsIntSize size = borrow.GetSize();
    cairo_surface_t* surf = nullptr;
    // Check if the surface is using XRender.
#ifdef CAIRO_HAS_XLIB_XRENDER_SURFACE
    if (borrow.GetXRenderFormat()) {
      surf = cairo_xlib_surface_create_with_xrender_format(
          borrow.GetDisplay(), borrow.GetDrawable(), borrow.GetScreen(),
          borrow.GetXRenderFormat(), size.width, size.height);
    } else {
#else
      if (! borrow.GetXRenderFormat()) {
#endif
        surf = cairo_xlib_surface_create(
            borrow.GetDisplay(), borrow.GetDrawable(), borrow.GetVisual(),
            size.width, size.height);
      }
      if (!NS_WARN_IF(!surf)) {
        Point offset = borrow.GetOffset();
        if (offset != Point()) {
          cairo_surface_set_device_offset(surf, offset.x, offset.y);
        }
        cairo_t* cr = cairo_create(surf);
        if (!NS_WARN_IF(!cr)) {
          RefPtr<SystemCairoClipper> clipper = new SystemCairoClipper(cr);
          aContext->ExportClip(*clipper);

          cairo_set_matrix(cr, &mat);

          cairo_new_path(cr);
          cairo_rectangle(cr, 0, 0, clipSize.width, clipSize.height);
          cairo_clip(cr);

          moz_gtk_widget_paint(aGTKWidgetType, cr, &aGDKRect, &aState, aFlags, aDirection);

          cairo_destroy(cr);
        }
        cairo_surface_destroy(surf);
      }
      borrow.Finish();
      return;
    }
#endif

  // Check if the widget requires complex masking that must be composited.
  // Try to directly write to the draw target's pixels if possible.
  uint8_t* data;
  nsIntSize size;
  int32_t stride;
  SurfaceFormat format;
  IntPoint origin;
  if (aDrawTarget->LockBits(&data, &size, &stride, &format, &origin)) {
    // Create a Cairo image surface context the device rectangle.
    cairo_surface_t* surf =
      cairo_image_surface_create_for_data(
        data, GfxFormatToCairoFormat(format), size.width, size.height, stride);
    if (!NS_WARN_IF(!surf)) {
      if (origin != IntPoint()) {
        cairo_surface_set_device_offset(surf, -origin.x, -origin.y);
      }
      cairo_t* cr = cairo_create(surf);
      if (!NS_WARN_IF(!cr)) {
        RefPtr<SystemCairoClipper> clipper = new SystemCairoClipper(cr);
        aContext->ExportClip(*clipper);

        cairo_set_matrix(cr, &mat);

        cairo_new_path(cr);
        cairo_rectangle(cr, 0, 0, clipSize.width, clipSize.height);
        cairo_clip(cr);

        moz_gtk_widget_paint(aGTKWidgetType, cr, &aGDKRect, &aState, aFlags, aDirection);

        cairo_destroy(cr);
      }
      cairo_surface_destroy(surf);
    }
    aDrawTarget->ReleaseBits(data);
  } else {
    // If the widget has any transparency, make sure to choose an alpha format.
    format = aTransparency != nsITheme::eOpaque ? SurfaceFormat::B8G8R8A8 : aDrawTarget->GetFormat();
    // Create a temporary data surface to render the widget into.
    RefPtr<DataSourceSurface> dataSurface =
      Factory::CreateDataSourceSurface(aDrawSize, format, aTransparency != nsITheme::eOpaque);
    DataSourceSurface::MappedSurface map;
    if (!NS_WARN_IF(!(dataSurface && dataSurface->Map(DataSourceSurface::MapType::WRITE, &map)))) {
      // Create a Cairo image surface wrapping the data surface.
      cairo_surface_t* surf =
        cairo_image_surface_create_for_data(map.mData, GfxFormatToCairoFormat(format),
                                            aDrawSize.width, aDrawSize.height, map.mStride);
      cairo_t* cr = nullptr;
      if (!NS_WARN_IF(!surf)) {
        cr = cairo_create(surf);
        if (!NS_WARN_IF(!cr)) {
          if (aScaleFactor != 1) {
            cairo_scale(cr, aScaleFactor, aScaleFactor);
          }

          moz_gtk_widget_paint(aGTKWidgetType, cr, &aGDKRect, &aState, aFlags, aDirection);
        }
      }

      // Unmap the surface before using it as a source
      dataSurface->Unmap();

      if (cr) {
        if (!aSnapped || aTransparency != nsITheme::eOpaque) {
          // The widget either needs to be masked or has transparency, so use the slower drawing path.
          aDrawTarget->DrawSurface(dataSurface,
                                   Rect(aSnapped ? drawOffset - aDrawTarget->GetTransform().GetTranslation() : drawOffset,
                                        Size(aDrawSize)),
                                   Rect(0, 0, aDrawSize.width, aDrawSize.height));
        } else {
          // The widget is a simple opaque rectangle, so just copy it out.
          aDrawTarget->CopySurface(dataSurface,
                                   IntRect(0, 0, aDrawSize.width, aDrawSize.height),
                                   TruncatedToInt(drawOffset));
        }

        cairo_destroy(cr);
      }

      if (surf) {
        cairo_surface_destroy(surf);
      }
    }
  }
}
#endif

bool
nsNativeThemeGTK::GetExtraSizeForWidget(nsIFrame* aFrame, uint8_t aWidgetType,
                                        nsIntMargin* aExtra)
{
  *aExtra = nsIntMargin(0,0,0,0);
  // Allow an extra one pixel above and below the thumb for certain
  // GTK2 themes (Ximian Industrial, Bluecurve, Misty, at least);
  // We modify the frame's overflow area.  See bug 297508.
  switch (aWidgetType) {
  case NS_THEME_SCROLLBARTHUMB_VERTICAL:
    aExtra->top = aExtra->bottom = 1;
    break;
  case NS_THEME_SCROLLBARTHUMB_HORIZONTAL:
    aExtra->left = aExtra->right = 1;
    break;

  // Include the indicator spacing (the padding around the control).
  case NS_THEME_CHECKBOX:
  case NS_THEME_RADIO:
    {
      gint indicator_size, indicator_spacing;

      if (aWidgetType == NS_THEME_CHECKBOX) {
        moz_gtk_checkbox_get_metrics(&indicator_size, &indicator_spacing);
      } else {
        moz_gtk_radio_get_metrics(&indicator_size, &indicator_spacing);
      }

      aExtra->top = indicator_spacing;
      aExtra->right = indicator_spacing;
      aExtra->bottom = indicator_spacing;
      aExtra->left = indicator_spacing;
      break;
    }
  case NS_THEME_BUTTON :
    {
      if (IsDefaultButton(aFrame)) {
        // Some themes draw a default indicator outside the widget,
        // include that in overflow
        gint top, left, bottom, right;
        moz_gtk_button_get_default_overflow(&top, &left, &bottom, &right);
        aExtra->top = top;
        aExtra->right = right;
        aExtra->bottom = bottom;
        aExtra->left = left;
        break;
      }
      return false;
    }
  case NS_THEME_FOCUS_OUTLINE:
    {
      moz_gtk_get_focus_outline_size(&aExtra->left, &aExtra->top);
      aExtra->right = aExtra->left;
      aExtra->bottom = aExtra->top;
      break;
    }
  case NS_THEME_TAB :
    {
      if (!IsSelectedTab(aFrame))
        return false;

      gint gap_height = moz_gtk_get_tab_thickness(IsBottomTab(aFrame) ?
                            MOZ_GTK_TAB_BOTTOM : MOZ_GTK_TAB_TOP);
      if (!gap_height)
        return false;

      int32_t extra = gap_height - GetTabMarginPixels(aFrame);
      if (extra <= 0)
        return false;

      if (IsBottomTab(aFrame)) {
        aExtra->top = extra;
      } else {
        aExtra->bottom = extra;
      }
      return false;
    }
  default:
    return false;
  }
  gint scale = ScreenHelperGTK::GetGTKMonitorScaleFactor();
  aExtra->top *= scale;
  aExtra->right *= scale;
  aExtra->bottom *= scale;
  aExtra->left *= scale;
  return true;
}

NS_IMETHODIMP
nsNativeThemeGTK::DrawWidgetBackground(nsRenderingContext* aContext,
                                       nsIFrame* aFrame,
                                       uint8_t aWidgetType,
                                       const nsRect& aRect,
                                       const nsRect& aDirtyRect)
{
  GtkWidgetState state;
  WidgetNodeType gtkWidgetType;
  GtkTextDirection direction = GetTextDirection(aFrame);
  gint flags;
  if (!GetGtkWidgetAndState(aWidgetType, aFrame, gtkWidgetType, &state,
                            &flags))
    return NS_OK;

  gfxContext* ctx = aContext->ThebesContext();
  nsPresContext *presContext = aFrame->PresContext();

  gfxRect rect = presContext->AppUnitsToGfxUnits(aRect);
  gfxRect dirtyRect = presContext->AppUnitsToGfxUnits(aDirtyRect);
  gint scaleFactor = ScreenHelperGTK::GetGTKMonitorScaleFactor();

  // Align to device pixels where sensible
  // to provide crisper and faster drawing.
  // Don't snap if it's a non-unit scale factor. We're going to have to take
  // slow paths then in any case.
  bool snapped = ctx->UserToDevicePixelSnapped(rect);
  if (snapped) {
    // Leave rect in device coords but make dirtyRect consistent.
    dirtyRect = ctx->UserToDevice(dirtyRect);
  }

  // Translate the dirty rect so that it is wrt the widget top-left.
  dirtyRect.MoveBy(-rect.TopLeft());
  // Round out the dirty rect to gdk pixels to ensure that gtk draws
  // enough pixels for interpolation to device pixels.
  dirtyRect.RoundOut();

  // GTK themes can only draw an integer number of pixels
  // (even when not snapped).
  nsIntRect widgetRect(0, 0, NS_lround(rect.Width()), NS_lround(rect.Height()));
  nsIntRect overflowRect(widgetRect);
  nsIntMargin extraSize;
  if (GetExtraSizeForWidget(aFrame, aWidgetType, &extraSize)) {
    overflowRect.Inflate(extraSize);
  }

  // This is the rectangle that will actually be drawn, in gdk pixels
  nsIntRect drawingRect(int32_t(dirtyRect.X()),
                        int32_t(dirtyRect.Y()),
                        int32_t(dirtyRect.Width()),
                        int32_t(dirtyRect.Height()));
  if (widgetRect.IsEmpty()
      || !drawingRect.IntersectRect(overflowRect, drawingRect))
    return NS_OK;

  NS_ASSERTION(!IsWidgetTypeDisabled(mDisabledWidgetTypes, aWidgetType),
               "Trying to render an unsafe widget!");

  bool safeState = IsWidgetStateSafe(mSafeWidgetStates, aWidgetType, &state);
  if (!safeState) {
    gLastGdkError = 0;
    gdk_error_trap_push ();
  }

  Transparency transparency = GetWidgetTransparency(aFrame, aWidgetType);

  // gdk rectangles are wrt the drawing rect.
  GdkRectangle gdk_rect = {-drawingRect.x/scaleFactor,
                           -drawingRect.y/scaleFactor,
                           widgetRect.width/scaleFactor,
                           widgetRect.height/scaleFactor};

  // translate everything so (0,0) is the top left of the drawingRect
  gfxPoint origin = rect.TopLeft() + drawingRect.TopLeft();

#if (MOZ_WIDGET_GTK == 2)
  gfxContextAutoSaveRestore autoSR(ctx);
  gfxMatrix matrix;
  if (!snapped) { // else rects are in device coords
    matrix = ctx->CurrentMatrix();
  }
  matrix.Translate(origin);
  matrix.Scale(scaleFactor, scaleFactor); // Draw in GDK coords
  ctx->SetMatrix(matrix);

  // The gdk_clip is just advisory here, meaning "you don't
  // need to draw outside this rect if you don't feel like it!"
  GdkRectangle gdk_clip = {0, 0, drawingRect.width, drawingRect.height};

  ThemeRenderer renderer(state, gtkWidgetType, flags, direction,
                         gdk_rect, gdk_clip);

  // Some themes (e.g. Clearlooks) just don't clip properly to any
  // clip rect we provide, so we cannot advertise support for clipping within
  // the widget bounds.
  uint32_t rendererFlags = 0;
  if (transparency == eOpaque) {
    rendererFlags |= gfxGdkNativeRenderer::DRAW_IS_OPAQUE;
  }

  // GtkStyles (used by the widget drawing backend) are created for a
  // particular colormap/visual.
  GdkColormap* colormap = moz_gtk_widget_get_colormap();

  renderer.Draw(ctx, drawingRect.Size(), rendererFlags, colormap);
#else 
  DrawThemeWithCairo(ctx, aContext->GetDrawTarget(),
                     state, gtkWidgetType, flags, direction, scaleFactor,
                     snapped, ToPoint(origin), drawingRect.Size(),
                     gdk_rect, transparency);
#endif

  if (!safeState) {
    // gdk_flush() call from expose event crashes Gtk+ on Wayland
    // (Gnome BZ #773307)
    if (GDK_IS_X11_DISPLAY(gdk_display_get_default())) {
      gdk_flush();
    }
    gLastGdkError = gdk_error_trap_pop ();

    if (gLastGdkError) {
#ifdef DEBUG
      printf("GTK theme failed for widget type %d, error was %d, state was "
             "[active=%d,focused=%d,inHover=%d,disabled=%d]\n",
             aWidgetType, gLastGdkError, state.active, state.focused,
             state.inHover, state.disabled);
#endif
      NS_WARNING("GTK theme failed; disabling unsafe widget");
      SetWidgetTypeDisabled(mDisabledWidgetTypes, aWidgetType);
      // force refresh of the window, because the widget was not
      // successfully drawn it must be redrawn using the default look
      RefreshWidgetWindow(aFrame);
    } else {
      SetWidgetStateSafe(mSafeWidgetStates, aWidgetType, &state);
    }
  }

  // Indeterminate progress bar are animated.
  if (gtkWidgetType == MOZ_GTK_PROGRESS_CHUNK_INDETERMINATE ||
      gtkWidgetType == MOZ_GTK_PROGRESS_CHUNK_VERTICAL_INDETERMINATE) {
    if (!QueueAnimatedContentForRefresh(aFrame->GetContent(), 30)) {
      NS_WARNING("unable to animate widget!");
    }
  }

  return NS_OK;
}

WidgetNodeType
nsNativeThemeGTK::NativeThemeToGtkTheme(uint8_t aWidgetType, nsIFrame* aFrame)
{
  WidgetNodeType gtkWidgetType;
  gint unusedFlags;

  if (!GetGtkWidgetAndState(aWidgetType, aFrame, gtkWidgetType, nullptr,
                            &unusedFlags))
  {
    MOZ_ASSERT_UNREACHABLE("Unknown native widget to gtk widget mapping");
    return MOZ_GTK_WINDOW;
  }
  return gtkWidgetType;
}

NS_IMETHODIMP
nsNativeThemeGTK::GetWidgetBorder(nsDeviceContext* aContext, nsIFrame* aFrame,
                                  uint8_t aWidgetType, nsIntMargin* aResult)
{
  GtkTextDirection direction = GetTextDirection(aFrame);
  aResult->top = aResult->left = aResult->right = aResult->bottom = 0;
  switch (aWidgetType) {
  case NS_THEME_SCROLLBAR_HORIZONTAL:
  case NS_THEME_SCROLLBAR_VERTICAL:
    {
      GtkOrientation orientation =
        aWidgetType == NS_THEME_SCROLLBAR_HORIZONTAL ?
        GTK_ORIENTATION_HORIZONTAL : GTK_ORIENTATION_VERTICAL;
      const ScrollbarGTKMetrics* metrics = GetScrollbarMetrics(orientation);

      const GtkBorder& border = metrics->border.scrollbar;
      aResult->top = border.top;
      aResult->right = border.right;
      aResult->bottom = border.bottom;
      aResult->left = border.left;
    }
    break;
  case NS_THEME_SCROLLBARTRACK_HORIZONTAL:
  case NS_THEME_SCROLLBARTRACK_VERTICAL:
    {
      GtkOrientation orientation =
        aWidgetType == NS_THEME_SCROLLBARTRACK_HORIZONTAL ?
        GTK_ORIENTATION_HORIZONTAL : GTK_ORIENTATION_VERTICAL;
      const ScrollbarGTKMetrics* metrics = GetScrollbarMetrics(orientation);

      const GtkBorder& border = metrics->border.track;
      aResult->top = border.top;
      aResult->right = border.right;
      aResult->bottom = border.bottom;
      aResult->left = border.left;
    }
    break;
  case NS_THEME_TOOLBOX:
    // gtk has no toolbox equivalent.  So, although we map toolbox to
    // gtk's 'toolbar' for purposes of painting the widget background,
    // we don't use the toolbar border for toolbox.
    break;
  case NS_THEME_DUALBUTTON:
    // TOOLBAR_DUAL_BUTTON is an interesting case.  We want a border to draw
    // around the entire button + dropdown, and also an inner border if you're
    // over the button part.  But, we want the inner button to be right up
    // against the edge of the outer button so that the borders overlap.
    // To make this happen, we draw a button border for the outer button,
    // but don't reserve any space for it.
    break;
  case NS_THEME_TAB:
    {
      WidgetNodeType gtkWidgetType;
      gint flags;

      if (!GetGtkWidgetAndState(aWidgetType, aFrame, gtkWidgetType, nullptr,
                                &flags))
        return NS_OK;

      moz_gtk_get_tab_border(&aResult->left, &aResult->top,
                             &aResult->right, &aResult->bottom, direction,
                             (GtkTabFlags)flags, gtkWidgetType);
    }
    break;
  case NS_THEME_MENUITEM:
  case NS_THEME_CHECKMENUITEM:
  case NS_THEME_RADIOMENUITEM:
    // For regular menuitems, we will be using GetWidgetPadding instead of
    // GetWidgetBorder to pad up the widget's internals; other menuitems
    // will need to fall through and use the default case as before.
    if (IsRegularMenuItem(aFrame))
      break;
    MOZ_FALLTHROUGH;
  default:
    {
      WidgetNodeType gtkWidgetType;
      gint unusedFlags;
      if (GetGtkWidgetAndState(aWidgetType, aFrame, gtkWidgetType, nullptr,
                               &unusedFlags)) {
        moz_gtk_get_widget_border(gtkWidgetType, &aResult->left, &aResult->top,
                                  &aResult->right, &aResult->bottom, direction,
                                  IsFrameContentNodeInNamespace(aFrame, kNameSpaceID_XHTML));
      }
    }
  }

  gint scale = ScreenHelperGTK::GetGTKMonitorScaleFactor();
  aResult->top *= scale;
  aResult->right *= scale;
  aResult->bottom *= scale;
  aResult->left *= scale;
  return NS_OK;
}

bool
nsNativeThemeGTK::GetWidgetPadding(nsDeviceContext* aContext,
                                   nsIFrame* aFrame, uint8_t aWidgetType,
                                   nsIntMargin* aResult)
{
  switch (aWidgetType) {
    case NS_THEME_BUTTON_FOCUS:
    case NS_THEME_TOOLBARBUTTON:
    case NS_THEME_DUALBUTTON:
    case NS_THEME_TAB_SCROLL_ARROW_BACK:
    case NS_THEME_TAB_SCROLL_ARROW_FORWARD:
    case NS_THEME_MENULIST_BUTTON:
    case NS_THEME_TOOLBARBUTTON_DROPDOWN:
    case NS_THEME_BUTTON_ARROW_UP:
    case NS_THEME_BUTTON_ARROW_DOWN:
    case NS_THEME_BUTTON_ARROW_NEXT:
    case NS_THEME_BUTTON_ARROW_PREVIOUS:
    case NS_THEME_RANGE_THUMB:
    // Radios and checkboxes return a fixed size in GetMinimumWidgetSize
    // and have a meaningful baseline, so they can't have
    // author-specified padding.
    case NS_THEME_CHECKBOX:
    case NS_THEME_RADIO:
      aResult->SizeTo(0, 0, 0, 0);
      return true;
    case NS_THEME_MENUITEM:
    case NS_THEME_CHECKMENUITEM:
    case NS_THEME_RADIOMENUITEM:
      {
        // Menubar and menulist have their padding specified in CSS.
        if (!IsRegularMenuItem(aFrame))
          return false;

        aResult->SizeTo(0, 0, 0, 0);
        WidgetNodeType gtkWidgetType;
        if (GetGtkWidgetAndState(aWidgetType, aFrame, gtkWidgetType, nullptr,
                                 nullptr)) {
          moz_gtk_get_widget_border(gtkWidgetType, &aResult->left, &aResult->top,
                                    &aResult->right, &aResult->bottom, GetTextDirection(aFrame),
                                    IsFrameContentNodeInNamespace(aFrame, kNameSpaceID_XHTML));
        }

        gint horizontal_padding;

        if (aWidgetType == NS_THEME_MENUITEM)
          moz_gtk_menuitem_get_horizontal_padding(&horizontal_padding);
        else
          moz_gtk_checkmenuitem_get_horizontal_padding(&horizontal_padding);

        aResult->left += horizontal_padding;
        aResult->right += horizontal_padding;

        gint scale = ScreenHelperGTK::GetGTKMonitorScaleFactor();
        aResult->top *= scale;
        aResult->right *= scale;
        aResult->bottom *= scale;
        aResult->left *= scale;

        return true;
      }
  }

  return false;
}

bool
nsNativeThemeGTK::GetWidgetOverflow(nsDeviceContext* aContext,
                                    nsIFrame* aFrame, uint8_t aWidgetType,
                                    nsRect* aOverflowRect)
{
  nsIntMargin extraSize;
  if (!GetExtraSizeForWidget(aFrame, aWidgetType, &extraSize))
    return false;

  int32_t p2a = aContext->AppUnitsPerDevPixel();
  nsMargin m(NSIntPixelsToAppUnits(extraSize.top, p2a),
             NSIntPixelsToAppUnits(extraSize.right, p2a),
             NSIntPixelsToAppUnits(extraSize.bottom, p2a),
             NSIntPixelsToAppUnits(extraSize.left, p2a));

  aOverflowRect->Inflate(m);
  return true;
}

NS_IMETHODIMP
nsNativeThemeGTK::GetMinimumWidgetSize(nsPresContext* aPresContext,
                                       nsIFrame* aFrame, uint8_t aWidgetType,
                                       LayoutDeviceIntSize* aResult,
                                       bool* aIsOverridable)
{
  aResult->width = aResult->height = 0;
  *aIsOverridable = true;

  switch (aWidgetType) {
    case NS_THEME_SCROLLBARBUTTON_UP:
    case NS_THEME_SCROLLBARBUTTON_DOWN:
      {
        const ScrollbarGTKMetrics* metrics =
          GetScrollbarMetrics(GTK_ORIENTATION_VERTICAL);

        aResult->width = metrics->size.button.width;
        aResult->height = metrics->size.button.height;
        *aIsOverridable = false;
      }
      break;
    case NS_THEME_SCROLLBARBUTTON_LEFT:
    case NS_THEME_SCROLLBARBUTTON_RIGHT:
      {
        const ScrollbarGTKMetrics* metrics =
          GetScrollbarMetrics(GTK_ORIENTATION_HORIZONTAL);

        aResult->width = metrics->size.button.width;
        aResult->height = metrics->size.button.height;
        *aIsOverridable = false;
      }
      break;
    case NS_THEME_SPLITTER:
    {
      gint metrics;
      if (IsHorizontal(aFrame)) {
        moz_gtk_splitter_get_metrics(GTK_ORIENTATION_HORIZONTAL, &metrics);
        aResult->width = metrics;
        aResult->height = 0;
      } else {
        moz_gtk_splitter_get_metrics(GTK_ORIENTATION_VERTICAL, &metrics);
        aResult->width = 0;
        aResult->height = metrics;
      }
      *aIsOverridable = false;
    }
    break;
    case NS_THEME_SCROLLBAR_HORIZONTAL:
    case NS_THEME_SCROLLBAR_VERTICAL:
    {
      /* While we enforce a minimum size for the thumb, this is ignored
       * for the some scrollbars if buttons are hidden (bug 513006) because
       * the thumb isn't a direct child of the scrollbar, unlike the buttons
       * or track. So add a minimum size to the track as well to prevent a
       * 0-width scrollbar. */
      GtkOrientation orientation =
        aWidgetType == NS_THEME_SCROLLBAR_HORIZONTAL ?
        GTK_ORIENTATION_HORIZONTAL : GTK_ORIENTATION_VERTICAL;
      const ScrollbarGTKMetrics* metrics = GetScrollbarMetrics(orientation);

      aResult->width = metrics->size.scrollbar.width;
      aResult->height = metrics->size.scrollbar.height;
    }
    break;
    case NS_THEME_SCROLLBARTHUMB_VERTICAL:
    case NS_THEME_SCROLLBARTHUMB_HORIZONTAL:
      {
        GtkOrientation orientation =
          aWidgetType == NS_THEME_SCROLLBARTHUMB_HORIZONTAL ?
          GTK_ORIENTATION_HORIZONTAL : GTK_ORIENTATION_VERTICAL;
        const ScrollbarGTKMetrics* metrics = GetScrollbarMetrics(orientation);

        aResult->width = metrics->size.thumb.width;
        aResult->height = metrics->size.thumb.height;
        *aIsOverridable = false;
      }
      break;
    case NS_THEME_RANGE_THUMB:
      {
        gint thumb_length, thumb_height;

        if (IsRangeHorizontal(aFrame)) {
          moz_gtk_get_scalethumb_metrics(GTK_ORIENTATION_HORIZONTAL, &thumb_length, &thumb_height);
        } else {
          moz_gtk_get_scalethumb_metrics(GTK_ORIENTATION_VERTICAL, &thumb_height, &thumb_length);
        }
        aResult->width = thumb_length;
        aResult->height = thumb_height;

        *aIsOverridable = false;
      }
      break;
    case NS_THEME_RANGE:
      {
        gint scale_width, scale_height;

        moz_gtk_get_scale_metrics(IsRangeHorizontal(aFrame) ?
            GTK_ORIENTATION_HORIZONTAL : GTK_ORIENTATION_VERTICAL,
            &scale_width, &scale_height);
        aResult->width = scale_width;
        aResult->height = scale_height;

        *aIsOverridable = true;
      }
      break;
    case NS_THEME_SCALETHUMB_HORIZONTAL:
    case NS_THEME_SCALETHUMB_VERTICAL:
      {
        gint thumb_length, thumb_height;

        if (aWidgetType == NS_THEME_SCALETHUMB_VERTICAL) {
          moz_gtk_get_scalethumb_metrics(GTK_ORIENTATION_VERTICAL, &thumb_length, &thumb_height);
          aResult->width = thumb_height;
          aResult->height = thumb_length;
        } else {
          moz_gtk_get_scalethumb_metrics(GTK_ORIENTATION_HORIZONTAL, &thumb_length, &thumb_height);
          aResult->width = thumb_length;
          aResult->height = thumb_height;
        }

        *aIsOverridable = false;
      }
      break;
    case NS_THEME_TAB_SCROLL_ARROW_BACK:
    case NS_THEME_TAB_SCROLL_ARROW_FORWARD:
      {
        moz_gtk_get_tab_scroll_arrow_size(&aResult->width, &aResult->height);
        *aIsOverridable = false;
      }
      break;
  case NS_THEME_MENULIST_BUTTON:
    {
      moz_gtk_get_combo_box_entry_button_size(&aResult->width,
                                              &aResult->height);
      *aIsOverridable = false;
    }
    break;
  case NS_THEME_MENUSEPARATOR:
    {
      gint separator_height;

      moz_gtk_get_menu_separator_height(&separator_height);
      aResult->height = separator_height;
    
      *aIsOverridable = false;
    }
    break;
  case NS_THEME_CHECKBOX:
  case NS_THEME_RADIO:
    {
      gint indicator_size, indicator_spacing;

      if (aWidgetType == NS_THEME_CHECKBOX) {
        moz_gtk_checkbox_get_metrics(&indicator_size, &indicator_spacing);
      } else {
        moz_gtk_radio_get_metrics(&indicator_size, &indicator_spacing);
      }

      // Include space for the indicator and the padding around it.
      aResult->width = indicator_size;
      aResult->height = indicator_size;
    }
    break;
  case NS_THEME_TOOLBARBUTTON_DROPDOWN:
  case NS_THEME_BUTTON_ARROW_UP:
  case NS_THEME_BUTTON_ARROW_DOWN:
  case NS_THEME_BUTTON_ARROW_NEXT:
  case NS_THEME_BUTTON_ARROW_PREVIOUS:
    {
      moz_gtk_get_arrow_size(MOZ_GTK_TOOLBARBUTTON_ARROW,
                             &aResult->width, &aResult->height);
      *aIsOverridable = false;
    }
    break;
  case NS_THEME_CHECKBOX_CONTAINER:
  case NS_THEME_RADIO_CONTAINER:
  case NS_THEME_CHECKBOX_LABEL:
  case NS_THEME_RADIO_LABEL:
  case NS_THEME_BUTTON:
  case NS_THEME_MENULIST:
  case NS_THEME_TOOLBARBUTTON:
  case NS_THEME_TREEHEADERCELL:
    {
      if (aWidgetType == NS_THEME_MENULIST) {
        // Include the arrow size.
        moz_gtk_get_arrow_size(MOZ_GTK_DROPDOWN,
                               &aResult->width, &aResult->height);
      }
      // else the minimum size is missing consideration of container
      // descendants; the value returned here will not be helpful, but the
      // box model may consider border and padding with child minimum sizes.

      nsIntMargin border;
      nsNativeThemeGTK::GetWidgetBorder(aFrame->PresContext()->DeviceContext(),
                                        aFrame, aWidgetType, &border);
      aResult->width += border.left + border.right;
      aResult->height += border.top + border.bottom;
    }
    break;
#if (MOZ_WIDGET_GTK == 3)
  case NS_THEME_NUMBER_INPUT:
  case NS_THEME_TEXTFIELD:
    {
      moz_gtk_get_entry_min_height(&aResult->height);
    }
    break;
#endif
  case NS_THEME_SEPARATOR:
    {
      gint separator_width;
    
      moz_gtk_get_toolbar_separator_width(&separator_width);
    
      aResult->width = separator_width;
    }
    break;
  case NS_THEME_SPINNER:
    // hard code these sizes
    aResult->width = 14;
    aResult->height = 26;
    break;
  case NS_THEME_TREEHEADERSORTARROW:
  case NS_THEME_SPINNER_UPBUTTON:
  case NS_THEME_SPINNER_DOWNBUTTON:
    // hard code these sizes
    aResult->width = 14;
    aResult->height = 13;
    break;
  case NS_THEME_RESIZER:
    // same as Windows to make our lives easier
    aResult->width = aResult->height = 15;
    *aIsOverridable = false;
    break;
  case NS_THEME_TREETWISTY:
  case NS_THEME_TREETWISTYOPEN:
    {
      gint expander_size;

      moz_gtk_get_treeview_expander_size(&expander_size);
      aResult->width = aResult->height = expander_size;
      *aIsOverridable = false;
    }
    break;
  }

  *aResult = *aResult * ScreenHelperGTK::GetGTKMonitorScaleFactor();

  return NS_OK;
}

NS_IMETHODIMP
nsNativeThemeGTK::WidgetStateChanged(nsIFrame* aFrame, uint8_t aWidgetType, 
                                     nsIAtom* aAttribute, bool* aShouldRepaint,
                                     const nsAttrValue* aOldValue)
{
  // Some widget types just never change state.
  if (aWidgetType == NS_THEME_TOOLBOX ||
      aWidgetType == NS_THEME_TOOLBAR ||
      aWidgetType == NS_THEME_STATUSBAR ||
      aWidgetType == NS_THEME_STATUSBARPANEL ||
      aWidgetType == NS_THEME_RESIZERPANEL ||
      aWidgetType == NS_THEME_PROGRESSCHUNK ||
      aWidgetType == NS_THEME_PROGRESSCHUNK_VERTICAL ||
      aWidgetType == NS_THEME_PROGRESSBAR ||
      aWidgetType == NS_THEME_PROGRESSBAR_VERTICAL ||
      aWidgetType == NS_THEME_MENUBAR ||
      aWidgetType == NS_THEME_MENUPOPUP ||
      aWidgetType == NS_THEME_TOOLTIP ||
      aWidgetType == NS_THEME_MENUSEPARATOR ||
      aWidgetType == NS_THEME_WINDOW ||
      aWidgetType == NS_THEME_DIALOG) {
    *aShouldRepaint = false;
    return NS_OK;
  }

  if ((aWidgetType == NS_THEME_SCROLLBARTHUMB_VERTICAL ||
       aWidgetType == NS_THEME_SCROLLBARTHUMB_HORIZONTAL) &&
       aAttribute == nsGkAtoms::active) {
    *aShouldRepaint = true;
    return NS_OK;
  }

  if ((aWidgetType == NS_THEME_SCROLLBARBUTTON_UP ||
       aWidgetType == NS_THEME_SCROLLBARBUTTON_DOWN ||
       aWidgetType == NS_THEME_SCROLLBARBUTTON_LEFT ||
       aWidgetType == NS_THEME_SCROLLBARBUTTON_RIGHT) &&
      (aAttribute == nsGkAtoms::curpos ||
       aAttribute == nsGkAtoms::maxpos)) {
    // If 'curpos' has changed and we are passed its old value, we can
    // determine whether the button's enablement actually needs to change.
    if (aAttribute == nsGkAtoms::curpos && aOldValue) {
      int32_t curpos = CheckIntAttr(aFrame, nsGkAtoms::curpos, 0);
      int32_t maxpos = CheckIntAttr(aFrame, nsGkAtoms::maxpos, 0);
      nsAutoString str;
      aOldValue->ToString(str);
      nsresult err;
      int32_t oldCurpos = str.ToInteger(&err);
      if (str.IsEmpty() || NS_FAILED(err)) {
        *aShouldRepaint = true;
      } else {
        bool disabledBefore = ShouldScrollbarButtonBeDisabled(oldCurpos, maxpos, aWidgetType);
        bool disabledNow = ShouldScrollbarButtonBeDisabled(curpos, maxpos, aWidgetType);
        *aShouldRepaint = (disabledBefore != disabledNow);
      }
    } else {
      *aShouldRepaint = true;
    }
    return NS_OK;
  }

  // XXXdwh Not sure what can really be done here.  Can at least guess for
  // specific widgets that they're highly unlikely to have certain states.
  // For example, a toolbar doesn't care about any states.
  if (!aAttribute) {
    // Hover/focus/active changed.  Always repaint.
    *aShouldRepaint = true;
  }
  else {
    // Check the attribute to see if it's relevant.  
    // disabled, checked, dlgtype, default, etc.
    *aShouldRepaint = false;
    if (aAttribute == nsGkAtoms::disabled ||
        aAttribute == nsGkAtoms::checked ||
        aAttribute == nsGkAtoms::selected ||
        aAttribute == nsGkAtoms::visuallyselected ||
        aAttribute == nsGkAtoms::focused ||
        aAttribute == nsGkAtoms::readonly ||
        aAttribute == nsGkAtoms::_default ||
        aAttribute == nsGkAtoms::menuactive ||
        aAttribute == nsGkAtoms::open ||
        aAttribute == nsGkAtoms::parentfocused)
      *aShouldRepaint = true;
  }

  return NS_OK;
}

NS_IMETHODIMP
nsNativeThemeGTK::ThemeChanged()
{
  memset(mDisabledWidgetTypes, 0, sizeof(mDisabledWidgetTypes));
  return NS_OK;
}

NS_IMETHODIMP_(bool)
nsNativeThemeGTK::ThemeSupportsWidget(nsPresContext* aPresContext,
                                      nsIFrame* aFrame,
                                      uint8_t aWidgetType)
{
  if (IsWidgetTypeDisabled(mDisabledWidgetTypes, aWidgetType))
    return false;

  switch (aWidgetType) {
  // Combobox dropdowns don't support native theming in vertical mode.
  case NS_THEME_MENULIST:
  case NS_THEME_MENULIST_TEXT:
  case NS_THEME_MENULIST_TEXTFIELD:
    if (aFrame && aFrame->GetWritingMode().IsVertical()) {
      return false;
    }
    MOZ_FALLTHROUGH;

  case NS_THEME_BUTTON:
  case NS_THEME_BUTTON_FOCUS:
  case NS_THEME_RADIO:
  case NS_THEME_CHECKBOX:
  case NS_THEME_TOOLBOX: // N/A
  case NS_THEME_TOOLBAR:
  case NS_THEME_TOOLBARBUTTON:
  case NS_THEME_DUALBUTTON: // so we can override the border with 0
  case NS_THEME_TOOLBARBUTTON_DROPDOWN:
  case NS_THEME_BUTTON_ARROW_UP:
  case NS_THEME_BUTTON_ARROW_DOWN:
  case NS_THEME_BUTTON_ARROW_NEXT:
  case NS_THEME_BUTTON_ARROW_PREVIOUS:
  case NS_THEME_SEPARATOR:
  case NS_THEME_TOOLBARGRIPPER:
  case NS_THEME_STATUSBAR:
  case NS_THEME_STATUSBARPANEL:
  case NS_THEME_RESIZERPANEL:
  case NS_THEME_RESIZER:
  case NS_THEME_LISTBOX:
    // case NS_THEME_LISTITEM:
  case NS_THEME_TREEVIEW:
    // case NS_THEME_TREEITEM:
  case NS_THEME_TREETWISTY:
    // case NS_THEME_TREELINE:
    // case NS_THEME_TREEHEADER:
  case NS_THEME_TREEHEADERCELL:
  case NS_THEME_TREEHEADERSORTARROW:
  case NS_THEME_TREETWISTYOPEN:
    case NS_THEME_PROGRESSBAR:
    case NS_THEME_PROGRESSCHUNK:
    case NS_THEME_PROGRESSBAR_VERTICAL:
    case NS_THEME_PROGRESSCHUNK_VERTICAL:
    case NS_THEME_TAB:
    // case NS_THEME_TABPANEL:
    case NS_THEME_TABPANELS:
    case NS_THEME_TAB_SCROLL_ARROW_BACK:
    case NS_THEME_TAB_SCROLL_ARROW_FORWARD:
  case NS_THEME_TOOLTIP:
  case NS_THEME_SPINNER:
  case NS_THEME_SPINNER_UPBUTTON:
  case NS_THEME_SPINNER_DOWNBUTTON:
  case NS_THEME_SPINNER_TEXTFIELD:
    // case NS_THEME_SCROLLBAR:  (n/a for gtk)
    // case NS_THEME_SCROLLBAR_SMALL: (n/a for gtk)
  case NS_THEME_SCROLLBARBUTTON_UP:
  case NS_THEME_SCROLLBARBUTTON_DOWN:
  case NS_THEME_SCROLLBARBUTTON_LEFT:
  case NS_THEME_SCROLLBARBUTTON_RIGHT:
  case NS_THEME_SCROLLBAR_HORIZONTAL:
  case NS_THEME_SCROLLBAR_VERTICAL:
  case NS_THEME_SCROLLBARTRACK_HORIZONTAL:
  case NS_THEME_SCROLLBARTRACK_VERTICAL:
  case NS_THEME_SCROLLBARTHUMB_HORIZONTAL:
  case NS_THEME_SCROLLBARTHUMB_VERTICAL:
  case NS_THEME_NUMBER_INPUT:
  case NS_THEME_TEXTFIELD:
  case NS_THEME_TEXTFIELD_MULTILINE:
  case NS_THEME_RANGE:
  case NS_THEME_RANGE_THUMB:
  case NS_THEME_SCALE_HORIZONTAL:
  case NS_THEME_SCALETHUMB_HORIZONTAL:
  case NS_THEME_SCALE_VERTICAL:
  case NS_THEME_SCALETHUMB_VERTICAL:
    // case NS_THEME_SCALETHUMBSTART:
    // case NS_THEME_SCALETHUMBEND:
    // case NS_THEME_SCALETHUMBTICK:
  case NS_THEME_CHECKBOX_CONTAINER:
  case NS_THEME_RADIO_CONTAINER:
  case NS_THEME_CHECKBOX_LABEL:
  case NS_THEME_RADIO_LABEL:
  case NS_THEME_MENUBAR:
  case NS_THEME_MENUPOPUP:
  case NS_THEME_MENUITEM:
  case NS_THEME_MENUARROW:
  case NS_THEME_MENUSEPARATOR:
  case NS_THEME_CHECKMENUITEM:
  case NS_THEME_RADIOMENUITEM:
  case NS_THEME_SPLITTER:
  case NS_THEME_WINDOW:
  case NS_THEME_DIALOG:
#if (MOZ_WIDGET_GTK == 3)
  case NS_THEME_GTK_INFO_BAR:
#endif
    return !IsWidgetStyled(aPresContext, aFrame, aWidgetType);

  case NS_THEME_MENULIST_BUTTON:
    if (aFrame && aFrame->GetWritingMode().IsVertical()) {
      return false;
    }
    // "Native" dropdown buttons cause padding and margin problems, but only
    // in HTML so allow them in XUL.
    return (!aFrame || IsFrameContentNodeInNamespace(aFrame, kNameSpaceID_XUL)) &&
           !IsWidgetStyled(aPresContext, aFrame, aWidgetType);

  case NS_THEME_FOCUS_OUTLINE:
    return true;
  }

  return false;
}

NS_IMETHODIMP_(bool)
nsNativeThemeGTK::WidgetIsContainer(uint8_t aWidgetType)
{
  // XXXdwh At some point flesh all of this out.
  if (aWidgetType == NS_THEME_MENULIST_BUTTON ||
      aWidgetType == NS_THEME_RADIO ||
      aWidgetType == NS_THEME_RANGE_THUMB ||
      aWidgetType == NS_THEME_CHECKBOX ||
      aWidgetType == NS_THEME_TAB_SCROLL_ARROW_BACK ||
      aWidgetType == NS_THEME_TAB_SCROLL_ARROW_FORWARD ||
      aWidgetType == NS_THEME_BUTTON_ARROW_UP ||
      aWidgetType == NS_THEME_BUTTON_ARROW_DOWN ||
      aWidgetType == NS_THEME_BUTTON_ARROW_NEXT ||
      aWidgetType == NS_THEME_BUTTON_ARROW_PREVIOUS)
    return false;
  return true;
}

bool
nsNativeThemeGTK::ThemeDrawsFocusForWidget(uint8_t aWidgetType)
{
   if (aWidgetType == NS_THEME_MENULIST ||
      aWidgetType == NS_THEME_BUTTON || 
      aWidgetType == NS_THEME_TREEHEADERCELL)
    return true;
  
  return false;
}

bool
nsNativeThemeGTK::ThemeNeedsComboboxDropmarker()
{
  return false;
}

nsITheme::Transparency
nsNativeThemeGTK::GetWidgetTransparency(nsIFrame* aFrame, uint8_t aWidgetType)
{
  switch (aWidgetType) {
  // These widgets always draw a default background.
#if (MOZ_WIDGET_GTK == 2)
  case NS_THEME_TOOLBAR:
  case NS_THEME_MENUBAR:
#endif
  case NS_THEME_MENUPOPUP:
  case NS_THEME_WINDOW:
  case NS_THEME_DIALOG:
    return eOpaque;
  case NS_THEME_SCROLLBAR_VERTICAL:
  case NS_THEME_SCROLLBAR_HORIZONTAL:
#if (MOZ_WIDGET_GTK == 3)
    // Make scrollbar tracks opaque on the window's scroll frame to prevent
    // leaf layers from overlapping. See bug 1179780.
    if (!(CheckBooleanAttr(aFrame, nsGkAtoms::root_) &&
          aFrame->PresContext()->IsRootContentDocument() &&
          IsFrameContentNodeInNamespace(aFrame, kNameSpaceID_XUL)))
      return eTransparent;
#endif
    return eOpaque;
  // Tooltips use gtk_paint_flat_box() on Gtk2
  // but are shaped on Gtk3
  case NS_THEME_TOOLTIP:
#if (MOZ_WIDGET_GTK == 2)
    return eOpaque;
#else
    return eTransparent;
#endif
  }

  return eUnknownTransparency;
}<|MERGE_RESOLUTION|>--- conflicted
+++ resolved
@@ -6,12 +6,8 @@
 #include "nsNativeThemeGTK.h"
 #include "nsThemeConstants.h"
 #include "gtkdrawing.h"
-<<<<<<< HEAD
-#include "nsScreenGtk.h"
+#include "ScreenHelperGTK.h"
 #include "X11UndefineNone.h"
-=======
-#include "ScreenHelperGTK.h"
->>>>>>> 2933592c
 
 #include "gfx2DGlue.h"
 #include "nsIObserverService.h"
@@ -58,6 +54,7 @@
 
 using namespace mozilla;
 using namespace mozilla::gfx;
+using namespace mozilla::widget;
 
 NS_IMPL_ISUPPORTS_INHERITED(nsNativeThemeGTK, nsNativeTheme, nsITheme,
                                                              nsIObserver)
