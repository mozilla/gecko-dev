--- conflicted
+++ resolved
@@ -180,12 +180,9 @@
 		-I$(srcdir)/../../../dom/base \
 		-I$(srcdir)/../../xml/document/src \
 		-I$(topsrcdir)/xpcom/io \
-<<<<<<< HEAD
 		-I$(topsrcdir)/dom/ipc \
-=======
 		-I$(topsrcdir)/js/src/xpconnect/src \
 		-I$(topsrcdir)/caps/include \
->>>>>>> 34f855c0
 		$(NULL)
 
 DEFINES += -D_IMPL_NS_LAYOUT