/* -*- Mode: C++; tab-width: 8; indent-tabs-mode: nil; c-basic-offset: 2 -*- */
/* vim: set ts=8 sts=2 et sw=2 tw=80: */
/* This Source Code Form is subject to the terms of the Mozilla Public
 * License, v. 2.0. If a copy of the MPL was not distributed with this
 * file, You can obtain one at http://mozilla.org/MPL/2.0/. */

/* A namespace class for static layout utilities. */

#include "nsContentUtils.h"

#include <algorithm>
#include <math.h>

#include "DecoderTraits.h"
#include "harfbuzz/hb.h"
#include "imgICache.h"
#include "imgIContainer.h"
#include "imgINotificationObserver.h"
#include "imgLoader.h"
#include "imgRequestProxy.h"
#include "jsapi.h"
#include "jsfriendapi.h"
#include "js/Array.h"  // JS::NewArrayObject
#include "js/BuildId.h"
#include "js/ArrayBuffer.h"  // JS::{GetArrayBufferData,IsArrayBufferObject,NewArrayBuffer}
#include "js/JSON.h"
#include "js/RegExp.h"  // JS::ExecuteRegExpNoStatics, JS::NewUCRegExpObject, JS::RegExpFlags
#include "js/Value.h"
#include "Layers.h"
#include "nsAppRunner.h"
// nsNPAPIPluginInstance must be included before mozilla/dom/Document.h, which
// is included in mozAutoDocUpdate.h.
#include "nsNPAPIPluginInstance.h"
#include "gfxDrawable.h"
#include "ImageOps.h"
#include "mozAutoDocUpdate.h"
#include "mozilla/net/UrlClassifierCommon.h"
#include "mozilla/ArrayUtils.h"
#include "mozilla/Attributes.h"
#include "mozilla/AutoRestore.h"
#include "mozilla/AutoTimelineMarker.h"
#include "mozilla/BackgroundHangMonitor.h"
#include "mozilla/Base64.h"
#include "mozilla/BasePrincipal.h"
#include "mozilla/CheckedInt.h"
#include "mozilla/Components.h"
#include "mozilla/DebugOnly.h"
#include "mozilla/LoadInfo.h"
#include "mozilla/dom/AncestorIterator.h"
#include "mozilla/dom/BlobURLProtocolHandler.h"
#include "mozilla/dom/BrowsingContext.h"
#include "mozilla/dom/BrowsingContextGroup.h"
#include "mozilla/dom/ContentParent.h"
#include "mozilla/dom/ContentChild.h"
#include "mozilla/dom/CustomElementRegistry.h"
#include "mozilla/dom/Document.h"
#include "mozilla/dom/DocumentInlines.h"
#include "mozilla/dom/MessageBroadcaster.h"
#include "mozilla/dom/DocumentFragment.h"
#include "mozilla/dom/DOMException.h"
#include "mozilla/dom/DOMExceptionBinding.h"
#include "mozilla/dom/DOMSecurityMonitor.h"
#include "mozilla/dom/DOMTypes.h"
#include "mozilla/dom/Element.h"
#include "mozilla/dom/ElementBinding.h"
#include "mozilla/dom/ElementInlines.h"
#include "mozilla/dom/Event.h"
#include "mozilla/dom/FileSystemSecurity.h"
#include "mozilla/dom/FileBlobImpl.h"
#include "mozilla/dom/FontTableURIProtocolHandler.h"
#include "mozilla/dom/HTMLInputElement.h"
#include "mozilla/dom/HTMLSlotElement.h"
#include "mozilla/dom/HTMLTemplateElement.h"
#include "mozilla/dom/HTMLTextAreaElement.h"
#include "mozilla/dom/IDTracker.h"
#include "mozilla/dom/MouseEventBinding.h"
#include "mozilla/dom/KeyboardEventBinding.h"
#include "mozilla/dom/IPCBlobUtils.h"
#include "mozilla/dom/NodeBinding.h"
#include "mozilla/dom/Promise.h"
#include "mozilla/dom/BrowserBridgeChild.h"
#include "mozilla/dom/ScriptSettings.h"
#include "mozilla/dom/BrowserParent.h"
#include "mozilla/dom/Text.h"
#include "mozilla/dom/TouchEvent.h"
#include "mozilla/dom/ShadowRoot.h"
#include "mozilla/dom/XULCommandEvent.h"
#include "mozilla/dom/UserActivation.h"
#include "mozilla/dom/WorkerCommon.h"
#include "mozilla/dom/WorkerPrivate.h"
#include "mozilla/extensions/WebExtensionPolicy.h"
#include "mozilla/net/CookieJarSettings.h"
#include "mozilla/EventDispatcher.h"
#include "mozilla/EventListenerManager.h"
#include "mozilla/EventStateManager.h"
#include "mozilla/gfx/DataSurfaceHelpers.h"
#include "mozilla/HTMLEditor.h"
#include "mozilla/IMEStateManager.h"
#include "mozilla/InputEventOptions.h"
#include "mozilla/InternalMutationEvent.h"
#include "mozilla/Likely.h"
#include "mozilla/ManualNAC.h"
#include "mozilla/MouseEvents.h"
#include "mozilla/Preferences.h"
#include "mozilla/PresShell.h"
#include "mozilla/ResultExtensions.h"
#include "mozilla/dom/Selection.h"
#include "mozilla/Services.h"
#include "mozilla/StaticPrefs_dom.h"
#include "mozilla/StaticPrefs_full_screen_api.h"
#ifdef FUZZING
#  include "mozilla/StaticPrefs_fuzzing.h"
#endif
#include "mozilla/StaticPrefs_privacy.h"
#include "mozilla/StaticPrefs_test.h"
#include "mozilla/StaticPrefs_ui.h"
#include "mozilla/StoragePrincipalHelper.h"
#include "mozilla/TextControlState.h"
#include "mozilla/TextEditor.h"
#include "mozilla/TextEvents.h"
#include "mozilla/ViewportUtils.h"
#include "nsArrayUtils.h"
#include "nsAString.h"
#include "nsAttrName.h"
#include "nsAttrValue.h"
#include "nsAttrValueInlines.h"
#include "nsCanvasFrame.h"
#include "nsCaret.h"
#include "nsCCUncollectableMarker.h"
#include "nsCharSeparatedTokenizer.h"
#include "nsCOMPtr.h"
#include "nsContentCreatorFunctions.h"
#include "nsContentDLF.h"
#include "nsContentList.h"
#include "nsContentPolicyUtils.h"
#include "nsContentSecurityManager.h"
#include "nsCRT.h"
#include "nsCycleCollectionParticipant.h"
#include "nsCycleCollector.h"
#include "nsDataHashtable.h"
#include "nsDocShellCID.h"
#include "nsDOMCID.h"
#include "mozilla/dom/DataTransfer.h"
#include "nsDOMJSUtils.h"
#include "nsDOMMutationObserver.h"
#include "nsError.h"
#include "nsFocusManager.h"
#include "nsFrameLoaderOwner.h"
#include "nsGenericHTMLElement.h"
#include "nsGenericHTMLFrameElement.h"
#include "nsGkAtoms.h"
#include "nsHtml5Module.h"
#include "nsHtml5StringParser.h"
#include "nsHTMLDocument.h"
#include "nsHTMLTags.h"
#include "nsIAnonymousContentCreator.h"
#include "nsIAsyncVerifyRedirectCallback.h"
#include "nsICacheInfoChannel.h"
#include "nsICategoryManager.h"
#include "nsIChannelEventSink.h"
#include "nsIConsoleService.h"
#include "nsIContent.h"
#include "nsIContentInlines.h"
#include "nsIContentSecurityPolicy.h"
#include "nsIContentSink.h"
#include "nsIContentViewer.h"
#include "nsIDocShell.h"
#include "nsIDocShellTreeOwner.h"
#include "mozilla/dom/Document.h"
#include "nsIDocumentEncoder.h"
#include "nsIDOMWindowUtils.h"
#include "nsIDragService.h"
#include "nsIFormControl.h"
#include "nsIForm.h"
#include "nsIFragmentContentSink.h"
#include "nsContainerFrame.h"
#include "nsIClassifiedChannel.h"
#include "nsIHttpChannelInternal.h"
#include "nsIUserIdleService.h"
#include "nsIImageLoadingContent.h"
#include "nsIInterfaceRequestor.h"
#include "nsIInterfaceRequestorUtils.h"
#include "nsIIOService.h"
#include "nsILoadContext.h"
#include "nsILoadGroup.h"
#include "nsIMemoryReporter.h"
#include "nsIMIMEService.h"
#include "nsINode.h"
#include "mozilla/dom/NodeInfo.h"
#include "mozilla/NullPrincipal.h"
#include "nsIObjectLoadingContent.h"
#include "nsIObserver.h"
#include "nsIObserverService.h"
#include "nsIOfflineCacheUpdate.h"
#include "nsIParser.h"
#include "nsIParserUtils.h"
#include "nsIPermissionManager.h"
#include "nsIRequest.h"
#include "nsIRunnable.h"
#include "nsIScriptContext.h"
#include "nsIScriptError.h"
#include "nsIScriptGlobalObject.h"
#include "nsIScriptObjectPrincipal.h"
#include "nsIScriptSecurityManager.h"
#include "nsIStreamConverter.h"
#include "nsIStreamConverterService.h"
#include "nsIStringBundle.h"
#include "nsIURI.h"
#include "nsIURIMutator.h"
#include "nsIURIWithSpecialOrigin.h"
#include "nsIUUIDGenerator.h"
#include "nsIWebNavigation.h"
#include "nsIWidget.h"
#include "nsIWindowMediator.h"
#include "nsIXPConnect.h"
#include "nsJSUtils.h"
#include "nsLayoutUtils.h"
#include "nsMappedAttributes.h"
#include "nsNetCID.h"
#include "nsNetUtil.h"
#include "nsNodeInfoManager.h"
#include "nsParserCIID.h"
#include "nsParserConstants.h"
#include "nsPIDOMWindow.h"
#include "nsPresContext.h"
#include "nsPrintfCString.h"
#include "nsQueryObject.h"
#include "nsSandboxFlags.h"
#include "nsScriptSecurityManager.h"
#include "nsSerializationHelper.h"
#include "nsStreamUtils.h"
#include "nsTextFragment.h"
#include "nsTextNode.h"
#include "nsThreadUtils.h"
#include "nsTreeSanitizer.h"
#include "nsUnicodeProperties.h"
#include "nsURLHelper.h"
#include "nsViewManager.h"
#include "nsViewportInfo.h"
#include "nsWidgetsCID.h"
#include "nsWrapperCacheInlines.h"
#include "nsXULPopupManager.h"
#include "xpcprivate.h"  // nsXPConnect
#include "HTMLSplitOnSpacesTokenizer.h"
#include "InProcessBrowserChildMessageManager.h"
#include "nsContentTypeParser.h"
#include "ThirdPartyUtil.h"
#include "mozilla/EnumSet.h"
#include "mozilla/BloomFilter.h"
#include "BrowserChild.h"
#include "mozilla/dom/DocGroup.h"
#include "nsIWebNavigationInfo.h"
#include "nsPluginHost.h"
#include "nsIBrowser.h"
#include "mozilla/HangAnnotations.h"
#include "mozilla/Encoding.h"
#include "nsXULElement.h"
#include "mozilla/RecordReplay.h"
#include "nsThreadManager.h"
#include "nsIBidiKeyboard.h"
#include "ReferrerInfo.h"
#include "nsAboutProtocolUtils.h"

#if defined(XP_WIN)
// Undefine LoadImage to prevent naming conflict with Windows.
#  undef LoadImage
#endif

extern "C" int MOZ_XMLTranslateEntity(const char* ptr, const char* end,
                                      const char** next, char16_t* result);
extern "C" int MOZ_XMLCheckQName(const char* ptr, const char* end, int ns_aware,
                                 const char** colon);

class imgLoader;
class nsAtom;

using namespace mozilla::dom;
using namespace mozilla::ipc;
using namespace mozilla::gfx;
using namespace mozilla::layers;
using namespace mozilla::widget;
using namespace mozilla;

const char kLoadAsData[] = "loadAsData";

nsIXPConnect* nsContentUtils::sXPConnect;
nsIScriptSecurityManager* nsContentUtils::sSecurityManager;
nsIPrincipal* nsContentUtils::sSystemPrincipal;
nsIPrincipal* nsContentUtils::sNullSubjectPrincipal;
nsNameSpaceManager* nsContentUtils::sNameSpaceManager;
nsIIOService* nsContentUtils::sIOService;
nsIUUIDGenerator* nsContentUtils::sUUIDGenerator;
nsIConsoleService* nsContentUtils::sConsoleService;
nsDataHashtable<nsRefPtrHashKey<nsAtom>, EventNameMapping>*
    nsContentUtils::sAtomEventTable = nullptr;
nsDataHashtable<nsStringHashKey, EventNameMapping>*
    nsContentUtils::sStringEventTable = nullptr;
nsTArray<RefPtr<nsAtom>>* nsContentUtils::sUserDefinedEvents = nullptr;
nsIStringBundleService* nsContentUtils::sStringBundleService;
nsIStringBundle* nsContentUtils::sStringBundles[PropertiesFile_COUNT];
nsIContentPolicy* nsContentUtils::sContentPolicyService;
bool nsContentUtils::sTriedToGetContentPolicy = false;
RefPtr<mozilla::intl::LineBreaker> nsContentUtils::sLineBreaker;
RefPtr<mozilla::intl::WordBreaker> nsContentUtils::sWordBreaker;
StaticRefPtr<nsIBidiKeyboard> nsContentUtils::sBidiKeyboard;
uint32_t nsContentUtils::sScriptBlockerCount = 0;
uint32_t nsContentUtils::sDOMNodeRemovedSuppressCount = 0;
AutoTArray<nsCOMPtr<nsIRunnable>, 8>* nsContentUtils::sBlockedScriptRunners =
    nullptr;
uint32_t nsContentUtils::sRunnersCountAtFirstBlocker = 0;
nsIInterfaceRequestor* nsContentUtils::sSameOriginChecker = nullptr;

bool nsContentUtils::sIsHandlingKeyBoardEvent = false;

nsString* nsContentUtils::sShiftText = nullptr;
nsString* nsContentUtils::sControlText = nullptr;
nsString* nsContentUtils::sMetaText = nullptr;
nsString* nsContentUtils::sOSText = nullptr;
nsString* nsContentUtils::sAltText = nullptr;
nsString* nsContentUtils::sModifierSeparator = nullptr;

bool nsContentUtils::sInitialized = false;
#ifndef RELEASE_OR_BETA
bool nsContentUtils::sBypassCSSOMOriginCheck = false;
#endif

nsCString* nsContentUtils::sJSBytecodeMimeType = nullptr;

nsContentUtils::UserInteractionObserver*
    nsContentUtils::sUserInteractionObserver = nullptr;

nsHtml5StringParser* nsContentUtils::sHTMLFragmentParser = nullptr;
nsIParser* nsContentUtils::sXMLFragmentParser = nullptr;
nsIFragmentContentSink* nsContentUtils::sXMLFragmentSink = nullptr;
bool nsContentUtils::sFragmentParsingActive = false;

mozilla::LazyLogModule nsContentUtils::sDOMDumpLog("Dump");

int32_t nsContentUtils::sInnerOrOuterWindowCount = 0;
uint32_t nsContentUtils::sInnerOrOuterWindowSerialCounter = 0;

template Maybe<int32_t> nsContentUtils::ComparePoints(
    const RangeBoundary& aFirstBoundary, const RangeBoundary& aSecondBoundary);
template Maybe<int32_t> nsContentUtils::ComparePoints(
    const RangeBoundary& aFirstBoundary,
    const RawRangeBoundary& aSecondBoundary);
template Maybe<int32_t> nsContentUtils::ComparePoints(
    const RawRangeBoundary& aFirstBoundary,
    const RangeBoundary& aSecondBoundary);
template Maybe<int32_t> nsContentUtils::ComparePoints(
    const RawRangeBoundary& aFirstBoundary,
    const RawRangeBoundary& aSecondBoundary);

template int32_t nsContentUtils::ComparePoints_Deprecated(
    const RangeBoundary& aFirstBoundary, const RangeBoundary& aSecondBoundary,
    bool* aDisconnected);
template int32_t nsContentUtils::ComparePoints_Deprecated(
    const RangeBoundary& aFirstBoundary,
    const RawRangeBoundary& aSecondBoundary, bool* aDisconnected);
template int32_t nsContentUtils::ComparePoints_Deprecated(
    const RawRangeBoundary& aFirstBoundary,
    const RangeBoundary& aSecondBoundary, bool* aDisconnected);
template int32_t nsContentUtils::ComparePoints_Deprecated(
    const RawRangeBoundary& aFirstBoundary,
    const RawRangeBoundary& aSecondBoundary, bool* aDisconnected);

// Subset of
// http://www.whatwg.org/specs/web-apps/current-work/#autofill-field-name
enum AutocompleteUnsupportedFieldName : uint8_t {
#define AUTOCOMPLETE_UNSUPPORTED_FIELD_NAME(name_, value_) \
  eAutocompleteUnsupportedFieldName_##name_,
#include "AutocompleteFieldList.h"
#undef AUTOCOMPLETE_UNSUPPORTED_FIELD_NAME
};

enum AutocompleteNoPersistFieldName : uint8_t {
#define AUTOCOMPLETE_NO_PERSIST_FIELD_NAME(name_, value_) \
  eAutocompleteNoPersistFieldName_##name_,
#include "AutocompleteFieldList.h"
#undef AUTOCOMPLETE_NO_PERSIST_FIELD_NAME
};

enum AutocompleteUnsupportFieldContactHint : uint8_t {
#define AUTOCOMPLETE_UNSUPPORTED_FIELD_CONTACT_HINT(name_, value_) \
  eAutocompleteUnsupportedFieldContactHint_##name_,
#include "AutocompleteFieldList.h"
#undef AUTOCOMPLETE_UNSUPPORTED_FIELD_CONTACT_HINT
};

enum AutocompleteFieldName : uint8_t {
#define AUTOCOMPLETE_FIELD_NAME(name_, value_) eAutocompleteFieldName_##name_,
#define AUTOCOMPLETE_CONTACT_FIELD_NAME(name_, value_) \
  AUTOCOMPLETE_FIELD_NAME(name_, value_)
#include "AutocompleteFieldList.h"
#undef AUTOCOMPLETE_FIELD_NAME
#undef AUTOCOMPLETE_CONTACT_FIELD_NAME
};

enum AutocompleteFieldHint : uint8_t {
#define AUTOCOMPLETE_FIELD_HINT(name_, value_) eAutocompleteFieldHint_##name_,
#include "AutocompleteFieldList.h"
#undef AUTOCOMPLETE_FIELD_HINT
};

enum AutocompleteFieldContactHint : uint8_t {
#define AUTOCOMPLETE_FIELD_CONTACT_HINT(name_, value_) \
  eAutocompleteFieldContactHint_##name_,
#include "AutocompleteFieldList.h"
#undef AUTOCOMPLETE_FIELD_CONTACT_HINT
};

enum AutocompleteCategory {
#define AUTOCOMPLETE_CATEGORY(name_, value_) eAutocompleteCategory_##name_,
#include "AutocompleteFieldList.h"
#undef AUTOCOMPLETE_CATEGORY
};

static const nsAttrValue::EnumTable kAutocompleteUnsupportedFieldNameTable[] = {
#define AUTOCOMPLETE_UNSUPPORTED_FIELD_NAME(name_, value_) \
  {value_, eAutocompleteUnsupportedFieldName_##name_},
#include "AutocompleteFieldList.h"
#undef AUTOCOMPLETE_UNSUPPORTED_FIELD_NAME
    {nullptr, 0}};

static const nsAttrValue::EnumTable kAutocompleteNoPersistFieldNameTable[] = {
#define AUTOCOMPLETE_NO_PERSIST_FIELD_NAME(name_, value_) \
  {value_, eAutocompleteNoPersistFieldName_##name_},
#include "AutocompleteFieldList.h"
#undef AUTOCOMPLETE_NO_PERSIST_FIELD_NAME
    {nullptr, 0}};

static const nsAttrValue::EnumTable
    kAutocompleteUnsupportedContactFieldHintTable[] = {
#define AUTOCOMPLETE_UNSUPPORTED_FIELD_CONTACT_HINT(name_, value_) \
  {value_, eAutocompleteUnsupportedFieldContactHint_##name_},
#include "AutocompleteFieldList.h"
#undef AUTOCOMPLETE_UNSUPPORTED_FIELD_CONTACT_HINT
        {nullptr, 0}};

static const nsAttrValue::EnumTable kAutocompleteFieldNameTable[] = {
#define AUTOCOMPLETE_FIELD_NAME(name_, value_) \
  {value_, eAutocompleteFieldName_##name_},
#include "AutocompleteFieldList.h"
#undef AUTOCOMPLETE_FIELD_NAME
    {nullptr, 0}};

static const nsAttrValue::EnumTable kAutocompleteContactFieldNameTable[] = {
#define AUTOCOMPLETE_CONTACT_FIELD_NAME(name_, value_) \
  {value_, eAutocompleteFieldName_##name_},
#include "AutocompleteFieldList.h"
#undef AUTOCOMPLETE_CONTACT_FIELD_NAME
    {nullptr, 0}};

static const nsAttrValue::EnumTable kAutocompleteFieldHintTable[] = {
#define AUTOCOMPLETE_FIELD_HINT(name_, value_) \
  {value_, eAutocompleteFieldHint_##name_},
#include "AutocompleteFieldList.h"
#undef AUTOCOMPLETE_FIELD_HINT
    {nullptr, 0}};

static const nsAttrValue::EnumTable kAutocompleteContactFieldHintTable[] = {
#define AUTOCOMPLETE_FIELD_CONTACT_HINT(name_, value_) \
  {value_, eAutocompleteFieldContactHint_##name_},
#include "AutocompleteFieldList.h"
#undef AUTOCOMPLETE_FIELD_CONTACT_HINT
    {nullptr, 0}};

namespace {

static NS_DEFINE_CID(kCParserCID, NS_PARSER_CID);

static PLDHashTable* sEventListenerManagersHash;

// A global hashtable to for keeping the arena alive for cross docGroup node
// adoption.
static nsRefPtrHashtable<nsPtrHashKey<const nsINode>, mozilla::dom::DOMArena>*
    sDOMArenaHashtable;

class DOMEventListenerManagersHashReporter final : public nsIMemoryReporter {
  MOZ_DEFINE_MALLOC_SIZE_OF(MallocSizeOf)

  ~DOMEventListenerManagersHashReporter() = default;

 public:
  NS_DECL_ISUPPORTS

  NS_IMETHOD CollectReports(nsIHandleReportCallback* aHandleReport,
                            nsISupports* aData, bool aAnonymize) override {
    // We don't measure the |EventListenerManager| objects pointed to by the
    // entries because those references are non-owning.
    int64_t amount =
        sEventListenerManagersHash
            ? sEventListenerManagersHash->ShallowSizeOfIncludingThis(
                  MallocSizeOf)
            : 0;

    MOZ_COLLECT_REPORT(
        "explicit/dom/event-listener-managers-hash", KIND_HEAP, UNITS_BYTES,
        amount, "Memory used by the event listener manager's hash table.");

    return NS_OK;
  }
};

NS_IMPL_ISUPPORTS(DOMEventListenerManagersHashReporter, nsIMemoryReporter)

class EventListenerManagerMapEntry : public PLDHashEntryHdr {
 public:
  explicit EventListenerManagerMapEntry(const void* aKey) : mKey(aKey) {}

  ~EventListenerManagerMapEntry() {
    NS_ASSERTION(!mListenerManager, "caller must release and disconnect ELM");
  }

 protected:          // declared protected to silence clang warnings
  const void* mKey;  // must be first, to look like PLDHashEntryStub

 public:
  RefPtr<EventListenerManager> mListenerManager;
};

static void EventListenerManagerHashInitEntry(PLDHashEntryHdr* entry,
                                              const void* key) {
  // Initialize the entry with placement new
  new (entry) EventListenerManagerMapEntry(key);
}

static void EventListenerManagerHashClearEntry(PLDHashTable* table,
                                               PLDHashEntryHdr* entry) {
  EventListenerManagerMapEntry* lm =
      static_cast<EventListenerManagerMapEntry*>(entry);

  // Let the EventListenerManagerMapEntry clean itself up...
  lm->~EventListenerManagerMapEntry();
}

class SameOriginCheckerImpl final : public nsIChannelEventSink,
                                    public nsIInterfaceRequestor {
  ~SameOriginCheckerImpl() = default;

  NS_DECL_ISUPPORTS
  NS_DECL_NSICHANNELEVENTSINK
  NS_DECL_NSIINTERFACEREQUESTOR
};

}  // namespace

AutoSuppressEventHandlingAndSuspend::AutoSuppressEventHandlingAndSuspend(
    BrowsingContextGroup* aGroup) {
  for (const auto& bc : aGroup->Toplevels()) {
    SuppressBrowsingContext(bc);
  }
}

void AutoSuppressEventHandlingAndSuspend::SuppressBrowsingContext(
    BrowsingContext* aBC) {
  if (nsCOMPtr<nsPIDOMWindowOuter> win = aBC->GetDOMWindow()) {
    if (RefPtr<Document> doc = win->GetExtantDoc()) {
      mDocuments.AppendElement(doc);
      mWindows.AppendElement(win->GetCurrentInnerWindow());
      // Note: Document::SuppressEventHandling will also automatically suppress
      // event handling for any in-process sub-documents. However, since we need
      // to deal with cases where remote BrowsingContexts may be interleaved
      // with in-process ones, we still need to walk the entire tree ourselves.
      // This may be slightly redundant in some cases, but since event handling
      // suppressions maintain a count of current blockers, it does not cause
      // any problems.
      doc->SuppressEventHandling();
      win->GetCurrentInnerWindow()->Suspend();
    }
  }

  for (const auto& bc : aBC->Children()) {
    SuppressBrowsingContext(bc);
  }
}

AutoSuppressEventHandlingAndSuspend::~AutoSuppressEventHandlingAndSuspend() {
  for (const auto& win : mWindows) {
    win->Resume();
  }
  for (const auto& doc : mDocuments) {
    doc->UnsuppressEventHandlingAndFireEvents(true);
  }
}

/**
 * This class is used to determine whether or not the user is currently
 * interacting with the browser. It listens to observer events to toggle the
 * value of the sUserActive static.
 *
 * This class is an internal implementation detail.
 * nsContentUtils::GetUserIsInteracting() should be used to access current
 * user interaction status.
 */
class nsContentUtils::UserInteractionObserver final
    : public nsIObserver,
      public BackgroundHangAnnotator {
 public:
  NS_DECL_ISUPPORTS
  NS_DECL_NSIOBSERVER

  void Init();
  void Shutdown();
  void AnnotateHang(BackgroundHangAnnotations& aAnnotations) override;

  static Atomic<bool> sUserActive;

 private:
  ~UserInteractionObserver() = default;
};

// static
nsresult nsContentUtils::Init() {
  if (sInitialized) {
    NS_WARNING("Init() called twice");

    return NS_OK;
  }

  nsHTMLTags::AddRefTable();

  sNameSpaceManager = nsNameSpaceManager::GetInstance();
  NS_ENSURE_TRUE(sNameSpaceManager, NS_ERROR_OUT_OF_MEMORY);

  sXPConnect = nsXPConnect::XPConnect();
  // We hold a strong ref to sXPConnect to ensure that it does not go away until
  // nsLayoutStatics::Shutdown is happening.  Otherwise ~nsXPConnect can be
  // triggered by xpcModuleDtor late in shutdown and cause crashes due to
  // various stuff already being torn down by then.  Note that this means that
  // we are effectively making sure that if we leak nsLayoutStatics then we also
  // leak nsXPConnect.
  NS_ADDREF(sXPConnect);

  sSecurityManager = nsScriptSecurityManager::GetScriptSecurityManager();
  if (!sSecurityManager) return NS_ERROR_FAILURE;
  NS_ADDREF(sSecurityManager);

  sSecurityManager->GetSystemPrincipal(&sSystemPrincipal);
  MOZ_ASSERT(sSystemPrincipal);

  RefPtr<NullPrincipal> nullPrincipal =
      NullPrincipal::CreateWithoutOriginAttributes();
  if (!nullPrincipal) {
    return NS_ERROR_FAILURE;
  }

  nullPrincipal.forget(&sNullSubjectPrincipal);

  nsresult rv = CallGetService(NS_IOSERVICE_CONTRACTID, &sIOService);
  if (NS_FAILED(rv)) {
    // This makes life easier, but we can live without it.

    sIOService = nullptr;
  }

  sLineBreaker = mozilla::intl::LineBreaker::Create();

  sWordBreaker = mozilla::intl::WordBreaker::Create();

  if (!InitializeEventTable()) return NS_ERROR_FAILURE;

  if (!sEventListenerManagersHash) {
    static const PLDHashTableOps hash_table_ops = {
        PLDHashTable::HashVoidPtrKeyStub, PLDHashTable::MatchEntryStub,
        PLDHashTable::MoveEntryStub, EventListenerManagerHashClearEntry,
        EventListenerManagerHashInitEntry};

    sEventListenerManagersHash =
        new PLDHashTable(&hash_table_ops, sizeof(EventListenerManagerMapEntry));

    RegisterStrongMemoryReporter(new DOMEventListenerManagersHashReporter());
  }

  sBlockedScriptRunners = new AutoTArray<nsCOMPtr<nsIRunnable>, 8>;

#ifndef RELEASE_OR_BETA
  sBypassCSSOMOriginCheck = getenv("MOZ_BYPASS_CSSOM_ORIGIN_CHECK");
#endif

  Element::InitCCCallbacks();

  Unused << nsRFPService::GetOrCreate();

  nsCOMPtr<nsIUUIDGenerator> uuidGenerator =
      do_GetService("@mozilla.org/uuid-generator;1", &rv);
  if (NS_WARN_IF(NS_FAILED(rv))) {
    return rv;
  }
  uuidGenerator.forget(&sUUIDGenerator);

  if (XRE_IsParentProcess()) {
    AsyncPrecreateStringBundles();
  }

  RefPtr<UserInteractionObserver> uio = new UserInteractionObserver();
  uio->Init();
  uio.forget(&sUserInteractionObserver);

  sInitialized = true;

  return NS_OK;
}

bool nsContentUtils::InitJSBytecodeMimeType() {
  MOZ_ASSERT(NS_IsMainThread());
  MOZ_ASSERT(!sJSBytecodeMimeType);

  JS::BuildIdCharVector jsBuildId;
  if (!JS::GetScriptTranscodingBuildId(&jsBuildId)) {
    return false;
  }

  nsDependentCSubstring jsBuildIdStr(jsBuildId.begin(), jsBuildId.length());
  sJSBytecodeMimeType =
      new nsCString("javascript/moz-bytecode-"_ns + jsBuildIdStr);
  return true;
}

void nsContentUtils::GetShiftText(nsAString& text) {
  if (!sShiftText) InitializeModifierStrings();
  text.Assign(*sShiftText);
}

void nsContentUtils::GetControlText(nsAString& text) {
  if (!sControlText) InitializeModifierStrings();
  text.Assign(*sControlText);
}

void nsContentUtils::GetMetaText(nsAString& text) {
  if (!sMetaText) InitializeModifierStrings();
  text.Assign(*sMetaText);
}

void nsContentUtils::GetOSText(nsAString& text) {
  if (!sOSText) {
    InitializeModifierStrings();
  }
  text.Assign(*sOSText);
}

void nsContentUtils::GetAltText(nsAString& text) {
  if (!sAltText) InitializeModifierStrings();
  text.Assign(*sAltText);
}

void nsContentUtils::GetModifierSeparatorText(nsAString& text) {
  if (!sModifierSeparator) InitializeModifierStrings();
  text.Assign(*sModifierSeparator);
}

void nsContentUtils::InitializeModifierStrings() {
  // load the display strings for the keyboard accelerators
  nsCOMPtr<nsIStringBundleService> bundleService =
      mozilla::services::GetStringBundleService();
  nsCOMPtr<nsIStringBundle> bundle;
  DebugOnly<nsresult> rv = NS_OK;
  if (bundleService) {
    rv = bundleService->CreateBundle(
        "chrome://global-platform/locale/platformKeys.properties",
        getter_AddRefs(bundle));
  }

  NS_ASSERTION(
      NS_SUCCEEDED(rv) && bundle,
      "chrome://global/locale/platformKeys.properties could not be loaded");
  nsAutoString shiftModifier;
  nsAutoString metaModifier;
  nsAutoString osModifier;
  nsAutoString altModifier;
  nsAutoString controlModifier;
  nsAutoString modifierSeparator;
  if (bundle) {
    // macs use symbols for each modifier key, so fetch each from the bundle,
    // which also covers i18n
    bundle->GetStringFromName("VK_SHIFT", shiftModifier);
    bundle->GetStringFromName("VK_META", metaModifier);
    bundle->GetStringFromName("VK_WIN", osModifier);
    bundle->GetStringFromName("VK_ALT", altModifier);
    bundle->GetStringFromName("VK_CONTROL", controlModifier);
    bundle->GetStringFromName("MODIFIER_SEPARATOR", modifierSeparator);
  }
  // if any of these don't exist, we get  an empty string
  sShiftText = new nsString(shiftModifier);
  sMetaText = new nsString(metaModifier);
  sOSText = new nsString(osModifier);
  sAltText = new nsString(altModifier);
  sControlText = new nsString(controlModifier);
  sModifierSeparator = new nsString(modifierSeparator);
}

mozilla::EventClassID nsContentUtils::GetEventClassIDFromMessage(
    EventMessage aEventMessage) {
  switch (aEventMessage) {
#define MESSAGE_TO_EVENT(name_, message_, type_, struct_) \
  case message_:                                          \
    return struct_;
#include "mozilla/EventNameList.h"
#undef MESSAGE_TO_EVENT
    default:
      MOZ_ASSERT_UNREACHABLE("Invalid event message?");
      return eBasicEventClass;
  }
}

static nsAtom* GetEventTypeFromMessage(EventMessage aEventMessage) {
  switch (aEventMessage) {
#define MESSAGE_TO_EVENT(name_, message_, type_, struct_) \
  case message_:                                          \
    return nsGkAtoms::on##name_;
#include "mozilla/EventNameList.h"
#undef MESSAGE_TO_EVENT
    default:
      return nullptr;
  }
}

// Because of SVG/SMIL we have several atoms mapped to the same
// id, but we can rely on MESSAGE_TO_EVENT to map id to only one atom.
static bool ShouldAddEventToStringEventTable(const EventNameMapping& aMapping) {
  MOZ_ASSERT(aMapping.mAtom);
  return GetEventTypeFromMessage(aMapping.mMessage) == aMapping.mAtom;
}

bool nsContentUtils::InitializeEventTable() {
  NS_ASSERTION(!sAtomEventTable, "EventTable already initialized!");
  NS_ASSERTION(!sStringEventTable, "EventTable already initialized!");

  static const EventNameMapping eventArray[] = {
#define EVENT(name_, _message, _type, _class) \
  {nsGkAtoms::on##name_, _type, _message, _class, false},
#define WINDOW_ONLY_EVENT EVENT
#define DOCUMENT_ONLY_EVENT EVENT
#define NON_IDL_EVENT EVENT
#include "mozilla/EventNameList.h"
#undef WINDOW_ONLY_EVENT
#undef NON_IDL_EVENT
#undef EVENT
      {nullptr}};

  sAtomEventTable =
      new nsDataHashtable<nsRefPtrHashKey<nsAtom>, EventNameMapping>(
          ArrayLength(eventArray));
  sStringEventTable = new nsDataHashtable<nsStringHashKey, EventNameMapping>(
      ArrayLength(eventArray));
  sUserDefinedEvents = new nsTArray<RefPtr<nsAtom>>(64);

  // Subtract one from the length because of the trailing null
  for (uint32_t i = 0; i < ArrayLength(eventArray) - 1; ++i) {
    MOZ_ASSERT(!sAtomEventTable->Lookup(eventArray[i].mAtom),
               "Double-defining event name; fix your EventNameList.h");
    sAtomEventTable->Put(eventArray[i].mAtom, eventArray[i]);
    if (ShouldAddEventToStringEventTable(eventArray[i])) {
      sStringEventTable->Put(
          Substring(nsDependentAtomString(eventArray[i].mAtom), 2),
          eventArray[i]);
    }
  }

  return true;
}

void nsContentUtils::InitializeTouchEventTable() {
  static bool sEventTableInitialized = false;
  if (!sEventTableInitialized && sAtomEventTable && sStringEventTable) {
    sEventTableInitialized = true;
    static const EventNameMapping touchEventArray[] = {
#define EVENT(name_, _message, _type, _class)
#define TOUCH_EVENT(name_, _message, _type, _class) \
  {nsGkAtoms::on##name_, _type, _message, _class},
#include "mozilla/EventNameList.h"
#undef TOUCH_EVENT
#undef EVENT
        {nullptr}};
    // Subtract one from the length because of the trailing null
    for (uint32_t i = 0; i < ArrayLength(touchEventArray) - 1; ++i) {
      sAtomEventTable->Put(touchEventArray[i].mAtom, touchEventArray[i]);
      sStringEventTable->Put(
          Substring(nsDependentAtomString(touchEventArray[i].mAtom), 2),
          touchEventArray[i]);
    }
  }
}

static bool Is8bit(const nsAString& aString) {
  static const char16_t EIGHT_BIT = char16_t(~0x00FF);

  for (nsAString::const_char_iterator start = aString.BeginReading(),
                                      end = aString.EndReading();
       start != end; ++start) {
    if (*start & EIGHT_BIT) {
      return false;
    }
  }

  return true;
}

nsresult nsContentUtils::Btoa(const nsAString& aBinaryData,
                              nsAString& aAsciiBase64String) {
  if (!Is8bit(aBinaryData)) {
    aAsciiBase64String.Truncate();
    return NS_ERROR_DOM_INVALID_CHARACTER_ERR;
  }

  return Base64Encode(aBinaryData, aAsciiBase64String);
}

nsresult nsContentUtils::Atob(const nsAString& aAsciiBase64String,
                              nsAString& aBinaryData) {
  if (!Is8bit(aAsciiBase64String)) {
    aBinaryData.Truncate();
    return NS_ERROR_DOM_INVALID_CHARACTER_ERR;
  }

  const char16_t* start = aAsciiBase64String.BeginReading();
  const char16_t* cur = start;
  const char16_t* end = aAsciiBase64String.EndReading();
  bool hasWhitespace = false;

  while (cur < end) {
    if (nsContentUtils::IsHTMLWhitespace(*cur)) {
      hasWhitespace = true;
      break;
    }
    cur++;
  }

  nsresult rv;

  if (hasWhitespace) {
    nsString trimmedString;

    if (!trimmedString.SetCapacity(aAsciiBase64String.Length(), fallible)) {
      return NS_ERROR_DOM_INVALID_CHARACTER_ERR;
    }

    trimmedString.Append(start, cur - start);

    while (cur < end) {
      if (!nsContentUtils::IsHTMLWhitespace(*cur)) {
        trimmedString.Append(*cur);
      }
      cur++;
    }
    rv = Base64Decode(trimmedString, aBinaryData);
  } else {
    rv = Base64Decode(aAsciiBase64String, aBinaryData);
  }

  if (NS_FAILED(rv) && rv == NS_ERROR_INVALID_ARG) {
    return NS_ERROR_DOM_INVALID_CHARACTER_ERR;
  }
  return rv;
}

bool nsContentUtils::IsAutocompleteEnabled(
    mozilla::dom::HTMLInputElement* aInput) {
  MOZ_ASSERT(aInput, "aInput should not be null!");

  nsAutoString autocomplete;
  aInput->GetAutocomplete(autocomplete);

  if (autocomplete.IsEmpty()) {
    auto* form = aInput->GetForm();
    if (!form) {
      return true;
    }

    form->GetAutocomplete(autocomplete);
  }

  return !autocomplete.EqualsLiteral("off");
}

nsContentUtils::AutocompleteAttrState
nsContentUtils::SerializeAutocompleteAttribute(
    const nsAttrValue* aAttr, nsAString& aResult,
    AutocompleteAttrState aCachedState) {
  if (!aAttr ||
      aCachedState == nsContentUtils::eAutocompleteAttrState_Invalid) {
    return aCachedState;
  }

  if (aCachedState == nsContentUtils::eAutocompleteAttrState_Valid) {
    uint32_t atomCount = aAttr->GetAtomCount();
    for (uint32_t i = 0; i < atomCount; i++) {
      if (i != 0) {
        aResult.Append(' ');
      }
      aResult.Append(nsDependentAtomString(aAttr->AtomAt(i)));
    }
    nsContentUtils::ASCIIToLower(aResult);
    return aCachedState;
  }

  aResult.Truncate();

  mozilla::dom::AutocompleteInfo info;
  AutocompleteAttrState state =
      InternalSerializeAutocompleteAttribute(aAttr, info);
  if (state == eAutocompleteAttrState_Valid) {
    // Concatenate the info fields.
    aResult = info.mSection;

    if (!info.mAddressType.IsEmpty()) {
      if (!aResult.IsEmpty()) {
        aResult += ' ';
      }
      aResult += info.mAddressType;
    }

    if (!info.mContactType.IsEmpty()) {
      if (!aResult.IsEmpty()) {
        aResult += ' ';
      }
      aResult += info.mContactType;
    }

    if (!info.mFieldName.IsEmpty()) {
      if (!aResult.IsEmpty()) {
        aResult += ' ';
      }
      aResult += info.mFieldName;
    }
  }

  return state;
}

nsContentUtils::AutocompleteAttrState
nsContentUtils::SerializeAutocompleteAttribute(
    const nsAttrValue* aAttr, mozilla::dom::AutocompleteInfo& aInfo,
    AutocompleteAttrState aCachedState, bool aGrantAllValidValue) {
  if (!aAttr ||
      aCachedState == nsContentUtils::eAutocompleteAttrState_Invalid) {
    return aCachedState;
  }

  return InternalSerializeAutocompleteAttribute(aAttr, aInfo,
                                                aGrantAllValidValue);
}

/**
 * Helper to validate the @autocomplete tokens.
 *
 * @return {AutocompleteAttrState} The state of the attribute (invalid/valid).
 */
nsContentUtils::AutocompleteAttrState
nsContentUtils::InternalSerializeAutocompleteAttribute(
    const nsAttrValue* aAttrVal, mozilla::dom::AutocompleteInfo& aInfo,
    bool aGrantAllValidValue) {
  // No autocomplete attribute so we are done
  if (!aAttrVal) {
    return eAutocompleteAttrState_Invalid;
  }

  uint32_t numTokens = aAttrVal->GetAtomCount();
  if (!numTokens) {
    return eAutocompleteAttrState_Invalid;
  }

  uint32_t index = numTokens - 1;
  nsString tokenString = nsDependentAtomString(aAttrVal->AtomAt(index));
  AutocompleteCategory category;
  nsAttrValue enumValue;

  bool unsupported = false;
  if (!aGrantAllValidValue) {
    unsupported = enumValue.ParseEnumValue(
        tokenString, kAutocompleteUnsupportedFieldNameTable, false);
    if (unsupported) {
      return eAutocompleteAttrState_Invalid;
    }
  }

  nsAutoString str;
  bool result =
      enumValue.ParseEnumValue(tokenString, kAutocompleteFieldNameTable, false);
  if (result) {
    // Off/Automatic/Normal categories.
    if (enumValue.Equals(u"off"_ns, eIgnoreCase) ||
        enumValue.Equals(u"on"_ns, eIgnoreCase)) {
      if (numTokens > 1) {
        return eAutocompleteAttrState_Invalid;
      }
      enumValue.ToString(str);
      ASCIIToLower(str);
      aInfo.mFieldName.Assign(str);
      aInfo.mCanAutomaticallyPersist =
          !enumValue.Equals(u"off"_ns, eIgnoreCase);
      return eAutocompleteAttrState_Valid;
    }

    // Only allow on/off if form autofill @autocomplete values aren't enabled
    // and it doesn't grant all valid values.
    if (!StaticPrefs::dom_forms_autocomplete_formautofill() &&
        !aGrantAllValidValue) {
      return eAutocompleteAttrState_Invalid;
    }

    // Normal category
    if (numTokens > 3) {
      return eAutocompleteAttrState_Invalid;
    }
    category = eAutocompleteCategory_NORMAL;
  } else {  // Check if the last token is of the contact category instead.
    // Only allow on/off if form autofill @autocomplete values aren't enabled
    // and it doesn't grant all valid values.
    if (!StaticPrefs::dom_forms_autocomplete_formautofill() &&
        !aGrantAllValidValue) {
      return eAutocompleteAttrState_Invalid;
    }

    result = enumValue.ParseEnumValue(
        tokenString, kAutocompleteContactFieldNameTable, false);
    if (!result || numTokens > 4) {
      return eAutocompleteAttrState_Invalid;
    }

    category = eAutocompleteCategory_CONTACT;
  }

  enumValue.ToString(str);
  ASCIIToLower(str);
  aInfo.mFieldName.Assign(str);

  aInfo.mCanAutomaticallyPersist = !enumValue.ParseEnumValue(
      tokenString, kAutocompleteNoPersistFieldNameTable, false);

  // We are done if this was the only token.
  if (numTokens == 1) {
    return eAutocompleteAttrState_Valid;
  }

  --index;
  tokenString = nsDependentAtomString(aAttrVal->AtomAt(index));

  if (category == eAutocompleteCategory_CONTACT) {
    if (!aGrantAllValidValue) {
      unsupported = enumValue.ParseEnumValue(
          tokenString, kAutocompleteUnsupportedContactFieldHintTable, false);
      if (unsupported) {
        return eAutocompleteAttrState_Invalid;
      }
    }

    nsAttrValue contactFieldHint;
    result = contactFieldHint.ParseEnumValue(
        tokenString, kAutocompleteContactFieldHintTable, false);
    if (result) {
      nsAutoString contactFieldHintString;
      contactFieldHint.ToString(contactFieldHintString);
      ASCIIToLower(contactFieldHintString);
      aInfo.mContactType.Assign(contactFieldHintString);
      if (index == 0) {
        return eAutocompleteAttrState_Valid;
      }
      --index;
      tokenString = nsDependentAtomString(aAttrVal->AtomAt(index));
    }
  }

  // Check for billing/shipping tokens
  nsAttrValue fieldHint;
  if (fieldHint.ParseEnumValue(tokenString, kAutocompleteFieldHintTable,
                               false)) {
    nsString fieldHintString;
    fieldHint.ToString(fieldHintString);
    ASCIIToLower(fieldHintString);
    aInfo.mAddressType.Assign(fieldHintString);
    if (index == 0) {
      return eAutocompleteAttrState_Valid;
    }
    --index;
    tokenString = nsDependentAtomString(aAttrVal->AtomAt(index));
  }

  // Check for section-* token
  const nsDependentSubstring& section = Substring(tokenString, 0, 8);
  if (section.LowerCaseEqualsASCII("section-")) {
    ASCIIToLower(tokenString);
    aInfo.mSection.Assign(tokenString);
    if (index == 0) {
      return eAutocompleteAttrState_Valid;
    }
  }

  // Clear the fields as the autocomplete attribute is invalid.
  aInfo.mSection.Truncate();
  aInfo.mAddressType.Truncate();
  aInfo.mContactType.Truncate();
  aInfo.mFieldName.Truncate();

  return eAutocompleteAttrState_Invalid;
}

// Parse an integer according to HTML spec
template <class StringT>
int32_t nsContentUtils::ParseHTMLIntegerImpl(
    const StringT& aValue, ParseHTMLIntegerResultFlags* aResult) {
  using CharT = typename StringT::char_type;

  int result = eParseHTMLInteger_NoFlags;

  typename StringT::const_iterator iter, end;
  aValue.BeginReading(iter);
  aValue.EndReading(end);

  while (iter != end && nsContentUtils::IsHTMLWhitespace(*iter)) {
    result |= eParseHTMLInteger_NonStandard;
    ++iter;
  }

  if (iter == end) {
    result |= eParseHTMLInteger_Error | eParseHTMLInteger_ErrorNoValue;
    *aResult = (ParseHTMLIntegerResultFlags)result;
    return 0;
  }

  int sign = 1;
  if (*iter == CharT('-')) {
    sign = -1;
    result |= eParseHTMLInteger_Negative;
    ++iter;
  } else if (*iter == CharT('+')) {
    result |= eParseHTMLInteger_NonStandard;
    ++iter;
  }

  bool foundValue = false;
  CheckedInt32 value = 0;

  // Check for leading zeros first.
  uint64_t leadingZeros = 0;
  while (iter != end) {
    if (*iter != CharT('0')) {
      break;
    }

    ++leadingZeros;
    foundValue = true;
    ++iter;
  }

  while (iter != end) {
    if (*iter >= CharT('0') && *iter <= CharT('9')) {
      value = (value * 10) + (*iter - CharT('0')) * sign;
      ++iter;
      if (!value.isValid()) {
        result |= eParseHTMLInteger_Error | eParseHTMLInteger_ErrorOverflow;
        break;
      }
      foundValue = true;
    } else {
      break;
    }
  }

  if (!foundValue) {
    result |= eParseHTMLInteger_Error | eParseHTMLInteger_ErrorNoValue;
  }

  if (value.isValid() &&
      ((leadingZeros > 1 || (leadingZeros == 1 && !(value == 0))) ||
       (sign == -1 && value == 0))) {
    result |= eParseHTMLInteger_NonStandard;
  }

  if (iter != end) {
    result |= eParseHTMLInteger_DidNotConsumeAllInput;
  }

  *aResult = (ParseHTMLIntegerResultFlags)result;
  return value.isValid() ? value.value() : 0;
}

// Parse an integer according to HTML spec
int32_t nsContentUtils::ParseHTMLInteger(const nsAString& aValue,
                                         ParseHTMLIntegerResultFlags* aResult) {
  return ParseHTMLIntegerImpl(aValue, aResult);
}

int32_t nsContentUtils::ParseHTMLInteger(const nsACString& aValue,
                                         ParseHTMLIntegerResultFlags* aResult) {
  return ParseHTMLIntegerImpl(aValue, aResult);
}

#define SKIP_WHITESPACE(iter, end_iter, end_res)                 \
  while ((iter) != (end_iter) && nsCRT::IsAsciiSpace(*(iter))) { \
    ++(iter);                                                    \
  }                                                              \
  if ((iter) == (end_iter)) {                                    \
    return (end_res);                                            \
  }

#define SKIP_ATTR_NAME(iter, end_iter)                            \
  while ((iter) != (end_iter) && !nsCRT::IsAsciiSpace(*(iter)) && \
         *(iter) != '=') {                                        \
    ++(iter);                                                     \
  }

bool nsContentUtils::GetPseudoAttributeValue(const nsString& aSource,
                                             nsAtom* aName, nsAString& aValue) {
  aValue.Truncate();

  const char16_t* start = aSource.get();
  const char16_t* end = start + aSource.Length();
  const char16_t* iter;

  while (start != end) {
    SKIP_WHITESPACE(start, end, false)
    iter = start;
    SKIP_ATTR_NAME(iter, end)

    if (start == iter) {
      return false;
    }

    // Remember the attr name.
    const nsDependentSubstring& attrName = Substring(start, iter);

    // Now check whether this is a valid name="value" pair.
    start = iter;
    SKIP_WHITESPACE(start, end, false)
    if (*start != '=') {
      // No '=', so this is not a name="value" pair.  We don't know
      // what it is, and we have no way to handle it.
      return false;
    }

    // Have to skip the value.
    ++start;
    SKIP_WHITESPACE(start, end, false)
    char16_t q = *start;
    if (q != kQuote && q != kApostrophe) {
      // Not a valid quoted value, so bail.
      return false;
    }

    ++start;  // Point to the first char of the value.
    iter = start;

    while (iter != end && *iter != q) {
      ++iter;
    }

    if (iter == end) {
      // Oops, unterminated quoted string.
      return false;
    }

    // At this point attrName holds the name of the "attribute" and
    // the value is between start and iter.

    if (aName->Equals(attrName)) {
      // We'll accumulate as many characters as possible (until we hit either
      // the end of the string or the beginning of an entity). Chunks will be
      // delimited by start and chunkEnd.
      const char16_t* chunkEnd = start;
      while (chunkEnd != iter) {
        if (*chunkEnd == kLessThan) {
          aValue.Truncate();

          return false;
        }

        if (*chunkEnd == kAmpersand) {
          aValue.Append(start, chunkEnd - start);

          const char16_t* afterEntity = nullptr;
          char16_t result[2];
          uint32_t count = MOZ_XMLTranslateEntity(
              reinterpret_cast<const char*>(chunkEnd),
              reinterpret_cast<const char*>(iter),
              reinterpret_cast<const char**>(&afterEntity), result);
          if (count == 0) {
            aValue.Truncate();

            return false;
          }

          aValue.Append(result, count);

          // Advance to after the entity and begin a new chunk.
          start = chunkEnd = afterEntity;
        } else {
          ++chunkEnd;
        }
      }

      // Append remainder.
      aValue.Append(start, iter - start);

      return true;
    }

    // Resume scanning after the end of the attribute value (past the quote
    // char).
    start = iter + 1;
  }

  return false;
}

bool nsContentUtils::IsJavaScriptLanguage(const nsString& aName) {
  return aName.LowerCaseEqualsLiteral("javascript") ||
         aName.LowerCaseEqualsLiteral("livescript") ||
         aName.LowerCaseEqualsLiteral("mocha") ||
         aName.LowerCaseEqualsLiteral("javascript1.0") ||
         aName.LowerCaseEqualsLiteral("javascript1.1") ||
         aName.LowerCaseEqualsLiteral("javascript1.2") ||
         aName.LowerCaseEqualsLiteral("javascript1.3") ||
         aName.LowerCaseEqualsLiteral("javascript1.4") ||
         aName.LowerCaseEqualsLiteral("javascript1.5");
}

void nsContentUtils::SplitMimeType(const nsAString& aValue, nsString& aType,
                                   nsString& aParams) {
  aType.Truncate();
  aParams.Truncate();
  int32_t semiIndex = aValue.FindChar(char16_t(';'));
  if (-1 != semiIndex) {
    aType = Substring(aValue, 0, semiIndex);
    aParams =
        Substring(aValue, semiIndex + 1, aValue.Length() - (semiIndex + 1));
    aParams.StripWhitespace();
  } else {
    aType = aValue;
  }
  aType.StripWhitespace();
}

nsresult nsContentUtils::IsUserIdle(uint32_t aRequestedIdleTimeInMS,
                                    bool* aUserIsIdle) {
  nsresult rv;
  nsCOMPtr<nsIUserIdleService> idleService =
      do_GetService("@mozilla.org/widget/useridleservice;1", &rv);
  NS_ENSURE_SUCCESS(rv, rv);

  uint32_t idleTimeInMS;
  rv = idleService->GetIdleTime(&idleTimeInMS);
  NS_ENSURE_SUCCESS(rv, rv);

  *aUserIsIdle = idleTimeInMS >= aRequestedIdleTimeInMS;
  return NS_OK;
}

/**
 * A helper function that parses a sandbox attribute (of an <iframe> or a CSP
 * directive) and converts it to the set of flags used internally.
 *
 * @param aSandboxAttr  the sandbox attribute
 * @return              the set of flags (SANDBOXED_NONE if aSandboxAttr is
 *                      null)
 */
uint32_t nsContentUtils::ParseSandboxAttributeToFlags(
    const nsAttrValue* aSandboxAttr) {
  if (!aSandboxAttr) {
    return SANDBOXED_NONE;
  }

  uint32_t out = SANDBOX_ALL_FLAGS;

#define SANDBOX_KEYWORD(string, atom, flags)                  \
  if (aSandboxAttr->Contains(nsGkAtoms::atom, eIgnoreCase)) { \
    out &= ~(flags);                                          \
  }
#include "IframeSandboxKeywordList.h"
#undef SANDBOX_KEYWORD

  return out;
}

/**
 * A helper function that checks if a string matches a valid sandbox flag.
 *
 * @param aFlag   the potential sandbox flag.
 * @return        true if the flag is a sandbox flag.
 */
bool nsContentUtils::IsValidSandboxFlag(const nsAString& aFlag) {
#define SANDBOX_KEYWORD(string, atom, flags)                                  \
  if (EqualsIgnoreASCIICase(nsDependentAtomString(nsGkAtoms::atom), aFlag)) { \
    return true;                                                              \
  }
#include "IframeSandboxKeywordList.h"
#undef SANDBOX_KEYWORD
  return false;
}

/**
 * A helper function that returns a string attribute corresponding to the
 * sandbox flags.
 *
 * @param aFlags    the sandbox flags
 * @param aString   the attribute corresponding to the flags (null if aFlags
 *                  is zero)
 */
void nsContentUtils::SandboxFlagsToString(uint32_t aFlags, nsAString& aString) {
  if (!aFlags) {
    SetDOMStringToNull(aString);
    return;
  }

  aString.Truncate();

#define SANDBOX_KEYWORD(string, atom, flags)                \
  if (!(aFlags & (flags))) {                                \
    if (!aString.IsEmpty()) {                               \
      aString.AppendLiteral(u" ");                          \
    }                                                       \
    aString.Append(nsDependentAtomString(nsGkAtoms::atom)); \
  }
#include "IframeSandboxKeywordList.h"
#undef SANDBOX_KEYWORD
}

nsIBidiKeyboard* nsContentUtils::GetBidiKeyboard() {
  if (!sBidiKeyboard) {
    sBidiKeyboard = nsIWidget::CreateBidiKeyboard();
  }
  return sBidiKeyboard;
}

/**
 * This is used to determine whether a character is in one of the classes
 * which CSS says should be part of the first-letter.  Currently, that is
 * all punctuation classes (P*).  Note that this is a change from CSS2
 * which excluded Pc and Pd.
 *
 * https://www.w3.org/TR/css-pseudo-4/#first-letter-pseudo
 * "Punctuation (i.e, characters that belong to the Punctuation (P*) Unicode
 *  general category [UAX44]) [...]"
 */

// static
bool nsContentUtils::IsFirstLetterPunctuation(uint32_t aChar) {
  switch (mozilla::unicode::GetGeneralCategory(aChar)) {
    case HB_UNICODE_GENERAL_CATEGORY_CONNECT_PUNCTUATION: /* Pc */
    case HB_UNICODE_GENERAL_CATEGORY_DASH_PUNCTUATION:    /* Pd */
    case HB_UNICODE_GENERAL_CATEGORY_CLOSE_PUNCTUATION:   /* Pe */
    case HB_UNICODE_GENERAL_CATEGORY_FINAL_PUNCTUATION:   /* Pf */
    case HB_UNICODE_GENERAL_CATEGORY_INITIAL_PUNCTUATION: /* Pi */
    case HB_UNICODE_GENERAL_CATEGORY_OTHER_PUNCTUATION:   /* Po */
    case HB_UNICODE_GENERAL_CATEGORY_OPEN_PUNCTUATION:    /* Ps */
      return true;
    default:
      return false;
  }
}

// static
bool nsContentUtils::IsAlphanumeric(uint32_t aChar) {
  nsUGenCategory cat = mozilla::unicode::GetGenCategory(aChar);

  return (cat == nsUGenCategory::kLetter || cat == nsUGenCategory::kNumber);
}

// static
bool nsContentUtils::IsAlphanumericAt(const nsTextFragment* aFrag,
                                      uint32_t aOffset) {
  char16_t h = aFrag->CharAt(aOffset);
  if (!IS_SURROGATE(h)) {
    return IsAlphanumeric(h);
  }
  if (NS_IS_HIGH_SURROGATE(h) && aOffset + 1 < aFrag->GetLength()) {
    char16_t l = aFrag->CharAt(aOffset + 1);
    if (NS_IS_LOW_SURROGATE(l)) {
      return IsAlphanumeric(SURROGATE_TO_UCS4(h, l));
    }
  }
  return false;
}

/* static */
bool nsContentUtils::IsHTMLWhitespace(char16_t aChar) {
  return aChar == char16_t(0x0009) || aChar == char16_t(0x000A) ||
         aChar == char16_t(0x000C) || aChar == char16_t(0x000D) ||
         aChar == char16_t(0x0020);
}

/* static */
bool nsContentUtils::IsHTMLWhitespaceOrNBSP(char16_t aChar) {
  return IsHTMLWhitespace(aChar) || aChar == char16_t(0xA0);
}

/* static */
bool nsContentUtils::IsHTMLBlockLevelElement(nsIContent* aContent) {
  return aContent->IsAnyOfHTMLElements(
      nsGkAtoms::address, nsGkAtoms::article, nsGkAtoms::aside,
      nsGkAtoms::blockquote, nsGkAtoms::center, nsGkAtoms::dir, nsGkAtoms::div,
      nsGkAtoms::dl,  // XXX why not dt and dd?
      nsGkAtoms::fieldset,
      nsGkAtoms::figure,  // XXX shouldn't figcaption be on this list
      nsGkAtoms::footer, nsGkAtoms::form, nsGkAtoms::h1, nsGkAtoms::h2,
      nsGkAtoms::h3, nsGkAtoms::h4, nsGkAtoms::h5, nsGkAtoms::h6,
      nsGkAtoms::header, nsGkAtoms::hgroup, nsGkAtoms::hr, nsGkAtoms::li,
      nsGkAtoms::listing, nsGkAtoms::menu, nsGkAtoms::nav, nsGkAtoms::ol,
      nsGkAtoms::p, nsGkAtoms::pre, nsGkAtoms::section, nsGkAtoms::table,
      nsGkAtoms::ul, nsGkAtoms::xmp);
}

/* static */
bool nsContentUtils::ParseIntMarginValue(const nsAString& aString,
                                         nsIntMargin& result) {
  nsAutoString marginStr(aString);
  marginStr.CompressWhitespace(true, true);
  if (marginStr.IsEmpty()) {
    return false;
  }

  int32_t start = 0, end = 0;
  for (int count = 0; count < 4; count++) {
    if ((uint32_t)end >= marginStr.Length()) return false;

    // top, right, bottom, left
    if (count < 3)
      end = Substring(marginStr, start).FindChar(',');
    else
      end = Substring(marginStr, start).Length();

    if (end <= 0) return false;

    nsresult ec;
    int32_t val = nsString(Substring(marginStr, start, end)).ToInteger(&ec);
    if (NS_FAILED(ec)) return false;

    switch (count) {
      case 0:
        result.top = val;
        break;
      case 1:
        result.right = val;
        break;
      case 2:
        result.bottom = val;
        break;
      case 3:
        result.left = val;
        break;
    }
    start += end + 1;
  }
  return true;
}

// static
int32_t nsContentUtils::ParseLegacyFontSize(const nsAString& aValue) {
  nsAString::const_iterator iter, end;
  aValue.BeginReading(iter);
  aValue.EndReading(end);

  while (iter != end && nsContentUtils::IsHTMLWhitespace(*iter)) {
    ++iter;
  }

  if (iter == end) {
    return 0;
  }

  bool relative = false;
  bool negate = false;
  if (*iter == char16_t('-')) {
    relative = true;
    negate = true;
    ++iter;
  } else if (*iter == char16_t('+')) {
    relative = true;
    ++iter;
  }

  if (iter == end || *iter < char16_t('0') || *iter > char16_t('9')) {
    return 0;
  }

  // We don't have to worry about overflow, since we can bail out as soon as
  // we're bigger than 7.
  int32_t value = 0;
  while (iter != end && *iter >= char16_t('0') && *iter <= char16_t('9')) {
    value = 10 * value + (*iter - char16_t('0'));
    if (value >= 7) {
      break;
    }
    ++iter;
  }

  if (relative) {
    if (negate) {
      value = 3 - value;
    } else {
      value = 3 + value;
    }
  }

  return clamped(value, 1, 7);
}

/* static */
void nsContentUtils::GetOfflineAppManifest(Document* aDocument, nsIURI** aURI) {
  MOZ_ASSERT(NS_IsMainThread());
  MOZ_ASSERT(aDocument);
  *aURI = nullptr;

  if (aDocument->GetController().isSome()) {
    return;
  }

  Element* docElement = aDocument->GetRootElement();
  if (!docElement) {
    return;
  }

  nsAutoString manifestSpec;
  docElement->GetAttr(kNameSpaceID_None, nsGkAtoms::manifest, manifestSpec);

  // Manifest URIs can't have fragment identifiers.
  if (manifestSpec.IsEmpty() || manifestSpec.Contains('#')) {
    return;
  }

  nsContentUtils::NewURIWithDocumentCharset(aURI, manifestSpec, aDocument,
                                            aDocument->GetDocBaseURI());
}

/* static */
bool nsContentUtils::OfflineAppAllowed(nsIURI* aURI) {
  nsCOMPtr<nsIOfflineCacheUpdateService> updateService =
      components::OfflineCacheUpdate::Service();
  if (!updateService) {
    return false;
  }

  bool allowed;
  nsresult rv = updateService->OfflineAppAllowedForURI(aURI, &allowed);
  return NS_SUCCEEDED(rv) && allowed;
}

/* static */
bool nsContentUtils::OfflineAppAllowed(nsIPrincipal* aPrincipal) {
  nsCOMPtr<nsIOfflineCacheUpdateService> updateService =
      components::OfflineCacheUpdate::Service();
  if (!updateService) {
    return false;
  }

  bool allowed;
  nsresult rv = updateService->OfflineAppAllowed(aPrincipal, &allowed);
  return NS_SUCCEEDED(rv) && allowed;
}
// Static
bool nsContentUtils::IsErrorPage(nsIURI* aURI) {
  if (!aURI) {
    return false;
  }

  if (!aURI->SchemeIs("about")) {
    return false;
  }

  nsAutoCString name;
  nsresult rv = NS_GetAboutModuleName(aURI, name);
  NS_ENSURE_SUCCESS(rv, false);

  return name.EqualsLiteral("certerror") || name.EqualsLiteral("neterror") ||
         name.EqualsLiteral("blocked");
}

// static
void nsContentUtils::Shutdown() {
  sInitialized = false;

  nsHTMLTags::ReleaseTable();

  NS_IF_RELEASE(sContentPolicyService);
  sTriedToGetContentPolicy = false;
  uint32_t i;
  for (i = 0; i < PropertiesFile_COUNT; ++i) NS_IF_RELEASE(sStringBundles[i]);

  NS_IF_RELEASE(sStringBundleService);
  NS_IF_RELEASE(sConsoleService);
  NS_IF_RELEASE(sXPConnect);
  NS_IF_RELEASE(sSecurityManager);
  NS_IF_RELEASE(sSystemPrincipal);
  NS_IF_RELEASE(sNullSubjectPrincipal);
  NS_IF_RELEASE(sIOService);
  NS_IF_RELEASE(sUUIDGenerator);
  sLineBreaker = nullptr;
  sWordBreaker = nullptr;
  sBidiKeyboard = nullptr;

  delete sAtomEventTable;
  sAtomEventTable = nullptr;
  delete sStringEventTable;
  sStringEventTable = nullptr;
  delete sUserDefinedEvents;
  sUserDefinedEvents = nullptr;

  if (sEventListenerManagersHash) {
    NS_ASSERTION(sEventListenerManagersHash->EntryCount() == 0,
                 "Event listener manager hash not empty at shutdown!");

    // See comment above.

    // However, we have to handle this table differently.  If it still
    // has entries, we want to leak it too, so that we can keep it alive
    // in case any elements are destroyed.  Because if they are, we need
    // their event listener managers to be destroyed too, or otherwise
    // it could leave dangling references in DOMClassInfo's preserved
    // wrapper table.

    if (sEventListenerManagersHash->EntryCount() == 0) {
      delete sEventListenerManagersHash;
      sEventListenerManagersHash = nullptr;
    }
  }

  if (sDOMArenaHashtable) {
    MOZ_ASSERT(sDOMArenaHashtable->Count() == 0);
    MOZ_ASSERT(StaticPrefs::dom_arena_allocator_enabled_AtStartup());
    delete sDOMArenaHashtable;
    sDOMArenaHashtable = nullptr;
  }

  NS_ASSERTION(!sBlockedScriptRunners || sBlockedScriptRunners->Length() == 0,
               "How'd this happen?");
  delete sBlockedScriptRunners;
  sBlockedScriptRunners = nullptr;

  delete sShiftText;
  sShiftText = nullptr;
  delete sControlText;
  sControlText = nullptr;
  delete sMetaText;
  sMetaText = nullptr;
  delete sOSText;
  sOSText = nullptr;
  delete sAltText;
  sAltText = nullptr;
  delete sModifierSeparator;
  sModifierSeparator = nullptr;

  delete sJSBytecodeMimeType;
  sJSBytecodeMimeType = nullptr;

  NS_IF_RELEASE(sSameOriginChecker);

  if (sUserInteractionObserver) {
    sUserInteractionObserver->Shutdown();
    NS_RELEASE(sUserInteractionObserver);
  }

  TextControlState::Shutdown();
  nsMappedAttributes::Shutdown();
}

/**
 * Checks whether two nodes come from the same origin. aTrustedNode is
 * considered 'safe' in that a user can operate on it.
 */
// static
nsresult nsContentUtils::CheckSameOrigin(const nsINode* aTrustedNode,
                                         const nsINode* unTrustedNode) {
  MOZ_ASSERT(aTrustedNode);
  MOZ_ASSERT(unTrustedNode);

  /*
   * Get hold of each node's principal
   */

  nsIPrincipal* trustedPrincipal = aTrustedNode->NodePrincipal();
  nsIPrincipal* unTrustedPrincipal = unTrustedNode->NodePrincipal();

  if (trustedPrincipal == unTrustedPrincipal) {
    return NS_OK;
  }

  bool equal;
  // XXXbz should we actually have a Subsumes() check here instead?  Or perhaps
  // a separate method for that, with callers using one or the other?
  if (NS_FAILED(trustedPrincipal->Equals(unTrustedPrincipal, &equal)) ||
      !equal) {
    return NS_ERROR_DOM_PROP_ACCESS_DENIED;
  }

  return NS_OK;
}

// static
bool nsContentUtils::CanCallerAccess(nsIPrincipal* aSubjectPrincipal,
                                     nsIPrincipal* aPrincipal) {
  bool subsumes;
  nsresult rv = aSubjectPrincipal->Subsumes(aPrincipal, &subsumes);
  NS_ENSURE_SUCCESS(rv, false);

  if (subsumes) {
    return true;
  }

  // The subject doesn't subsume aPrincipal. Allow access only if the subject
  // is chrome.
  return IsCallerChrome();
}

// static
bool nsContentUtils::CanCallerAccess(const nsINode* aNode) {
  nsIPrincipal* subject = SubjectPrincipal();
  if (subject->IsSystemPrincipal()) {
    return true;
  }

  if (aNode->ChromeOnlyAccess()) {
    return false;
  }

  return CanCallerAccess(subject, aNode->NodePrincipal());
}

// static
bool nsContentUtils::CanCallerAccess(nsPIDOMWindowInner* aWindow) {
  nsCOMPtr<nsIScriptObjectPrincipal> scriptObject = do_QueryInterface(aWindow);
  NS_ENSURE_TRUE(scriptObject, false);

  return CanCallerAccess(SubjectPrincipal(), scriptObject->GetPrincipal());
}

// static
bool nsContentUtils::PrincipalHasPermission(nsIPrincipal& aPrincipal,
                                            const nsAtom* aPerm) {
  // Chrome gets access by default.
  if (aPrincipal.IsSystemPrincipal()) {
    return true;
  }

  // Otherwise, only allow if caller is an addon with the permission.
  return BasePrincipal::Cast(aPrincipal).AddonHasPermission(aPerm);
}

// static
bool nsContentUtils::CallerHasPermission(JSContext* aCx, const nsAtom* aPerm) {
  return PrincipalHasPermission(*SubjectPrincipal(aCx), aPerm);
}

// static
nsIPrincipal* nsContentUtils::GetAttrTriggeringPrincipal(
    nsIContent* aContent, const nsAString& aAttrValue,
    nsIPrincipal* aSubjectPrincipal) {
  nsIPrincipal* contentPrin = aContent ? aContent->NodePrincipal() : nullptr;

  // If the subject principal is the same as the content principal, or no
  // explicit subject principal was provided, we don't need to do any further
  // checks. Just return the content principal.
  if (contentPrin == aSubjectPrincipal || !aSubjectPrincipal) {
    return contentPrin;
  }

  // Only use the subject principal if the URL string we are going to end up
  // fetching is under the control of that principal, which is never the case
  // for relative URLs.
  if (aAttrValue.IsEmpty() ||
      !IsAbsoluteURL(NS_ConvertUTF16toUTF8(aAttrValue))) {
    return contentPrin;
  }

  // Only use the subject principal as the attr triggering principal if it
  // should override the CSP of the node's principal.
  if (BasePrincipal::Cast(aSubjectPrincipal)->OverridesCSP(contentPrin)) {
    return aSubjectPrincipal;
  }

  return contentPrin;
}

// static
bool nsContentUtils::IsAbsoluteURL(const nsACString& aURL) {
  nsAutoCString scheme;
  if (NS_FAILED(net_ExtractURLScheme(aURL, scheme))) {
    // If we can't extract a scheme, it's not an absolute URL.
    return false;
  }

  // If it parses as an absolute StandardURL, it's definitely an absolute URL,
  // so no need to check with the IO service.
  if (net_IsAbsoluteURL(aURL)) {
    return true;
  }

  uint32_t flags;
  if (NS_SUCCEEDED(sIOService->GetProtocolFlags(scheme.get(), &flags))) {
    return flags & nsIProtocolHandler::URI_NORELATIVE;
  }

  return false;
}

// static
bool nsContentUtils::InProlog(nsINode* aNode) {
  MOZ_ASSERT(aNode, "missing node to nsContentUtils::InProlog");

  nsINode* parent = aNode->GetParentNode();
  if (!parent || !parent->IsDocument()) {
    return false;
  }

  Document* doc = parent->AsDocument();
  nsIContent* root = doc->GetRootElement();

  return !root || doc->ComputeIndexOf(aNode) < doc->ComputeIndexOf(root);
}

bool nsContentUtils::IsCallerChrome() {
  MOZ_ASSERT(NS_IsMainThread());
  return SubjectPrincipal() == sSystemPrincipal;
}

#ifdef FUZZING
bool nsContentUtils::IsFuzzingEnabled() {
  return StaticPrefs::fuzzing_enabled();
}
#endif

/* static */
bool nsContentUtils::IsCallerChromeOrElementTransformGettersEnabled(
    JSContext* aCx, JSObject*) {
  return ThreadsafeIsSystemCaller(aCx) ||
         StaticPrefs::dom_element_transform_getters_enabled();
}

/* static */
bool nsContentUtils::ShouldResistFingerprinting() {
  return StaticPrefs::privacy_resistFingerprinting();
}

bool nsContentUtils::ShouldResistFingerprinting(nsIDocShell* aDocShell) {
  if (!aDocShell) {
    return ShouldResistFingerprinting();
  }
  return ShouldResistFingerprinting(aDocShell->GetDocument());
}

/* static */
bool nsContentUtils::ShouldResistFingerprinting(const Document* aDoc) {
  if (!aDoc) {
    return ShouldResistFingerprinting();
  }
  bool isChrome = nsContentUtils::IsChromeDoc(aDoc);
  return !isChrome && ShouldResistFingerprinting();
}

/* static */
bool nsContentUtils::ShouldResistFingerprinting(nsIPrincipal* aPrincipal) {
  if (!aPrincipal) {
    return ShouldResistFingerprinting();
  }
  bool isChrome = aPrincipal->IsSystemPrincipal();
  return !isChrome && ShouldResistFingerprinting();
}

/* static */
bool nsContentUtils::ShouldResistFingerprinting(WorkerPrivate* aWorkerPrivate) {
  if (!aWorkerPrivate) {
    // We may be on a non-worker thread!
    return ShouldResistFingerprinting();
  }
  bool isChrome = aWorkerPrivate->UsesSystemPrincipal();
  return !isChrome && ShouldResistFingerprinting();
}

/* static */
bool nsContentUtils::UseStandinsForNativeColors() {
  return ShouldResistFingerprinting() ||
         StaticPrefs::ui_use_standins_for_native_colors();
}

/* static */
void nsContentUtils::CalcRoundedWindowSizeForResistingFingerprinting(
    int32_t aChromeWidth, int32_t aChromeHeight, int32_t aScreenWidth,
    int32_t aScreenHeight, int32_t aInputWidth, int32_t aInputHeight,
    bool aSetOuterWidth, bool aSetOuterHeight, int32_t* aOutputWidth,
    int32_t* aOutputHeight) {
  MOZ_ASSERT(aOutputWidth);
  MOZ_ASSERT(aOutputHeight);

  int32_t availContentWidth = 0;
  int32_t availContentHeight = 0;

  availContentWidth = std::min(StaticPrefs::privacy_window_maxInnerWidth(),
                               aScreenWidth - aChromeWidth);
#ifdef MOZ_WIDGET_GTK
  // In the GTK window, it will not report outside system decorations
  // when we get available window size, see Bug 581863. So, we leave a
  // 40 pixels space for them when calculating the available content
  // height. It is not necessary for the width since the content width
  // is usually pretty much the same as the chrome width.
  availContentHeight = std::min(StaticPrefs::privacy_window_maxInnerHeight(),
                                (-40 + aScreenHeight) - aChromeHeight);
#else
  availContentHeight = std::min(StaticPrefs::privacy_window_maxInnerHeight(),
                                aScreenHeight - aChromeHeight);
#endif

  // Ideally, we'd like to round window size to 1000x1000, but the
  // screen space could be too small to accommodate this size in some
  // cases. If it happens, we would round the window size to the nearest
  // 200x100.
  availContentWidth = availContentWidth - (availContentWidth % 200);
  availContentHeight = availContentHeight - (availContentHeight % 100);

  // If aIsOuter is true, we are setting the outer window. So we
  // have to consider the chrome UI.
  int32_t chromeOffsetWidth = aSetOuterWidth ? aChromeWidth : 0;
  int32_t chromeOffsetHeight = aSetOuterHeight ? aChromeHeight : 0;
  int32_t resultWidth = 0, resultHeight = 0;

  // if the original size is greater than the maximum available size, we set
  // it to the maximum size. And if the original value is less than the
  // minimum rounded size, we set it to the minimum 200x100.
  if (aInputWidth > (availContentWidth + chromeOffsetWidth)) {
    resultWidth = availContentWidth + chromeOffsetWidth;
  } else if (aInputWidth < (200 + chromeOffsetWidth)) {
    resultWidth = 200 + chromeOffsetWidth;
  } else {
    // Otherwise, we round the window to the nearest upper rounded 200x100.
    resultWidth = NSToIntCeil((aInputWidth - chromeOffsetWidth) / 200.0) * 200 +
                  chromeOffsetWidth;
  }

  if (aInputHeight > (availContentHeight + chromeOffsetHeight)) {
    resultHeight = availContentHeight + chromeOffsetHeight;
  } else if (aInputHeight < (100 + chromeOffsetHeight)) {
    resultHeight = 100 + chromeOffsetHeight;
  } else {
    resultHeight =
        NSToIntCeil((aInputHeight - chromeOffsetHeight) / 100.0) * 100 +
        chromeOffsetHeight;
  }

  *aOutputWidth = resultWidth;
  *aOutputHeight = resultHeight;
}

bool nsContentUtils::ThreadsafeIsCallerChrome() {
  return NS_IsMainThread() ? IsCallerChrome()
                           : IsCurrentThreadRunningChromeWorker();
}

bool nsContentUtils::IsCallerUAWidget() {
  JSContext* cx = GetCurrentJSContext();
  if (!cx) {
    return false;
  }

  JS::Realm* realm = JS::GetCurrentRealmOrNull(cx);
  if (!realm) {
    return false;
  }

  return xpc::IsUAWidgetScope(realm);
}

bool nsContentUtils::IsSystemCaller(JSContext* aCx) {
  // Note that SubjectPrincipal() assumes we are in a compartment here.
  return SubjectPrincipal(aCx) == sSystemPrincipal;
}

bool nsContentUtils::ThreadsafeIsSystemCaller(JSContext* aCx) {
  CycleCollectedJSContext* ccjscx = CycleCollectedJSContext::Get();
  MOZ_ASSERT(ccjscx->Context() == aCx);

  return ccjscx->IsSystemCaller();
}

// static
bool nsContentUtils::LookupBindingMember(
    JSContext* aCx, nsIContent* aContent, JS::Handle<jsid> aId,
    JS::MutableHandle<JS::PropertyDescriptor> aDesc) {
  return true;
}

// static
nsINode* nsContentUtils::GetCrossDocParentNode(nsINode* aChild) {
  MOZ_ASSERT(aChild, "The child is null!");

  nsINode* parent = aChild->GetParentNode();
  if (parent && parent->IsContent() && aChild->IsContent()) {
    parent = aChild->AsContent()->GetFlattenedTreeParent();
  }

  if (parent || !aChild->IsDocument()) {
    return parent;
  }

  Document* doc = aChild->AsDocument();
  Document* parentDoc = doc->GetInProcessParentDocument();
  return parentDoc ? parentDoc->FindContentForSubDocument(doc) : nullptr;
}

nsINode* nsContentUtils::GetNearestInProcessCrossDocParentNode(
    nsINode* aChild) {
  if (aChild->IsDocument()) {
    for (BrowsingContext* bc = aChild->AsDocument()->GetBrowsingContext(); bc;
         bc = bc->GetParent()) {
      if (bc->GetEmbedderElement()) {
        return bc->GetEmbedderElement();
      }
    }
    return nullptr;
  }

  nsINode* parent = aChild->GetParentNode();
  if (parent && parent->IsContent() && aChild->IsContent()) {
    parent = aChild->AsContent()->GetFlattenedTreeParent();
  }

  return parent;
}

bool nsContentUtils::ContentIsHostIncludingDescendantOf(
    const nsINode* aPossibleDescendant, const nsINode* aPossibleAncestor) {
  MOZ_ASSERT(aPossibleDescendant, "The possible descendant is null!");
  MOZ_ASSERT(aPossibleAncestor, "The possible ancestor is null!");

  do {
    if (aPossibleDescendant == aPossibleAncestor) return true;
    if (aPossibleDescendant->IsDocumentFragment()) {
      aPossibleDescendant =
          aPossibleDescendant->AsDocumentFragment()->GetHost();
    } else {
      aPossibleDescendant = aPossibleDescendant->GetParentNode();
    }
  } while (aPossibleDescendant);

  return false;
}

// static
bool nsContentUtils::ContentIsCrossDocDescendantOf(nsINode* aPossibleDescendant,
                                                   nsINode* aPossibleAncestor) {
  MOZ_ASSERT(aPossibleDescendant, "The possible descendant is null!");
  MOZ_ASSERT(aPossibleAncestor, "The possible ancestor is null!");

  do {
    if (aPossibleDescendant == aPossibleAncestor) {
      return true;
    }

    aPossibleDescendant =
        GetNearestInProcessCrossDocParentNode(aPossibleDescendant);
  } while (aPossibleDescendant);

  return false;
}

// static
bool nsContentUtils::ContentIsFlattenedTreeDescendantOf(
    const nsINode* aPossibleDescendant, const nsINode* aPossibleAncestor) {
  MOZ_ASSERT(aPossibleDescendant, "The possible descendant is null!");
  MOZ_ASSERT(aPossibleAncestor, "The possible ancestor is null!");

  do {
    if (aPossibleDescendant == aPossibleAncestor) {
      return true;
    }
    aPossibleDescendant = aPossibleDescendant->GetFlattenedTreeParentNode();
  } while (aPossibleDescendant);

  return false;
}

// static
bool nsContentUtils::ContentIsFlattenedTreeDescendantOfForStyle(
    const nsINode* aPossibleDescendant, const nsINode* aPossibleAncestor) {
  MOZ_ASSERT(aPossibleDescendant, "The possible descendant is null!");
  MOZ_ASSERT(aPossibleAncestor, "The possible ancestor is null!");

  do {
    if (aPossibleDescendant == aPossibleAncestor) {
      return true;
    }
    aPossibleDescendant =
        aPossibleDescendant->GetFlattenedTreeParentNodeForStyle();
  } while (aPossibleDescendant);

  return false;
}

// static
nsINode* nsContentUtils::Retarget(nsINode* aTargetA, nsINode* aTargetB) {
  while (true && aTargetA) {
    // If A's root is not a shadow root...
    nsINode* root = aTargetA->SubtreeRoot();
    if (!root->IsShadowRoot()) {
      // ...then return A.
      return aTargetA;
    }

    // or A's root is a shadow-including inclusive ancestor of B...
    if (aTargetB->IsShadowIncludingInclusiveDescendantOf(root)) {
      // ...then return A.
      return aTargetA;
    }

    aTargetA = ShadowRoot::FromNode(root)->GetHost();
  }

  return nullptr;
}

// static
nsresult nsContentUtils::GetInclusiveAncestors(nsINode* aNode,
                                               nsTArray<nsINode*>& aArray) {
  while (aNode) {
    aArray.AppendElement(aNode);
    aNode = aNode->GetParentNode();
  }
  return NS_OK;
}

// static
nsresult nsContentUtils::GetInclusiveAncestorsAndOffsets(
    nsINode* aNode, int32_t aOffset, nsTArray<nsIContent*>* aAncestorNodes,
    nsTArray<int32_t>* aAncestorOffsets) {
  NS_ENSURE_ARG_POINTER(aNode);

  if (!aNode->IsContent()) {
    return NS_ERROR_FAILURE;
  }
  nsIContent* content = aNode->AsContent();

  if (!aAncestorNodes->IsEmpty()) {
    NS_WARNING("aAncestorNodes is not empty");
    aAncestorNodes->Clear();
  }

  if (!aAncestorOffsets->IsEmpty()) {
    NS_WARNING("aAncestorOffsets is not empty");
    aAncestorOffsets->Clear();
  }

  // insert the node itself
  aAncestorNodes->AppendElement(content);
  aAncestorOffsets->AppendElement(aOffset);

  // insert all the ancestors
  nsIContent* child = content;
  nsIContent* parent = child->GetParent();
  while (parent) {
    aAncestorNodes->AppendElement(parent);
    aAncestorOffsets->AppendElement(parent->ComputeIndexOf(child));
    child = parent;
    parent = parent->GetParent();
  }

  return NS_OK;
}

template <typename Node, typename GetParentFunc>
static Node* GetCommonAncestorInternal(Node* aNode1, Node* aNode2,
                                       GetParentFunc aGetParentFunc) {
  MOZ_ASSERT(aNode1 != aNode2);

  // Build the chain of parents
  AutoTArray<Node*, 30> parents1, parents2;
  do {
    parents1.AppendElement(aNode1);
    aNode1 = aGetParentFunc(aNode1);
  } while (aNode1);
  do {
    parents2.AppendElement(aNode2);
    aNode2 = aGetParentFunc(aNode2);
  } while (aNode2);

  // Find where the parent chain differs
  uint32_t pos1 = parents1.Length();
  uint32_t pos2 = parents2.Length();
  Node* parent = nullptr;
  uint32_t len;
  for (len = std::min(pos1, pos2); len > 0; --len) {
    Node* child1 = parents1.ElementAt(--pos1);
    Node* child2 = parents2.ElementAt(--pos2);
    if (child1 != child2) {
      break;
    }
    parent = child1;
  }

  return parent;
}

/* static */
nsINode* nsContentUtils::GetCommonAncestorHelper(nsINode* aNode1,
                                                 nsINode* aNode2) {
  return GetCommonAncestorInternal(
      aNode1, aNode2, [](nsINode* aNode) { return aNode->GetParentNode(); });
}

/* static */
nsIContent* nsContentUtils::GetCommonFlattenedTreeAncestorHelper(
    nsIContent* aContent1, nsIContent* aContent2) {
  return GetCommonAncestorInternal(
      aContent1, aContent2,
      [](nsIContent* aContent) { return aContent->GetFlattenedTreeParent(); });
}

/* static */
Element* nsContentUtils::GetCommonFlattenedTreeAncestorForStyle(
    Element* aElement1, Element* aElement2) {
  return GetCommonAncestorInternal(aElement1, aElement2, [](Element* aElement) {
    return aElement->GetFlattenedTreeParentElementForStyle();
  });
}

/* static */
bool nsContentUtils::PositionIsBefore(nsINode* aNode1, nsINode* aNode2,
                                      int32_t* aNode1Index,
                                      int32_t* aNode2Index) {
  // Note, CompareDocumentPosition takes the latter params in different order.
  return (aNode2->CompareDocumentPosition(*aNode1, aNode2Index, aNode1Index) &
          (Node_Binding::DOCUMENT_POSITION_PRECEDING |
           Node_Binding::DOCUMENT_POSITION_DISCONNECTED)) ==
         Node_Binding::DOCUMENT_POSITION_PRECEDING;
}

/* static */
Maybe<int32_t> nsContentUtils::ComparePoints(
    const nsINode* aParent1, int32_t aOffset1, const nsINode* aParent2,
    int32_t aOffset2, ComparePointsCache* aParent1Cache) {
  bool disconnected{false};

  const int32_t order = ComparePoints_Deprecated(
      aParent1, aOffset1, aParent2, aOffset2, &disconnected, aParent1Cache);
  if (disconnected) {
    return Nothing();
  }

  return Some(order);
}

/* static */
int32_t nsContentUtils::ComparePoints_Deprecated(
    const nsINode* aParent1, int32_t aOffset1, const nsINode* aParent2,
    int32_t aOffset2, bool* aDisconnected, ComparePointsCache* aParent1Cache) {
  if (aParent1 == aParent2) {
    // XXX This is odd.  aOffset1 and/or aOffset2 may be -1, e.g., it's result
    //     of nsINode::ComputeIndexOf(), but this compares such invalid
    //     offset with valid offset.
    return aOffset1 < aOffset2 ? -1 : aOffset1 > aOffset2 ? 1 : 0;
  }

  AutoTArray<const nsINode*, 32> parents1, parents2;
  const nsINode* node1 = aParent1;
  const nsINode* node2 = aParent2;
  do {
    parents1.AppendElement(node1);
    node1 = node1->GetParentNode();
  } while (node1);
  do {
    parents2.AppendElement(node2);
    node2 = node2->GetParentNode();
  } while (node2);

  uint32_t pos1 = parents1.Length() - 1;
  uint32_t pos2 = parents2.Length() - 1;

  bool disconnected = parents1.ElementAt(pos1) != parents2.ElementAt(pos2);
  if (aDisconnected) {
    *aDisconnected = disconnected;
  }
  if (disconnected) {
    NS_ASSERTION(aDisconnected, "unexpected disconnected nodes");
    return 1;
  }

  // Find where the parent chains differ
  const nsINode* parent = parents1.ElementAt(pos1);
  uint32_t len;
  for (len = std::min(pos1, pos2); len > 0; --len) {
    const nsINode* child1 = parents1.ElementAt(--pos1);
    const nsINode* child2 = parents2.ElementAt(--pos2);
    if (child1 != child2) {
      int32_t child1index = aParent1Cache
                                ? aParent1Cache->ComputeIndexOf(parent, child1)
                                : parent->ComputeIndexOf(child1);
      return child1index < parent->ComputeIndexOf(child2) ? -1 : 1;
    }
    parent = child1;
  }

  // The parent chains never differed, so one of the nodes is an ancestor of
  // the other

  NS_ASSERTION(!pos1 || !pos2,
               "should have run out of parent chain for one of the nodes");

  if (!pos1) {
    const nsINode* child2 = parents2.ElementAt(--pos2);
    // XXX aOffset1 may be -1 as mentioned above.  So, why does this return
    //     it's *before* of the valid DOM point?
    return aOffset1 <= parent->ComputeIndexOf(child2) ? -1 : 1;
  }

  const nsINode* child1 = parents1.ElementAt(--pos1);
  // XXX aOffset2 may be -1 as mentioned above.  So, why does this return it's
  //     *after* of the valid DOM point?
  int32_t child1index = aParent1Cache
                            ? aParent1Cache->ComputeIndexOf(parent, child1)
                            : parent->ComputeIndexOf(child1);
  return child1index < aOffset2 ? -1 : 1;
}

// static
nsINode* nsContentUtils::GetCommonAncestorUnderInteractiveContent(
    nsINode* aNode1, nsINode* aNode2) {
  if (!aNode1 || !aNode2) {
    return nullptr;
  }

  if (aNode1 == aNode2) {
    return aNode1;
  }

  // Build the chain of parents
  AutoTArray<nsINode*, 30> parents1;
  do {
    parents1.AppendElement(aNode1);
    if (aNode1->IsElement() &&
        aNode1->AsElement()->IsInteractiveHTMLContent()) {
      break;
    }
    aNode1 = aNode1->GetFlattenedTreeParentNode();
  } while (aNode1);

  AutoTArray<nsINode*, 30> parents2;
  do {
    parents2.AppendElement(aNode2);
    if (aNode2->IsElement() &&
        aNode2->AsElement()->IsInteractiveHTMLContent()) {
      break;
    }
    aNode2 = aNode2->GetFlattenedTreeParentNode();
  } while (aNode2);

  // Find where the parent chain differs
  uint32_t pos1 = parents1.Length();
  uint32_t pos2 = parents2.Length();
  nsINode* parent = nullptr;
  for (uint32_t len = std::min(pos1, pos2); len > 0; --len) {
    nsINode* child1 = parents1.ElementAt(--pos1);
    nsINode* child2 = parents2.ElementAt(--pos2);
    if (child1 != child2) {
      break;
    }
    parent = child1;
  }

  return parent;
}

/* static */
BrowserParent* nsContentUtils::GetCommonBrowserParentAncestor(
    BrowserParent* aBrowserParent1, BrowserParent* aBrowserParent2) {
  return GetCommonAncestorInternal(
      aBrowserParent1, aBrowserParent2, [](BrowserParent* aBrowserParent) {
        return aBrowserParent->GetBrowserBridgeParent()
                   ? aBrowserParent->GetBrowserBridgeParent()->Manager()
                   : nullptr;
      });
}

/* static */
template <typename FPT, typename FRT, typename SPT, typename SRT>
Maybe<int32_t> nsContentUtils::ComparePoints(
    const RangeBoundaryBase<FPT, FRT>& aFirstBoundary,
    const RangeBoundaryBase<SPT, SRT>& aSecondBoundary) {
  if (!aFirstBoundary.IsSet() || !aSecondBoundary.IsSet()) {
    return Nothing{};
  }

  bool disconnected{false};
  const int32_t order =
      ComparePoints_Deprecated(aFirstBoundary, aSecondBoundary, &disconnected);

  if (disconnected) {
    return Nothing{};
  }

  return Some(order);
}

/* static */
template <typename FPT, typename FRT, typename SPT, typename SRT>
int32_t nsContentUtils::ComparePoints_Deprecated(
    const RangeBoundaryBase<FPT, FRT>& aFirstBoundary,
    const RangeBoundaryBase<SPT, SRT>& aSecondBoundary, bool* aDisconnected) {
  if (NS_WARN_IF(!aFirstBoundary.IsSet()) ||
      NS_WARN_IF(!aSecondBoundary.IsSet())) {
    return -1;
  }
  // XXX Re-implement this without calling `Offset()` as far as possible,
  //     and the other overload should be an alias of this.
  return ComparePoints_Deprecated(
      aFirstBoundary.Container(),
      *aFirstBoundary.Offset(
          RangeBoundaryBase<FPT, FRT>::OffsetFilter::kValidOrInvalidOffsets),
      aSecondBoundary.Container(),
      *aSecondBoundary.Offset(
          RangeBoundaryBase<SPT, SRT>::OffsetFilter::kValidOrInvalidOffsets),
      aDisconnected);
}

inline bool IsCharInSet(const char* aSet, const char16_t aChar) {
  char16_t ch;
  while ((ch = *aSet)) {
    if (aChar == char16_t(ch)) {
      return true;
    }
    ++aSet;
  }
  return false;
}

/**
 * This method strips leading/trailing chars, in given set, from string.
 */

// static
const nsDependentSubstring nsContentUtils::TrimCharsInSet(
    const char* aSet, const nsAString& aValue) {
  nsAString::const_iterator valueCurrent, valueEnd;

  aValue.BeginReading(valueCurrent);
  aValue.EndReading(valueEnd);

  // Skip characters in the beginning
  while (valueCurrent != valueEnd) {
    if (!IsCharInSet(aSet, *valueCurrent)) {
      break;
    }
    ++valueCurrent;
  }

  if (valueCurrent != valueEnd) {
    for (;;) {
      --valueEnd;
      if (!IsCharInSet(aSet, *valueEnd)) {
        break;
      }
    }
    ++valueEnd;  // Step beyond the last character we want in the value.
  }

  // valueEnd should point to the char after the last to copy
  return Substring(valueCurrent, valueEnd);
}

/**
 * This method strips leading and trailing whitespace from a string.
 */

// static
template <bool IsWhitespace(char16_t)>
const nsDependentSubstring nsContentUtils::TrimWhitespace(const nsAString& aStr,
                                                          bool aTrimTrailing) {
  nsAString::const_iterator start, end;

  aStr.BeginReading(start);
  aStr.EndReading(end);

  // Skip whitespace characters in the beginning
  while (start != end && IsWhitespace(*start)) {
    ++start;
  }

  if (aTrimTrailing) {
    // Skip whitespace characters in the end.
    while (end != start) {
      --end;

      if (!IsWhitespace(*end)) {
        // Step back to the last non-whitespace character.
        ++end;

        break;
      }
    }
  }

  // Return a substring for the string w/o leading and/or trailing
  // whitespace

  return Substring(start, end);
}

// Declaring the templates we are going to use avoid linking issues without
// inlining the method. Considering there is not so much spaces checking
// methods we can consider this to be better than inlining.
template const nsDependentSubstring
nsContentUtils::TrimWhitespace<nsCRT::IsAsciiSpace>(const nsAString&, bool);
template const nsDependentSubstring nsContentUtils::TrimWhitespace<
    nsContentUtils::IsHTMLWhitespace>(const nsAString&, bool);
template const nsDependentSubstring nsContentUtils::TrimWhitespace<
    nsContentUtils::IsHTMLWhitespaceOrNBSP>(const nsAString&, bool);

static inline void KeyAppendSep(nsACString& aKey) {
  if (!aKey.IsEmpty()) {
    aKey.Append('>');
  }
}

static inline void KeyAppendString(const nsAString& aString, nsACString& aKey) {
  KeyAppendSep(aKey);

  // Could escape separator here if collisions happen.  > is not a legal char
  // for a name or type attribute, so we should be safe avoiding that extra
  // work.

  AppendUTF16toUTF8(aString, aKey);
}

static inline void KeyAppendString(const nsACString& aString,
                                   nsACString& aKey) {
  KeyAppendSep(aKey);

  // Could escape separator here if collisions happen.  > is not a legal char
  // for a name or type attribute, so we should be safe avoiding that extra
  // work.

  aKey.Append(aString);
}

static inline void KeyAppendInt(int32_t aInt, nsACString& aKey) {
  KeyAppendSep(aKey);

  aKey.AppendInt(aInt);
}

static inline bool IsAutocompleteOff(const nsIContent* aContent) {
  return aContent->IsElement() &&
         aContent->AsElement()->AttrValueIs(kNameSpaceID_None,
                                            nsGkAtoms::autocomplete, u"off"_ns,
                                            eIgnoreCase);
}

/*static*/
void nsContentUtils::GenerateStateKey(nsIContent* aContent, Document* aDocument,
                                      nsACString& aKey) {
  MOZ_ASSERT(aContent);

  aKey.Truncate();

  uint32_t partID = aDocument ? aDocument->GetPartID() : 0;

  // Don't capture state for anonymous content
  if (aContent->IsInNativeAnonymousSubtree()) {
    return;
  }

  if (IsAutocompleteOff(aContent)) {
    return;
  }

  RefPtr<Document> doc = aContent->GetUncomposedDoc();

  KeyAppendInt(partID, aKey);  // first append a partID
  bool generatedUniqueKey = false;

  if (doc && doc->IsHTMLOrXHTML()) {
    nsHTMLDocument* htmlDoc = doc->AsHTMLDocument();

    // If we have a form control and can calculate form information, use that
    // as the key - it is more reliable than just recording position in the
    // DOM.
    // XXXbz Is it, really?  We have bugs on this, I think...
    // Important to have a unique key, and tag/type/name may not be.
    //
    // The format of the key depends on whether the control has a form,
    // and whether the element was parser inserted:
    //
    // [Has Form, Parser Inserted]:
    //   fp>type>FormNum>IndOfControlInForm>FormName>name
    //
    // [No Form, Parser Inserted]:
    //   dp>type>ControlNum>name
    //
    // [Has Form, Not Parser Inserted]:
    //   fn>type>IndOfFormInDoc>IndOfControlInForm>FormName>name
    //
    // [No Form, Not Parser Inserted]:
    //   dn>type>IndOfControlInDoc>name
    //
    // XXX We don't need to use index if name is there
    // XXXbz We don't?  Why not?  I don't follow.
    //
    nsCOMPtr<nsIFormControl> control(do_QueryInterface(aContent));
    if (control) {
      // Get the control number if this was a parser inserted element from the
      // network.
      int32_t controlNumber =
          control->GetParserInsertedControlNumberForStateKey();
      bool parserInserted = controlNumber != -1;

      RefPtr<nsContentList> htmlForms;
      RefPtr<nsContentList> htmlFormControls;
      if (!parserInserted) {
        // Getting these lists is expensive, as we need to keep them up to date
        // as the document loads, so we avoid it if we don't need them.
        htmlDoc->GetFormsAndFormControls(getter_AddRefs(htmlForms),
                                         getter_AddRefs(htmlFormControls));
      }

      // Append the control type
      KeyAppendInt(control->ControlType(), aKey);

      // If in a form, add form name / index of form / index in form
      HTMLFormElement* formElement = control->GetFormElement();
      if (formElement) {
        if (IsAutocompleteOff(formElement)) {
          aKey.Truncate();
          return;
        }

        // Append the form number, if this is a parser inserted control, or
        // the index of the form in the document otherwise.
        bool appendedForm = false;
        if (parserInserted) {
          MOZ_ASSERT(formElement->GetFormNumberForStateKey() != -1,
                     "when generating a state key for a parser inserted form "
                     "control we should have a parser inserted <form> element");
          KeyAppendString("fp"_ns, aKey);
          KeyAppendInt(formElement->GetFormNumberForStateKey(), aKey);
          appendedForm = true;
        } else {
          KeyAppendString("fn"_ns, aKey);
          int32_t index = htmlForms->IndexOf(formElement, false);
          if (index <= -1) {
            //
            // XXX HACK this uses some state that was dumped into the document
            // specifically to fix bug 138892.  What we are trying to do is
            // *guess* which form this control's state is found in, with the
            // highly likely guess that the highest form parsed so far is the
            // one. This code should not be on trunk, only branch.
            //
            index = htmlDoc->GetNumFormsSynchronous() - 1;
          }
          if (index > -1) {
            KeyAppendInt(index, aKey);
            appendedForm = true;
          }
        }

        if (appendedForm) {
          // Append the index of the control in the form
          int32_t index = formElement->IndexOfControl(control);

          if (index > -1) {
            KeyAppendInt(index, aKey);
            generatedUniqueKey = true;
          }
        }

        // Append the form name
        nsAutoString formName;
        formElement->GetAttr(kNameSpaceID_None, nsGkAtoms::name, formName);
        KeyAppendString(formName, aKey);
      } else {
        // Not in a form.  Append the control number, if this is a parser
        // inserted control, or the index of the control in the document
        // otherwise.
        if (parserInserted) {
          KeyAppendString("dp"_ns, aKey);
          KeyAppendInt(control->GetParserInsertedControlNumberForStateKey(),
                       aKey);
          generatedUniqueKey = true;
        } else {
          KeyAppendString("dn"_ns, aKey);
          int32_t index = htmlFormControls->IndexOf(aContent, true);
          if (index > -1) {
            KeyAppendInt(index, aKey);
            generatedUniqueKey = true;
          }
        }

        // Append the control name
        nsAutoString name;
        aContent->AsElement()->GetAttr(kNameSpaceID_None, nsGkAtoms::name,
                                       name);
        KeyAppendString(name, aKey);
      }
    }
  }

  if (!generatedUniqueKey) {
    // Either we didn't have a form control or we aren't in an HTML document so
    // we can't figure out form info.  Append the tag name if it's an element
    // to avoid restoring state for one type of element on another type.
    if (aContent->IsElement()) {
      KeyAppendString(nsDependentAtomString(aContent->NodeInfo()->NameAtom()),
                      aKey);
    } else {
      // Append a character that is not "d" or "f" to disambiguate from
      // the case when we were a form control in an HTML document.
      KeyAppendString("o"_ns, aKey);
    }

    // Now start at aContent and append the indices of it and all its ancestors
    // in their containers.  That should at least pin down its position in the
    // DOM...
    nsINode* parent = aContent->GetParentNode();
    nsINode* content = aContent;
    while (parent) {
      KeyAppendInt(parent->ComputeIndexOf(content), aKey);
      content = parent;
      parent = content->GetParentNode();
    }
  }
}

// static
nsIPrincipal* nsContentUtils::SubjectPrincipal(JSContext* aCx) {
  MOZ_ASSERT(NS_IsMainThread());

  // As opposed to SubjectPrincipal(), we do in fact assume that
  // we're in a realm here; anyone who calls this function in
  // situations where that's not the case is doing it wrong.
  JS::Realm* realm = js::GetContextRealm(aCx);
  MOZ_ASSERT(realm);

  JSPrincipals* principals = JS::GetRealmPrincipals(realm);
  return nsJSPrincipals::get(principals);
}

// static
nsIPrincipal* nsContentUtils::SubjectPrincipal() {
  MOZ_ASSERT(IsInitialized());
  MOZ_ASSERT(NS_IsMainThread());
  JSContext* cx = GetCurrentJSContext();
  if (!cx) {
    MOZ_CRASH(
        "Accessing the Subject Principal without an AutoJSAPI on the stack is "
        "forbidden");
  }

  JS::Realm* realm = js::GetContextRealm(cx);

  // When an AutoJSAPI is instantiated, we are in a null realm until the
  // first JSAutoRealm, which is kind of a purgatory as far as permissions
  // go. It would be nice to just hard-abort if somebody does a security check
  // in this purgatory zone, but that would be too fragile, since it could be
  // triggered by random IsCallerChrome() checks 20-levels deep.
  //
  // So we want to return _something_ here - and definitely not the System
  // Principal, since that would make an AutoJSAPI a very dangerous thing to
  // instantiate.
  //
  // The natural thing to return is a null principal. Ideally, we'd return a
  // different null principal each time, to avoid any unexpected interactions
  // when the principal accidentally gets inherited somewhere. But
  // SubjectPrincipal doesn't return strong references, so there's no way to
  // sanely manage the lifetime of multiple null principals.
  //
  // So we use a singleton null principal. To avoid it being accidentally
  // inherited and becoming a "real" subject or object principal, we do a
  // release-mode assert during realm creation against using this principal on
  // an actual global.
  if (!realm) {
    return sNullSubjectPrincipal;
  }

  return SubjectPrincipal(cx);
}

// static
nsIPrincipal* nsContentUtils::ObjectPrincipal(JSObject* aObj) {
  MOZ_ASSERT(NS_IsMainThread());

#ifdef DEBUG
  JS::AssertObjectBelongsToCurrentThread(aObj);
#endif

  MOZ_DIAGNOSTIC_ASSERT(!js::IsCrossCompartmentWrapper(aObj));

  JS::Realm* realm = js::GetNonCCWObjectRealm(aObj);
  JSPrincipals* principals = JS::GetRealmPrincipals(realm);
  return nsJSPrincipals::get(principals);
}

// static
nsresult nsContentUtils::NewURIWithDocumentCharset(nsIURI** aResult,
                                                   const nsAString& aSpec,
                                                   Document* aDocument,
                                                   nsIURI* aBaseURI) {
  if (aDocument) {
    return NS_NewURI(aResult, aSpec, aDocument->GetDocumentCharacterSet(),
                     aBaseURI);
  }
  return NS_NewURI(aResult, aSpec, nullptr, aBaseURI);
}

// static
bool nsContentUtils::IsNameWithDash(nsAtom* aName) {
  // A valid custom element name is a sequence of characters name which
  // must match the PotentialCustomElementName production:
  // PotentialCustomElementName ::= [a-z] (PCENChar)* '-' (PCENChar)*
  const char16_t* name = aName->GetUTF16String();
  uint32_t len = aName->GetLength();
  bool hasDash = false;

  if (!len || name[0] < 'a' || name[0] > 'z') {
    return false;
  }

  uint32_t i = 1;
  while (i < len) {
    if (i + 1 < len && NS_IS_SURROGATE_PAIR(name[i], name[i + 1])) {
      // Merged two 16-bit surrogate pairs into code point.
      char32_t code = SURROGATE_TO_UCS4(name[i], name[i + 1]);

      if (code < 0x10000 || code > 0xEFFFF) {
        return false;
      }

      i += 2;
    } else {
      if (name[i] == '-') {
        hasDash = true;
      }

      if (name[i] != '-' && name[i] != '.' && name[i] != '_' &&
          name[i] != 0xB7 && (name[i] < '0' || name[i] > '9') &&
          (name[i] < 'a' || name[i] > 'z') &&
          (name[i] < 0xC0 || name[i] > 0xD6) &&
          (name[i] < 0xF8 || name[i] > 0x37D) &&
          (name[i] < 0x37F || name[i] > 0x1FFF) &&
          (name[i] < 0x200C || name[i] > 0x200D) &&
          (name[i] < 0x203F || name[i] > 0x2040) &&
          (name[i] < 0x2070 || name[i] > 0x218F) &&
          (name[i] < 0x2C00 || name[i] > 0x2FEF) &&
          (name[i] < 0x3001 || name[i] > 0xD7FF) &&
          (name[i] < 0xF900 || name[i] > 0xFDCF) &&
          (name[i] < 0xFDF0 || name[i] > 0xFFFD)) {
        return false;
      }

      i++;
    }
  }

  return hasDash;
}

// static
bool nsContentUtils::IsCustomElementName(nsAtom* aName, uint32_t aNameSpaceID) {
  // Allow non-dashed names in XUL for XBL to Custom Element migrations.
  if (aNameSpaceID == kNameSpaceID_XUL) {
    return true;
  }

  bool hasDash = IsNameWithDash(aName);
  if (!hasDash) {
    return false;
  }

  // The custom element name must not be one of the following values:
  //  annotation-xml
  //  color-profile
  //  font-face
  //  font-face-src
  //  font-face-uri
  //  font-face-format
  //  font-face-name
  //  missing-glyph
  return aName != nsGkAtoms::annotation_xml_ &&
         aName != nsGkAtoms::colorProfile && aName != nsGkAtoms::font_face &&
         aName != nsGkAtoms::font_face_src &&
         aName != nsGkAtoms::font_face_uri &&
         aName != nsGkAtoms::font_face_format &&
         aName != nsGkAtoms::font_face_name && aName != nsGkAtoms::missingGlyph;
}

// static
nsresult nsContentUtils::CheckQName(const nsAString& aQualifiedName,
                                    bool aNamespaceAware,
                                    const char16_t** aColon) {
  const char* colon = nullptr;
  const char16_t* begin = aQualifiedName.BeginReading();
  const char16_t* end = aQualifiedName.EndReading();

  int result = MOZ_XMLCheckQName(reinterpret_cast<const char*>(begin),
                                 reinterpret_cast<const char*>(end),
                                 aNamespaceAware, &colon);

  if (!result) {
    if (aColon) {
      *aColon = reinterpret_cast<const char16_t*>(colon);
    }

    return NS_OK;
  }

  return NS_ERROR_DOM_INVALID_CHARACTER_ERR;
}

// static
nsresult nsContentUtils::SplitQName(const nsIContent* aNamespaceResolver,
                                    const nsString& aQName, int32_t* aNamespace,
                                    nsAtom** aLocalName) {
  const char16_t* colon;
  nsresult rv = nsContentUtils::CheckQName(aQName, true, &colon);
  NS_ENSURE_SUCCESS(rv, rv);

  if (colon) {
    const char16_t* end;
    aQName.EndReading(end);
    nsAutoString nameSpace;
    rv = aNamespaceResolver->LookupNamespaceURIInternal(
        Substring(aQName.get(), colon), nameSpace);
    NS_ENSURE_SUCCESS(rv, rv);

    *aNamespace = NameSpaceManager()->GetNameSpaceID(
        nameSpace, nsContentUtils::IsChromeDoc(aNamespaceResolver->OwnerDoc()));
    if (*aNamespace == kNameSpaceID_Unknown) return NS_ERROR_FAILURE;

    *aLocalName = NS_AtomizeMainThread(Substring(colon + 1, end)).take();
  } else {
    *aNamespace = kNameSpaceID_None;
    *aLocalName = NS_AtomizeMainThread(aQName).take();
  }
  NS_ENSURE_TRUE(aLocalName, NS_ERROR_OUT_OF_MEMORY);
  return NS_OK;
}

// static
nsresult nsContentUtils::GetNodeInfoFromQName(
    const nsAString& aNamespaceURI, const nsAString& aQualifiedName,
    nsNodeInfoManager* aNodeInfoManager, uint16_t aNodeType,
    mozilla::dom::NodeInfo** aNodeInfo) {
  const nsString& qName = PromiseFlatString(aQualifiedName);
  const char16_t* colon;
  nsresult rv = nsContentUtils::CheckQName(qName, true, &colon);
  NS_ENSURE_SUCCESS(rv, rv);

  int32_t nsID;
  sNameSpaceManager->RegisterNameSpace(aNamespaceURI, nsID);
  if (colon) {
    const char16_t* end;
    qName.EndReading(end);

    RefPtr<nsAtom> prefix = NS_AtomizeMainThread(Substring(qName.get(), colon));

    rv = aNodeInfoManager->GetNodeInfo(Substring(colon + 1, end), prefix, nsID,
                                       aNodeType, aNodeInfo);
  } else {
    rv = aNodeInfoManager->GetNodeInfo(aQualifiedName, nullptr, nsID, aNodeType,
                                       aNodeInfo);
  }
  NS_ENSURE_SUCCESS(rv, rv);

  return nsContentUtils::IsValidNodeName((*aNodeInfo)->NameAtom(),
                                         (*aNodeInfo)->GetPrefixAtom(),
                                         (*aNodeInfo)->NamespaceID())
             ? NS_OK
             : NS_ERROR_DOM_NAMESPACE_ERR;
}

// static
void nsContentUtils::SplitExpatName(const char16_t* aExpatName,
                                    nsAtom** aPrefix, nsAtom** aLocalName,
                                    int32_t* aNameSpaceID) {
  /**
   *  Expat can send the following:
   *    localName
   *    namespaceURI<separator>localName
   *    namespaceURI<separator>localName<separator>prefix
   *
   *  and we use 0xFFFF for the <separator>.
   *
   */

  const char16_t* uriEnd = nullptr;
  const char16_t* nameEnd = nullptr;
  const char16_t* pos;
  for (pos = aExpatName; *pos; ++pos) {
    if (*pos == 0xFFFF) {
      if (uriEnd) {
        nameEnd = pos;
      } else {
        uriEnd = pos;
      }
    }
  }

  const char16_t* nameStart;
  if (uriEnd) {
    if (sNameSpaceManager) {
      sNameSpaceManager->RegisterNameSpace(
          nsDependentSubstring(aExpatName, uriEnd), *aNameSpaceID);
    } else {
      *aNameSpaceID = kNameSpaceID_Unknown;
    }

    nameStart = (uriEnd + 1);
    if (nameEnd) {
      const char16_t* prefixStart = nameEnd + 1;
      *aPrefix = NS_AtomizeMainThread(Substring(prefixStart, pos)).take();
    } else {
      nameEnd = pos;
      *aPrefix = nullptr;
    }
  } else {
    *aNameSpaceID = kNameSpaceID_None;
    nameStart = aExpatName;
    nameEnd = pos;
    *aPrefix = nullptr;
  }
  *aLocalName = NS_AtomizeMainThread(Substring(nameStart, nameEnd)).take();
}

// static
PresShell* nsContentUtils::GetPresShellForContent(const nsIContent* aContent) {
  Document* doc = aContent->GetComposedDoc();
  if (!doc) {
    return nullptr;
  }
  return doc->GetPresShell();
}

// static
nsPresContext* nsContentUtils::GetContextForContent(
    const nsIContent* aContent) {
  PresShell* presShell = GetPresShellForContent(aContent);
  if (!presShell) {
    return nullptr;
  }
  return presShell->GetPresContext();
}

// static
bool nsContentUtils::CanLoadImage(nsIURI* aURI, nsINode* aNode,
                                  Document* aLoadingDocument,
                                  nsIPrincipal* aLoadingPrincipal) {
  MOZ_ASSERT(aURI, "Must have a URI");
  MOZ_ASSERT(aLoadingDocument, "Must have a document");
  MOZ_ASSERT(aLoadingPrincipal, "Must have a loading principal");

  nsresult rv;

  auto appType = nsIDocShell::APP_TYPE_UNKNOWN;

  {
    nsCOMPtr<nsIDocShellTreeItem> docShellTreeItem =
        aLoadingDocument->GetDocShell();
    if (docShellTreeItem) {
      nsCOMPtr<nsIDocShellTreeItem> root;
      docShellTreeItem->GetInProcessRootTreeItem(getter_AddRefs(root));

      nsCOMPtr<nsIDocShell> docShell(do_QueryInterface(root));

      if (docShell) {
        appType = docShell->GetAppType();
      }
    }
  }

  if (appType != nsIDocShell::APP_TYPE_EDITOR) {
    // Editor apps get special treatment here, editors can load images
    // from anywhere.  This allows editor to insert images from file://
    // into documents that are being edited.
    rv = sSecurityManager->CheckLoadURIWithPrincipal(
        aLoadingPrincipal, aURI, nsIScriptSecurityManager::ALLOW_CHROME,
        aLoadingDocument->InnerWindowID());
    if (NS_FAILED(rv)) {
      return false;
    }
  }

  nsCOMPtr<nsILoadInfo> secCheckLoadInfo = new mozilla::net::LoadInfo(
      aLoadingPrincipal,
      aLoadingPrincipal,  // triggering principal
      aNode, nsILoadInfo::SEC_ONLY_FOR_EXPLICIT_CONTENTSEC_CHECK,
      nsIContentPolicy::TYPE_INTERNAL_IMAGE);

  int16_t decision = nsIContentPolicy::ACCEPT;

  rv = NS_CheckContentLoadPolicy(aURI, secCheckLoadInfo,
                                 ""_ns,  // mime guess
                                 &decision, GetContentPolicy());

  return NS_SUCCEEDED(rv) && NS_CP_ACCEPTED(decision);
}

// static
bool nsContentUtils::IsInPrivateBrowsing(Document* aDoc) {
  if (!aDoc) {
    return false;
  }

  nsCOMPtr<nsILoadGroup> loadGroup = aDoc->GetDocumentLoadGroup();
  if (loadGroup) {
    nsCOMPtr<nsIInterfaceRequestor> callbacks;
    loadGroup->GetNotificationCallbacks(getter_AddRefs(callbacks));
    if (callbacks) {
      nsCOMPtr<nsILoadContext> loadContext = do_GetInterface(callbacks);
      if (loadContext) {
        return loadContext->UsePrivateBrowsing();
      }
    }
  }

  nsCOMPtr<nsIChannel> channel = aDoc->GetChannel();
  return channel && NS_UsePrivateBrowsing(channel);
}

// static
bool nsContentUtils::IsInPrivateBrowsing(nsILoadGroup* aLoadGroup) {
  if (!aLoadGroup) {
    return false;
  }
  bool isPrivate = false;
  nsCOMPtr<nsIInterfaceRequestor> callbacks;
  aLoadGroup->GetNotificationCallbacks(getter_AddRefs(callbacks));
  if (callbacks) {
    nsCOMPtr<nsILoadContext> loadContext = do_GetInterface(callbacks);
    isPrivate = loadContext && loadContext->UsePrivateBrowsing();
  }
  return isPrivate;
}

// FIXME(emilio): This is (effectively) almost but not quite the same as
// Document::ShouldLoadImages(), which one is right?
bool nsContentUtils::DocumentInactiveForImageLoads(Document* aDocument) {
  if (!aDocument) {
    return false;
  }
  if (IsChromeDoc(aDocument) || aDocument->IsResourceDoc() ||
      aDocument->IsStaticDocument()) {
    return false;
  }
  nsCOMPtr<nsPIDOMWindowInner> win =
      do_QueryInterface(aDocument->GetScopeObject());
  return !win || !win->GetDocShell();
}

imgLoader* nsContentUtils::GetImgLoaderForDocument(Document* aDoc) {
  NS_ENSURE_TRUE(!DocumentInactiveForImageLoads(aDoc), nullptr);

  if (!aDoc) {
    return imgLoader::NormalLoader();
  }
  bool isPrivate = IsInPrivateBrowsing(aDoc);
  return isPrivate ? imgLoader::PrivateBrowsingLoader()
                   : imgLoader::NormalLoader();
}

// static
imgLoader* nsContentUtils::GetImgLoaderForChannel(nsIChannel* aChannel,
                                                  Document* aContext) {
  NS_ENSURE_TRUE(!DocumentInactiveForImageLoads(aContext), nullptr);

  if (!aChannel) {
    return imgLoader::NormalLoader();
  }
  nsCOMPtr<nsILoadContext> context;
  NS_QueryNotificationCallbacks(aChannel, context);
  return context && context->UsePrivateBrowsing()
             ? imgLoader::PrivateBrowsingLoader()
             : imgLoader::NormalLoader();
}

// static
bool nsContentUtils::IsImageInCache(nsIURI* aURI, Document* aDocument) {
  imgILoader* loader = GetImgLoaderForDocument(aDocument);
  nsCOMPtr<imgICache> cache = do_QueryInterface(loader);

  // If something unexpected happened we return false, otherwise if props
  // is set, the image is cached and we return true
  nsCOMPtr<nsIProperties> props;
  nsresult rv =
      cache->FindEntryProperties(aURI, aDocument, getter_AddRefs(props));
  return (NS_SUCCEEDED(rv) && props);
}

// static
int32_t nsContentUtils::CORSModeToLoadImageFlags(mozilla::CORSMode aMode) {
  switch (aMode) {
    case CORS_ANONYMOUS:
      return imgILoader::LOAD_CORS_ANONYMOUS;
    case CORS_USE_CREDENTIALS:
      return imgILoader::LOAD_CORS_USE_CREDENTIALS;
    default:
      return 0;
  }
}

// static
nsresult nsContentUtils::LoadImage(
    nsIURI* aURI, nsINode* aContext, Document* aLoadingDocument,
    nsIPrincipal* aLoadingPrincipal, uint64_t aRequestContextID,
    nsIReferrerInfo* aReferrerInfo, imgINotificationObserver* aObserver,
    int32_t aLoadFlags, const nsAString& initiatorType,
    imgRequestProxy** aRequest, uint32_t aContentPolicyType,
<<<<<<< HEAD
    bool aUseUrgentStartForChannel, bool aLinkPreload) {
=======
    bool aUseUrgentStartForChannel) {
  recordreplay::RecordReplayAssert("nsContentUtils::LoadImage %lu",
                                   aURI->GetSpecOrDefault().Length());

>>>>>>> c3eed038
  MOZ_ASSERT(aURI, "Must have a URI");
  MOZ_ASSERT(aContext, "Must have a context");
  MOZ_ASSERT(aLoadingDocument, "Must have a document");
  MOZ_ASSERT(aLoadingPrincipal, "Must have a principal");
  MOZ_ASSERT(aRequest, "Null out param");

  imgLoader* imgLoader = GetImgLoaderForDocument(aLoadingDocument);
  if (!imgLoader) {
    // nothing we can do here
    return NS_ERROR_FAILURE;
  }

  nsCOMPtr<nsILoadGroup> loadGroup = aLoadingDocument->GetDocumentLoadGroup();

  nsIURI* documentURI = aLoadingDocument->GetDocumentURI();

  NS_ASSERTION(loadGroup || IsFontTableURI(documentURI),
               "Could not get loadgroup; onload may fire too early");

  // XXXbz using "documentURI" for the initialDocumentURI is not quite
  // right, but the best we can do here...
  return imgLoader->LoadImage(aURI,               /* uri to load */
                              documentURI,        /* initialDocumentURI */
                              aReferrerInfo,      /* referrerInfo */
                              aLoadingPrincipal,  /* loading principal */
                              aRequestContextID,  /* request context ID */
                              loadGroup,          /* loadgroup */
                              aObserver,          /* imgINotificationObserver */
                              aContext,           /* loading context */
                              aLoadingDocument,   /* uniquification key */
                              aLoadFlags,         /* load flags */
                              nullptr,            /* cache key */
                              aContentPolicyType, /* content policy type */
                              initiatorType,      /* the load initiator */
                              aUseUrgentStartForChannel, /* urgent-start flag */
                              aLinkPreload, /* <link preload> initiator */
                              aRequest);
}

// static
already_AddRefed<imgIContainer> nsContentUtils::GetImageFromContent(
    nsIImageLoadingContent* aContent, imgIRequest** aRequest) {
  if (aRequest) {
    *aRequest = nullptr;
  }

  NS_ENSURE_TRUE(aContent, nullptr);

  nsCOMPtr<imgIRequest> imgRequest;
  aContent->GetRequest(nsIImageLoadingContent::CURRENT_REQUEST,
                       getter_AddRefs(imgRequest));
  if (!imgRequest) {
    return nullptr;
  }

  nsCOMPtr<imgIContainer> imgContainer;
  imgRequest->GetImage(getter_AddRefs(imgContainer));

  if (!imgContainer) {
    return nullptr;
  }

  if (aRequest) {
    // If the consumer wants the request, verify it has actually loaded
    // successfully.
    uint32_t imgStatus;
    imgRequest->GetImageStatus(&imgStatus);
    if (imgStatus & imgIRequest::STATUS_FRAME_COMPLETE &&
        !(imgStatus & imgIRequest::STATUS_ERROR)) {
      imgRequest.swap(*aRequest);
    }
  }

  return imgContainer.forget();
}

// static
bool nsContentUtils::ContentIsDraggable(nsIContent* aContent) {
  MOZ_ASSERT(aContent);

  if (auto htmlElement = nsGenericHTMLElement::FromNode(aContent)) {
    if (htmlElement->Draggable()) {
      return true;
    }

    if (htmlElement->AttrValueIs(kNameSpaceID_None, nsGkAtoms::draggable,
                                 nsGkAtoms::_false, eIgnoreCase)) {
      return false;
    }
  }
  if (aContent->IsSVGElement()) {
    return false;
  }

  // special handling for content area image and link dragging
  return IsDraggableImage(aContent) || IsDraggableLink(aContent);
}

// static
bool nsContentUtils::IsDraggableImage(nsIContent* aContent) {
  MOZ_ASSERT(aContent, "Must have content node to test");

  nsCOMPtr<nsIImageLoadingContent> imageContent(do_QueryInterface(aContent));
  if (!imageContent) {
    return false;
  }

  nsCOMPtr<imgIRequest> imgRequest;
  imageContent->GetRequest(nsIImageLoadingContent::CURRENT_REQUEST,
                           getter_AddRefs(imgRequest));

  // XXXbz It may be draggable even if the request resulted in an error.  Why?
  // Not sure; that's what the old nsContentAreaDragDrop/nsFrame code did.
  return imgRequest != nullptr;
}

// static
bool nsContentUtils::IsDraggableLink(const nsIContent* aContent) {
  nsCOMPtr<nsIURI> absURI;
  return aContent->IsLink(getter_AddRefs(absURI));
}

// static
nsresult nsContentUtils::QNameChanged(mozilla::dom::NodeInfo* aNodeInfo,
                                      nsAtom* aName,
                                      mozilla::dom::NodeInfo** aResult) {
  nsNodeInfoManager* niMgr = aNodeInfo->NodeInfoManager();

  *aResult = niMgr
                 ->GetNodeInfo(aName, nullptr, aNodeInfo->NamespaceID(),
                               aNodeInfo->NodeType(), aNodeInfo->GetExtraName())
                 .take();
  return NS_OK;
}

static bool TestSitePerm(nsIPrincipal* aPrincipal, const nsACString& aType,
                         uint32_t aPerm, bool aExactHostMatch) {
  if (!aPrincipal) {
    // We always deny (i.e. don't allow) the permission if we don't have a
    // principal.
    return aPerm != nsIPermissionManager::ALLOW_ACTION;
  }

  nsCOMPtr<nsIPermissionManager> permMgr = services::GetPermissionManager();
  NS_ENSURE_TRUE(permMgr, false);

  uint32_t perm;
  nsresult rv;
  if (aExactHostMatch) {
    rv = permMgr->TestExactPermissionFromPrincipal(aPrincipal, aType, &perm);
  } else {
    rv = permMgr->TestPermissionFromPrincipal(aPrincipal, aType, &perm);
  }
  NS_ENSURE_SUCCESS(rv, false);

  return perm == aPerm;
}

bool nsContentUtils::IsSitePermAllow(nsIPrincipal* aPrincipal,
                                     const nsACString& aType) {
  return TestSitePerm(aPrincipal, aType, nsIPermissionManager::ALLOW_ACTION,
                      false);
}

bool nsContentUtils::IsSitePermDeny(nsIPrincipal* aPrincipal,
                                    const nsACString& aType) {
  return TestSitePerm(aPrincipal, aType, nsIPermissionManager::DENY_ACTION,
                      false);
}

bool nsContentUtils::IsExactSitePermAllow(nsIPrincipal* aPrincipal,
                                          const nsACString& aType) {
  return TestSitePerm(aPrincipal, aType, nsIPermissionManager::ALLOW_ACTION,
                      true);
}

bool nsContentUtils::IsExactSitePermDeny(nsIPrincipal* aPrincipal,
                                         const nsACString& aType) {
  return TestSitePerm(aPrincipal, aType, nsIPermissionManager::DENY_ACTION,
                      true);
}

static const char* gEventNames[] = {"event"};
static const char* gSVGEventNames[] = {"evt"};
// for b/w compat, the first name to onerror is still 'event', even though it
// is actually the error message
static const char* gOnErrorNames[] = {"event", "source", "lineno", "colno",
                                      "error"};

// static
void nsContentUtils::GetEventArgNames(int32_t aNameSpaceID, nsAtom* aEventName,
                                      bool aIsForWindow, uint32_t* aArgCount,
                                      const char*** aArgArray) {
#define SET_EVENT_ARG_NAMES(names)               \
  *aArgCount = sizeof(names) / sizeof(names[0]); \
  *aArgArray = names;

  // JSEventHandler is what does the arg magic for onerror, and it does
  // not seem to take the namespace into account.  So we let onerror in all
  // namespaces get the 3 arg names.
  if (aEventName == nsGkAtoms::onerror && aIsForWindow) {
    SET_EVENT_ARG_NAMES(gOnErrorNames);
  } else if (aNameSpaceID == kNameSpaceID_SVG) {
    SET_EVENT_ARG_NAMES(gSVGEventNames);
  } else {
    SET_EVENT_ARG_NAMES(gEventNames);
  }
}

// Note: The list of content bundles in nsStringBundle.cpp should be updated
// whenever entries are added or removed from this list.
static const char* gPropertiesFiles[nsContentUtils::PropertiesFile_COUNT] = {
    // Must line up with the enum values in |PropertiesFile| enum.
    "chrome://global/locale/css.properties",
    "chrome://global/locale/xul.properties",
    "chrome://global/locale/layout_errors.properties",
    "chrome://global/locale/layout/HtmlForm.properties",
    "chrome://global/locale/printing.properties",
    "chrome://global/locale/dom/dom.properties",
    "chrome://global/locale/layout/htmlparser.properties",
    "chrome://global/locale/svg/svg.properties",
    "chrome://branding/locale/brand.properties",
    "chrome://global/locale/commonDialogs.properties",
    "chrome://global/locale/mathml/mathml.properties",
    "chrome://global/locale/security/security.properties",
    "chrome://necko/locale/necko.properties",
    "resource://gre/res/locale/layout/HtmlForm.properties",
    "resource://gre/res/locale/dom/dom.properties"};

/* static */
nsresult nsContentUtils::EnsureStringBundle(PropertiesFile aFile) {
  if (!sStringBundles[aFile]) {
    if (!sStringBundleService) {
      nsresult rv =
          CallGetService(NS_STRINGBUNDLE_CONTRACTID, &sStringBundleService);
      NS_ENSURE_SUCCESS(rv, rv);
    }
    nsIStringBundle* bundle;
    nsresult rv =
        sStringBundleService->CreateBundle(gPropertiesFiles[aFile], &bundle);
    NS_ENSURE_SUCCESS(rv, rv);
    sStringBundles[aFile] = bundle;  // transfer ownership
  }
  return NS_OK;
}

/* static */
void nsContentUtils::AsyncPrecreateStringBundles() {
  // We only ever want to pre-create bundles in the parent process.
  //
  // All nsContentUtils bundles are shared between the parent and child
  // precesses, and the shared memory regions that back them *must* be created
  // in the parent, and then sent to all children.
  //
  // If we attempt to create a bundle in the child before its memory region is
  // available, we need to create a temporary non-shared bundle, and later
  // replace that with the shared memory copy. So attempting to pre-load in the
  // child is wasteful and unnecessary.
  MOZ_ASSERT(XRE_IsParentProcess());

  for (uint32_t bundleIndex = 0; bundleIndex < PropertiesFile_COUNT;
       ++bundleIndex) {
    nsresult rv = NS_DispatchToCurrentThreadQueue(
        NS_NewRunnableFunction("AsyncPrecreateStringBundles",
                               [bundleIndex]() {
                                 PropertiesFile file =
                                     static_cast<PropertiesFile>(bundleIndex);
                                 EnsureStringBundle(file);
                                 nsIStringBundle* bundle = sStringBundles[file];
                                 bundle->AsyncPreload();
                               }),
        EventQueuePriority::Idle);
    Unused << NS_WARN_IF(NS_FAILED(rv));
  }
}

/* static */
bool nsContentUtils::SpoofLocaleEnglish() {
  // 0 - will prompt
  // 1 - don't spoof
  // 2 - spoof
  return StaticPrefs::privacy_spoof_english() == 2;
}

static nsContentUtils::PropertiesFile GetMaybeSpoofedPropertiesFile(
    nsContentUtils::PropertiesFile aFile, const char* aKey,
    Document* aDocument) {
  // When we spoof English, use en-US properties in strings that are accessible
  // by content.
  bool spoofLocale = nsContentUtils::SpoofLocaleEnglish() &&
                     (!aDocument || !aDocument->AllowsL10n());
  if (spoofLocale) {
    switch (aFile) {
      case nsContentUtils::eFORMS_PROPERTIES:
        return nsContentUtils::eFORMS_PROPERTIES_en_US;
      case nsContentUtils::eDOM_PROPERTIES:
        return nsContentUtils::eDOM_PROPERTIES_en_US;
      default:
        break;
    }
  }
  return aFile;
}

/* static */
nsresult nsContentUtils::GetMaybeLocalizedString(PropertiesFile aFile,
                                                 const char* aKey,
                                                 Document* aDocument,
                                                 nsAString& aResult) {
  return GetLocalizedString(
      GetMaybeSpoofedPropertiesFile(aFile, aKey, aDocument), aKey, aResult);
}

/* static */
nsresult nsContentUtils::GetLocalizedString(PropertiesFile aFile,
                                            const char* aKey,
                                            nsAString& aResult) {
  nsresult rv = EnsureStringBundle(aFile);
  NS_ENSURE_SUCCESS(rv, rv);
  nsIStringBundle* bundle = sStringBundles[aFile];
  return bundle->GetStringFromName(aKey, aResult);
}

/* static */
nsresult nsContentUtils::FormatMaybeLocalizedString(
    PropertiesFile aFile, const char* aKey, Document* aDocument,
    const nsTArray<nsString>& aParams, nsAString& aResult) {
  return FormatLocalizedString(
      GetMaybeSpoofedPropertiesFile(aFile, aKey, aDocument), aKey, aParams,
      aResult);
}

/* static */
nsresult nsContentUtils::FormatLocalizedString(
    PropertiesFile aFile, const char* aKey, const nsTArray<nsString>& aParams,
    nsAString& aResult) {
  nsresult rv = EnsureStringBundle(aFile);
  NS_ENSURE_SUCCESS(rv, rv);
  nsIStringBundle* bundle = sStringBundles[aFile];

  if (aParams.IsEmpty()) {
    return bundle->GetStringFromName(aKey, aResult);
  }

  return bundle->FormatStringFromName(aKey, aParams, aResult);
}

/* static */
void nsContentUtils::LogSimpleConsoleError(const nsAString& aErrorText,
                                           const char* aCategory,
                                           bool aFromPrivateWindow,
                                           bool aFromChromeContext,
                                           uint32_t aErrorFlags) {
  nsCOMPtr<nsIScriptError> scriptError =
      do_CreateInstance(NS_SCRIPTERROR_CONTRACTID);
  if (scriptError) {
    nsCOMPtr<nsIConsoleService> console =
        do_GetService(NS_CONSOLESERVICE_CONTRACTID);
    if (console && NS_SUCCEEDED(scriptError->Init(
                       aErrorText, u""_ns, u""_ns, 0, 0, aErrorFlags, aCategory,
                       aFromPrivateWindow, aFromChromeContext))) {
      console->LogMessage(scriptError);
    }
  }
}

/* static */
nsresult nsContentUtils::ReportToConsole(
    uint32_t aErrorFlags, const nsACString& aCategory,
    const Document* aDocument, PropertiesFile aFile, const char* aMessageName,
    const nsTArray<nsString>& aParams, nsIURI* aURI,
    const nsString& aSourceLine, uint32_t aLineNumber, uint32_t aColumnNumber) {
  if (recordreplay::HasDivergedFromRecording()) {
    // Avoid unhandled divergences when reporting errors.
    return NS_OK;
  }

  nsresult rv;
  nsAutoString errorText;
  if (!aParams.IsEmpty()) {
    rv = FormatLocalizedString(aFile, aMessageName, aParams, errorText);
  } else {
    rv = GetLocalizedString(aFile, aMessageName, errorText);
  }
  NS_ENSURE_SUCCESS(rv, rv);

  return ReportToConsoleNonLocalized(errorText, aErrorFlags, aCategory,
                                     aDocument, aURI, aSourceLine, aLineNumber,
                                     aColumnNumber);
}

/* static */
void nsContentUtils::ReportEmptyGetElementByIdArg(const Document* aDoc) {
  ReportToConsole(nsIScriptError::warningFlag, "DOM"_ns, aDoc,
                  nsContentUtils::eDOM_PROPERTIES, "EmptyGetElementByIdParam");
}

/* static */
nsresult nsContentUtils::ReportToConsoleNonLocalized(
    const nsAString& aErrorText, uint32_t aErrorFlags,
    const nsACString& aCategory, const Document* aDocument, nsIURI* aURI,
    const nsString& aSourceLine, uint32_t aLineNumber, uint32_t aColumnNumber,
    MissingErrorLocationMode aLocationMode) {
  uint64_t innerWindowID = 0;
  if (aDocument) {
    if (!aURI) {
      aURI = aDocument->GetDocumentURI();
    }
    innerWindowID = aDocument->InnerWindowID();
  }

  return ReportToConsoleByWindowID(aErrorText, aErrorFlags, aCategory,
                                   innerWindowID, aURI, aSourceLine,
                                   aLineNumber, aColumnNumber, aLocationMode);
}

/* static */
nsresult nsContentUtils::ReportToConsoleByWindowID(
    const nsAString& aErrorText, uint32_t aErrorFlags,
    const nsACString& aCategory, uint64_t aInnerWindowID, nsIURI* aURI,
    const nsString& aSourceLine, uint32_t aLineNumber, uint32_t aColumnNumber,
    MissingErrorLocationMode aLocationMode) {
  nsresult rv;
  if (!sConsoleService) {  // only need to bother null-checking here
    rv = CallGetService(NS_CONSOLESERVICE_CONTRACTID, &sConsoleService);
    NS_ENSURE_SUCCESS(rv, rv);
  }

  nsAutoString spec;
  if (!aLineNumber && aLocationMode == eUSE_CALLING_LOCATION) {
    JSContext* cx = GetCurrentJSContext();
    if (cx) {
      nsJSUtils::GetCallingLocation(cx, spec, &aLineNumber, &aColumnNumber);
    }
  }

  nsCOMPtr<nsIScriptError> errorObject =
      do_CreateInstance(NS_SCRIPTERROR_CONTRACTID, &rv);
  NS_ENSURE_SUCCESS(rv, rv);

  if (!spec.IsEmpty()) {
    rv = errorObject->InitWithWindowID(aErrorText,
                                       spec,  // file name
                                       aSourceLine, aLineNumber, aColumnNumber,
                                       aErrorFlags, aCategory, aInnerWindowID);
  } else {
    rv = errorObject->InitWithSourceURI(aErrorText, aURI, aSourceLine,
                                        aLineNumber, aColumnNumber, aErrorFlags,
                                        aCategory, aInnerWindowID);
  }
  NS_ENSURE_SUCCESS(rv, rv);

  return sConsoleService->LogMessage(errorObject);
}

void nsContentUtils::LogMessageToConsole(const char* aMsg) {
  if (!sConsoleService) {  // only need to bother null-checking here
    CallGetService(NS_CONSOLESERVICE_CONTRACTID, &sConsoleService);
    if (!sConsoleService) {
      return;
    }
  }
  sConsoleService->LogStringMessage(NS_ConvertUTF8toUTF16(aMsg).get());
}

bool nsContentUtils::IsChildOfSameType(Document* aDoc) {
  if (BrowsingContext* bc = aDoc->GetBrowsingContext()) {
    return bc->GetParent();
  }
  return false;
}

bool nsContentUtils::IsPlainTextType(const nsACString& aContentType) {
  // NOTE: if you add a type here, add it to the CONTENTDLF_CATEGORIES
  // define in nsContentDLF.h as well.
  return aContentType.EqualsLiteral(TEXT_PLAIN) ||
         aContentType.EqualsLiteral(TEXT_CSS) ||
         aContentType.EqualsLiteral(TEXT_CACHE_MANIFEST) ||
         aContentType.EqualsLiteral(TEXT_VTT) ||
         aContentType.EqualsLiteral(APPLICATION_JAVASCRIPT) ||
         aContentType.EqualsLiteral(APPLICATION_XJAVASCRIPT) ||
         aContentType.EqualsLiteral(TEXT_ECMASCRIPT) ||
         aContentType.EqualsLiteral(APPLICATION_ECMASCRIPT) ||
         aContentType.EqualsLiteral(TEXT_JAVASCRIPT) ||
         aContentType.EqualsLiteral(APPLICATION_JSON) ||
         aContentType.EqualsLiteral(TEXT_JSON);
}

bool nsContentUtils::IsUtf8OnlyPlainTextType(const nsACString& aContentType) {
  // NOTE: This must be a subset of the list in IsPlainTextType().
  return aContentType.EqualsLiteral(TEXT_CACHE_MANIFEST) ||
         aContentType.EqualsLiteral(APPLICATION_JSON) ||
         aContentType.EqualsLiteral(TEXT_JSON) ||
         aContentType.EqualsLiteral(TEXT_VTT);
}

// static
nsIContentPolicy* nsContentUtils::GetContentPolicy() {
  if (!sTriedToGetContentPolicy) {
    CallGetService(NS_CONTENTPOLICY_CONTRACTID, &sContentPolicyService);
    // It's OK to not have a content policy service
    sTriedToGetContentPolicy = true;
  }

  return sContentPolicyService;
}

// static
bool nsContentUtils::IsEventAttributeName(nsAtom* aName, int32_t aType) {
  const char16_t* name = aName->GetUTF16String();
  if (name[0] != 'o' || name[1] != 'n' ||
      (aName == nsGkAtoms::onformdata &&
       !mozilla::StaticPrefs::dom_formdata_event_enabled())) {
    return false;
  }

  EventNameMapping mapping;
  return (sAtomEventTable->Get(aName, &mapping) && mapping.mType & aType);
}

// static
EventMessage nsContentUtils::GetEventMessage(nsAtom* aName) {
  MOZ_ASSERT(NS_IsMainThread(), "sAtomEventTable is not threadsafe");
  if (aName) {
    EventNameMapping mapping;
    if (sAtomEventTable->Get(aName, &mapping)) {
      return mapping.mMessage;
    }
  }

  return eUnidentifiedEvent;
}

// static
mozilla::EventClassID nsContentUtils::GetEventClassID(const nsAString& aName) {
  EventNameMapping mapping;
  if (sStringEventTable->Get(aName, &mapping)) return mapping.mEventClassID;

  return eBasicEventClass;
}

nsAtom* nsContentUtils::GetEventMessageAndAtom(
    const nsAString& aName, mozilla::EventClassID aEventClassID,
    EventMessage* aEventMessage) {
  MOZ_ASSERT(NS_IsMainThread(), "Our hashtables are not threadsafe");
  EventNameMapping mapping;
  if (sStringEventTable->Get(aName, &mapping)) {
    *aEventMessage = mapping.mEventClassID == aEventClassID
                         ? mapping.mMessage
                         : eUnidentifiedEvent;
    return mapping.mAtom;
  }

  // If we have cached lots of user defined event names, clear some of them.
  if (sUserDefinedEvents->Length() > 127) {
    while (sUserDefinedEvents->Length() > 64) {
      nsAtom* first = sUserDefinedEvents->ElementAt(0);
      sStringEventTable->Remove(Substring(nsDependentAtomString(first), 2));
      sUserDefinedEvents->RemoveElementAt(0);
    }
  }

  *aEventMessage = eUnidentifiedEvent;
  RefPtr<nsAtom> atom = NS_AtomizeMainThread(u"on"_ns + aName);
  sUserDefinedEvents->AppendElement(atom);
  mapping.mAtom = atom;
  mapping.mMessage = eUnidentifiedEvent;
  mapping.mType = EventNameType_None;
  mapping.mEventClassID = eBasicEventClass;
  // This is a slow hashtable call, but at least we cache the result for the
  // following calls. Because GetEventMessageAndAtomForListener utilizes
  // sStringEventTable, it needs to know in which cases sStringEventTable
  // doesn't contain the information it needs so that it can use
  // sAtomEventTable instead.
  mapping.mMaybeSpecialSVGorSMILEvent =
      GetEventMessage(atom) != eUnidentifiedEvent;
  sStringEventTable->Put(aName, mapping);
  return mapping.mAtom;
}

// static
EventMessage nsContentUtils::GetEventMessageAndAtomForListener(
    const nsAString& aName, nsAtom** aOnName) {
  MOZ_ASSERT(NS_IsMainThread(), "Our hashtables are not threadsafe");

  // Because of SVG/SMIL sStringEventTable contains a subset of the event names
  // comparing to the sAtomEventTable. However, usually sStringEventTable
  // contains the information we need, so in order to reduce hashtable
  // lookups, start from it.
  EventNameMapping mapping;
  EventMessage msg = eUnidentifiedEvent;
  RefPtr<nsAtom> atom;
  if (sStringEventTable->Get(aName, &mapping)) {
    if (mapping.mMaybeSpecialSVGorSMILEvent) {
      // Try the atom version so that we should get the right message for
      // SVG/SMIL.
      atom = NS_AtomizeMainThread(u"on"_ns + aName);
      msg = GetEventMessage(atom);
    } else {
      atom = mapping.mAtom;
      msg = mapping.mMessage;
    }
    atom.forget(aOnName);
    return msg;
  }

  // GetEventMessageAndAtom will cache the event type for the future usage...
  GetEventMessageAndAtom(aName, eBasicEventClass, &msg);

  // ...and then call this method recursively to get the message and atom from
  // now updated sStringEventTable.
  return GetEventMessageAndAtomForListener(aName, aOnName);
}

static nsresult GetEventAndTarget(Document* aDoc, nsISupports* aTarget,
                                  const nsAString& aEventName,
                                  CanBubble aCanBubble, Cancelable aCancelable,
                                  Composed aComposed, Trusted aTrusted,
                                  Event** aEvent, EventTarget** aTargetOut) {
  nsCOMPtr<EventTarget> target(do_QueryInterface(aTarget));
  NS_ENSURE_TRUE(aDoc && target, NS_ERROR_INVALID_ARG);

  ErrorResult err;
  RefPtr<Event> event =
      aDoc->CreateEvent(u"Events"_ns, CallerType::System, err);
  if (NS_WARN_IF(err.Failed())) {
    return err.StealNSResult();
  }

  event->InitEvent(aEventName, aCanBubble, aCancelable, aComposed);
  event->SetTrusted(aTrusted == Trusted::eYes);

  event->SetTarget(target);

  event.forget(aEvent);
  target.forget(aTargetOut);
  return NS_OK;
}

// static
nsresult nsContentUtils::DispatchTrustedEvent(
    Document* aDoc, nsISupports* aTarget, const nsAString& aEventName,
    CanBubble aCanBubble, Cancelable aCancelable, Composed aComposed,
    bool* aDefaultAction) {
  MOZ_ASSERT(!aEventName.EqualsLiteral("input") &&
                 !aEventName.EqualsLiteral("beforeinput"),
             "Use DispatchInputEvent() instead");
  return DispatchEvent(aDoc, aTarget, aEventName, aCanBubble, aCancelable,
                       aComposed, Trusted::eYes, aDefaultAction);
}

// static
nsresult nsContentUtils::DispatchUntrustedEvent(
    Document* aDoc, nsISupports* aTarget, const nsAString& aEventName,
    CanBubble aCanBubble, Cancelable aCancelable, bool* aDefaultAction) {
  return DispatchEvent(aDoc, aTarget, aEventName, aCanBubble, aCancelable,
                       Composed::eDefault, Trusted::eNo, aDefaultAction);
}

// static
nsresult nsContentUtils::DispatchEvent(Document* aDoc, nsISupports* aTarget,
                                       const nsAString& aEventName,
                                       CanBubble aCanBubble,
                                       Cancelable aCancelable,
                                       Composed aComposed, Trusted aTrusted,
                                       bool* aDefaultAction,
                                       ChromeOnlyDispatch aOnlyChromeDispatch) {
  RefPtr<Event> event;
  nsCOMPtr<EventTarget> target;
  nsresult rv = GetEventAndTarget(
      aDoc, aTarget, aEventName, aCanBubble, aCancelable, aComposed, aTrusted,
      getter_AddRefs(event), getter_AddRefs(target));
  NS_ENSURE_SUCCESS(rv, rv);
  event->WidgetEventPtr()->mFlags.mOnlyChromeDispatch =
      aOnlyChromeDispatch == ChromeOnlyDispatch::eYes;

  ErrorResult err;
  bool doDefault = target->DispatchEvent(*event, CallerType::System, err);
  if (aDefaultAction) {
    *aDefaultAction = doDefault;
  }
  return err.StealNSResult();
}

// static
nsresult nsContentUtils::DispatchEvent(Document* aDoc, nsISupports* aTarget,
                                       WidgetEvent& aEvent,
                                       EventMessage aEventMessage,
                                       CanBubble aCanBubble,
                                       Cancelable aCancelable, Trusted aTrusted,
                                       bool* aDefaultAction,
                                       ChromeOnlyDispatch aOnlyChromeDispatch) {
  MOZ_ASSERT_IF(aOnlyChromeDispatch == ChromeOnlyDispatch::eYes,
                aTrusted == Trusted::eYes);

  nsCOMPtr<EventTarget> target(do_QueryInterface(aTarget));

  aEvent.mTime = PR_Now();

  aEvent.mSpecifiedEventType = GetEventTypeFromMessage(aEventMessage);
  aEvent.SetDefaultComposed();
  aEvent.SetDefaultComposedInNativeAnonymousContent();

  aEvent.mFlags.mBubbles = aCanBubble == CanBubble::eYes;
  aEvent.mFlags.mCancelable = aCancelable == Cancelable::eYes;
  aEvent.mFlags.mOnlyChromeDispatch =
      aOnlyChromeDispatch == ChromeOnlyDispatch::eYes;

  aEvent.mTarget = target;

  nsEventStatus status = nsEventStatus_eIgnore;
  nsresult rv = EventDispatcher::DispatchDOMEvent(target, &aEvent, nullptr,
                                                  nullptr, &status);
  if (aDefaultAction) {
    *aDefaultAction = (status != nsEventStatus_eConsumeNoDefault);
  }
  return rv;
}

// static
nsresult nsContentUtils::DispatchInputEvent(Element* aEventTarget) {
  return DispatchInputEvent(aEventTarget, mozilla::eEditorInput,
                            mozilla::EditorInputType::eUnknown, nullptr,
                            InputEventOptions());
}

// static
nsresult nsContentUtils::DispatchInputEvent(
    Element* aEventTargetElement, EventMessage aEventMessage,
    EditorInputType aEditorInputType, TextEditor* aTextEditor,
    InputEventOptions&& aOptions, nsEventStatus* aEventStatus /* = nullptr */) {
  MOZ_ASSERT(aEventMessage == eEditorInput ||
             aEventMessage == eEditorBeforeInput);

  if (NS_WARN_IF(!aEventTargetElement)) {
    return NS_ERROR_INVALID_ARG;
  }

  // If this is called from editor, the instance should be set to aTextEditor.
  // Otherwise, we need to look for an editor for aEventTargetElement.
  // However, we don't need to do it for HTMLEditor since nobody shouldn't
  // dispatch "beforeinput" nor "input" event for HTMLEditor except HTMLEditor
  // itself.
  bool useInputEvent = false;
  if (aTextEditor) {
    useInputEvent = true;
  } else if (HTMLTextAreaElement* textAreaElement =
                 HTMLTextAreaElement::FromNode(aEventTargetElement)) {
    aTextEditor = textAreaElement->GetTextEditorWithoutCreation();
    useInputEvent = true;
  } else if (HTMLInputElement* inputElement =
                 HTMLInputElement::FromNode(aEventTargetElement)) {
    if (inputElement->IsInputEventTarget()) {
      aTextEditor = inputElement->GetTextEditorWithoutCreation();
      useInputEvent = true;
    }
  }
#ifdef DEBUG
  else {
    MOZ_ASSERT(!aEventTargetElement->IsTextControlElement(),
               "The event target may have editor, but we've not known it yet.");
  }
#endif  // #ifdef DEBUG

  if (!useInputEvent) {
    MOZ_ASSERT(aEventMessage == eEditorInput);
    MOZ_ASSERT(aEditorInputType == EditorInputType::eUnknown);
    MOZ_ASSERT(!aOptions.mNeverCancelable);
    // Dispatch "input" event with Event instance.
    WidgetEvent widgetEvent(true, eUnidentifiedEvent);
    widgetEvent.mSpecifiedEventType = nsGkAtoms::oninput;
    widgetEvent.mFlags.mCancelable = false;
    widgetEvent.mFlags.mComposed = true;
    // Using same time as nsContentUtils::DispatchEvent() for backward
    // compatibility.
    widgetEvent.mTime = PR_Now();
    (new AsyncEventDispatcher(aEventTargetElement, widgetEvent))
        ->RunDOMEventWhenSafe();
    return NS_OK;
  }

  MOZ_ASSERT_IF(aEventMessage != eEditorBeforeInput,
                !aOptions.mNeverCancelable);
  MOZ_ASSERT_IF(
      aEventMessage == eEditorBeforeInput && aOptions.mNeverCancelable,
      aEditorInputType == EditorInputType::eInsertReplacementText);

  nsCOMPtr<nsIWidget> widget;
  if (aTextEditor) {
    widget = aTextEditor->GetWidget();
    if (NS_WARN_IF(!widget)) {
      return NS_ERROR_FAILURE;
    }
  } else {
    Document* document = aEventTargetElement->OwnerDoc();
    if (NS_WARN_IF(!document)) {
      return NS_ERROR_FAILURE;
    }
    // If we're running xpcshell tests, we fail to get presShell here.
    // Even in such case, we need to dispatch "input" event without widget.
    PresShell* presShell = document->GetPresShell();
    if (presShell) {
      nsPresContext* presContext = presShell->GetPresContext();
      if (NS_WARN_IF(!presContext)) {
        return NS_ERROR_FAILURE;
      }
      widget = presContext->GetRootWidget();
      if (NS_WARN_IF(!widget)) {
        return NS_ERROR_FAILURE;
      }
    }
  }

  // Dispatch "input" event with InputEvent instance.
  InternalEditorInputEvent inputEvent(true, aEventMessage, widget);

  inputEvent.mFlags.mCancelable =
      !aOptions.mNeverCancelable && aEventMessage == eEditorBeforeInput &&
      IsCancelableBeforeInputEvent(aEditorInputType);
  MOZ_ASSERT(!inputEvent.mFlags.mCancelable || aEventStatus);

  // Using same time as old event dispatcher in EditorBase for backward
  // compatibility.
  inputEvent.mTime = static_cast<uint64_t>(PR_Now() / 1000);

  // If there is an editor, set isComposing to true when it has composition.
  // Note that EditorBase::IsIMEComposing() may return false even when we
  // need to set it to true.
  // Otherwise, i.e., editor hasn't been created for the element yet,
  // we should set isComposing to false since the element can never has
  // composition without editor.
  inputEvent.mIsComposing = aTextEditor && aTextEditor->GetComposition();

  if (!aTextEditor || !aTextEditor->AsHTMLEditor()) {
    if (IsDataAvailableOnTextEditor(aEditorInputType)) {
      inputEvent.mData = std::move(aOptions.mData);
      MOZ_ASSERT(!inputEvent.mData.IsVoid(),
                 "inputEvent.mData shouldn't be void");
    }
#ifdef DEBUG
    else {
      MOZ_ASSERT(inputEvent.mData.IsVoid(), "inputEvent.mData should be void");
    }
#endif  // #ifdef DEBUG
    MOZ_ASSERT(
        aOptions.mTargetRanges.IsEmpty(),
        "Target ranges for <input> and <textarea> should always be empty");
  } else {
    MOZ_ASSERT(aTextEditor->AsHTMLEditor());
    if (IsDataAvailableOnHTMLEditor(aEditorInputType)) {
      inputEvent.mData = std::move(aOptions.mData);
      MOZ_ASSERT(!inputEvent.mData.IsVoid(),
                 "inputEvent.mData shouldn't be void");
    } else {
      MOZ_ASSERT(inputEvent.mData.IsVoid(), "inputEvent.mData should be void");
      if (IsDataTransferAvailableOnHTMLEditor(aEditorInputType)) {
        inputEvent.mDataTransfer = std::move(aOptions.mDataTransfer);
        MOZ_ASSERT(inputEvent.mDataTransfer,
                   "inputEvent.mDataTransfer shouldn't be nullptr");
        MOZ_ASSERT(inputEvent.mDataTransfer->IsReadOnly(),
                   "inputEvent.mDataTransfer should be read only");
      }
#ifdef DEBUG
      else {
        MOZ_ASSERT(!inputEvent.mDataTransfer,
                   "inputEvent.mDataTransfer should be nullptr");
      }
#endif  // #ifdef DEBUG
    }
    if (aEventMessage == eEditorBeforeInput &&
        MayHaveTargetRangesOnHTMLEditor(aEditorInputType)) {
      inputEvent.mTargetRanges = std::move(aOptions.mTargetRanges);
    }
#ifdef DEBUG
    else {
      MOZ_ASSERT(aOptions.mTargetRanges.IsEmpty(),
                 "Target ranges shouldn't be set for the dispatching event");
    }
#endif  // #ifdef DEBUG
  }

  inputEvent.mInputType = aEditorInputType;

  if (!IsSafeToRunScript()) {
    // If we cannot dispatch an event right now, we cannot make it cancelable.
    NS_ASSERTION(
        !inputEvent.mFlags.mCancelable,
        "Cancelable beforeinput event dispatcher should run when it's safe");
    inputEvent.mFlags.mCancelable = false;
    (new AsyncEventDispatcher(aEventTargetElement, inputEvent))
        ->RunDOMEventWhenSafe();
    return NS_OK;
  }

  // If we're running xpcshell tests, we fail to get presShell here.
  // Even in such case, we need to dispatch "input" event without widget.
  RefPtr<nsPresContext> presContext =
      aEventTargetElement->OwnerDoc()->GetPresContext();
  nsresult rv = EventDispatcher::Dispatch(aEventTargetElement, presContext,
                                          &inputEvent, nullptr, aEventStatus);
  NS_WARNING_ASSERTION(NS_SUCCEEDED(rv),
                       "Dispatching `beforeinput` or `input` event failed");
  return rv;
}

nsresult nsContentUtils::DispatchChromeEvent(
    Document* aDoc, nsISupports* aTarget, const nsAString& aEventName,
    CanBubble aCanBubble, Cancelable aCancelable, bool* aDefaultAction) {
  RefPtr<Event> event;
  nsCOMPtr<EventTarget> target;
  nsresult rv = GetEventAndTarget(
      aDoc, aTarget, aEventName, aCanBubble, aCancelable, Composed::eDefault,
      Trusted::eYes, getter_AddRefs(event), getter_AddRefs(target));
  NS_ENSURE_SUCCESS(rv, rv);

  NS_ASSERTION(aDoc, "GetEventAndTarget lied?");
  if (!aDoc->GetWindow()) return NS_ERROR_INVALID_ARG;

  EventTarget* piTarget = aDoc->GetWindow()->GetParentTarget();
  if (!piTarget) return NS_ERROR_INVALID_ARG;

  ErrorResult err;
  bool defaultActionEnabled =
      piTarget->DispatchEvent(*event, CallerType::System, err);
  if (aDefaultAction) {
    *aDefaultAction = defaultActionEnabled;
  }
  return err.StealNSResult();
}

void nsContentUtils::RequestFrameFocus(Element& aFrameElement, bool aCanRaise,
                                       CallerType aCallerType) {
  RefPtr<Element> target = &aFrameElement;
  bool defaultAction = true;
  if (aCanRaise) {
    DispatchEventOnlyToChrome(target->OwnerDoc(), target,
                              u"framefocusrequested"_ns, CanBubble::eYes,
                              Cancelable::eYes, &defaultAction);
  }
  if (!defaultAction) {
    return;
  }

  RefPtr<nsFocusManager> fm = nsFocusManager::GetFocusManager();
  if (!fm) {
    return;
  }

  uint32_t flags = nsIFocusManager::FLAG_NOSCROLL;
  if (aCanRaise) {
    flags |= nsIFocusManager::FLAG_RAISE;
  }

  if (aCallerType == CallerType::NonSystem) {
    flags |= nsIFocusManager::FLAG_NONSYSTEMCALLER;
  }

  fm->SetFocus(target, flags);
}

nsresult nsContentUtils::DispatchEventOnlyToChrome(
    Document* aDoc, nsISupports* aTarget, const nsAString& aEventName,
    CanBubble aCanBubble, Cancelable aCancelable, Composed aComposed,
    bool* aDefaultAction) {
  return DispatchEvent(aDoc, aTarget, aEventName, aCanBubble, aCancelable,
                       aComposed, Trusted::eYes, aDefaultAction,
                       ChromeOnlyDispatch::eYes);
}

/* static */
Element* nsContentUtils::MatchElementId(nsIContent* aContent,
                                        const nsAtom* aId) {
  for (nsIContent* cur = aContent; cur; cur = cur->GetNextNode(aContent)) {
    if (aId == cur->GetID()) {
      return cur->AsElement();
    }
  }

  return nullptr;
}

/* static */
Element* nsContentUtils::MatchElementId(nsIContent* aContent,
                                        const nsAString& aId) {
  MOZ_ASSERT(!aId.IsEmpty(), "Will match random elements");

  // ID attrs are generally stored as atoms, so just atomize this up front
  RefPtr<nsAtom> id(NS_Atomize(aId));
  if (!id) {
    // OOM, so just bail
    return nullptr;
  }

  return MatchElementId(aContent, id);
}

/* static */
void nsContentUtils::RegisterShutdownObserver(nsIObserver* aObserver) {
  nsCOMPtr<nsIObserverService> observerService =
      mozilla::services::GetObserverService();
  if (observerService) {
    observerService->AddObserver(aObserver, NS_XPCOM_SHUTDOWN_OBSERVER_ID,
                                 false);
  }
}

/* static */
void nsContentUtils::UnregisterShutdownObserver(nsIObserver* aObserver) {
  nsCOMPtr<nsIObserverService> observerService =
      mozilla::services::GetObserverService();
  if (observerService) {
    observerService->RemoveObserver(aObserver, NS_XPCOM_SHUTDOWN_OBSERVER_ID);
  }
}

/* static */
bool nsContentUtils::HasNonEmptyAttr(const nsIContent* aContent,
                                     int32_t aNameSpaceID, nsAtom* aName) {
  static Element::AttrValuesArray strings[] = {nsGkAtoms::_empty, nullptr};
  return aContent->IsElement() &&
         aContent->AsElement()->FindAttrValueIn(aNameSpaceID, aName, strings,
                                                eCaseMatters) ==
             Element::ATTR_VALUE_NO_MATCH;
}

/* static */
bool nsContentUtils::HasMutationListeners(nsINode* aNode, uint32_t aType,
                                          nsINode* aTargetForSubtreeModified) {
  Document* doc = aNode->OwnerDoc();

  // global object will be null for documents that don't have windows.
  nsPIDOMWindowInner* window = doc->GetInnerWindow();
  // This relies on EventListenerManager::AddEventListener, which sets
  // all mutation bits when there is a listener for DOMSubtreeModified event.
  if (window && !window->HasMutationListeners(aType)) {
    return false;
  }

  if (aNode->ChromeOnlyAccess() || aNode->IsInShadowTree()) {
    return false;
  }

  doc->MayDispatchMutationEvent(aTargetForSubtreeModified);

  // If we have a window, we can check it for mutation listeners now.
  if (aNode->IsInUncomposedDoc()) {
    nsCOMPtr<EventTarget> piTarget(do_QueryInterface(window));
    if (piTarget) {
      EventListenerManager* manager = piTarget->GetExistingListenerManager();
      if (manager && manager->HasMutationListeners()) {
        return true;
      }
    }
  }

  // If we have a window, we know a mutation listener is registered, but it
  // might not be in our chain.  If we don't have a window, we might have a
  // mutation listener.  Check quickly to see.
  while (aNode) {
    EventListenerManager* manager = aNode->GetExistingListenerManager();
    if (manager && manager->HasMutationListeners()) {
      return true;
    }

    aNode = aNode->GetParentNode();
  }

  return false;
}

/* static */
bool nsContentUtils::HasMutationListeners(Document* aDocument, uint32_t aType) {
  nsPIDOMWindowInner* window =
      aDocument ? aDocument->GetInnerWindow() : nullptr;

  // This relies on EventListenerManager::AddEventListener, which sets
  // all mutation bits when there is a listener for DOMSubtreeModified event.
  return !window || window->HasMutationListeners(aType);
}

void nsContentUtils::MaybeFireNodeRemoved(nsINode* aChild, nsINode* aParent) {
  MOZ_ASSERT(aChild, "Missing child");
  MOZ_ASSERT(aChild->GetParentNode() == aParent, "Wrong parent");
  MOZ_ASSERT(aChild->OwnerDoc() == aParent->OwnerDoc(), "Wrong owner-doc");

  // Having an explicit check here since it's an easy mistake to fall into,
  // and there might be existing code with problems. We'd rather be safe
  // than fire DOMNodeRemoved in all corner cases. We also rely on it for
  // nsAutoScriptBlockerSuppressNodeRemoved.
  if (!IsSafeToRunScript()) {
    // This checks that IsSafeToRunScript is true since we don't want to fire
    // events when that is false. We can't rely on EventDispatcher to assert
    // this in this situation since most of the time there are no mutation
    // event listeners, in which case we won't even attempt to dispatch events.
    // However this also allows for two exceptions. First off, we don't assert
    // if the mutation happens to native anonymous content since we never fire
    // mutation events on such content anyway.
    // Second, we don't assert if sDOMNodeRemovedSuppressCount is true since
    // that is a know case when we'd normally fire a mutation event, but can't
    // make that safe and so we suppress it at this time. Ideally this should
    // go away eventually.
    if (!(aChild->IsContent() &&
          aChild->AsContent()->IsInNativeAnonymousSubtree()) &&
        !sDOMNodeRemovedSuppressCount) {
      NS_ERROR("Want to fire DOMNodeRemoved event, but it's not safe");
      WarnScriptWasIgnored(aChild->OwnerDoc());
    }
    return;
  }

  if (HasMutationListeners(aChild, NS_EVENT_BITS_MUTATION_NODEREMOVED,
                           aParent)) {
    InternalMutationEvent mutation(true, eLegacyNodeRemoved);
    mutation.mRelatedNode = aParent;

    mozAutoSubtreeModified subtree(aParent->OwnerDoc(), aParent);
    EventDispatcher::Dispatch(aChild, nullptr, &mutation);
  }
}

void nsContentUtils::UnmarkGrayJSListenersInCCGenerationDocuments() {
  if (!sEventListenerManagersHash) {
    return;
  }

  for (auto i = sEventListenerManagersHash->Iter(); !i.Done(); i.Next()) {
    auto entry = static_cast<EventListenerManagerMapEntry*>(i.Get());
    nsINode* n = static_cast<nsINode*>(entry->mListenerManager->GetTarget());
    if (n && n->IsInComposedDoc() &&
        nsCCUncollectableMarker::InGeneration(
            n->OwnerDoc()->GetMarkedCCGeneration())) {
      entry->mListenerManager->MarkForCC();
    }
  }
}

/* static */
void nsContentUtils::TraverseListenerManager(
    nsINode* aNode, nsCycleCollectionTraversalCallback& cb) {
  if (!sEventListenerManagersHash) {
    // We're already shut down, just return.
    return;
  }

  auto entry = static_cast<EventListenerManagerMapEntry*>(
      sEventListenerManagersHash->Search(aNode));
  if (entry) {
    CycleCollectionNoteChild(cb, entry->mListenerManager.get(),
                             "[via hash] mListenerManager");
  }
}

EventListenerManager* nsContentUtils::GetListenerManagerForNode(
    nsINode* aNode) {
  if (!sEventListenerManagersHash) {
    // We're already shut down, don't bother creating an event listener
    // manager.

    return nullptr;
  }

  auto entry = static_cast<EventListenerManagerMapEntry*>(
      sEventListenerManagersHash->Add(aNode, fallible));

  if (!entry) {
    return nullptr;
  }

  if (!entry->mListenerManager) {
    entry->mListenerManager = new EventListenerManager(aNode);

    aNode->SetFlags(NODE_HAS_LISTENERMANAGER);
  }

  return entry->mListenerManager;
}

EventListenerManager* nsContentUtils::GetExistingListenerManagerForNode(
    const nsINode* aNode) {
  if (!aNode->HasFlag(NODE_HAS_LISTENERMANAGER)) {
    return nullptr;
  }

  if (!sEventListenerManagersHash) {
    // We're already shut down, don't bother creating an event listener
    // manager.

    return nullptr;
  }

  auto entry = static_cast<EventListenerManagerMapEntry*>(
      sEventListenerManagersHash->Search(aNode));
  if (entry) {
    return entry->mListenerManager;
  }

  return nullptr;
}

void nsContentUtils::AddEntryToDOMArenaTable(nsINode* aNode,
                                             DOMArena* aDOMArena) {
  MOZ_ASSERT(StaticPrefs::dom_arena_allocator_enabled_AtStartup());
  if (!sDOMArenaHashtable) {
    sDOMArenaHashtable =
        new nsRefPtrHashtable<nsPtrHashKey<const nsINode>, dom::DOMArena>();
  }
  aNode->SetFlags(NODE_KEEPS_DOMARENA);
  sDOMArenaHashtable->Put(aNode, RefPtr<DOMArena>(aDOMArena));
}

already_AddRefed<DOMArena> nsContentUtils::TakeEntryFromDOMArenaTable(
    const nsINode* aNode) {
  MOZ_ASSERT(sDOMArenaHashtable->Contains(aNode));
  MOZ_ASSERT(StaticPrefs::dom_arena_allocator_enabled_AtStartup());
  RefPtr<DOMArena> arena;
  sDOMArenaHashtable->Remove(aNode, getter_AddRefs(arena));
  return arena.forget();
}

/* static */
void nsContentUtils::RemoveListenerManager(nsINode* aNode) {
  if (sEventListenerManagersHash) {
    auto entry = static_cast<EventListenerManagerMapEntry*>(
        sEventListenerManagersHash->Search(aNode));
    if (entry) {
      RefPtr<EventListenerManager> listenerManager;
      listenerManager.swap(entry->mListenerManager);
      // Remove the entry and *then* do operations that could cause further
      // modification of sEventListenerManagersHash.  See bug 334177.
      sEventListenerManagersHash->RawRemove(entry);
      if (listenerManager) {
        listenerManager->Disconnect();
      }
    }
  }
}

/* static */
bool nsContentUtils::IsValidNodeName(nsAtom* aLocalName, nsAtom* aPrefix,
                                     int32_t aNamespaceID) {
  if (aNamespaceID == kNameSpaceID_Unknown) {
    return false;
  }

  if (!aPrefix) {
    // If the prefix is null, then either the QName must be xmlns or the
    // namespace must not be XMLNS.
    return (aLocalName == nsGkAtoms::xmlns) ==
           (aNamespaceID == kNameSpaceID_XMLNS);
  }

  // If the prefix is non-null then the namespace must not be null.
  if (aNamespaceID == kNameSpaceID_None) {
    return false;
  }

  // If the namespace is the XMLNS namespace then the prefix must be xmlns,
  // but the localname must not be xmlns.
  if (aNamespaceID == kNameSpaceID_XMLNS) {
    return aPrefix == nsGkAtoms::xmlns && aLocalName != nsGkAtoms::xmlns;
  }

  // If the namespace is not the XMLNS namespace then the prefix must not be
  // xmlns.
  // If the namespace is the XML namespace then the prefix can be anything.
  // If the namespace is not the XML namespace then the prefix must not be xml.
  return aPrefix != nsGkAtoms::xmlns &&
         (aNamespaceID == kNameSpaceID_XML || aPrefix != nsGkAtoms::xml);
}

already_AddRefed<DocumentFragment> nsContentUtils::CreateContextualFragment(
    nsINode* aContextNode, const nsAString& aFragment,
    bool aPreventScriptExecution, ErrorResult& aRv) {
  if (!aContextNode) {
    aRv.Throw(NS_ERROR_INVALID_ARG);
    return nullptr;
  }

  // If we don't have a document here, we can't get the right security context
  // for compiling event handlers... so just bail out.
  RefPtr<Document> document = aContextNode->OwnerDoc();
  bool isHTML = document->IsHTMLDocument();

  if (isHTML) {
    RefPtr<DocumentFragment> frag = new (document->NodeInfoManager())
        DocumentFragment(document->NodeInfoManager());

    Element* element = aContextNode->GetAsElementOrParentElement();
    if (element && !element->IsHTMLElement(nsGkAtoms::html)) {
      aRv = ParseFragmentHTML(
          aFragment, frag, element->NodeInfo()->NameAtom(),
          element->GetNameSpaceID(),
          (document->GetCompatibilityMode() == eCompatibility_NavQuirks),
          aPreventScriptExecution);
    } else {
      aRv = ParseFragmentHTML(
          aFragment, frag, nsGkAtoms::body, kNameSpaceID_XHTML,
          (document->GetCompatibilityMode() == eCompatibility_NavQuirks),
          aPreventScriptExecution);
    }

    return frag.forget();
  }

  AutoTArray<nsString, 32> tagStack;
  nsAutoString uriStr, nameStr;
  for (Element* element : aContextNode->InclusiveAncestorsOfType<Element>()) {
    nsString& tagName = *tagStack.AppendElement();
    // It mostly doesn't actually matter what tag name we use here: XML doesn't
    // have parsing that depends on the open tag stack, apart from namespace
    // declarations.  So this whole tagStack bit is just there to get the right
    // namespace declarations to the XML parser.  That said, the parser _is_
    // going to create elements with the tag names we provide here, so we need
    // to make sure they are not names that can trigger custom element
    // constructors.  Just make up a name that is never going to be a valid
    // custom element name.
    //
    // The principled way to do this would probably be to add a new FromParser
    // value and make sure we use it when creating the context elements, then
    // make sure we teach all FromParser consumers (and in particular the custom
    // element code) about it as needed.  But right now the XML parser never
    // actually uses FromParser values other than NOT_FROM_PARSER, and changing
    // that is pretty complicated.
    tagName.AssignLiteral("notacustomelement");

    // see if we need to add xmlns declarations
    uint32_t count = element->GetAttrCount();
    bool setDefaultNamespace = false;
    if (count > 0) {
      uint32_t index;

      for (index = 0; index < count; index++) {
        const BorrowedAttrInfo info = element->GetAttrInfoAt(index);
        const nsAttrName* name = info.mName;
        if (name->NamespaceEquals(kNameSpaceID_XMLNS)) {
          info.mValue->ToString(uriStr);

          // really want something like nsXMLContentSerializer::SerializeAttr
          tagName.AppendLiteral(" xmlns");  // space important
          if (name->GetPrefix()) {
            tagName.Append(char16_t(':'));
            name->LocalName()->ToString(nameStr);
            tagName.Append(nameStr);
          } else {
            setDefaultNamespace = true;
          }
          tagName.AppendLiteral(R"(=")");
          tagName.Append(uriStr);
          tagName.Append('"');
        }
      }
    }

    if (!setDefaultNamespace) {
      mozilla::dom::NodeInfo* info = element->NodeInfo();
      if (!info->GetPrefixAtom() && info->NamespaceID() != kNameSpaceID_None) {
        // We have no namespace prefix, but have a namespace ID.  Push
        // default namespace attr in, so that our kids will be in our
        // namespace.
        info->GetNamespaceURI(uriStr);
        tagName.AppendLiteral(R"( xmlns=")");
        tagName.Append(uriStr);
        tagName.Append('"');
      }
    }
  }

  RefPtr<DocumentFragment> frag;
  aRv = ParseFragmentXML(aFragment, document, tagStack, aPreventScriptExecution,
                         -1, getter_AddRefs(frag));
  return frag.forget();
}

/* static */
void nsContentUtils::DropFragmentParsers() {
  NS_IF_RELEASE(sHTMLFragmentParser);
  NS_IF_RELEASE(sXMLFragmentParser);
  NS_IF_RELEASE(sXMLFragmentSink);
}

/* static */
void nsContentUtils::XPCOMShutdown() { nsContentUtils::DropFragmentParsers(); }

/* Helper function to compuate Sanitization Flags for ParseFramentHTML/XML */
uint32_t computeSanitizationFlags(nsIPrincipal* aPrincipal, int32_t aFlags) {
  uint32_t sanitizationFlags = 0;
  if (aPrincipal->IsSystemPrincipal()) {
    if (aFlags < 0) {
      // if this is a chrome-privileged document and no explicit flags
      // were passed, then use this sanitization flags.
      sanitizationFlags = nsIParserUtils::SanitizerAllowStyle |
                          nsIParserUtils::SanitizerAllowComments |
                          nsIParserUtils::SanitizerDropForms |
                          nsIParserUtils::SanitizerLogRemovals;
    } else {
      // if the caller explicitly passes flags, then we use those
      // flags but additionally drop forms.
      sanitizationFlags = aFlags | nsIParserUtils::SanitizerDropForms;
    }
  } else if (aFlags >= 0) {
    // aFlags by default is -1 and is only ever non equal to -1 if the
    // caller of ParseFragmentHTML/ParseFragmentXML is
    // ParserUtils::ParseFragment(). Only in that case we should use
    // the sanitization flags passed within aFlags.
    sanitizationFlags = aFlags;
  }
  return sanitizationFlags;
}

/* static */
bool AllowsUnsanitizedContentForAboutNewTab(nsIPrincipal* aPrincipal) {
  if (StaticPrefs::dom_about_newtab_sanitization_enabled() ||
      !aPrincipal->SchemeIs("about")) {
    return false;
  }
  uint32_t aboutModuleFlags = 0;
  aPrincipal->GetAboutModuleFlags(&aboutModuleFlags);
  return aboutModuleFlags & nsIAboutModule::ALLOW_UNSANITIZED_CONTENT;
}

/* static */
nsresult nsContentUtils::ParseFragmentHTML(
    const nsAString& aSourceBuffer, nsIContent* aTargetNode,
    nsAtom* aContextLocalName, int32_t aContextNamespace, bool aQuirks,
    bool aPreventScriptExecution, int32_t aFlags) {
  AutoTimelineMarker m(aTargetNode->OwnerDoc()->GetDocShell(), "Parse HTML");

  if (nsContentUtils::sFragmentParsingActive) {
    MOZ_ASSERT_UNREACHABLE("Re-entrant fragment parsing attempted.");
    return NS_ERROR_DOM_INVALID_STATE_ERR;
  }
  mozilla::AutoRestore<bool> guard(nsContentUtils::sFragmentParsingActive);
  nsContentUtils::sFragmentParsingActive = true;
  if (!sHTMLFragmentParser) {
    NS_ADDREF(sHTMLFragmentParser = new nsHtml5StringParser());
    // Now sHTMLFragmentParser owns the object
  }

  nsCOMPtr<nsIPrincipal> nodePrincipal = aTargetNode->NodePrincipal();

#ifdef DEBUG
  // aFlags should always be -1 unless the caller of ParseFragmentHTML
  // is ParserUtils::ParseFragment() which is the only caller that intends
  // sanitization. For all other callers we need to ensure to call
  // AuditParsingOfHTMLXMLFragments.
  if (aFlags < 0) {
    DOMSecurityMonitor::AuditParsingOfHTMLXMLFragments(nodePrincipal,
                                                       aSourceBuffer);
  }
#endif

  nsIContent* target = aTargetNode;

  RefPtr<Document> doc = aTargetNode->OwnerDoc();
  RefPtr<DocumentFragment> fragment;
  // We sanitize if the fragment occurs in a system privileged
  // context, an about: page, or if there are explicit sanitization flags.
  // Please note that about:blank and about:srcdoc inherit the security
  // context from the embedding context and hence are not loaded using
  // an about: scheme principal.
  bool shouldSanitize = nodePrincipal->IsSystemPrincipal() ||
                        nodePrincipal->SchemeIs("about") || aFlags >= 0;
  if (shouldSanitize &&
      !AllowsUnsanitizedContentForAboutNewTab(nodePrincipal)) {
    if (!doc->IsLoadedAsData()) {
      doc = nsContentUtils::CreateInertHTMLDocument(doc);
      if (!doc) {
        return NS_ERROR_FAILURE;
      }
    }
    fragment =
        new (doc->NodeInfoManager()) DocumentFragment(doc->NodeInfoManager());
    target = fragment;
  }

  nsresult rv = sHTMLFragmentParser->ParseFragment(
      aSourceBuffer, target, aContextLocalName, aContextNamespace, aQuirks,
      aPreventScriptExecution);
  NS_ENSURE_SUCCESS(rv, rv);

  if (fragment) {
    uint32_t sanitizationFlags =
        computeSanitizationFlags(nodePrincipal, aFlags);
    // Don't fire mutation events for nodes removed by the sanitizer.
    nsAutoScriptBlockerSuppressNodeRemoved scriptBlocker;
    nsTreeSanitizer sanitizer(sanitizationFlags);
    sanitizer.Sanitize(fragment);

    ErrorResult error;
    aTargetNode->AppendChild(*fragment, error);
    rv = error.StealNSResult();
  }

  return rv;
}

/* static */
nsresult nsContentUtils::ParseDocumentHTML(
    const nsAString& aSourceBuffer, Document* aTargetDocument,
    bool aScriptingEnabledForNoscriptParsing) {
  AutoTimelineMarker m(aTargetDocument->GetDocShell(), "Parse HTML");

  if (nsContentUtils::sFragmentParsingActive) {
    MOZ_ASSERT_UNREACHABLE("Re-entrant fragment parsing attempted.");
    return NS_ERROR_DOM_INVALID_STATE_ERR;
  }
  mozilla::AutoRestore<bool> guard(nsContentUtils::sFragmentParsingActive);
  nsContentUtils::sFragmentParsingActive = true;
  if (!sHTMLFragmentParser) {
    NS_ADDREF(sHTMLFragmentParser = new nsHtml5StringParser());
    // Now sHTMLFragmentParser owns the object
  }
  nsresult rv = sHTMLFragmentParser->ParseDocument(
      aSourceBuffer, aTargetDocument, aScriptingEnabledForNoscriptParsing);
  return rv;
}

/* static */
nsresult nsContentUtils::ParseFragmentXML(const nsAString& aSourceBuffer,
                                          Document* aDocument,
                                          nsTArray<nsString>& aTagStack,
                                          bool aPreventScriptExecution,
                                          int32_t aFlags,
                                          DocumentFragment** aReturn) {
  AutoTimelineMarker m(aDocument->GetDocShell(), "Parse XML");

  if (nsContentUtils::sFragmentParsingActive) {
    MOZ_ASSERT_UNREACHABLE("Re-entrant fragment parsing attempted.");
    return NS_ERROR_DOM_INVALID_STATE_ERR;
  }
  mozilla::AutoRestore<bool> guard(nsContentUtils::sFragmentParsingActive);
  nsContentUtils::sFragmentParsingActive = true;
  if (!sXMLFragmentParser) {
    nsCOMPtr<nsIParser> parser = do_CreateInstance(kCParserCID);
    parser.forget(&sXMLFragmentParser);
    // sXMLFragmentParser now owns the parser
  }
  if (!sXMLFragmentSink) {
    NS_NewXMLFragmentContentSink(&sXMLFragmentSink);
    // sXMLFragmentSink now owns the sink
  }
  nsCOMPtr<nsIContentSink> contentsink = do_QueryInterface(sXMLFragmentSink);
  MOZ_ASSERT(contentsink, "Sink doesn't QI to nsIContentSink!");
  sXMLFragmentParser->SetContentSink(contentsink);

  RefPtr<Document> doc;
  nsCOMPtr<nsIPrincipal> nodePrincipal = aDocument->NodePrincipal();

#ifdef DEBUG
  // aFlags should always be -1 unless the caller of ParseFragmentXML
  // is ParserUtils::ParseFragment() which is the only caller that intends
  // sanitization. For all other callers we need to ensure to call
  // AuditParsingOfHTMLXMLFragments.
  if (aFlags < 0) {
    DOMSecurityMonitor::AuditParsingOfHTMLXMLFragments(nodePrincipal,
                                                       aSourceBuffer);
  }
#endif

  // We sanitize if the fragment occurs in a system privileged
  // context, an about: page, or if there are explicit sanitization flags.
  // Please note that about:blank and about:srcdoc inherit the security
  // context from the embedding context and hence are not loaded using
  // an about: scheme principal.
  bool shouldSanitize = nodePrincipal->IsSystemPrincipal() ||
                        nodePrincipal->SchemeIs("about") || aFlags >= 0;
  if (shouldSanitize && !aDocument->IsLoadedAsData()) {
    doc = nsContentUtils::CreateInertXMLDocument(aDocument);
  } else {
    doc = aDocument;
  }

  sXMLFragmentSink->SetTargetDocument(doc);
  sXMLFragmentSink->SetPreventScriptExecution(aPreventScriptExecution);

  nsresult rv = sXMLFragmentParser->ParseFragment(aSourceBuffer, aTagStack);
  if (NS_FAILED(rv)) {
    // Drop the fragment parser and sink that might be in an inconsistent state
    NS_IF_RELEASE(sXMLFragmentParser);
    NS_IF_RELEASE(sXMLFragmentSink);
    return rv;
  }

  rv = sXMLFragmentSink->FinishFragmentParsing(aReturn);

  sXMLFragmentParser->Reset();
  NS_ENSURE_SUCCESS(rv, rv);

  if (shouldSanitize) {
    uint32_t sanitizationFlags =
        computeSanitizationFlags(nodePrincipal, aFlags);
    // Don't fire mutation events for nodes removed by the sanitizer.
    nsAutoScriptBlockerSuppressNodeRemoved scriptBlocker;
    nsTreeSanitizer sanitizer(sanitizationFlags);
    sanitizer.Sanitize(*aReturn);
  }

  return rv;
}

/* static */
nsresult nsContentUtils::ConvertToPlainText(const nsAString& aSourceBuffer,
                                            nsAString& aResultBuffer,
                                            uint32_t aFlags,
                                            uint32_t aWrapCol) {
  RefPtr<Document> document = nsContentUtils::CreateInertHTMLDocument(nullptr);
  if (!document) {
    return NS_ERROR_FAILURE;
  }

  nsresult rv = nsContentUtils::ParseDocumentHTML(
      aSourceBuffer, document,
      !(aFlags & nsIDocumentEncoder::OutputNoScriptContent));
  NS_ENSURE_SUCCESS(rv, rv);

  nsCOMPtr<nsIDocumentEncoder> encoder = do_createDocumentEncoder("text/plain");

  rv = encoder->Init(document, u"text/plain"_ns, aFlags);
  NS_ENSURE_SUCCESS(rv, rv);

  encoder->SetWrapColumn(aWrapCol);

  return encoder->EncodeToString(aResultBuffer);
}

/* static */
already_AddRefed<Document> nsContentUtils::CreateInertXMLDocument(
    const Document* aTemplate) {
  return nsContentUtils::CreateInertDocument(aTemplate, DocumentFlavorXML);
}

/* static */
already_AddRefed<Document> nsContentUtils::CreateInertHTMLDocument(
    const Document* aTemplate) {
  return nsContentUtils::CreateInertDocument(aTemplate, DocumentFlavorHTML);
}

/* static */
already_AddRefed<Document> nsContentUtils::CreateInertDocument(
    const Document* aTemplate, DocumentFlavor aFlavor) {
  if (aTemplate) {
    bool hasHad = true;
    nsIScriptGlobalObject* sgo = aTemplate->GetScriptHandlingObject(hasHad);
    NS_ENSURE_TRUE(sgo || !hasHad, nullptr);

    nsCOMPtr<Document> doc;
    nsresult rv = NS_NewDOMDocument(
        getter_AddRefs(doc), u""_ns, u""_ns, nullptr,
        aTemplate->GetDocumentURI(), aTemplate->GetDocBaseURI(),
        aTemplate->NodePrincipal(), true, sgo, aFlavor);
    if (NS_FAILED(rv)) {
      return nullptr;
    }
    return doc.forget();
  }
  nsCOMPtr<nsIURI> uri;
  NS_NewURI(getter_AddRefs(uri), "about:blank"_ns);
  if (!uri) {
    return nullptr;
  }

  RefPtr<NullPrincipal> nullPrincipal =
      NullPrincipal::CreateWithoutOriginAttributes();
  if (!nullPrincipal) {
    return nullptr;
  }

  nsCOMPtr<Document> doc;
  nsresult rv =
      NS_NewDOMDocument(getter_AddRefs(doc), u""_ns, u""_ns, nullptr, uri, uri,
                        nullPrincipal, true, nullptr, aFlavor);
  if (NS_FAILED(rv)) {
    return nullptr;
  }
  return doc.forget();
}

/* static */
nsresult nsContentUtils::SetNodeTextContent(nsIContent* aContent,
                                            const nsAString& aValue,
                                            bool aTryReuse) {
  // Fire DOMNodeRemoved mutation events before we do anything else.
  nsCOMPtr<nsIContent> owningContent;

  // Batch possible DOMSubtreeModified events.
  mozAutoSubtreeModified subtree(nullptr, nullptr);

  // Scope firing mutation events so that we don't carry any state that
  // might be stale
  {
    // We're relying on mozAutoSubtreeModified to keep a strong reference if
    // needed.
    Document* doc = aContent->OwnerDoc();

    // Optimize the common case of there being no observers
    if (HasMutationListeners(doc, NS_EVENT_BITS_MUTATION_NODEREMOVED)) {
      subtree.UpdateTarget(doc, nullptr);
      owningContent = aContent;
      nsCOMPtr<nsINode> child;
      bool skipFirst = aTryReuse;
      for (child = aContent->GetFirstChild();
           child && child->GetParentNode() == aContent;
           child = child->GetNextSibling()) {
        if (skipFirst && child->IsText()) {
          skipFirst = false;
          continue;
        }
        nsContentUtils::MaybeFireNodeRemoved(child, aContent);
      }
    }
  }

  // Might as well stick a batch around this since we're performing several
  // mutations.
  mozAutoDocUpdate updateBatch(aContent->GetComposedDoc(), true);
  nsAutoMutationBatch mb;

  if (aTryReuse && !aValue.IsEmpty()) {
    // Let's remove nodes until we find a eTEXT.
    while (aContent->HasChildren()) {
      nsIContent* child = aContent->GetFirstChild();
      if (child->IsText()) {
        break;
      }
      aContent->RemoveChildNode(child, true);
    }

    // If we have a node, it must be a eTEXT and we reuse it.
    if (aContent->HasChildren()) {
      nsIContent* child = aContent->GetFirstChild();
      nsresult rv = child->AsText()->SetText(aValue, true);
      NS_ENSURE_SUCCESS(rv, rv);

      // All the following nodes, if they exist, must be deleted.
      while (nsIContent* nextChild = child->GetNextSibling()) {
        aContent->RemoveChildNode(nextChild, true);
      }
    }

    if (aContent->HasChildren()) {
      return NS_OK;
    }
  } else {
    mb.Init(aContent, true, false);
    while (aContent->HasChildren()) {
      aContent->RemoveChildNode(aContent->GetFirstChild(), true);
    }
  }
  mb.RemovalDone();

  if (aValue.IsEmpty()) {
    return NS_OK;
  }

  RefPtr<nsTextNode> textContent = new (aContent->NodeInfo()->NodeInfoManager())
      nsTextNode(aContent->NodeInfo()->NodeInfoManager());

  textContent->SetText(aValue, true);

  nsresult rv = aContent->AppendChildTo(textContent, true);
  mb.NodesAdded();
  return rv;
}

static bool AppendNodeTextContentsRecurse(nsINode* aNode, nsAString& aResult,
                                          const fallible_t& aFallible) {
  for (nsIContent* child = aNode->GetFirstChild(); child;
       child = child->GetNextSibling()) {
    if (child->IsElement()) {
      bool ok = AppendNodeTextContentsRecurse(child, aResult, aFallible);
      if (!ok) {
        return false;
      }
    } else if (Text* text = child->GetAsText()) {
      bool ok = text->AppendTextTo(aResult, aFallible);
      if (!ok) {
        return false;
      }
    }
  }

  return true;
}

/* static */
bool nsContentUtils::AppendNodeTextContent(nsINode* aNode, bool aDeep,
                                           nsAString& aResult,
                                           const fallible_t& aFallible) {
  if (Text* text = aNode->GetAsText()) {
    return text->AppendTextTo(aResult, aFallible);
  }
  if (aDeep) {
    return AppendNodeTextContentsRecurse(aNode, aResult, aFallible);
  }

  for (nsIContent* child = aNode->GetFirstChild(); child;
       child = child->GetNextSibling()) {
    if (Text* text = child->GetAsText()) {
      bool ok = text->AppendTextTo(aResult, fallible);
      if (!ok) {
        return false;
      }
    }
  }
  return true;
}

bool nsContentUtils::HasNonEmptyTextContent(
    nsINode* aNode, TextContentDiscoverMode aDiscoverMode) {
  for (nsIContent* child = aNode->GetFirstChild(); child;
       child = child->GetNextSibling()) {
    if (child->IsText() && child->TextLength() > 0) {
      return true;
    }

    if (aDiscoverMode == eRecurseIntoChildren &&
        HasNonEmptyTextContent(child, aDiscoverMode)) {
      return true;
    }
  }

  return false;
}

/* static */
bool nsContentUtils::IsInSameAnonymousTree(const nsINode* aNode,
                                           const nsIContent* aContent) {
  MOZ_ASSERT(aNode, "Must have a node to work with");
  MOZ_ASSERT(aContent, "Must have a content to work with");

  if (aNode->IsInNativeAnonymousSubtree() !=
      aContent->IsInNativeAnonymousSubtree()) {
    return false;
  }

  if (aNode->IsInNativeAnonymousSubtree()) {
    return aContent->GetClosestNativeAnonymousSubtreeRoot() ==
           aNode->GetClosestNativeAnonymousSubtreeRoot();
  }

  // FIXME: This doesn't deal with disconnected nodes whatsoever, but it didn't
  // use to either. Maybe that's fine.
  return aNode->GetContainingShadow() == aContent->GetContainingShadow();
}

/* static */
bool nsContentUtils::IsInInteractiveHTMLContent(const Element* aElement,
                                                const Element* aStop) {
  const Element* element = aElement;
  while (element && element != aStop) {
    if (element->IsInteractiveHTMLContent()) {
      return true;
    }
    element = element->GetFlattenedTreeParentElement();
  }
  return false;
}

/* static */
void nsContentUtils::NotifyInstalledMenuKeyboardListener(bool aInstalling) {
  IMEStateManager::OnInstalledMenuKeyboardListener(aInstalling);
}

/* static */
bool nsContentUtils::SchemeIs(nsIURI* aURI, const char* aScheme) {
  nsCOMPtr<nsIURI> baseURI = NS_GetInnermostURI(aURI);
  NS_ENSURE_TRUE(baseURI, false);
  return baseURI->SchemeIs(aScheme);
}

bool nsContentUtils::IsExpandedPrincipal(nsIPrincipal* aPrincipal) {
  nsCOMPtr<nsIExpandedPrincipal> ep = do_QueryInterface(aPrincipal);
  return !!ep;
}

nsIPrincipal* nsContentUtils::GetSystemPrincipal() {
  MOZ_ASSERT(IsInitialized());
  return sSystemPrincipal;
}

bool nsContentUtils::CombineResourcePrincipals(
    nsCOMPtr<nsIPrincipal>* aResourcePrincipal, nsIPrincipal* aExtraPrincipal) {
  if (!aExtraPrincipal) {
    return false;
  }
  if (!*aResourcePrincipal) {
    *aResourcePrincipal = aExtraPrincipal;
    return true;
  }
  if (*aResourcePrincipal == aExtraPrincipal) {
    return false;
  }
  bool subsumes;
  if (NS_SUCCEEDED(
          (*aResourcePrincipal)->Subsumes(aExtraPrincipal, &subsumes)) &&
      subsumes) {
    return false;
  }
  *aResourcePrincipal = sSystemPrincipal;
  return true;
}

/* static */
void nsContentUtils::TriggerLink(nsIContent* aContent, nsIURI* aLinkURI,
                                 const nsString& aTargetSpec, bool aClick,
                                 bool aIsTrusted) {
  MOZ_ASSERT(aLinkURI, "No link URI");

  if (aContent->IsEditable() || !aContent->OwnerDoc()->LinkHandlingEnabled()) {
    return;
  }

  nsCOMPtr<nsIDocShell> docShell = aContent->OwnerDoc()->GetDocShell();
  if (!docShell) {
    return;
  }

  if (!aClick) {
    nsDocShell::Cast(docShell)->OnOverLink(aContent, aLinkURI, aTargetSpec);
    return;
  }

  // Check that this page is allowed to load this URI.
  nsresult proceed = NS_OK;

  if (sSecurityManager) {
    uint32_t flag = static_cast<uint32_t>(nsIScriptSecurityManager::STANDARD);
    proceed = sSecurityManager->CheckLoadURIWithPrincipal(
        aContent->NodePrincipal(), aLinkURI, flag,
        aContent->OwnerDoc()->InnerWindowID());
  }

  // Only pass off the click event if the script security manager says it's ok.
  // We need to rest aTargetSpec for forced downloads.
  if (NS_SUCCEEDED(proceed)) {
    // A link/area element with a download attribute is allowed to set
    // a pseudo Content-Disposition header.
    // For security reasons we only allow websites to declare same-origin
    // resources as downloadable. If this check fails we will just do the normal
    // thing (i.e. navigate to the resource).
    nsAutoString fileName;
    if ((!aContent->IsHTMLElement(nsGkAtoms::a) &&
         !aContent->IsHTMLElement(nsGkAtoms::area) &&
         !aContent->IsSVGElement(nsGkAtoms::a)) ||
        !aContent->AsElement()->GetAttr(kNameSpaceID_None, nsGkAtoms::download,
                                        fileName) ||
        NS_FAILED(aContent->NodePrincipal()->CheckMayLoad(aLinkURI, true))) {
      fileName.SetIsVoid(true);  // No actionable download attribute was found.
    }

    nsCOMPtr<nsIPrincipal> triggeringPrincipal = aContent->NodePrincipal();
    nsCOMPtr<nsIContentSecurityPolicy> csp = aContent->GetCsp();

    // Sanitize fileNames containing null characters by replacing them with
    // underscores.
    if (!fileName.IsVoid()) {
      fileName.ReplaceChar(char16_t(0), '_');
    }
    nsDocShell::Cast(docShell)->OnLinkClick(
        aContent, aLinkURI, fileName.IsVoid() ? aTargetSpec : u""_ns, fileName,
        nullptr, nullptr, UserActivation::IsHandlingUserInput(), aIsTrusted,
        triggeringPrincipal, csp);
  }
}

/* static */
void nsContentUtils::GetLinkLocation(Element* aElement,
                                     nsString& aLocationString) {
  nsCOMPtr<nsIURI> hrefURI = aElement->GetHrefURI();
  if (hrefURI) {
    nsAutoCString specUTF8;
    nsresult rv = hrefURI->GetSpec(specUTF8);
    if (NS_SUCCEEDED(rv)) CopyUTF8toUTF16(specUTF8, aLocationString);
  }
}

/* static */
nsIWidget* nsContentUtils::GetTopLevelWidget(nsIWidget* aWidget) {
  if (!aWidget) return nullptr;

  return aWidget->GetTopLevelWidget();
}

/* static */
const nsDependentString nsContentUtils::GetLocalizedEllipsis() {
  static char16_t sBuf[4] = {0, 0, 0, 0};
  if (!sBuf[0]) {
    if (!SpoofLocaleEnglish()) {
      nsAutoString tmp;
      Preferences::GetLocalizedString("intl.ellipsis", tmp);
      uint32_t len =
          std::min(uint32_t(tmp.Length()), uint32_t(ArrayLength(sBuf) - 1));
      CopyUnicodeTo(tmp, 0, sBuf, len);
    }
    if (!sBuf[0]) sBuf[0] = char16_t(0x2026);
  }
  return nsDependentString(sBuf);
}

/* static */
void nsContentUtils::AddScriptBlocker() {
  MOZ_ASSERT(NS_IsMainThread());
  if (!sScriptBlockerCount) {
    MOZ_ASSERT(sRunnersCountAtFirstBlocker == 0,
               "Should not already have a count");
    sRunnersCountAtFirstBlocker =
        sBlockedScriptRunners ? sBlockedScriptRunners->Length() : 0;
  }
  ++sScriptBlockerCount;
}

#ifdef DEBUG
static bool sRemovingScriptBlockers = false;
#endif

/* static */
void nsContentUtils::RemoveScriptBlocker() {
  MOZ_ASSERT(NS_IsMainThread());
  MOZ_ASSERT(!sRemovingScriptBlockers);
  NS_ASSERTION(sScriptBlockerCount != 0, "Negative script blockers");
  --sScriptBlockerCount;
  if (sScriptBlockerCount) {
    return;
  }

  if (!sBlockedScriptRunners) {
    return;
  }

  uint32_t firstBlocker = sRunnersCountAtFirstBlocker;
  uint32_t lastBlocker = sBlockedScriptRunners->Length();
  uint32_t originalFirstBlocker = firstBlocker;
  uint32_t blockersCount = lastBlocker - firstBlocker;
  sRunnersCountAtFirstBlocker = 0;
  NS_ASSERTION(firstBlocker <= lastBlocker, "bad sRunnersCountAtFirstBlocker");

  while (firstBlocker < lastBlocker) {
    nsCOMPtr<nsIRunnable> runnable;
    runnable.swap((*sBlockedScriptRunners)[firstBlocker]);
    ++firstBlocker;

    // Calling the runnable can reenter us
    runnable->Run();
    // So can dropping the reference to the runnable
    runnable = nullptr;

    NS_ASSERTION(sRunnersCountAtFirstBlocker == 0, "Bad count");
    NS_ASSERTION(!sScriptBlockerCount, "This is really bad");
  }
#ifdef DEBUG
  AutoRestore<bool> removingScriptBlockers(sRemovingScriptBlockers);
  sRemovingScriptBlockers = true;
#endif
  sBlockedScriptRunners->RemoveElementsAt(originalFirstBlocker, blockersCount);
}

/* static */
already_AddRefed<nsPIDOMWindowOuter>
nsContentUtils::GetMostRecentNonPBWindow() {
  nsCOMPtr<nsIWindowMediator> wm = do_GetService(NS_WINDOWMEDIATOR_CONTRACTID);

  nsCOMPtr<mozIDOMWindowProxy> window;
  wm->GetMostRecentNonPBWindow(u"navigator:browser", getter_AddRefs(window));
  nsCOMPtr<nsPIDOMWindowOuter> pwindow;
  pwindow = do_QueryInterface(window);

  return pwindow.forget();
}

/* static */
void nsContentUtils::WarnScriptWasIgnored(Document* aDocument) {
  nsAutoString msg;
  bool privateBrowsing = false;
  bool chromeContext = false;

  if (aDocument) {
    nsCOMPtr<nsIURI> uri = aDocument->GetDocumentURI();
    if (uri) {
      msg.Append(NS_ConvertUTF8toUTF16(uri->GetSpecOrDefault()));
      msg.AppendLiteral(" : ");
    }
    privateBrowsing =
        !!aDocument->NodePrincipal()->OriginAttributesRef().mPrivateBrowsingId;
    chromeContext = aDocument->NodePrincipal()->IsSystemPrincipal();
  }

  msg.AppendLiteral(
      "Unable to run script because scripts are blocked internally.");
  LogSimpleConsoleError(msg, "DOM", privateBrowsing, chromeContext);
}

/* static */
void nsContentUtils::AddScriptRunner(already_AddRefed<nsIRunnable> aRunnable) {
  nsCOMPtr<nsIRunnable> runnable = aRunnable;
  if (!runnable) {
    return;
  }

  if (sScriptBlockerCount) {
    sBlockedScriptRunners->AppendElement(runnable.forget());
    return;
  }

  runnable->Run();
}

/* static */
void nsContentUtils::AddScriptRunner(nsIRunnable* aRunnable) {
  nsCOMPtr<nsIRunnable> runnable = aRunnable;
  AddScriptRunner(runnable.forget());
}

/* static */
void nsContentUtils::RunInStableState(already_AddRefed<nsIRunnable> aRunnable) {
  MOZ_ASSERT(CycleCollectedJSContext::Get(), "Must be on a script thread!");
  CycleCollectedJSContext::Get()->RunInStableState(std::move(aRunnable));
}

/* static */
void nsContentUtils::AddPendingIDBTransaction(
    already_AddRefed<nsIRunnable> aTransaction) {
  MOZ_ASSERT(CycleCollectedJSContext::Get(), "Must be on a script thread!");
  CycleCollectedJSContext::Get()->AddPendingIDBTransaction(
      std::move(aTransaction));
}

/* static */
bool nsContentUtils::IsInStableOrMetaStableState() {
  MOZ_ASSERT(CycleCollectedJSContext::Get(), "Must be on a script thread!");
  return CycleCollectedJSContext::Get()->IsInStableOrMetaStableState();
}

/* static */
void nsContentUtils::HidePopupsInDocument(Document* aDocument) {
#ifdef MOZ_XUL
  nsXULPopupManager* pm = nsXULPopupManager::GetInstance();
  if (pm && aDocument) {
    nsCOMPtr<nsIDocShellTreeItem> docShellToHide = aDocument->GetDocShell();
    if (docShellToHide) pm->HidePopupsInDocShell(docShellToHide);
  }
#endif
}

/* static */
already_AddRefed<nsIDragSession> nsContentUtils::GetDragSession() {
  nsCOMPtr<nsIDragSession> dragSession;
  nsCOMPtr<nsIDragService> dragService =
      do_GetService("@mozilla.org/widget/dragservice;1");
  if (dragService) dragService->GetCurrentSession(getter_AddRefs(dragSession));
  return dragSession.forget();
}

/* static */
nsresult nsContentUtils::SetDataTransferInEvent(WidgetDragEvent* aDragEvent) {
  if (aDragEvent->mDataTransfer || !aDragEvent->IsTrusted()) {
    return NS_OK;
  }

  // For dragstart events, the data transfer object is
  // created before the event fires, so it should already be set. For other
  // drag events, get the object from the drag session.
  NS_ASSERTION(aDragEvent->mMessage != eDragStart,
               "draggesture event created without a dataTransfer");

  nsCOMPtr<nsIDragSession> dragSession = GetDragSession();
  NS_ENSURE_TRUE(dragSession, NS_OK);  // no drag in progress

  RefPtr<DataTransfer> initialDataTransfer = dragSession->GetDataTransfer();
  if (!initialDataTransfer) {
    // A dataTransfer won't exist when a drag was started by some other
    // means, for instance calling the drag service directly, or a drag
    // from another application. In either case, a new dataTransfer should
    // be created that reflects the data.
    initialDataTransfer =
        new DataTransfer(aDragEvent->mTarget, aDragEvent->mMessage, true, -1);

    // now set it in the drag session so we don't need to create it again
    dragSession->SetDataTransfer(initialDataTransfer);
  }

  bool isCrossDomainSubFrameDrop = false;
  if (aDragEvent->mMessage == eDrop) {
    isCrossDomainSubFrameDrop = CheckForSubFrameDrop(dragSession, aDragEvent);
  }

  // each event should use a clone of the original dataTransfer.
  initialDataTransfer->Clone(
      aDragEvent->mTarget, aDragEvent->mMessage, aDragEvent->mUserCancelled,
      isCrossDomainSubFrameDrop, getter_AddRefs(aDragEvent->mDataTransfer));
  if (NS_WARN_IF(!aDragEvent->mDataTransfer)) {
    return NS_ERROR_OUT_OF_MEMORY;
  }

  // for the dragenter and dragover events, initialize the drop effect
  // from the drop action, which platform specific widget code sets before
  // the event is fired based on the keyboard state.
  if (aDragEvent->mMessage == eDragEnter || aDragEvent->mMessage == eDragOver) {
    uint32_t action;
    dragSession->GetDragAction(&action);
    uint32_t effectAllowed = aDragEvent->mDataTransfer->EffectAllowedInt();
    aDragEvent->mDataTransfer->SetDropEffectInt(
        FilterDropEffect(action, effectAllowed));
  } else if (aDragEvent->mMessage == eDrop ||
             aDragEvent->mMessage == eDragEnd) {
    // For the drop and dragend events, set the drop effect based on the
    // last value that the dropEffect had. This will have been set in
    // EventStateManager::PostHandleEvent for the last dragenter or
    // dragover event.
    aDragEvent->mDataTransfer->SetDropEffectInt(
        initialDataTransfer->DropEffectInt());
  }

  return NS_OK;
}

/* static */
uint32_t nsContentUtils::FilterDropEffect(uint32_t aAction,
                                          uint32_t aEffectAllowed) {
  // It is possible for the drag action to include more than one action, but
  // the widget code which sets the action from the keyboard state should only
  // be including one. If multiple actions were set, we just consider them in
  //  the following order:
  //   copy, link, move
  if (aAction & nsIDragService::DRAGDROP_ACTION_COPY)
    aAction = nsIDragService::DRAGDROP_ACTION_COPY;
  else if (aAction & nsIDragService::DRAGDROP_ACTION_LINK)
    aAction = nsIDragService::DRAGDROP_ACTION_LINK;
  else if (aAction & nsIDragService::DRAGDROP_ACTION_MOVE)
    aAction = nsIDragService::DRAGDROP_ACTION_MOVE;

  // Filter the action based on the effectAllowed. If the effectAllowed
  // doesn't include the action, then that action cannot be done, so adjust
  // the action to something that is allowed. For a copy, adjust to move or
  // link. For a move, adjust to copy or link. For a link, adjust to move or
  // link. Otherwise, use none.
  if (aAction & aEffectAllowed ||
      aEffectAllowed == nsIDragService::DRAGDROP_ACTION_UNINITIALIZED)
    return aAction;
  if (aEffectAllowed & nsIDragService::DRAGDROP_ACTION_MOVE)
    return nsIDragService::DRAGDROP_ACTION_MOVE;
  if (aEffectAllowed & nsIDragService::DRAGDROP_ACTION_COPY)
    return nsIDragService::DRAGDROP_ACTION_COPY;
  if (aEffectAllowed & nsIDragService::DRAGDROP_ACTION_LINK)
    return nsIDragService::DRAGDROP_ACTION_LINK;
  return nsIDragService::DRAGDROP_ACTION_NONE;
}

/* static */
bool nsContentUtils::CheckForSubFrameDrop(nsIDragSession* aDragSession,
                                          WidgetDragEvent* aDropEvent) {
  nsCOMPtr<nsIContent> target = do_QueryInterface(aDropEvent->mOriginalTarget);
  if (!target) {
    return true;
  }

  // Always allow dropping onto chrome shells.
  BrowsingContext* targetBC = target->OwnerDoc()->GetBrowsingContext();
  if (targetBC->IsChrome()) {
    return false;
  }

  // If there is no source node, then this is a drag from another
  // application, which should be allowed.
  RefPtr<Document> doc(aDragSession->GetSourceDocument());
  if (doc && doc->GetBrowsingContext()) {
    // Get each successive parent of the source document and compare it to
    // the drop document. If they match, then this is a drag from a child frame.
    for (BrowsingContext* bc = doc->GetBrowsingContext()->GetParent(); bc;
         bc = bc->GetParent()) {
      if (bc == targetBC) {
        // The drag is from a descendant frame.
        return true;
      }
    }
  }

  return false;
}

/* static */
bool nsContentUtils::URIIsLocalFile(nsIURI* aURI) {
  bool isFile;
  nsCOMPtr<nsINetUtil> util = do_QueryInterface(sIOService);

  // Important: we do NOT test the entire URI chain here!
  return util &&
         NS_SUCCEEDED(util->ProtocolHasFlags(
             aURI, nsIProtocolHandler::URI_IS_LOCAL_FILE, &isFile)) &&
         isFile;
}

/* static */
JSContext* nsContentUtils::GetCurrentJSContext() {
  MOZ_ASSERT(IsInitialized());
  if (!IsJSAPIActive()) {
    return nullptr;
  }
  return danger::GetJSContext();
}

template <typename StringType, typename CharType>
void _ASCIIToLowerInSitu(StringType& aStr) {
  CharType* iter = aStr.BeginWriting();
  CharType* end = aStr.EndWriting();
  MOZ_ASSERT(iter && end);

  while (iter != end) {
    CharType c = *iter;
    if (c >= 'A' && c <= 'Z') {
      *iter = c + ('a' - 'A');
    }
    ++iter;
  }
}

/* static */
void nsContentUtils::ASCIIToLower(nsAString& aStr) {
  return _ASCIIToLowerInSitu<nsAString, char16_t>(aStr);
}

/* static */
void nsContentUtils::ASCIIToLower(nsACString& aStr) {
  return _ASCIIToLowerInSitu<nsACString, char>(aStr);
}

template <typename StringType, typename CharType>
void _ASCIIToLowerCopy(const StringType& aSource, StringType& aDest) {
  uint32_t len = aSource.Length();
  aDest.SetLength(len);
  MOZ_ASSERT(aDest.Length() == len);

  CharType* dest = aDest.BeginWriting();
  MOZ_ASSERT(dest);

  const CharType* iter = aSource.BeginReading();
  const CharType* end = aSource.EndReading();
  while (iter != end) {
    CharType c = *iter;
    *dest = (c >= 'A' && c <= 'Z') ? c + ('a' - 'A') : c;
    ++iter;
    ++dest;
  }
}

/* static */
void nsContentUtils::ASCIIToLower(const nsAString& aSource, nsAString& aDest) {
  return _ASCIIToLowerCopy<nsAString, char16_t>(aSource, aDest);
}

/* static */
void nsContentUtils::ASCIIToLower(const nsACString& aSource,
                                  nsACString& aDest) {
  return _ASCIIToLowerCopy<nsACString, char>(aSource, aDest);
}

template <typename StringType, typename CharType>
void _ASCIIToUpperInSitu(StringType& aStr) {
  CharType* iter = aStr.BeginWriting();
  CharType* end = aStr.EndWriting();
  MOZ_ASSERT(iter && end);

  while (iter != end) {
    CharType c = *iter;
    if (c >= 'a' && c <= 'z') {
      *iter = c + ('A' - 'a');
    }
    ++iter;
  }
}

/* static */
void nsContentUtils::ASCIIToUpper(nsAString& aStr) {
  return _ASCIIToUpperInSitu<nsAString, char16_t>(aStr);
}

/* static */
void nsContentUtils::ASCIIToUpper(nsACString& aStr) {
  return _ASCIIToUpperInSitu<nsACString, char>(aStr);
}

template <typename StringType, typename CharType>
void _ASCIIToUpperCopy(const StringType& aSource, StringType& aDest) {
  uint32_t len = aSource.Length();
  aDest.SetLength(len);
  MOZ_ASSERT(aDest.Length() == len);

  CharType* dest = aDest.BeginWriting();
  MOZ_ASSERT(dest);

  const CharType* iter = aSource.BeginReading();
  const CharType* end = aSource.EndReading();
  while (iter != end) {
    CharType c = *iter;
    *dest = (c >= 'a' && c <= 'z') ? c + ('A' - 'a') : c;
    ++iter;
    ++dest;
  }
}

/* static */
void nsContentUtils::ASCIIToUpper(const nsAString& aSource, nsAString& aDest) {
  return _ASCIIToUpperCopy<nsAString, char16_t>(aSource, aDest);
}

/* static */
void nsContentUtils::ASCIIToUpper(const nsACString& aSource,
                                  nsACString& aDest) {
  return _ASCIIToUpperCopy<nsACString, char>(aSource, aDest);
}

/* static */
bool nsContentUtils::EqualsIgnoreASCIICase(const nsAString& aStr1,
                                           const nsAString& aStr2) {
  uint32_t len = aStr1.Length();
  if (len != aStr2.Length()) {
    return false;
  }

  const char16_t* str1 = aStr1.BeginReading();
  const char16_t* str2 = aStr2.BeginReading();
  const char16_t* end = str1 + len;

  while (str1 < end) {
    char16_t c1 = *str1++;
    char16_t c2 = *str2++;

    // First check if any bits other than the 0x0020 differs
    if ((c1 ^ c2) & 0xffdf) {
      return false;
    }

    // We know they can only differ in the 0x0020 bit.
    // Likely the two chars are the same, so check that first
    if (c1 != c2) {
      // They do differ, but since it's only in the 0x0020 bit, check if it's
      // the same ascii char, but just differing in case
      char16_t c1Upper = c1 & 0xffdf;
      if (!('A' <= c1Upper && c1Upper <= 'Z')) {
        return false;
      }
    }
  }

  return true;
}

/* static */
bool nsContentUtils::StringContainsASCIIUpper(const nsAString& aStr) {
  const char16_t* iter = aStr.BeginReading();
  const char16_t* end = aStr.EndReading();
  while (iter != end) {
    char16_t c = *iter;
    if (c >= 'A' && c <= 'Z') {
      return true;
    }
    ++iter;
  }

  return false;
}

/* static */
nsIInterfaceRequestor* nsContentUtils::SameOriginChecker() {
  if (!sSameOriginChecker) {
    sSameOriginChecker = new SameOriginCheckerImpl();
    NS_ADDREF(sSameOriginChecker);
  }
  return sSameOriginChecker;
}

/* static */
nsresult nsContentUtils::CheckSameOrigin(nsIChannel* aOldChannel,
                                         nsIChannel* aNewChannel) {
  if (!nsContentUtils::GetSecurityManager()) return NS_ERROR_NOT_AVAILABLE;

  nsCOMPtr<nsIPrincipal> oldPrincipal;
  nsContentUtils::GetSecurityManager()->GetChannelResultPrincipal(
      aOldChannel, getter_AddRefs(oldPrincipal));

  nsCOMPtr<nsIURI> newURI;
  aNewChannel->GetURI(getter_AddRefs(newURI));
  nsCOMPtr<nsIURI> newOriginalURI;
  aNewChannel->GetOriginalURI(getter_AddRefs(newOriginalURI));

  NS_ENSURE_STATE(oldPrincipal && newURI && newOriginalURI);

  nsresult rv = oldPrincipal->CheckMayLoad(newURI, false);
  if (NS_SUCCEEDED(rv) && newOriginalURI != newURI) {
    rv = oldPrincipal->CheckMayLoad(newOriginalURI, false);
  }

  return rv;
}

NS_IMPL_ISUPPORTS(SameOriginCheckerImpl, nsIChannelEventSink,
                  nsIInterfaceRequestor)

NS_IMETHODIMP
SameOriginCheckerImpl::AsyncOnChannelRedirect(
    nsIChannel* aOldChannel, nsIChannel* aNewChannel, uint32_t aFlags,
    nsIAsyncVerifyRedirectCallback* cb) {
  MOZ_ASSERT(aNewChannel, "Redirecting to null channel?");

  nsresult rv = nsContentUtils::CheckSameOrigin(aOldChannel, aNewChannel);
  if (NS_SUCCEEDED(rv)) {
    cb->OnRedirectVerifyCallback(NS_OK);
  }

  return rv;
}

NS_IMETHODIMP
SameOriginCheckerImpl::GetInterface(const nsIID& aIID, void** aResult) {
  return QueryInterface(aIID, aResult);
}

/* static */
nsresult nsContentUtils::GetASCIIOrigin(nsIURI* aURI, nsACString& aOrigin) {
  MOZ_ASSERT(aURI, "missing uri");

  // For Blob URI, the path is the URL of the owning page.
  if (aURI->SchemeIs(BLOBURI_SCHEME)) {
    nsAutoCString path;
    nsresult rv = aURI->GetPathQueryRef(path);
    NS_ENSURE_SUCCESS(rv, rv);

    nsCOMPtr<nsIURI> uri;
    rv = NS_NewURI(getter_AddRefs(uri), path);
    if (NS_FAILED(rv)) {
      aOrigin.AssignLiteral("null");
      return NS_OK;
    }

    return GetASCIIOrigin(uri, aOrigin);
  }

  aOrigin.Truncate();

  nsCOMPtr<nsIURI> uri = NS_GetInnermostURI(aURI);
  NS_ENSURE_TRUE(uri, NS_ERROR_UNEXPECTED);

  nsAutoCString host;
  nsresult rv = uri->GetAsciiHost(host);

  if (NS_SUCCEEDED(rv) && !host.IsEmpty()) {
    nsAutoCString userPass;
    uri->GetUserPass(userPass);

    nsAutoCString prePath;
    if (!userPass.IsEmpty()) {
      rv = NS_MutateURI(uri).SetUserPass(""_ns).Finalize(uri);
      NS_ENSURE_SUCCESS(rv, rv);
    }

    rv = uri->GetPrePath(prePath);
    NS_ENSURE_SUCCESS(rv, rv);

    aOrigin = prePath;
  } else {
    aOrigin.AssignLiteral("null");
  }

  return NS_OK;
}

/* static */
nsresult nsContentUtils::GetUTFOrigin(nsIPrincipal* aPrincipal,
                                      nsAString& aOrigin) {
  MOZ_ASSERT(aPrincipal, "missing principal");

  aOrigin.Truncate();
  nsAutoCString asciiOrigin;

  nsresult rv = aPrincipal->GetAsciiOrigin(asciiOrigin);
  if (NS_FAILED(rv)) {
    asciiOrigin.AssignLiteral("null");
  }

  CopyUTF8toUTF16(asciiOrigin, aOrigin);
  return NS_OK;
}

/* static */
nsresult nsContentUtils::GetUTFOrigin(nsIURI* aURI, nsAString& aOrigin) {
  MOZ_ASSERT(aURI, "missing uri");
  nsresult rv;

#if defined(MOZ_THUNDERBIRD) || defined(MOZ_SUITE)
  // Check if either URI has a special origin.
  nsCOMPtr<nsIURIWithSpecialOrigin> uriWithSpecialOrigin =
      do_QueryInterface(aURI);
  if (uriWithSpecialOrigin) {
    nsCOMPtr<nsIURI> origin;
    rv = uriWithSpecialOrigin->GetOrigin(getter_AddRefs(origin));
    NS_ENSURE_SUCCESS(rv, rv);

    return GetUTFOrigin(origin, aOrigin);
  }
#endif

  nsAutoCString asciiOrigin;
  rv = GetASCIIOrigin(aURI, asciiOrigin);
  NS_ENSURE_SUCCESS(rv, rv);

  CopyUTF8toUTF16(asciiOrigin, aOrigin);
  return NS_OK;
}

/* static */
bool nsContentUtils::CheckMayLoad(nsIPrincipal* aPrincipal,
                                  nsIChannel* aChannel,
                                  bool aAllowIfInheritsPrincipal) {
  nsCOMPtr<nsIURI> channelURI;
  nsresult rv = NS_GetFinalChannelURI(aChannel, getter_AddRefs(channelURI));
  NS_ENSURE_SUCCESS(rv, false);

  return NS_SUCCEEDED(
      aPrincipal->CheckMayLoad(channelURI, aAllowIfInheritsPrincipal));
}

/* static */
bool nsContentUtils::CanAccessNativeAnon() {
  return LegacyIsCallerChromeOrNativeCode();
}

/* static */
nsresult nsContentUtils::DispatchXULCommand(nsIContent* aTarget, bool aTrusted,
                                            Event* aSourceEvent,
                                            PresShell* aPresShell, bool aCtrl,
                                            bool aAlt, bool aShift, bool aMeta,
                                            uint16_t aInputSource) {
  NS_ENSURE_STATE(aTarget);
  Document* doc = aTarget->OwnerDoc();
  nsPresContext* presContext = doc->GetPresContext();

  RefPtr<XULCommandEvent> xulCommand =
      new XULCommandEvent(doc, presContext, nullptr);
  xulCommand->InitCommandEvent(u"command"_ns, true, true,
                               nsGlobalWindowInner::Cast(doc->GetInnerWindow()),
                               0, aCtrl, aAlt, aShift, aMeta, aSourceEvent,
                               aInputSource, IgnoreErrors());

  if (aPresShell) {
    nsEventStatus status = nsEventStatus_eIgnore;
    return aPresShell->HandleDOMEventWithTarget(aTarget, xulCommand, &status);
  }

  ErrorResult rv;
  aTarget->DispatchEvent(*xulCommand, rv);
  return rv.StealNSResult();
}

// static
nsresult nsContentUtils::WrapNative(JSContext* cx, nsISupports* native,
                                    nsWrapperCache* cache, const nsIID* aIID,
                                    JS::MutableHandle<JS::Value> vp,
                                    bool aAllowWrapping) {
  MOZ_ASSERT(cx == GetCurrentJSContext());

  if (!native) {
    vp.setNull();

    return NS_OK;
  }

  JSObject* wrapper = xpc_FastGetCachedWrapper(cx, cache, vp);
  if (wrapper) {
    return NS_OK;
  }

  NS_ENSURE_TRUE(sXPConnect, NS_ERROR_UNEXPECTED);

  if (!NS_IsMainThread()) {
    MOZ_CRASH();
  }

  JS::Rooted<JSObject*> scope(cx, JS::CurrentGlobalOrNull(cx));
  nsresult rv = sXPConnect->WrapNativeToJSVal(cx, scope, native, cache, aIID,
                                              aAllowWrapping, vp);
  return rv;
}

nsresult nsContentUtils::CreateArrayBuffer(JSContext* aCx,
                                           const nsACString& aData,
                                           JSObject** aResult) {
  if (!aCx) {
    return NS_ERROR_FAILURE;
  }

  int32_t dataLen = aData.Length();
  *aResult = JS::NewArrayBuffer(aCx, dataLen);
  if (!*aResult) {
    return NS_ERROR_FAILURE;
  }

  if (dataLen > 0) {
    NS_ASSERTION(JS::IsArrayBufferObject(*aResult), "What happened?");
    JS::AutoCheckCannotGC nogc;
    bool isShared;
    memcpy(JS::GetArrayBufferData(*aResult, &isShared, nogc),
           aData.BeginReading(), dataLen);
    MOZ_ASSERT(!isShared);
  }

  return NS_OK;
}

void nsContentUtils::StripNullChars(const nsAString& aInStr,
                                    nsAString& aOutStr) {
  // In common cases where we don't have nulls in the
  // string we can simple simply bypass the checking code.
  int32_t firstNullPos = aInStr.FindChar('\0');
  if (firstNullPos == kNotFound) {
    aOutStr.Assign(aInStr);
    return;
  }

  aOutStr.SetCapacity(aInStr.Length() - 1);
  nsAString::const_iterator start, end;
  aInStr.BeginReading(start);
  aInStr.EndReading(end);
  while (start != end) {
    if (*start != '\0') aOutStr.Append(*start);
    ++start;
  }
}

struct ClassMatchingInfo {
  AtomArray mClasses;
  nsCaseTreatment mCaseTreatment;
};

// static
bool nsContentUtils::MatchClassNames(Element* aElement, int32_t aNamespaceID,
                                     nsAtom* aAtom, void* aData) {
  // We can't match if there are no class names
  const nsAttrValue* classAttr = aElement->GetClasses();
  if (!classAttr) {
    return false;
  }

  // need to match *all* of the classes
  ClassMatchingInfo* info = static_cast<ClassMatchingInfo*>(aData);
  uint32_t length = info->mClasses.Length();
  if (!length) {
    // If we actually had no classes, don't match.
    return false;
  }
  uint32_t i;
  for (i = 0; i < length; ++i) {
    if (!classAttr->Contains(info->mClasses[i], info->mCaseTreatment)) {
      return false;
    }
  }

  return true;
}

// static
void nsContentUtils::DestroyClassNameArray(void* aData) {
  ClassMatchingInfo* info = static_cast<ClassMatchingInfo*>(aData);
  delete info;
}

// static
void* nsContentUtils::AllocClassMatchingInfo(nsINode* aRootNode,
                                             const nsString* aClasses) {
  nsAttrValue attrValue;
  attrValue.ParseAtomArray(*aClasses);
  // nsAttrValue::Equals is sensitive to order, so we'll send an array
  auto* info = new ClassMatchingInfo;
  if (attrValue.Type() == nsAttrValue::eAtomArray) {
    info->mClasses = std::move(*(attrValue.GetAtomArrayValue()));
  } else if (attrValue.Type() == nsAttrValue::eAtom) {
    info->mClasses.AppendElement(attrValue.GetAtomValue());
  }

  info->mCaseTreatment =
      aRootNode->OwnerDoc()->GetCompatibilityMode() == eCompatibility_NavQuirks
          ? eIgnoreCase
          : eCaseMatters;
  return info;
}

// static
bool nsContentUtils::IsFocusedContent(const nsIContent* aContent) {
  nsFocusManager* fm = nsFocusManager::GetFocusManager();

  return fm && fm->GetFocusedElement() == aContent;
}

bool nsContentUtils::IsSubDocumentTabbable(nsIContent* aContent) {
  Document* doc = aContent->GetComposedDoc();
  if (!doc) {
    return false;
  }

  // If the subdocument lives in another process, the frame is
  // tabbable.
  if (EventStateManager::IsRemoteTarget(aContent)) {
    return true;
  }

  // XXXbz should this use OwnerDoc() for GetSubDocumentFor?
  // sXBL/XBL2 issue!
  Document* subDoc = doc->GetSubDocumentFor(aContent);
  if (!subDoc) {
    return false;
  }

  nsCOMPtr<nsIDocShell> docShell = subDoc->GetDocShell();
  if (!docShell) {
    return false;
  }

  nsCOMPtr<nsIContentViewer> contentViewer;
  docShell->GetContentViewer(getter_AddRefs(contentViewer));
  if (!contentViewer) {
    return false;
  }

  // If there are 2 viewers for the current docshell, that
  // means the current document may be a zombie document.
  // While load and pageshow events are dispatched, zombie viewer is the old,
  // to be hidden document.
  if (contentViewer->GetPreviousViewer()) {
    bool inOnLoad = false;
    docShell->GetIsExecutingOnLoadHandler(&inOnLoad);
    return inOnLoad;
  }

  return true;
}

bool nsContentUtils::HasScrollgrab(nsIContent* aContent) {
  // If we ever standardize this feature we'll want to hook this up properly
  // again. For now we're removing all the DOM-side code related to it but
  // leaving the layout and APZ handling for it in place.
  return false;
}

void nsContentUtils::FlushLayoutForTree(nsPIDOMWindowOuter* aWindow) {
  if (!aWindow) {
    return;
  }

  // Note that because FlushPendingNotifications flushes parents, this
  // is O(N^2) in docshell tree depth.  However, the docshell tree is
  // usually pretty shallow.

  if (RefPtr<Document> doc = aWindow->GetDoc()) {
    doc->FlushPendingNotifications(FlushType::Layout);
  }

  if (nsCOMPtr<nsIDocShell> docShell = aWindow->GetDocShell()) {
    int32_t i = 0, i_end;
    docShell->GetInProcessChildCount(&i_end);
    for (; i < i_end; ++i) {
      nsCOMPtr<nsIDocShellTreeItem> item;
      if (docShell->GetInProcessChildAt(i, getter_AddRefs(item)) == NS_OK &&
          item) {
        if (nsCOMPtr<nsPIDOMWindowOuter> win = item->GetWindow()) {
          FlushLayoutForTree(win);
        }
      }
    }
  }
}

void nsContentUtils::RemoveNewlines(nsString& aString) { aString.StripCRLF(); }

void nsContentUtils::PlatformToDOMLineBreaks(nsString& aString) {
  if (!PlatformToDOMLineBreaks(aString, fallible)) {
    aString.AllocFailed(aString.Length());
  }
}

bool nsContentUtils::PlatformToDOMLineBreaks(nsString& aString,
                                             const fallible_t& aFallible) {
  if (aString.FindChar(char16_t('\r')) != -1) {
    // Windows linebreaks: Map CRLF to LF:
    if (!aString.ReplaceSubstring(u"\r\n", u"\n", aFallible)) {
      return false;
    }

    // Mac linebreaks: Map any remaining CR to LF:
    if (!aString.ReplaceSubstring(u"\r", u"\n", aFallible)) {
      return false;
    }
  }

  return true;
}

void nsContentUtils::PopulateStringFromStringBuffer(nsStringBuffer* aBuf,
                                                    nsAString& aResultString) {
  MOZ_ASSERT(aBuf, "Expecting a non-null string buffer");

  uint32_t stringLen = NS_strlen(static_cast<char16_t*>(aBuf->Data()));

  // SANITY CHECK: In case the nsStringBuffer isn't correctly
  // null-terminated, let's clamp its length using the allocated size, to be
  // sure the resulting string doesn't sample past the end of the the buffer.
  // (Note that StorageSize() is in units of bytes, so we have to convert that
  // to units of PRUnichars, and subtract 1 for the null-terminator.)
  uint32_t allocStringLen = (aBuf->StorageSize() / sizeof(char16_t)) - 1;
  MOZ_ASSERT(stringLen <= allocStringLen,
             "string buffer lacks null terminator!");
  stringLen = std::min(stringLen, allocStringLen);

  aBuf->ToString(stringLen, aResultString);
}

PresShell* nsContentUtils::FindPresShellForDocument(const Document* aDocument) {
  const Document* doc = aDocument;
  Document* displayDoc = doc->GetDisplayDocument();
  if (displayDoc) {
    doc = displayDoc;
  }

  PresShell* presShell = doc->GetPresShell();
  if (presShell) {
    return presShell;
  }

  nsCOMPtr<nsIDocShellTreeItem> docShellTreeItem = doc->GetDocShell();
  while (docShellTreeItem) {
    // We may be in a display:none subdocument, or we may not have a presshell
    // created yet.
    // Walk the docshell tree to find the nearest container that has a
    // presshell, and return that.
    nsCOMPtr<nsIDocShell> docShell = do_QueryInterface(docShellTreeItem);
    if (PresShell* presShell = docShell->GetPresShell()) {
      return presShell;
    }
    nsCOMPtr<nsIDocShellTreeItem> parent;
    docShellTreeItem->GetInProcessParent(getter_AddRefs(parent));
    docShellTreeItem = parent;
  }

  return nullptr;
}

nsIWidget* nsContentUtils::WidgetForDocument(const Document* aDocument) {
  PresShell* presShell = FindPresShellForDocument(aDocument);
  if (!presShell) {
    return nullptr;
  }
  nsViewManager* vm = presShell->GetViewManager();
  if (!vm) {
    return nullptr;
  }
  nsView* rootView = vm->GetRootView();
  if (!rootView) {
    return nullptr;
  }
  nsView* displayRoot = nsViewManager::GetDisplayRootFor(rootView);
  if (!displayRoot) {
    return nullptr;
  }
  return displayRoot->GetNearestWidget(nullptr);
}

nsIWidget* nsContentUtils::WidgetForContent(const nsIContent* aContent) {
  nsIFrame* frame = aContent->GetPrimaryFrame();
  if (frame) {
    frame = nsLayoutUtils::GetDisplayRootFrame(frame);

    nsView* view = frame->GetView();
    if (view) {
      return view->GetWidget();
    }
  }

  return nullptr;
}

already_AddRefed<LayerManager> nsContentUtils::LayerManagerForContent(
    const nsIContent* aContent) {
  nsIWidget* widget = nsContentUtils::WidgetForContent(aContent);
  if (widget) {
    RefPtr<LayerManager> manager = widget->GetLayerManager();
    return manager.forget();
  }

  return nullptr;
}

static already_AddRefed<LayerManager> LayerManagerForDocumentInternal(
    const Document* aDoc, bool aRequirePersistent) {
  nsIWidget* widget = nsContentUtils::WidgetForDocument(aDoc);
  if (widget) {
    RefPtr<LayerManager> manager = widget->GetLayerManager(
        aRequirePersistent ? nsIWidget::LAYER_MANAGER_PERSISTENT
                           : nsIWidget::LAYER_MANAGER_CURRENT);
    return manager.forget();
  }

  return nullptr;
}

already_AddRefed<LayerManager> nsContentUtils::LayerManagerForDocument(
    const Document* aDoc) {
  return LayerManagerForDocumentInternal(aDoc, false);
}

already_AddRefed<LayerManager>
nsContentUtils::PersistentLayerManagerForDocument(Document* aDoc) {
  return LayerManagerForDocumentInternal(aDoc, true);
}

bool nsContentUtils::AllowXULXBLForPrincipal(nsIPrincipal* aPrincipal) {
  if (!aPrincipal) {
    return false;
  }

  if (aPrincipal->IsSystemPrincipal()) {
    return true;
  }

  return (StaticPrefs::dom_allow_XUL_XBL_for_file() &&
          aPrincipal->SchemeIs("file")) ||
         IsSitePermAllow(aPrincipal, "allowXULXBL"_ns);
}

bool nsContentUtils::IsPDFJSEnabled() {
  nsCOMPtr<nsIStreamConverter> conv = do_CreateInstance(
      "@mozilla.org/streamconv;1?from=application/pdf&to=text/html");
  return conv;
}

bool nsContentUtils::IsPDFJS(nsIPrincipal* aPrincipal) {
  if (!aPrincipal) {
    return false;
  }
  nsAutoCString spec;
  nsresult rv = aPrincipal->GetAsciiSpec(spec);
  NS_ENSURE_SUCCESS(rv, false);
  return spec.EqualsLiteral("resource://pdf.js/web/viewer.html");
}

already_AddRefed<nsIDocumentLoaderFactory>
nsContentUtils::FindInternalContentViewer(const nsACString& aType,
                                          ContentViewerType* aLoaderType) {
  if (aLoaderType) {
    *aLoaderType = TYPE_UNSUPPORTED;
  }

  // one helper factory, please
  nsCOMPtr<nsICategoryManager> catMan(
      do_GetService(NS_CATEGORYMANAGER_CONTRACTID));
  if (!catMan) return nullptr;

  nsCOMPtr<nsIDocumentLoaderFactory> docFactory;

  nsCString contractID;
  nsresult rv =
      catMan->GetCategoryEntry("Gecko-Content-Viewers", aType, contractID);
  if (NS_SUCCEEDED(rv)) {
    docFactory = do_GetService(contractID.get());
    if (docFactory && aLoaderType) {
      if (contractID.EqualsLiteral(CONTENT_DLF_CONTRACTID))
        *aLoaderType = TYPE_CONTENT;
      else if (contractID.EqualsLiteral(PLUGIN_DLF_CONTRACTID))
        *aLoaderType = TYPE_PLUGIN;
      else
        *aLoaderType = TYPE_UNKNOWN;
    }
    return docFactory.forget();
  }

  if (DecoderTraits::IsSupportedInVideoDocument(aType)) {
    docFactory =
        do_GetService("@mozilla.org/content/document-loader-factory;1");
    if (docFactory && aLoaderType) {
      *aLoaderType = TYPE_CONTENT;
    }
    return docFactory.forget();
  }

  return nullptr;
}

static void ReportPatternCompileFailure(nsAString& aPattern,
                                        const Document* aDocument,
                                        JS::MutableHandle<JS::Value> error,
                                        JSContext* cx) {
  JS::AutoSaveExceptionState savedExc(cx);
  JS::RootedObject exnObj(cx, &error.toObject());
  JS::RootedValue messageVal(cx);
  if (!JS_GetProperty(cx, exnObj, "message", &messageVal)) {
    return;
  }
  JS::RootedString messageStr(cx, messageVal.toString());
  MOZ_ASSERT(messageStr);

  AutoTArray<nsString, 2> strings;
  strings.AppendElement(aPattern);
  if (!AssignJSString(cx, *strings.AppendElement(), messageStr)) {
    return;
  }

  nsContentUtils::ReportToConsole(nsIScriptError::errorFlag, "DOM"_ns,
                                  aDocument, nsContentUtils::eDOM_PROPERTIES,
                                  "PatternAttributeCompileFailure", strings);
  savedExc.drop();
}

// static
Maybe<bool> nsContentUtils::IsPatternMatching(nsAString& aValue,
                                              nsAString& aPattern,
                                              const Document* aDocument) {
  NS_ASSERTION(aDocument, "aDocument should be a valid pointer (not null)");

  // The fact that we're using a JS regexp under the hood should not be visible
  // to things like window onerror handlers, so we don't initialize our JSAPI
  // with the document's window (which may not exist anyway).
  AutoJSAPI jsapi;
  jsapi.Init();
  JSContext* cx = jsapi.cx();
  AutoDisableJSInterruptCallback disabler(cx);

  // We can use the junk scope here, because we're just using it for regexp
  // evaluation, not actual script execution, and we disable statics so that the
  // evaluation does not interact with the execution global.
  JSAutoRealm ar(cx, xpc::PrivilegedJunkScope());

  // Check if the pattern by itself is valid first, and not that it only becomes
  // valid once we add ^(?: and )$.
  JS::RootedValue error(cx);
  if (!JS::CheckRegExpSyntax(
          cx, static_cast<char16_t*>(aPattern.BeginWriting()),
          aPattern.Length(), JS::RegExpFlag::Unicode, &error)) {
    return Nothing();
  }

  if (!error.isUndefined()) {
    ReportPatternCompileFailure(aPattern, aDocument, &error, cx);
    return Some(true);
  }

  // The pattern has to match the entire value.
  aPattern.InsertLiteral(u"^(?:", 0);
  aPattern.AppendLiteral(")$");

  JS::Rooted<JSObject*> re(
      cx,
      JS::NewUCRegExpObject(cx, static_cast<char16_t*>(aPattern.BeginWriting()),
                            aPattern.Length(), JS::RegExpFlag::Unicode));
  if (!re) {
    return Nothing();
  }

  JS::Rooted<JS::Value> rval(cx, JS::NullValue());
  size_t idx = 0;
  if (!JS::ExecuteRegExpNoStatics(cx, re,
                                  static_cast<char16_t*>(aValue.BeginWriting()),
                                  aValue.Length(), &idx, true, &rval)) {
    return Nothing();
  }

  return Some(!rval.isNull());
}

// static
nsresult nsContentUtils::URIInheritsSecurityContext(nsIURI* aURI,
                                                    bool* aResult) {
  // Note: about:blank URIs do NOT inherit the security context from the
  // current document, which is what this function tests for...
  return NS_URIChainHasFlags(
      aURI, nsIProtocolHandler::URI_INHERITS_SECURITY_CONTEXT, aResult);
}

// static
bool nsContentUtils::ChannelShouldInheritPrincipal(
    nsIPrincipal* aLoadingPrincipal, nsIURI* aURI, bool aInheritForAboutBlank,
    bool aForceInherit) {
  MOZ_ASSERT(aLoadingPrincipal,
             "Can not check inheritance without a principal");

  // Only tell the channel to inherit if it can't provide its own security
  // context.
  //
  // XXX: If this is ever changed, check all callers for what owners
  //      they're passing in.  In particular, see the code and
  //      comments in nsDocShell::LoadURI where we fall back on
  //      inheriting the owner if called from chrome.  That would be
  //      very wrong if this code changed anything but channels that
  //      can't provide their own security context!
  //
  // If aForceInherit is true, we will inherit, even for a channel that
  // can provide its own security context. This is used for srcdoc loads.
  bool inherit = aForceInherit;
  if (!inherit) {
    bool uriInherits;
    // We expect URIInheritsSecurityContext to return success for an
    // about:blank URI, so don't call NS_IsAboutBlank() if this call fails.
    // This condition needs to match the one in nsDocShell::InternalLoad where
    // we're checking for things that will use the owner.
    inherit =
        (NS_SUCCEEDED(URIInheritsSecurityContext(aURI, &uriInherits)) &&
         (uriInherits || (aInheritForAboutBlank && NS_IsAboutBlank(aURI)))) ||
        //
        // file: uri special-casing
        //
        // If this is a file: load opened from another file: then it may need
        // to inherit the owner from the referrer so they can script each other.
        // If we don't set the owner explicitly then each file: gets an owner
        // based on its own codebase later.
        //
        (URIIsLocalFile(aURI) &&
         NS_SUCCEEDED(aLoadingPrincipal->CheckMayLoad(aURI, false)) &&
         // One more check here.  CheckMayLoad will always return true for the
         // system principal, but we do NOT want to inherit in that case.
         !aLoadingPrincipal->IsSystemPrincipal());
  }
  return inherit;
}

/* static */
bool nsContentUtils::IsCutCopyAllowed(Document* aDocument,
                                      nsIPrincipal& aSubjectPrincipal) {
  if (StaticPrefs::dom_allow_cut_copy() && aDocument &&
      aDocument->HasValidTransientUserGestureActivation()) {
    return true;
  }

  return PrincipalHasPermission(aSubjectPrincipal, nsGkAtoms::clipboardWrite);
}

/* static */
bool nsContentUtils::HaveEqualPrincipals(Document* aDoc1, Document* aDoc2) {
  if (!aDoc1 || !aDoc2) {
    return false;
  }
  bool principalsEqual = false;
  aDoc1->NodePrincipal()->Equals(aDoc2->NodePrincipal(), &principalsEqual);
  return principalsEqual;
}

/* static */
bool nsContentUtils::HasPluginWithUncontrolledEventDispatch(
    nsIContent* aContent) {
#ifdef XP_MACOSX
  // We control dispatch to all mac plugins.
  return false;
#else
  if (!aContent || !aContent->IsInComposedDoc()) {
    return false;
  }

  nsCOMPtr<nsIObjectLoadingContent> olc = do_QueryInterface(aContent);
  if (!olc) {
    return false;
  }

  RefPtr<nsNPAPIPluginInstance> plugin = olc->GetPluginInstance();
  if (!plugin) {
    return false;
  }

  bool isWindowless = false;
  nsresult res = plugin->IsWindowless(&isWindowless);
  if (NS_FAILED(res)) {
    return false;
  }

  return !isWindowless;
#endif
}

/* static */
void nsContentUtils::FireMutationEventsForDirectParsing(
    Document* aDoc, nsIContent* aDest, int32_t aOldChildCount) {
  // Fire mutation events. Optimize for the case when there are no listeners
  int32_t newChildCount = aDest->GetChildCount();
  if (newChildCount && nsContentUtils::HasMutationListeners(
                           aDoc, NS_EVENT_BITS_MUTATION_NODEINSERTED)) {
    AutoTArray<nsCOMPtr<nsIContent>, 50> childNodes;
    NS_ASSERTION(newChildCount - aOldChildCount >= 0,
                 "What, some unexpected dom mutation has happened?");
    childNodes.SetCapacity(newChildCount - aOldChildCount);
    for (nsIContent* child = aDest->GetFirstChild(); child;
         child = child->GetNextSibling()) {
      childNodes.AppendElement(child);
    }
    FragmentOrElement::FireNodeInserted(aDoc, aDest, childNodes);
  }
}

/* static */
Document* nsContentUtils::GetRootDocument(Document* aDoc) {
  if (!aDoc) {
    return nullptr;
  }
  Document* doc = aDoc;
  while (doc->GetInProcessParentDocument()) {
    doc = doc->GetInProcessParentDocument();
  }
  return doc;
}

/* static */
bool nsContentUtils::IsInPointerLockContext(BrowsingContext* aContext) {
  if (!aContext) {
    return false;
  }

  nsCOMPtr<Document> pointerLockedDoc =
      do_QueryReferent(EventStateManager::sPointerLockedDoc);
  if (!pointerLockedDoc || !pointerLockedDoc->GetBrowsingContext()) {
    return false;
  }

  BrowsingContext* lockTop = pointerLockedDoc->GetBrowsingContext()->Top();
  BrowsingContext* top = aContext->Top();

  return top == lockTop;
}

// static
int32_t nsContentUtils::GetAdjustedOffsetInTextControl(nsIFrame* aOffsetFrame,
                                                       int32_t aOffset) {
  // The structure of the anonymous frames within a text control frame is
  // an optional block frame, followed by an optional br frame.

  // If the offset frame has a child, then this frame is the block which
  // has the text frames (containing the content) as its children. This will
  // be the case if we click to the right of any of the text frames, or at the
  // bottom of the text area.
  nsIFrame* firstChild = aOffsetFrame->PrincipalChildList().FirstChild();
  if (firstChild) {
    // In this case, the passed-in offset is incorrect, and we want the length
    // of the entire content in the text control frame.
    return firstChild->GetContent()->Length();
  }

  if (aOffsetFrame->GetPrevSibling() && !aOffsetFrame->GetNextSibling()) {
    // In this case, we're actually within the last frame, which is a br
    // frame. Our offset should therefore be the length of the first child of
    // our parent.
    int32_t aOutOffset = aOffsetFrame->GetParent()
                             ->PrincipalChildList()
                             .FirstChild()
                             ->GetContent()
                             ->Length();
    return aOutOffset;
  }

  // Otherwise, we're within one of the text frames, in which case our offset
  // has already been correctly calculated.
  return aOffset;
}

// static
void nsContentUtils::GetSelectionInTextControl(Selection* aSelection,
                                               Element* aRoot,
                                               uint32_t& aOutStartOffset,
                                               uint32_t& aOutEndOffset) {
  MOZ_ASSERT(aSelection && aRoot);

  // We don't care which end of this selection is anchor and which is focus.  In
  // fact, we explicitly want to know which is the _start_ and which is the
  // _end_, not anchor vs focus.
  const nsRange* range = aSelection->GetAnchorFocusRange();
  if (!range) {
    // Nothing selected
    aOutStartOffset = aOutEndOffset = 0;
    return;
  }

  // All the node pointers here are raw pointers for performance.  We shouldn't
  // be doing anything in this function that invalidates the node tree.
  nsINode* startContainer = range->GetStartContainer();
  uint32_t startOffset = range->StartOffset();
  nsINode* endContainer = range->GetEndContainer();
  uint32_t endOffset = range->EndOffset();

  // We have at most two children, consisting of an optional text node followed
  // by an optional <br>.
  NS_ASSERTION(aRoot->GetChildCount() <= 2, "Unexpected children");
  nsIContent* firstChild = aRoot->GetFirstChild();
#ifdef DEBUG
  nsCOMPtr<nsIContent> lastChild = aRoot->GetLastChild();
  NS_ASSERTION(startContainer == aRoot || startContainer == firstChild ||
                   startContainer == lastChild,
               "Unexpected startContainer");
  NS_ASSERTION(endContainer == aRoot || endContainer == firstChild ||
                   endContainer == lastChild,
               "Unexpected endContainer");
  // firstChild is either text or a <br> (hence an element).
  MOZ_ASSERT_IF(firstChild, firstChild->IsText() || firstChild->IsElement());
#endif
  // Testing IsElement() is faster than testing IsNodeOfType(), since it's
  // non-virtual.
  if (!firstChild || firstChild->IsElement()) {
    // No text node, so everything is 0
    startOffset = endOffset = 0;
  } else {
    // First child is text.  If the start/end is already in the text node,
    // or the start of the root node, no change needed.  If it's in the root
    // node but not the start, or in the trailing <br>, we need to set the
    // offset to the end.
    if ((startContainer == aRoot && startOffset != 0) ||
        (startContainer != aRoot && startContainer != firstChild)) {
      startOffset = firstChild->Length();
    }
    if ((endContainer == aRoot && endOffset != 0) ||
        (endContainer != aRoot && endContainer != firstChild)) {
      endOffset = firstChild->Length();
    }
  }

  MOZ_ASSERT(startOffset <= endOffset);
  aOutStartOffset = startOffset;
  aOutEndOffset = endOffset;
}

HTMLEditor* nsContentUtils::GetHTMLEditor(nsPresContext* aPresContext) {
  if (!aPresContext) {
    return nullptr;
  }

  nsCOMPtr<nsIDocShell> docShell(aPresContext->GetDocShell());
  bool isEditable;
  if (!docShell || NS_FAILED(docShell->GetEditable(&isEditable)) || !isEditable)
    return nullptr;

  return docShell->GetHTMLEditor();
}

// static
TextEditor* nsContentUtils::GetActiveEditor(nsPresContext* aPresContext) {
  if (!aPresContext) {
    return nullptr;
  }

  nsPIDOMWindowOuter* window = aPresContext->Document()->GetWindow();
  if (!window) {
    return nullptr;
  }

  // If it's in designMode, nobody can have focus.  Therefore, the HTMLEditor
  // handles all events.  I.e., it's focused editor in this case.
  if (aPresContext->Document()->HasFlag(NODE_IS_EDITABLE)) {
    return GetHTMLEditor(aPresContext);
  }

  // If focused element is associated with TextEditor, it must be <input>
  // element or <textarea> element.  Let's return it even if it's in a
  // contenteditable element.
  nsCOMPtr<nsPIDOMWindowOuter> focusedWindow;
  if (Element* focusedElement = nsFocusManager::GetFocusedDescendant(
          window, nsFocusManager::SearchRange::eOnlyCurrentWindow,
          getter_AddRefs(focusedWindow))) {
    if (TextEditor* textEditor = focusedElement->GetTextEditorInternal()) {
      return textEditor;
    }
  }

  // Otherwise, HTMLEditor may handle inputs even non-editable element has
  // focus or nobody has focus.
  return GetHTMLEditor(aPresContext);
}

// static
TextEditor* nsContentUtils::GetTextEditorFromAnonymousNodeWithoutCreation(
    nsIContent* aAnonymousContent) {
  if (!aAnonymousContent) {
    return nullptr;
  }
  nsIContent* parent = aAnonymousContent->FindFirstNonChromeOnlyAccessContent();
  if (!parent || parent == aAnonymousContent) {
    return nullptr;
  }
  if (HTMLInputElement* inputElement =
          HTMLInputElement::FromNodeOrNull(parent)) {
    return inputElement->GetTextEditorWithoutCreation();
  }
  if (HTMLTextAreaElement* textareaElement =
          HTMLTextAreaElement::FromNodeOrNull(parent)) {
    return textareaElement->GetTextEditorWithoutCreation();
  }
  return nullptr;
}

// static
bool nsContentUtils::IsNodeInEditableRegion(nsINode* aNode) {
  while (aNode) {
    if (aNode->IsEditable()) {
      return true;
    }
    aNode = aNode->GetParent();
  }
  return false;
}

// static
bool nsContentUtils::IsForbiddenRequestHeader(const nsACString& aHeader) {
  if (IsForbiddenSystemRequestHeader(aHeader)) {
    return true;
  }

  return StringBeginsWith(aHeader, "proxy-"_ns,
                          nsCaseInsensitiveCStringComparator) ||
         StringBeginsWith(aHeader, "sec-"_ns,
                          nsCaseInsensitiveCStringComparator);
}

// static
bool nsContentUtils::IsForbiddenSystemRequestHeader(const nsACString& aHeader) {
  static const char* kInvalidHeaders[] = {"accept-charset",
                                          "accept-encoding",
                                          "access-control-request-headers",
                                          "access-control-request-method",
                                          "connection",
                                          "content-length",
                                          "cookie",
                                          "cookie2",
                                          "date",
                                          "dnt",
                                          "expect",
                                          "host",
                                          "keep-alive",
                                          "origin",
                                          "referer",
                                          "te",
                                          "trailer",
                                          "transfer-encoding",
                                          "upgrade",
                                          "via"};
  for (auto& kInvalidHeader : kInvalidHeaders) {
    if (aHeader.LowerCaseEqualsASCII(kInvalidHeader)) {
      return true;
    }
  }
  return false;
}

// static
bool nsContentUtils::IsForbiddenResponseHeader(const nsACString& aHeader) {
  return (aHeader.LowerCaseEqualsASCII("set-cookie") ||
          aHeader.LowerCaseEqualsASCII("set-cookie2"));
}

// static
bool nsContentUtils::IsCorsUnsafeRequestHeaderValue(
    const nsACString& aHeaderValue) {
  const char* cur = aHeaderValue.BeginReading();
  const char* end = aHeaderValue.EndReading();

  while (cur != end) {
    // Implementation of
    // https://fetch.spec.whatwg.org/#cors-unsafe-request-header-byte Is less
    // than a space but not a horizontal tab
    if ((*cur < ' ' && *cur != '\t') || *cur == '"' || *cur == '(' ||
        *cur == ')' || *cur == ':' || *cur == '<' || *cur == '>' ||
        *cur == '?' || *cur == '@' || *cur == '[' || *cur == '\\' ||
        *cur == ']' || *cur == '{' || *cur == '}' ||
        *cur == 0x7F) {  // 0x75 is DEL
      return true;
    }
    cur++;
  }
  return false;
}

// static
bool nsContentUtils::IsAllowedNonCorsAccept(const nsACString& aHeaderValue) {
  if (IsCorsUnsafeRequestHeaderValue(aHeaderValue)) {
    return false;
  }
  return true;
}

// static
bool nsContentUtils::IsAllowedNonCorsContentType(
    const nsACString& aHeaderValue) {
  nsAutoCString contentType;
  nsAutoCString unused;

  if (IsCorsUnsafeRequestHeaderValue(aHeaderValue)) {
    return false;
  }

  nsresult rv = NS_ParseRequestContentType(aHeaderValue, contentType, unused);
  if (NS_FAILED(rv)) {
    return false;
  }

  return contentType.LowerCaseEqualsLiteral("text/plain") ||
         contentType.LowerCaseEqualsLiteral(
             "application/x-www-form-urlencoded") ||
         contentType.LowerCaseEqualsLiteral("multipart/form-data");
}

// static
bool nsContentUtils::IsAllowedNonCorsLanguage(const nsACString& aHeaderValue) {
  const char* cur = aHeaderValue.BeginReading();
  const char* end = aHeaderValue.EndReading();

  while (cur != end) {
    if ((*cur >= '0' && *cur <= '9') || (*cur >= 'A' && *cur <= 'Z') ||
        (*cur >= 'a' && *cur <= 'z') || *cur == ' ' || *cur == '*' ||
        *cur == ',' || *cur == '-' || *cur == '.' || *cur == ';' ||
        *cur == '=') {
      cur++;
      continue;
    }
    return false;
  }
  return true;
}

// static
bool nsContentUtils::IsCORSSafelistedRequestHeader(const nsACString& aName,
                                                   const nsACString& aValue) {
  // see https://fetch.spec.whatwg.org/#cors-safelisted-request-header
  if (aValue.Length() > 128) {
    return false;
  }
  return (aName.LowerCaseEqualsLiteral("accept") &&
          nsContentUtils::IsAllowedNonCorsAccept(aValue)) ||
         (aName.LowerCaseEqualsLiteral("accept-language") &&
          nsContentUtils::IsAllowedNonCorsLanguage(aValue)) ||
         (aName.LowerCaseEqualsLiteral("content-language") &&
          nsContentUtils::IsAllowedNonCorsLanguage(aValue)) ||
         (aName.LowerCaseEqualsLiteral("content-type") &&
          nsContentUtils::IsAllowedNonCorsContentType(aValue));
}

mozilla::LogModule* nsContentUtils::DOMDumpLog() { return sDOMDumpLog; }

bool nsContentUtils::GetNodeTextContent(nsINode* aNode, bool aDeep,
                                        nsAString& aResult,
                                        const fallible_t& aFallible) {
  aResult.Truncate();
  return AppendNodeTextContent(aNode, aDeep, aResult, aFallible);
}

void nsContentUtils::GetNodeTextContent(nsINode* aNode, bool aDeep,
                                        nsAString& aResult) {
  if (!GetNodeTextContent(aNode, aDeep, aResult, fallible)) {
    NS_ABORT_OOM(0);  // Unfortunately we don't know the allocation size
  }
}

void nsContentUtils::DestroyMatchString(void* aData) {
  if (aData) {
    nsString* matchString = static_cast<nsString*>(aData);
    delete matchString;
  }
}

bool nsContentUtils::IsJavascriptMIMEType(const nsAString& aMIMEType) {
  // Table ordered from most to least likely JS MIME types.
  static const char* jsTypes[] = {"text/javascript",
                                  "text/ecmascript",
                                  "application/javascript",
                                  "application/ecmascript",
                                  "application/x-javascript",
                                  "application/x-ecmascript",
                                  "text/javascript1.0",
                                  "text/javascript1.1",
                                  "text/javascript1.2",
                                  "text/javascript1.3",
                                  "text/javascript1.4",
                                  "text/javascript1.5",
                                  "text/jscript",
                                  "text/livescript",
                                  "text/x-ecmascript",
                                  "text/x-javascript",
                                  nullptr};

  for (uint32_t i = 0; jsTypes[i]; ++i) {
    if (aMIMEType.LowerCaseEqualsASCII(jsTypes[i])) {
      return true;
    }
  }

  return false;
}

nsresult nsContentUtils::GenerateUUIDInPlace(nsID& aUUID) {
  MOZ_ASSERT(sUUIDGenerator);

  nsresult rv = sUUIDGenerator->GenerateUUIDInPlace(&aUUID);
  if (NS_WARN_IF(NS_FAILED(rv))) {
    return rv;
  }

  return NS_OK;
}

nsID nsContentUtils::GenerateUUID() {
  MOZ_DIAGNOSTIC_ASSERT(sUUIDGenerator);

  nsID uuid;
  nsresult rv = sUUIDGenerator->GenerateUUIDInPlace(&uuid);
  MOZ_RELEASE_ASSERT(NS_SUCCEEDED(rv));

  return uuid;
}

bool nsContentUtils::PrefetchPreloadEnabled(nsIDocShell* aDocShell) {
  //
  // SECURITY CHECK: disable prefetching and preloading from mailnews!
  //
  // walk up the docshell tree to see if any containing
  // docshell are of type MAIL.
  //

  if (!aDocShell) {
    return false;
  }

  nsCOMPtr<nsIDocShell> docshell = aDocShell;
  nsCOMPtr<nsIDocShellTreeItem> parentItem;

  do {
    auto appType = docshell->GetAppType();
    if (appType == nsIDocShell::APP_TYPE_MAIL) {
      return false;  // do not prefetch, preload, preconnect from mailnews
    }

    docshell->GetInProcessParent(getter_AddRefs(parentItem));
    if (parentItem) {
      docshell = do_QueryInterface(parentItem);
      if (!docshell) {
        NS_ERROR("cannot get a docshell from a treeItem!");
        return false;
      }
    }
  } while (parentItem);

  return true;
}

uint64_t nsContentUtils::GetInnerWindowID(nsIRequest* aRequest) {
  // can't do anything if there's no nsIRequest!
  if (!aRequest) {
    return 0;
  }

  nsCOMPtr<nsILoadGroup> loadGroup;
  nsresult rv = aRequest->GetLoadGroup(getter_AddRefs(loadGroup));

  if (NS_FAILED(rv) || !loadGroup) {
    return 0;
  }

  return GetInnerWindowID(loadGroup);
}

uint64_t nsContentUtils::GetInnerWindowID(nsILoadGroup* aLoadGroup) {
  if (!aLoadGroup) {
    return 0;
  }

  nsCOMPtr<nsIInterfaceRequestor> callbacks;
  nsresult rv = aLoadGroup->GetNotificationCallbacks(getter_AddRefs(callbacks));
  if (NS_FAILED(rv) || !callbacks) {
    return 0;
  }

  nsCOMPtr<nsILoadContext> loadContext = do_GetInterface(callbacks);
  if (!loadContext) {
    return 0;
  }

  nsCOMPtr<mozIDOMWindowProxy> window;
  rv = loadContext->GetAssociatedWindow(getter_AddRefs(window));
  if (NS_FAILED(rv) || !window) {
    return 0;
  }

  auto* pwindow = nsPIDOMWindowOuter::From(window);
  if (!pwindow) {
    return 0;
  }

  nsPIDOMWindowInner* inner = pwindow->GetCurrentInnerWindow();
  return inner ? inner->WindowID() : 0;
}

static void MaybeFixIPv6Host(nsACString& aHost) {
  if (aHost.FindChar(':') != -1) {  // Escape IPv6 address
    MOZ_ASSERT(!aHost.Length() ||
               (aHost[0] != '[' && aHost[aHost.Length() - 1] != ']'));
    aHost.Insert('[', 0);
    aHost.Append(']');
  }
}

nsresult nsContentUtils::GetHostOrIPv6WithBrackets(nsIURI* aURI,
                                                   nsACString& aHost) {
  aHost.Truncate();
  nsresult rv = aURI->GetHost(aHost);
  if (NS_FAILED(rv)) {  // Some URIs do not have a host
    return rv;
  }

  MaybeFixIPv6Host(aHost);

  return NS_OK;
}

nsresult nsContentUtils::GetHostOrIPv6WithBrackets(nsIURI* aURI,
                                                   nsAString& aHost) {
  nsAutoCString hostname;
  nsresult rv = GetHostOrIPv6WithBrackets(aURI, hostname);
  if (NS_FAILED(rv)) {
    return rv;
  }
  CopyUTF8toUTF16(hostname, aHost);
  return NS_OK;
}

nsresult nsContentUtils::GetHostOrIPv6WithBrackets(nsIPrincipal* aPrincipal,
                                                   nsACString& aHost) {
  nsresult rv = aPrincipal->GetAsciiHost(aHost);
  if (NS_FAILED(rv)) {  // Some URIs do not have a host
    return rv;
  }

  MaybeFixIPv6Host(aHost);
  return NS_OK;
}

CallState nsContentUtils::CallOnAllRemoteChildren(
    MessageBroadcaster* aManager,
    const std::function<CallState(BrowserParent*)>& aCallback) {
  uint32_t browserChildCount = aManager->ChildCount();
  for (uint32_t j = 0; j < browserChildCount; ++j) {
    RefPtr<MessageListenerManager> childMM = aManager->GetChildAt(j);
    if (!childMM) {
      continue;
    }

    RefPtr<MessageBroadcaster> nonLeafMM = MessageBroadcaster::From(childMM);
    if (nonLeafMM) {
      if (CallOnAllRemoteChildren(nonLeafMM, aCallback) == CallState::Stop) {
        return CallState::Stop;
      }
      continue;
    }

    mozilla::dom::ipc::MessageManagerCallback* cb = childMM->GetCallback();
    if (cb) {
      nsFrameLoader* fl = static_cast<nsFrameLoader*>(cb);
      BrowserParent* remote = BrowserParent::GetFrom(fl);
      if (remote && aCallback) {
        if (aCallback(remote) == CallState::Stop) {
          return CallState::Stop;
        }
      }
    }
  }

  return CallState::Continue;
}

void nsContentUtils::CallOnAllRemoteChildren(
    nsPIDOMWindowOuter* aWindow,
    const std::function<CallState(BrowserParent*)>& aCallback) {
  nsGlobalWindowOuter* window = nsGlobalWindowOuter::Cast(aWindow);
  if (window->IsChromeWindow()) {
    RefPtr<MessageBroadcaster> windowMM = window->GetMessageManager();
    if (windowMM) {
      CallOnAllRemoteChildren(windowMM, aCallback);
    }
  }
}

struct UIStateChangeInfo {
  UIStateChangeType mShowFocusRings;

  explicit UIStateChangeInfo(UIStateChangeType aShowFocusRings)
      : mShowFocusRings(aShowFocusRings) {}
};

void nsContentUtils::SetKeyboardIndicatorsOnRemoteChildren(
    nsPIDOMWindowOuter* aWindow, UIStateChangeType aShowFocusRings) {
  UIStateChangeInfo stateInfo(aShowFocusRings);
  CallOnAllRemoteChildren(aWindow, [&stateInfo](BrowserParent* aBrowserParent) {
    Unused << aBrowserParent->SendSetKeyboardIndicators(
        stateInfo.mShowFocusRings);
    return CallState::Continue;
  });
}

nsresult nsContentUtils::IPCTransferableToTransferable(
    const IPCDataTransfer& aDataTransfer, const bool& aIsPrivateData,
    nsIPrincipal* aRequestingPrincipal,
    const nsContentPolicyType& aContentPolicyType,
    nsITransferable* aTransferable, mozilla::dom::ContentParent* aContentParent,
    mozilla::dom::BrowserChild* aBrowserChild) {
  nsresult rv;

  aTransferable->SetIsPrivateData(aIsPrivateData);

  const nsTArray<IPCDataTransferItem>& items = aDataTransfer.items();
  for (const auto& item : items) {
    aTransferable->AddDataFlavor(item.flavor().get());

    if (item.data().type() == IPCDataTransferData::TnsString) {
      nsCOMPtr<nsISupportsString> dataWrapper =
          do_CreateInstance(NS_SUPPORTS_STRING_CONTRACTID, &rv);
      NS_ENSURE_SUCCESS(rv, rv);

      const nsString& text = item.data().get_nsString();
      rv = dataWrapper->SetData(text);
      NS_ENSURE_SUCCESS(rv, rv);

      rv = aTransferable->SetTransferData(item.flavor().get(), dataWrapper);

      NS_ENSURE_SUCCESS(rv, rv);
    } else if (item.data().type() == IPCDataTransferData::TShmem) {
      if (nsContentUtils::IsFlavorImage(item.flavor())) {
        nsCOMPtr<imgIContainer> imageContainer;
        rv = nsContentUtils::DataTransferItemToImage(
            item, getter_AddRefs(imageContainer));
        NS_ENSURE_SUCCESS(rv, rv);

        aTransferable->SetTransferData(item.flavor().get(), imageContainer);
      } else {
        nsCOMPtr<nsISupportsCString> dataWrapper =
            do_CreateInstance(NS_SUPPORTS_CSTRING_CONTRACTID, &rv);
        NS_ENSURE_SUCCESS(rv, rv);

        // The buffer contains the terminating null.
        Shmem itemData = item.data().get_Shmem();
        const nsDependentCSubstring text(itemData.get<char>(),
                                         itemData.Size<char>());
        rv = dataWrapper->SetData(text);
        NS_ENSURE_SUCCESS(rv, rv);

        rv = aTransferable->SetTransferData(item.flavor().get(), dataWrapper);

        NS_ENSURE_SUCCESS(rv, rv);
      }

      if (aContentParent) {
        Unused << aContentParent->DeallocShmem(item.data().get_Shmem());
      } else if (aBrowserChild) {
        Unused << aBrowserChild->DeallocShmem(item.data().get_Shmem());
      }
    }
  }

  aTransferable->SetRequestingPrincipal(aRequestingPrincipal);
  aTransferable->SetContentPolicyType(aContentPolicyType);
  return NS_OK;
}

void nsContentUtils::TransferablesToIPCTransferables(
    nsIArray* aTransferables, nsTArray<IPCDataTransfer>& aIPC,
    bool aInSyncMessage, mozilla::dom::ContentChild* aChild,
    mozilla::dom::ContentParent* aParent) {
  aIPC.Clear();
  if (aTransferables) {
    uint32_t transferableCount = 0;
    aTransferables->GetLength(&transferableCount);
    for (uint32_t i = 0; i < transferableCount; ++i) {
      IPCDataTransfer* dt = aIPC.AppendElement();
      nsCOMPtr<nsITransferable> transferable =
          do_QueryElementAt(aTransferables, i);
      TransferableToIPCTransferable(transferable, dt, aInSyncMessage, aChild,
                                    aParent);
    }
  }
}

nsresult nsContentUtils::SlurpFileToString(nsIFile* aFile,
                                           nsACString& aString) {
  aString.Truncate();

  nsCOMPtr<nsIURI> fileURI;
  nsresult rv = NS_NewFileURI(getter_AddRefs(fileURI), aFile);
  if (NS_FAILED(rv)) {
    return rv;
  }

  nsCOMPtr<nsIChannel> channel;
  rv = NS_NewChannel(getter_AddRefs(channel), fileURI,
                     nsContentUtils::GetSystemPrincipal(),
                     nsILoadInfo::SEC_ALLOW_CROSS_ORIGIN_SEC_CONTEXT_IS_NULL,
                     nsIContentPolicy::TYPE_OTHER);
  if (NS_FAILED(rv)) {
    return rv;
  }

  nsCOMPtr<nsIInputStream> stream;
  rv = channel->Open(getter_AddRefs(stream));
  if (NS_FAILED(rv)) {
    return rv;
  }

  rv = NS_ConsumeStream(stream, UINT32_MAX, aString);
  if (NS_FAILED(rv)) {
    return rv;
  }

  rv = stream->Close();
  if (NS_FAILED(rv)) {
    return rv;
  }

  return NS_OK;
}

bool nsContentUtils::IsFileImage(nsIFile* aFile, nsACString& aType) {
  nsCOMPtr<nsIMIMEService> mime = do_GetService("@mozilla.org/mime;1");
  if (!mime) {
    return false;
  }

  nsresult rv = mime->GetTypeFromFile(aFile, aType);
  if (NS_FAILED(rv)) {
    return false;
  }

  return StringBeginsWith(aType, "image/"_ns);
}

nsresult nsContentUtils::CalculateBufferSizeForImage(
    const uint32_t& aStride, const IntSize& aImageSize,
    const SurfaceFormat& aFormat, size_t* aMaxBufferSize,
    size_t* aUsedBufferSize) {
  CheckedInt32 requiredBytes =
      CheckedInt32(aStride) * CheckedInt32(aImageSize.height);

  CheckedInt32 usedBytes =
      requiredBytes - aStride +
      (CheckedInt32(aImageSize.width) * BytesPerPixel(aFormat));
  if (!usedBytes.isValid()) {
    return NS_ERROR_FAILURE;
  }

  MOZ_ASSERT(requiredBytes.isValid(), "usedBytes valid but not required?");
  *aMaxBufferSize = requiredBytes.value();
  *aUsedBufferSize = usedBytes.value();
  return NS_OK;
}

nsresult nsContentUtils::DataTransferItemToImage(
    const IPCDataTransferItem& aItem, imgIContainer** aContainer) {
  MOZ_ASSERT(aItem.data().type() == IPCDataTransferData::TShmem);
  MOZ_ASSERT(IsFlavorImage(aItem.flavor()));

  const IPCDataTransferImage& imageDetails = aItem.imageDetails();
  const IntSize size(imageDetails.width(), imageDetails.height());
  if (!size.width || !size.height) {
    return NS_ERROR_FAILURE;
  }

  Shmem data = aItem.data().get_Shmem();

  // Validate shared memory buffer size
  size_t imageBufLen = 0;
  size_t maxBufLen = 0;
  nsresult rv = CalculateBufferSizeForImage(imageDetails.stride(), size,
                                            imageDetails.format(), &maxBufLen,
                                            &imageBufLen);
  if (NS_FAILED(rv)) {
    return rv;
  }
  if (imageBufLen > data.Size<uint8_t>()) {
    return NS_ERROR_FAILURE;
  }

  RefPtr<DataSourceSurface> image = CreateDataSourceSurfaceFromData(
      size, imageDetails.format(), data.get<uint8_t>(), imageDetails.stride());

  RefPtr<gfxDrawable> drawable = new gfxSurfaceDrawable(image, size);
  nsCOMPtr<imgIContainer> imageContainer =
      image::ImageOps::CreateFromDrawable(drawable);
  imageContainer.forget(aContainer);

  return NS_OK;
}

bool nsContentUtils::IsFlavorImage(const nsACString& aFlavor) {
  return aFlavor.EqualsLiteral(kNativeImageMime) ||
         aFlavor.EqualsLiteral(kJPEGImageMime) ||
         aFlavor.EqualsLiteral(kJPGImageMime) ||
         aFlavor.EqualsLiteral(kPNGImageMime) ||
         aFlavor.EqualsLiteral(kGIFImageMime);
}

static Shmem ConvertToShmem(mozilla::dom::ContentChild* aChild,
                            mozilla::dom::ContentParent* aParent,
                            const nsACString& aInput) {
  MOZ_ASSERT((aChild && !aParent) || (!aChild && aParent));

  IShmemAllocator* allocator = aChild ? static_cast<IShmemAllocator*>(aChild)
                                      : static_cast<IShmemAllocator*>(aParent);

  Shmem result;
  if (!allocator->AllocShmem(aInput.Length(), SharedMemory::TYPE_BASIC,
                             &result)) {
    return result;
  }

  memcpy(result.get<char>(), aInput.BeginReading(), aInput.Length());

  return result;
}

void nsContentUtils::TransferableToIPCTransferable(
    nsITransferable* aTransferable, IPCDataTransfer* aIPCDataTransfer,
    bool aInSyncMessage, mozilla::dom::ContentChild* aChild,
    mozilla::dom::ContentParent* aParent) {
  MOZ_ASSERT((aChild && !aParent) || (!aChild && aParent));

  if (aTransferable) {
    nsTArray<nsCString> flavorList;
    aTransferable->FlavorsTransferableCanExport(flavorList);

    for (uint32_t j = 0; j < flavorList.Length(); ++j) {
      nsCString& flavorStr = flavorList[j];
      if (!flavorStr.Length()) {
        continue;
      }

      nsCOMPtr<nsISupports> data;
      nsresult rv =
          aTransferable->GetTransferData(flavorStr.get(), getter_AddRefs(data));

      if (NS_FAILED(rv) || !data) {
        if (aInSyncMessage) {
          // Can't do anything.
          continue;
        }

        // This is a hack to support kFilePromiseMime.
        // On Windows there just needs to be an entry for it,
        // and for OSX we need to create
        // nsContentAreaDragDropDataProvider as nsIFlavorDataProvider.
        if (flavorStr.EqualsLiteral(kFilePromiseMime)) {
          IPCDataTransferItem* item = aIPCDataTransfer->items().AppendElement();
          item->flavor() = flavorStr;
          item->data() = NS_ConvertUTF8toUTF16(flavorStr);
          continue;
        }

        // Empty element, transfer only the flavor
        IPCDataTransferItem* item = aIPCDataTransfer->items().AppendElement();
        item->flavor() = flavorStr;
        item->data() = nsString();
        continue;
      }

      if (nsCOMPtr<nsISupportsString> text = do_QueryInterface(data)) {
        nsAutoString dataAsString;
        text->GetData(dataAsString);
        IPCDataTransferItem* item = aIPCDataTransfer->items().AppendElement();
        item->flavor() = flavorStr;
        item->data() = dataAsString;
      } else if (nsCOMPtr<nsISupportsCString> ctext = do_QueryInterface(data)) {
        nsAutoCString dataAsString;
        ctext->GetData(dataAsString);

        Shmem dataAsShmem = ConvertToShmem(aChild, aParent, dataAsString);
        if (!dataAsShmem.IsReadable() || !dataAsShmem.Size<char>()) {
          continue;
        }

        IPCDataTransferItem* item = aIPCDataTransfer->items().AppendElement();
        item->flavor() = flavorStr;
        item->data() = std::move(dataAsShmem);
      } else if (nsCOMPtr<nsIInputStream> stream = do_QueryInterface(data)) {
        // Images to be pasted on the clipboard are nsIInputStreams
        nsCString imageData;
        NS_ConsumeStream(stream, UINT32_MAX, imageData);

        Shmem imageDataShmem = ConvertToShmem(aChild, aParent, imageData);
        if (!imageDataShmem.IsReadable() || !imageDataShmem.Size<char>()) {
          continue;
        }

        IPCDataTransferItem* item = aIPCDataTransfer->items().AppendElement();
        item->flavor() = flavorStr;
        item->data() = std::move(imageDataShmem);
      } else if (nsCOMPtr<imgIContainer> image = do_QueryInterface(data)) {
        // Images to be placed on the clipboard are imgIContainers.
        RefPtr<mozilla::gfx::SourceSurface> surface = image->GetFrame(
            imgIContainer::FRAME_CURRENT,
            imgIContainer::FLAG_SYNC_DECODE | imgIContainer::FLAG_ASYNC_NOTIFY);
        if (!surface) {
          continue;
        }
        RefPtr<mozilla::gfx::DataSourceSurface> dataSurface =
            surface->GetDataSurface();
        if (!dataSurface) {
          continue;
        }
        size_t length;
        int32_t stride;
        IShmemAllocator* allocator =
            aChild ? static_cast<IShmemAllocator*>(aChild)
                   : static_cast<IShmemAllocator*>(aParent);
        Maybe<Shmem> surfaceData =
            GetSurfaceData(dataSurface, &length, &stride, allocator);

        if (surfaceData.isNothing()) {
          continue;
        }

        IPCDataTransferItem* item = aIPCDataTransfer->items().AppendElement();
        item->flavor() = flavorStr;
        // Turn item->data() into an nsCString prior to accessing it.
        item->data() = std::move(surfaceData.ref());

        IPCDataTransferImage& imageDetails = item->imageDetails();
        mozilla::gfx::IntSize size = dataSurface->GetSize();
        imageDetails.width() = size.width;
        imageDetails.height() = size.height;
        imageDetails.stride() = stride;
        imageDetails.format() = dataSurface->GetFormat();
      } else {
        // Otherwise, handle this as a file.
        nsCOMPtr<BlobImpl> blobImpl;
        if (nsCOMPtr<nsIFile> file = do_QueryInterface(data)) {
          // If we can send this over as a blob, do so. Otherwise, we're
          // responding to a sync message and the child can't process the blob
          // constructor before processing our response, which would crash. In
          // that case, hope that the caller is nsClipboardProxy::GetData,
          // called from editor and send over images as raw data.
          if (aInSyncMessage) {
            nsAutoCString type;
            if (IsFileImage(file, type)) {
              nsAutoCString data;
              SlurpFileToString(file, data);

              Shmem dataAsShmem = ConvertToShmem(aChild, aParent, data);
              if (!dataAsShmem.IsReadable() || !dataAsShmem.Size<char>()) {
                continue;
              }

              IPCDataTransferItem* item =
                  aIPCDataTransfer->items().AppendElement();
              item->flavor() = type;
              item->data() = std::move(dataAsShmem);
            }

            continue;
          }

          if (aParent) {
            bool isDir = false;
            if (NS_SUCCEEDED(file->IsDirectory(&isDir)) && isDir) {
              nsAutoString path;
              if (NS_WARN_IF(NS_FAILED(file->GetPath(path)))) {
                continue;
              }

              RefPtr<FileSystemSecurity> fss =
                  FileSystemSecurity::GetOrCreate();
              fss->GrantAccessToContentProcess(aParent->ChildID(), path);
            }
          }

          blobImpl = new FileBlobImpl(file);

          IgnoredErrorResult rv;

          // Ensure that file data is cached no that the content process
          // has this data available to it when passed over:
          blobImpl->GetSize(rv);
          if (NS_WARN_IF(rv.Failed())) {
            continue;
          }

          blobImpl->GetLastModified(rv);
          if (NS_WARN_IF(rv.Failed())) {
            continue;
          }
        } else {
          if (aInSyncMessage) {
            // Can't do anything.
            continue;
          }
          blobImpl = do_QueryInterface(data);
        }
        if (blobImpl) {
          IPCDataTransferData data;
          IPCBlob ipcBlob;

          // If we failed to create the blob actor, then this blob probably
          // can't get the file size for the underlying file, ignore it for
          // now. TODO pass this through anyway.
          if (aChild) {
            nsresult rv = IPCBlobUtils::Serialize(blobImpl, aChild, ipcBlob);
            if (NS_WARN_IF(NS_FAILED(rv))) {
              continue;
            }

            data = ipcBlob;
          } else if (aParent) {
            nsresult rv = IPCBlobUtils::Serialize(blobImpl, aParent, ipcBlob);
            if (NS_WARN_IF(NS_FAILED(rv))) {
              continue;
            }

            data = ipcBlob;
          }

          IPCDataTransferItem* item = aIPCDataTransfer->items().AppendElement();
          item->flavor() = flavorStr;
          item->data() = data;
        }
      }
    }
  }
}

namespace {
// The default type used for calling GetSurfaceData(). Gets surface data as
// raw buffer.
struct GetSurfaceDataRawBuffer {
  using ReturnType = mozilla::UniquePtr<char[]>;
  using BufferType = char*;

  ReturnType Allocate(size_t aSize) { return ReturnType(new char[aSize]); }

  static BufferType GetBuffer(const ReturnType& aReturnValue) {
    return aReturnValue.get();
  }

  static ReturnType NullValue() { return ReturnType(); }
};

// The type used for calling GetSurfaceData() that allocates and writes to
// a shared memory buffer.
struct GetSurfaceDataShmem {
  using ReturnType = Maybe<Shmem>;
  using BufferType = char*;

  explicit GetSurfaceDataShmem(IShmemAllocator* aAllocator)
      : mAllocator(aAllocator) {}

  ReturnType Allocate(size_t aSize) {
    Shmem shmem;
    if (!mAllocator->AllocShmem(aSize, SharedMemory::TYPE_BASIC, &shmem)) {
      return Nothing();
    }

    return Some(shmem);
  }

  static BufferType GetBuffer(const ReturnType& aReturnValue) {
    return aReturnValue.isSome() ? aReturnValue.ref().get<char>() : nullptr;
  }

  static ReturnType NullValue() { return ReturnType(); }

 private:
  IShmemAllocator* mAllocator;
};

/*
 * Get the pixel data from the given source surface and return it as a buffer.
 * The length and stride will be assigned from the surface.
 */
template <typename GetSurfaceDataContext = GetSurfaceDataRawBuffer>
typename GetSurfaceDataContext::ReturnType GetSurfaceDataImpl(
    mozilla::gfx::DataSourceSurface* aSurface, size_t* aLength,
    int32_t* aStride,
    GetSurfaceDataContext aContext = GetSurfaceDataContext()) {
  mozilla::gfx::DataSourceSurface::MappedSurface map;
  if (!aSurface->Map(mozilla::gfx::DataSourceSurface::MapType::READ, &map)) {
    return GetSurfaceDataContext::NullValue();
  }

  size_t bufLen = 0;
  size_t maxBufLen = 0;
  nsresult rv = nsContentUtils::CalculateBufferSizeForImage(
      map.mStride, aSurface->GetSize(), aSurface->GetFormat(), &maxBufLen,
      &bufLen);
  if (NS_FAILED(rv)) {
    aSurface->Unmap();
    return GetSurfaceDataContext::NullValue();
  }

  // nsDependentCString wants null-terminated string.
  typename GetSurfaceDataContext::ReturnType surfaceData =
      aContext.Allocate(maxBufLen + 1);
  if (GetSurfaceDataContext::GetBuffer(surfaceData)) {
    memcpy(GetSurfaceDataContext::GetBuffer(surfaceData),
           reinterpret_cast<char*>(map.mData), bufLen);
    memset(GetSurfaceDataContext::GetBuffer(surfaceData) + bufLen, 0,
           maxBufLen - bufLen + 1);
  }

  *aLength = maxBufLen;
  *aStride = map.mStride;

  aSurface->Unmap();
  return surfaceData;
}
}  // Anonymous namespace.

mozilla::UniquePtr<char[]> nsContentUtils::GetSurfaceData(
    NotNull<mozilla::gfx::DataSourceSurface*> aSurface, size_t* aLength,
    int32_t* aStride) {
  return GetSurfaceDataImpl(aSurface, aLength, aStride);
}

Maybe<Shmem> nsContentUtils::GetSurfaceData(
    mozilla::gfx::DataSourceSurface* aSurface, size_t* aLength,
    int32_t* aStride, IShmemAllocator* aAllocator) {
  return GetSurfaceDataImpl(aSurface, aLength, aStride,
                            GetSurfaceDataShmem(aAllocator));
}

mozilla::Modifiers nsContentUtils::GetWidgetModifiers(int32_t aModifiers) {
  Modifiers result = 0;
  if (aModifiers & nsIDOMWindowUtils::MODIFIER_SHIFT) {
    result |= mozilla::MODIFIER_SHIFT;
  }
  if (aModifiers & nsIDOMWindowUtils::MODIFIER_CONTROL) {
    result |= mozilla::MODIFIER_CONTROL;
  }
  if (aModifiers & nsIDOMWindowUtils::MODIFIER_ALT) {
    result |= mozilla::MODIFIER_ALT;
  }
  if (aModifiers & nsIDOMWindowUtils::MODIFIER_META) {
    result |= mozilla::MODIFIER_META;
  }
  if (aModifiers & nsIDOMWindowUtils::MODIFIER_ALTGRAPH) {
    result |= mozilla::MODIFIER_ALTGRAPH;
  }
  if (aModifiers & nsIDOMWindowUtils::MODIFIER_CAPSLOCK) {
    result |= mozilla::MODIFIER_CAPSLOCK;
  }
  if (aModifiers & nsIDOMWindowUtils::MODIFIER_FN) {
    result |= mozilla::MODIFIER_FN;
  }
  if (aModifiers & nsIDOMWindowUtils::MODIFIER_FNLOCK) {
    result |= mozilla::MODIFIER_FNLOCK;
  }
  if (aModifiers & nsIDOMWindowUtils::MODIFIER_NUMLOCK) {
    result |= mozilla::MODIFIER_NUMLOCK;
  }
  if (aModifiers & nsIDOMWindowUtils::MODIFIER_SCROLLLOCK) {
    result |= mozilla::MODIFIER_SCROLLLOCK;
  }
  if (aModifiers & nsIDOMWindowUtils::MODIFIER_SYMBOL) {
    result |= mozilla::MODIFIER_SYMBOL;
  }
  if (aModifiers & nsIDOMWindowUtils::MODIFIER_SYMBOLLOCK) {
    result |= mozilla::MODIFIER_SYMBOLLOCK;
  }
  if (aModifiers & nsIDOMWindowUtils::MODIFIER_OS) {
    result |= mozilla::MODIFIER_OS;
  }
  return result;
}

nsIWidget* nsContentUtils::GetWidget(PresShell* aPresShell, nsPoint* aOffset) {
  if (!aPresShell) {
    return nullptr;
  }
  nsIFrame* frame = aPresShell->GetRootFrame();
  if (!frame) {
    return nullptr;
  }
  return frame->GetView()->GetNearestWidget(aOffset);
}

int16_t nsContentUtils::GetButtonsFlagForButton(int32_t aButton) {
  switch (aButton) {
    case -1:
      return MouseButtonsFlag::eNoButtons;
    case MouseButton::ePrimary:
      return MouseButtonsFlag::ePrimaryFlag;
    case MouseButton::eMiddle:
      return MouseButtonsFlag::eMiddleFlag;
    case MouseButton::eSecondary:
      return MouseButtonsFlag::eSecondaryFlag;
    case 4:
      return MouseButtonsFlag::e4thFlag;
    case 5:
      return MouseButtonsFlag::e5thFlag;
    default:
      NS_ERROR("Button not known.");
      return 0;
  }
}

LayoutDeviceIntPoint nsContentUtils::ToWidgetPoint(
    const CSSPoint& aPoint, const nsPoint& aOffset,
    nsPresContext* aPresContext) {
  nsPoint layoutRelative = CSSPoint::ToAppUnits(aPoint) + aOffset;
  nsPoint visualRelative =
      ViewportUtils::LayoutToVisual(layoutRelative, aPresContext->PresShell());
  return LayoutDeviceIntPoint::FromAppUnitsRounded(
      visualRelative, aPresContext->AppUnitsPerDevPixel());
}

nsView* nsContentUtils::GetViewToDispatchEvent(nsPresContext* aPresContext,
                                               PresShell** aPresShell) {
  if (!aPresContext || !aPresShell) {
    return nullptr;
  }
  RefPtr<PresShell> presShell = aPresContext->PresShell();
  if (NS_WARN_IF(!presShell)) {
    *aPresShell = nullptr;
    return nullptr;
  }
  nsViewManager* viewManager = presShell->GetViewManager();
  if (!viewManager) {
    presShell.forget(aPresShell);  // XXX Is this intentional?
    return nullptr;
  }
  presShell.forget(aPresShell);
  return viewManager->GetRootView();
}

nsresult nsContentUtils::SendMouseEvent(
    mozilla::PresShell* aPresShell, const nsAString& aType, float aX, float aY,
    int32_t aButton, int32_t aButtons, int32_t aClickCount, int32_t aModifiers,
    bool aIgnoreRootScrollFrame, float aPressure,
    unsigned short aInputSourceArg, uint32_t aIdentifier, bool aToWindow,
    bool* aPreventDefault, bool aIsDOMEventSynthesized,
    bool aIsWidgetEventSynthesized) {
  nsPoint offset;
  nsCOMPtr<nsIWidget> widget = GetWidget(aPresShell, &offset);
  if (!widget) return NS_ERROR_FAILURE;

  EventMessage msg;
  Maybe<WidgetMouseEvent::ExitFrom> exitFrom;
  bool contextMenuKey = false;
  if (aType.EqualsLiteral("mousedown")) {
    msg = eMouseDown;
  } else if (aType.EqualsLiteral("mouseup")) {
    msg = eMouseUp;
  } else if (aType.EqualsLiteral("mousemove")) {
    msg = eMouseMove;
  } else if (aType.EqualsLiteral("mouseover")) {
    msg = eMouseEnterIntoWidget;
  } else if (aType.EqualsLiteral("mouseout")) {
    msg = eMouseExitFromWidget;
    exitFrom = Some(WidgetMouseEvent::eChild);
  } else if (aType.EqualsLiteral("mousecancel")) {
    msg = eMouseExitFromWidget;
    exitFrom = Some(XRE_IsParentProcess() ? WidgetMouseEvent::eTopLevel
                                          : WidgetMouseEvent::ePuppet);
  } else if (aType.EqualsLiteral("mouselongtap")) {
    msg = eMouseLongTap;
  } else if (aType.EqualsLiteral("contextmenu")) {
    msg = eContextMenu;
    contextMenuKey = (aButton == 0);
  } else if (aType.EqualsLiteral("MozMouseHittest")) {
    msg = eMouseHitTest;
  } else {
    return NS_ERROR_FAILURE;
  }

  if (aInputSourceArg == MouseEvent_Binding::MOZ_SOURCE_UNKNOWN) {
    aInputSourceArg = MouseEvent_Binding::MOZ_SOURCE_MOUSE;
  }

  WidgetMouseEvent event(true, msg, widget,
                         aIsWidgetEventSynthesized
                             ? WidgetMouseEvent::eSynthesized
                             : WidgetMouseEvent::eReal,
                         contextMenuKey ? WidgetMouseEvent::eContextMenuKey
                                        : WidgetMouseEvent::eNormal);
  event.pointerId = aIdentifier;
  event.mModifiers = GetWidgetModifiers(aModifiers);
  event.mButton = aButton;
  event.mButtons = aButtons != nsIDOMWindowUtils::MOUSE_BUTTONS_NOT_SPECIFIED
                       ? aButtons
                       : msg == eMouseUp ? 0 : GetButtonsFlagForButton(aButton);
  event.mPressure = aPressure;
  event.mInputSource = aInputSourceArg;
  event.mClickCount = aClickCount;
  event.mTime = PR_IntervalNow();
  event.mFlags.mIsSynthesizedForTests = aIsDOMEventSynthesized;
  event.mExitFrom = exitFrom;

  nsPresContext* presContext = aPresShell->GetPresContext();
  if (!presContext) return NS_ERROR_FAILURE;

  event.mRefPoint = ToWidgetPoint(CSSPoint(aX, aY), offset, presContext);
  event.mIgnoreRootScrollFrame = aIgnoreRootScrollFrame;

  nsEventStatus status = nsEventStatus_eIgnore;
  if (aToWindow) {
    RefPtr<PresShell> presShell;
    nsView* view =
        GetViewToDispatchEvent(presContext, getter_AddRefs(presShell));
    if (!presShell || !view) {
      return NS_ERROR_FAILURE;
    }
    return presShell->HandleEvent(view->GetFrame(), &event, false, &status);
  }
  if (StaticPrefs::test_events_async_enabled()) {
    status = widget->DispatchInputEvent(&event);
  } else {
    nsresult rv = widget->DispatchEvent(&event, status);
    NS_ENSURE_SUCCESS(rv, rv);
  }
  if (aPreventDefault) {
    *aPreventDefault = (status == nsEventStatus_eConsumeNoDefault);
  }

  return NS_OK;
}

/* static */
void nsContentUtils::FirePageHideEventForFrameLoaderSwap(
    nsIDocShellTreeItem* aItem, EventTarget* aChromeEventHandler,
    bool aOnlySystemGroup) {
  MOZ_DIAGNOSTIC_ASSERT(aItem);
  MOZ_DIAGNOSTIC_ASSERT(aChromeEventHandler);

  RefPtr<Document> doc = aItem->GetDocument();
  NS_ASSERTION(doc, "What happened here?");
  doc->OnPageHide(true, aChromeEventHandler, aOnlySystemGroup);

  int32_t childCount = 0;
  aItem->GetInProcessChildCount(&childCount);
  AutoTArray<nsCOMPtr<nsIDocShellTreeItem>, 8> kids;
  kids.AppendElements(childCount);
  for (int32_t i = 0; i < childCount; ++i) {
    aItem->GetInProcessChildAt(i, getter_AddRefs(kids[i]));
  }

  for (uint32_t i = 0; i < kids.Length(); ++i) {
    if (kids[i]) {
      FirePageHideEventForFrameLoaderSwap(kids[i], aChromeEventHandler,
                                          aOnlySystemGroup);
    }
  }
}

// The pageshow event is fired for a given document only if IsShowing() returns
// the same thing as aFireIfShowing.  This gives us a way to fire pageshow only
// on documents that are still loading or only on documents that are already
// loaded.
/* static */
void nsContentUtils::FirePageShowEventForFrameLoaderSwap(
    nsIDocShellTreeItem* aItem, EventTarget* aChromeEventHandler,
    bool aFireIfShowing, bool aOnlySystemGroup) {
  int32_t childCount = 0;
  aItem->GetInProcessChildCount(&childCount);
  AutoTArray<nsCOMPtr<nsIDocShellTreeItem>, 8> kids;
  kids.AppendElements(childCount);
  for (int32_t i = 0; i < childCount; ++i) {
    aItem->GetInProcessChildAt(i, getter_AddRefs(kids[i]));
  }

  for (uint32_t i = 0; i < kids.Length(); ++i) {
    if (kids[i]) {
      FirePageShowEventForFrameLoaderSwap(kids[i], aChromeEventHandler,
                                          aFireIfShowing, aOnlySystemGroup);
    }
  }

  RefPtr<Document> doc = aItem->GetDocument();
  NS_ASSERTION(doc, "What happened here?");
  if (doc->IsShowing() == aFireIfShowing) {
    doc->OnPageShow(true, aChromeEventHandler, aOnlySystemGroup);
  }
}

/* static */
already_AddRefed<nsPIWindowRoot> nsContentUtils::GetWindowRoot(Document* aDoc) {
  if (aDoc) {
    if (nsPIDOMWindowOuter* win = aDoc->GetWindow()) {
      return win->GetTopWindowRoot();
    }
  }
  return nullptr;
}

/* static */
bool nsContentUtils::IsPreloadType(nsContentPolicyType aType) {
  return (aType == nsIContentPolicy::TYPE_INTERNAL_SCRIPT_PRELOAD ||
          aType == nsIContentPolicy::TYPE_INTERNAL_MODULE_PRELOAD ||
          aType == nsIContentPolicy::TYPE_INTERNAL_IMAGE_PRELOAD ||
          aType == nsIContentPolicy::TYPE_INTERNAL_STYLESHEET_PRELOAD ||
          aType == nsIContentPolicy::TYPE_INTERNAL_FONT_PRELOAD ||
          aType == nsIContentPolicy::TYPE_INTERNAL_FETCH_PRELOAD);
}

/* static */
bool nsContentUtils::IsUpgradableDisplayType(nsContentPolicyType aType) {
  MOZ_ASSERT(NS_IsMainThread());
  return (aType == nsIContentPolicy::TYPE_IMAGE ||
          aType == nsIContentPolicy::TYPE_MEDIA);
}

// static
ReferrerPolicy nsContentUtils::GetReferrerPolicyFromChannel(
    nsIChannel* aChannel) {
  nsCOMPtr<nsIHttpChannel> httpChannel = do_QueryInterface(aChannel);
  if (!httpChannel) {
    return ReferrerPolicy::_empty;
  }

  nsresult rv;
  nsAutoCString headerValue;
  rv = httpChannel->GetResponseHeader("referrer-policy"_ns, headerValue);
  if (NS_FAILED(rv) || headerValue.IsEmpty()) {
    return ReferrerPolicy::_empty;
  }

  return ReferrerInfo::ReferrerPolicyFromHeaderString(
      NS_ConvertUTF8toUTF16(headerValue));
}

// static
bool nsContentUtils::IsNonSubresourceRequest(nsIChannel* aChannel) {
  nsLoadFlags loadFlags = 0;
  aChannel->GetLoadFlags(&loadFlags);
  if (loadFlags & nsIChannel::LOAD_DOCUMENT_URI) {
    return true;
  }

  nsCOMPtr<nsILoadInfo> loadInfo = aChannel->LoadInfo();
  nsContentPolicyType type = loadInfo->InternalContentPolicyType();
  return IsNonSubresourceInternalPolicyType(type);
}

// static
bool nsContentUtils::IsNonSubresourceInternalPolicyType(
    nsContentPolicyType aType) {
  return aType == nsIContentPolicy::TYPE_DOCUMENT ||
         aType == nsIContentPolicy::TYPE_INTERNAL_IFRAME ||
         aType == nsIContentPolicy::TYPE_INTERNAL_FRAME ||
         aType == nsIContentPolicy::TYPE_INTERNAL_WORKER ||
         aType == nsIContentPolicy::TYPE_INTERNAL_SHARED_WORKER;
}

// static public
bool nsContentUtils::IsThirdPartyWindowOrChannel(nsPIDOMWindowInner* aWindow,
                                                 nsIChannel* aChannel,
                                                 nsIURI* aURI) {
  MOZ_ASSERT(!aWindow || !aChannel,
             "A window and channel should not both be provided.");

  ThirdPartyUtil* thirdPartyUtil = ThirdPartyUtil::GetInstance();
  if (!thirdPartyUtil) {
    return false;
  }

  // In the absence of a window or channel, we assume that we are first-party.
  bool thirdParty = false;

  if (aWindow) {
    nsresult rv = thirdPartyUtil->IsThirdPartyWindow(aWindow->GetOuterWindow(),
                                                     aURI, &thirdParty);
    if (NS_FAILED(rv)) {
      // Ideally we would do something similar to the channel code path here,
      // but existing code depends on this behaviour.
      return false;
    }
  }

  if (aChannel) {
    // Note, we must call IsThirdPartyChannel() here and not just try to
    // use nsILoadInfo.isThirdPartyContext.  That nsILoadInfo property only
    // indicates if the parent loading window is third party or not.  We
    // want to check the channel URI against the loading principal as well.
    nsresult rv =
        thirdPartyUtil->IsThirdPartyChannel(aChannel, nullptr, &thirdParty);
    if (NS_FAILED(rv)) {
      // Assume third-party in case of failure
      thirdParty = true;
    }

    // We check isThirdPartyWindow to expand the list of domains that are
    // considered first party (e.g., if facebook.com includes an iframe from
    // fatratgames.com, all subsources included in that iframe are considered
    // third-party with isThirdPartyChannel, even if they are not third-party
    // w.r.t.  facebook.com), and isThirdPartyChannel to prevent top-level
    // navigations from being detected as third-party.
    bool isThirdPartyWindow = true;
    nsCOMPtr<nsIHttpChannelInternal> chan = do_QueryInterface(aChannel, &rv);
    if (NS_SUCCEEDED(rv) && chan) {
      nsCOMPtr<nsIURI> topWinURI;
      rv = chan->GetTopWindowURI(getter_AddRefs(topWinURI));
      if (NS_SUCCEEDED(rv) && topWinURI) {
        rv = thirdPartyUtil->IsThirdPartyURI(aURI, topWinURI,
                                             &isThirdPartyWindow);
        if (NS_SUCCEEDED(rv)) {
          thirdParty = thirdParty && isThirdPartyWindow;
        }
      }
    }
  }

  return thirdParty;
}

// static public
bool nsContentUtils::IsThirdPartyTrackingResourceWindow(
    nsPIDOMWindowInner* aWindow) {
  MOZ_ASSERT(aWindow);

  Document* document = aWindow->GetExtantDoc();
  if (!document) {
    return false;
  }

  nsCOMPtr<nsIClassifiedChannel> classifiedChannel =
      do_QueryInterface(document->GetChannel());
  if (!classifiedChannel) {
    return false;
  }

  return classifiedChannel->IsThirdPartyTrackingResource();
}

// static public
bool nsContentUtils::IsFirstPartyTrackingResourceWindow(
    nsPIDOMWindowInner* aWindow) {
  MOZ_ASSERT(aWindow);

  Document* document = aWindow->GetExtantDoc();
  if (!document) {
    return false;
  }

  nsCOMPtr<nsIClassifiedChannel> classifiedChannel =
      do_QueryInterface(document->GetChannel());
  if (!classifiedChannel) {
    return false;
  }

  uint32_t classificationFlags =
      classifiedChannel->GetFirstPartyClassificationFlags();

  return mozilla::net::UrlClassifierCommon::IsTrackingClassificationFlag(
      classificationFlags);
}

namespace {

// We put StringBuilder in the anonymous namespace to prevent anything outside
// this file from accidentally being linked against it.
class BulkAppender {
  typedef typename nsAString::size_type size_type;

 public:
  explicit BulkAppender(BulkWriteHandle<char16_t>&& aHandle)
      : mHandle(std::move(aHandle)), mPosition(0) {}
  ~BulkAppender() = default;

  template <int N>
  void AppendLiteral(const char16_t (&aStr)[N]) {
    size_t len = N - 1;
    MOZ_ASSERT(mPosition + len <= mHandle.Length());
    memcpy(mHandle.Elements() + mPosition, aStr, len * sizeof(char16_t));
    mPosition += len;
  }

  void Append(Span<const char16_t> aStr) {
    size_t len = aStr.Length();
    MOZ_ASSERT(mPosition + len <= mHandle.Length());
    // Both mHandle.Elements() and aStr.Elements() are guaranteed
    // to be non-null (by the string implementation and by Span,
    // respectively), so not checking the pointers for null before
    // memcpy does not lead to UB even if len was zero.
    memcpy(mHandle.Elements() + mPosition, aStr.Elements(),
           len * sizeof(char16_t));
    mPosition += len;
  }

  void Append(Span<const char> aStr) {
    size_t len = aStr.Length();
    MOZ_ASSERT(mPosition + len <= mHandle.Length());
    ConvertLatin1toUtf16(aStr, mHandle.AsSpan().From(mPosition));
    mPosition += len;
  }

  void Finish() { mHandle.Finish(mPosition, false); }

 private:
  mozilla::BulkWriteHandle<char16_t> mHandle;
  size_type mPosition;
};

class StringBuilder {
 private:
  // Try to keep the size of StringBuilder close to a jemalloc bucket size.
  static const uint32_t STRING_BUFFER_UNITS = 1020;
  class Unit {
   public:
    Unit() : mAtom(nullptr), mType(eUnknown), mLength(0) {
      MOZ_COUNT_CTOR(StringBuilder::Unit);
    }
    ~Unit() {
      if (mType == eString || mType == eStringWithEncode) {
        delete mString;
      }
      MOZ_COUNT_DTOR(StringBuilder::Unit);
    }

    enum Type {
      eUnknown,
      eAtom,
      eString,
      eStringWithEncode,
      eLiteral,
      eTextFragment,
      eTextFragmentWithEncode,
    };

    union {
      nsAtom* mAtom;
      const char16_t* mLiteral;
      nsAutoString* mString;
      const nsTextFragment* mTextFragment;
    };
    Type mType;
    uint32_t mLength;
  };

 public:
  StringBuilder() : mLast(this), mLength(0) { MOZ_COUNT_CTOR(StringBuilder); }

  MOZ_COUNTED_DTOR(StringBuilder)

  void Append(nsAtom* aAtom) {
    Unit* u = AddUnit();
    u->mAtom = aAtom;
    u->mType = Unit::eAtom;
    uint32_t len = aAtom->GetLength();
    u->mLength = len;
    mLength += len;
  }

  template <int N>
  void Append(const char16_t (&aLiteral)[N]) {
    Unit* u = AddUnit();
    u->mLiteral = aLiteral;
    u->mType = Unit::eLiteral;
    uint32_t len = N - 1;
    u->mLength = len;
    mLength += len;
  }

  void Append(const nsAString& aString) {
    Unit* u = AddUnit();
    u->mString = new nsAutoString(aString);
    u->mType = Unit::eString;
    uint32_t len = aString.Length();
    u->mLength = len;
    mLength += len;
  }

  void Append(nsAutoString* aString) {
    Unit* u = AddUnit();
    u->mString = aString;
    u->mType = Unit::eString;
    uint32_t len = aString->Length();
    u->mLength = len;
    mLength += len;
  }

  void AppendWithAttrEncode(nsAutoString* aString, uint32_t aLen) {
    Unit* u = AddUnit();
    u->mString = aString;
    u->mType = Unit::eStringWithEncode;
    u->mLength = aLen;
    mLength += aLen;
  }

  void Append(const nsTextFragment* aTextFragment) {
    Unit* u = AddUnit();
    u->mTextFragment = aTextFragment;
    u->mType = Unit::eTextFragment;
    uint32_t len = aTextFragment->GetLength();
    u->mLength = len;
    mLength += len;
  }

  void AppendWithEncode(const nsTextFragment* aTextFragment, uint32_t aLen) {
    Unit* u = AddUnit();
    u->mTextFragment = aTextFragment;
    u->mType = Unit::eTextFragmentWithEncode;
    u->mLength = aLen;
    mLength += aLen;
  }

  bool ToString(nsAString& aOut) {
    if (!mLength.isValid()) {
      return false;
    }
    auto appenderOrErr = aOut.BulkWrite(mLength.value(), 0, true);
    if (appenderOrErr.isErr()) {
      return false;
    }

    BulkAppender appender{appenderOrErr.unwrap()};

    for (StringBuilder* current = this; current;
         current = current->mNext.get()) {
      uint32_t len = current->mUnits.Length();
      for (uint32_t i = 0; i < len; ++i) {
        Unit& u = current->mUnits[i];
        switch (u.mType) {
          case Unit::eAtom:
            appender.Append(*(u.mAtom));
            break;
          case Unit::eString:
            appender.Append(*(u.mString));
            break;
          case Unit::eStringWithEncode:
            EncodeAttrString(*(u.mString), appender);
            break;
          case Unit::eLiteral:
            appender.Append(Span(u.mLiteral, u.mLength));
            break;
          case Unit::eTextFragment:
            if (u.mTextFragment->Is2b()) {
              appender.Append(
                  Span(u.mTextFragment->Get2b(), u.mTextFragment->GetLength()));
            } else {
              appender.Append(
                  Span(u.mTextFragment->Get1b(), u.mTextFragment->GetLength()));
            }
            break;
          case Unit::eTextFragmentWithEncode:
            if (u.mTextFragment->Is2b()) {
              EncodeTextFragment(
                  Span(u.mTextFragment->Get2b(), u.mTextFragment->GetLength()),
                  appender);
            } else {
              EncodeTextFragment(
                  Span(u.mTextFragment->Get1b(), u.mTextFragment->GetLength()),
                  appender);
            }
            break;
          default:
            MOZ_CRASH("Unknown unit type?");
        }
      }
    }
    appender.Finish();
    return true;
  }

 private:
  Unit* AddUnit() {
    if (mLast->mUnits.Length() == STRING_BUFFER_UNITS) {
      new StringBuilder(this);
    }
    return mLast->mUnits.AppendElement();
  }

  explicit StringBuilder(StringBuilder* aFirst) : mLast(nullptr), mLength(0) {
    MOZ_COUNT_CTOR(StringBuilder);
    aFirst->mLast->mNext = WrapUnique(this);
    aFirst->mLast = this;
  }

  void EncodeAttrString(Span<const char16_t> aStr, BulkAppender& aAppender) {
    size_t flushedUntil = 0;
    size_t currentPosition = 0;
    for (char16_t c : aStr) {
      switch (c) {
        case '"':
          aAppender.Append(aStr.FromTo(flushedUntil, currentPosition));
          aAppender.AppendLiteral(u"&quot;");
          flushedUntil = currentPosition + 1;
          break;
        case '&':
          aAppender.Append(aStr.FromTo(flushedUntil, currentPosition));
          aAppender.AppendLiteral(u"&amp;");
          flushedUntil = currentPosition + 1;
          break;
        case 0x00A0:
          aAppender.Append(aStr.FromTo(flushedUntil, currentPosition));
          aAppender.AppendLiteral(u"&nbsp;");
          flushedUntil = currentPosition + 1;
          break;
        default:
          break;
      }
      currentPosition++;
    }
    if (currentPosition > flushedUntil) {
      aAppender.Append(aStr.FromTo(flushedUntil, currentPosition));
    }
  }

  template <class T>
  void EncodeTextFragment(Span<const T> aStr, BulkAppender& aAppender) {
    size_t flushedUntil = 0;
    size_t currentPosition = 0;
    for (T c : aStr) {
      switch (c) {
        case '<':
          aAppender.Append(aStr.FromTo(flushedUntil, currentPosition));
          aAppender.AppendLiteral(u"&lt;");
          flushedUntil = currentPosition + 1;
          break;
        case '>':
          aAppender.Append(aStr.FromTo(flushedUntil, currentPosition));
          aAppender.AppendLiteral(u"&gt;");
          flushedUntil = currentPosition + 1;
          break;
        case '&':
          aAppender.Append(aStr.FromTo(flushedUntil, currentPosition));
          aAppender.AppendLiteral(u"&amp;");
          flushedUntil = currentPosition + 1;
          break;
        case T(0xA0):
          aAppender.Append(aStr.FromTo(flushedUntil, currentPosition));
          aAppender.AppendLiteral(u"&nbsp;");
          flushedUntil = currentPosition + 1;
          break;
        default:
          break;
      }
      currentPosition++;
    }
    if (currentPosition > flushedUntil) {
      aAppender.Append(aStr.FromTo(flushedUntil, currentPosition));
    }
  }

  AutoTArray<Unit, STRING_BUFFER_UNITS> mUnits;
  mozilla::UniquePtr<StringBuilder> mNext;
  StringBuilder* mLast;
  // mLength is used only in the first StringBuilder object in the linked list.
  CheckedInt<uint32_t> mLength;
};

}  // namespace

static void AppendEncodedCharacters(const nsTextFragment* aText,
                                    StringBuilder& aBuilder) {
  uint32_t extraSpaceNeeded = 0;
  uint32_t len = aText->GetLength();
  if (aText->Is2b()) {
    const char16_t* data = aText->Get2b();
    for (uint32_t i = 0; i < len; ++i) {
      const char16_t c = data[i];
      switch (c) {
        case '<':
          extraSpaceNeeded += ArrayLength("&lt;") - 2;
          break;
        case '>':
          extraSpaceNeeded += ArrayLength("&gt;") - 2;
          break;
        case '&':
          extraSpaceNeeded += ArrayLength("&amp;") - 2;
          break;
        case 0x00A0:
          extraSpaceNeeded += ArrayLength("&nbsp;") - 2;
          break;
        default:
          break;
      }
    }
  } else {
    const char* data = aText->Get1b();
    for (uint32_t i = 0; i < len; ++i) {
      const unsigned char c = data[i];
      switch (c) {
        case '<':
          extraSpaceNeeded += ArrayLength("&lt;") - 2;
          break;
        case '>':
          extraSpaceNeeded += ArrayLength("&gt;") - 2;
          break;
        case '&':
          extraSpaceNeeded += ArrayLength("&amp;") - 2;
          break;
        case 0x00A0:
          extraSpaceNeeded += ArrayLength("&nbsp;") - 2;
          break;
        default:
          break;
      }
    }
  }

  if (extraSpaceNeeded) {
    aBuilder.AppendWithEncode(aText, len + extraSpaceNeeded);
  } else {
    aBuilder.Append(aText);
  }
}

static void AppendEncodedAttributeValue(nsAutoString* aValue,
                                        StringBuilder& aBuilder) {
  const char16_t* c = aValue->BeginReading();
  const char16_t* end = aValue->EndReading();

  uint32_t extraSpaceNeeded = 0;
  while (c < end) {
    switch (*c) {
      case '"':
        extraSpaceNeeded += ArrayLength("&quot;") - 2;
        break;
      case '&':
        extraSpaceNeeded += ArrayLength("&amp;") - 2;
        break;
      case 0x00A0:
        extraSpaceNeeded += ArrayLength("&nbsp;") - 2;
        break;
      default:
        break;
    }
    ++c;
  }

  if (extraSpaceNeeded) {
    aBuilder.AppendWithAttrEncode(aValue, aValue->Length() + extraSpaceNeeded);
  } else {
    aBuilder.Append(aValue);
  }
}

static void StartElement(Element* aContent, StringBuilder& aBuilder) {
  nsAtom* localName = aContent->NodeInfo()->NameAtom();
  int32_t tagNS = aContent->GetNameSpaceID();

  aBuilder.Append(u"<");
  if (aContent->IsHTMLElement() || aContent->IsSVGElement() ||
      aContent->IsMathMLElement()) {
    aBuilder.Append(localName);
  } else {
    aBuilder.Append(aContent->NodeName());
  }

  CustomElementData* ceData = aContent->GetCustomElementData();
  if (ceData) {
    nsAtom* isAttr = ceData->GetIs(aContent);
    if (isAttr && !aContent->HasAttr(kNameSpaceID_None, nsGkAtoms::is)) {
      aBuilder.Append(uR"( is=")");
      aBuilder.Append(nsDependentAtomString(isAttr));
      aBuilder.Append(uR"(")");
    }
  }

  int32_t count = aContent->GetAttrCount();
  for (int32_t i = 0; i < count; i++) {
    const nsAttrName* name = aContent->GetAttrNameAt(i);
    int32_t attNs = name->NamespaceID();
    nsAtom* attName = name->LocalName();

    // Filter out any attribute starting with [-|_]moz
    nsDependentAtomString attrNameStr(attName);
    if (StringBeginsWith(attrNameStr, u"_moz"_ns) ||
        StringBeginsWith(attrNameStr, u"-moz"_ns)) {
      continue;
    }

    auto* attValue = new nsAutoString();
    aContent->GetAttr(attNs, attName, *attValue);

    // Filter out special case of <br type="_moz*"> used by the editor.
    // Bug 16988.  Yuck.
    if (localName == nsGkAtoms::br && tagNS == kNameSpaceID_XHTML &&
        attName == nsGkAtoms::type && attNs == kNameSpaceID_None &&
        StringBeginsWith(*attValue, u"_moz"_ns)) {
      delete attValue;
      continue;
    }

    aBuilder.Append(u" ");

    if (MOZ_LIKELY(attNs == kNameSpaceID_None) ||
        (attNs == kNameSpaceID_XMLNS && attName == nsGkAtoms::xmlns)) {
      // Nothing else required
    } else if (attNs == kNameSpaceID_XML) {
      aBuilder.Append(u"xml:");
    } else if (attNs == kNameSpaceID_XMLNS) {
      aBuilder.Append(u"xmlns:");
    } else if (attNs == kNameSpaceID_XLink) {
      aBuilder.Append(u"xlink:");
    } else {
      nsAtom* prefix = name->GetPrefix();
      if (prefix) {
        aBuilder.Append(prefix);
        aBuilder.Append(u":");
      }
    }

    aBuilder.Append(attName);
    aBuilder.Append(uR"(=")");
    AppendEncodedAttributeValue(attValue, aBuilder);
    aBuilder.Append(uR"(")");
  }

  aBuilder.Append(u">");

  /*
  // Per HTML spec we should append one \n if the first child of
  // pre/textarea/listing is a textnode and starts with a \n.
  // But because browsers haven't traditionally had that behavior,
  // we're not changing our behavior either - yet.
  if (aContent->IsHTMLElement()) {
    if (localName == nsGkAtoms::pre || localName == nsGkAtoms::textarea ||
        localName == nsGkAtoms::listing) {
      nsIContent* fc = aContent->GetFirstChild();
      if (fc &&
          (fc->NodeType() == nsINode::TEXT_NODE ||
           fc->NodeType() == nsINode::CDATA_SECTION_NODE)) {
        const nsTextFragment* text = fc->GetText();
        if (text && text->GetLength() && text->CharAt(0) == char16_t('\n')) {
          aBuilder.Append("\n");
        }
      }
    }
  }*/
}

static inline bool ShouldEscape(nsIContent* aParent) {
  if (!aParent || !aParent->IsHTMLElement()) {
    return true;
  }

  static const nsAtom* nonEscapingElements[] = {
      nsGkAtoms::style, nsGkAtoms::script, nsGkAtoms::xmp, nsGkAtoms::iframe,
      nsGkAtoms::noembed, nsGkAtoms::noframes, nsGkAtoms::plaintext,
      // Per the current spec noscript should be escaped in case
      // scripts are disabled or if document doesn't have
      // browsing context. However the latter seems to be a spec bug
      // and Gecko hasn't traditionally done the former.
      nsGkAtoms::noscript};
  static mozilla::BloomFilter<12, nsAtom> sFilter;
  static bool sInitialized = false;
  if (!sInitialized) {
    sInitialized = true;
    for (auto& nonEscapingElement : nonEscapingElements) {
      sFilter.add(nonEscapingElement);
    }
  }

  nsAtom* tag = aParent->NodeInfo()->NameAtom();
  if (sFilter.mightContain(tag)) {
    for (auto& nonEscapingElement : nonEscapingElements) {
      if (tag == nonEscapingElement) {
        return false;
      }
    }
  }
  return true;
}

static inline bool IsVoidTag(Element* aElement) {
  if (!aElement->IsHTMLElement()) {
    return false;
  }
  return FragmentOrElement::IsHTMLVoid(aElement->NodeInfo()->NameAtom());
}

bool nsContentUtils::SerializeNodeToMarkup(nsINode* aRoot,
                                           bool aDescendentsOnly,
                                           nsAString& aOut) {
  // If you pass in a DOCUMENT_NODE, you must pass aDescendentsOnly as true
  MOZ_ASSERT(aDescendentsOnly || aRoot->NodeType() != nsINode::DOCUMENT_NODE);

  nsINode* current =
      aDescendentsOnly ? aRoot->GetFirstChildOfTemplateOrNode() : aRoot;

  if (!current) {
    return true;
  }

  StringBuilder builder;
  nsIContent* next;
  while (true) {
    bool isVoid = false;
    switch (current->NodeType()) {
      case nsINode::ELEMENT_NODE: {
        Element* elem = current->AsElement();
        StartElement(elem, builder);
        isVoid = IsVoidTag(elem);
        if (!isVoid && (next = current->GetFirstChildOfTemplateOrNode())) {
          current = next;
          continue;
        }
        break;
      }

      case nsINode::TEXT_NODE:
      case nsINode::CDATA_SECTION_NODE: {
        const nsTextFragment* text = &current->AsText()->TextFragment();
        nsIContent* parent = current->GetParent();
        if (ShouldEscape(parent)) {
          AppendEncodedCharacters(text, builder);
        } else {
          builder.Append(text);
        }
        break;
      }

      case nsINode::COMMENT_NODE: {
        builder.Append(u"<!--");
        builder.Append(static_cast<nsIContent*>(current)->GetText());
        builder.Append(u"-->");
        break;
      }

      case nsINode::DOCUMENT_TYPE_NODE: {
        builder.Append(u"<!DOCTYPE ");
        builder.Append(current->NodeName());
        builder.Append(u">");
        break;
      }

      case nsINode::PROCESSING_INSTRUCTION_NODE: {
        builder.Append(u"<?");
        builder.Append(current->NodeName());
        builder.Append(u" ");
        builder.Append(static_cast<nsIContent*>(current)->GetText());
        builder.Append(u">");
        break;
      }
    }

    while (true) {
      if (!isVoid && current->NodeType() == nsINode::ELEMENT_NODE) {
        builder.Append(u"</");
        nsIContent* elem = static_cast<nsIContent*>(current);
        if (elem->IsHTMLElement() || elem->IsSVGElement() ||
            elem->IsMathMLElement()) {
          builder.Append(elem->NodeInfo()->NameAtom());
        } else {
          builder.Append(current->NodeName());
        }
        builder.Append(u">");
      }
      isVoid = false;

      if (current == aRoot) {
        return builder.ToString(aOut);
      }

      if ((next = current->GetNextSibling())) {
        current = next;
        break;
      }

      current = current->GetParentNode();

      // Handle template element. If the parent is a template's content,
      // then adjust the parent to be the template element.
      if (current != aRoot &&
          current->NodeType() == nsINode::DOCUMENT_FRAGMENT_NODE) {
        DocumentFragment* frag = static_cast<DocumentFragment*>(current);
        nsIContent* fragHost = frag->GetHost();
        if (fragHost && fragHost->IsTemplateElement()) {
          current = fragHost;
        }
      }

      if (aDescendentsOnly && current == aRoot) {
        return builder.ToString(aOut);
      }
    }
  }
}

bool nsContentUtils::IsSpecificAboutPage(JSObject* aGlobal, const char* aUri) {
  // aUri must start with about: or this isn't the right function to be using.
  MOZ_ASSERT(strncmp(aUri, "about:", 6) == 0);

  // Make sure the global is a window
  MOZ_DIAGNOSTIC_ASSERT(JS_IsGlobalObject(aGlobal));
  nsGlobalWindowInner* win = xpc::WindowOrNull(aGlobal);
  if (!win) {
    return false;
  }

  nsCOMPtr<nsIPrincipal> principal = win->GetPrincipal();
  NS_ENSURE_TRUE(principal, false);

  // First check the scheme to avoid getting long specs in the common case.
  if (!principal->SchemeIs("about")) {
    return false;
  }

  nsAutoCString spec;
  principal->GetAsciiSpec(spec);

  return spec.EqualsASCII(aUri);
}

/* static */
void nsContentUtils::SetScrollbarsVisibility(nsIDocShell* aDocShell,
                                             bool aVisible) {
  if (!aDocShell) {
    return;
  }
  auto pref = aVisible ? ScrollbarPreference::Auto : ScrollbarPreference::Never;
  nsDocShell::Cast(aDocShell)->SetScrollbarPreference(pref);
}

/* static */
void nsContentUtils::GetPresentationURL(nsIDocShell* aDocShell,
                                        nsAString& aPresentationUrl) {
  MOZ_ASSERT(aDocShell);

  // Simulate receiver context for web platform test
  if (StaticPrefs::dom_presentation_testing_simulate_receiver()) {
    RefPtr<Document> doc;

    nsCOMPtr<nsPIDOMWindowOuter> docShellWin =
        do_QueryInterface(aDocShell->GetScriptGlobalObject());
    if (docShellWin) {
      doc = docShellWin->GetExtantDoc();
    }

    if (NS_WARN_IF(!doc)) {
      return;
    }

    nsCOMPtr<nsIURI> uri = doc->GetDocumentURI();
    if (NS_WARN_IF(!uri)) {
      return;
    }

    nsAutoCString uriStr;
    uri->GetSpec(uriStr);
    CopyUTF8toUTF16(uriStr, aPresentationUrl);
    return;
  }

  if (XRE_IsContentProcess()) {
    nsCOMPtr<nsIDocShellTreeItem> sameTypeRoot;
    aDocShell->GetInProcessSameTypeRootTreeItem(getter_AddRefs(sameTypeRoot));
    nsCOMPtr<nsIDocShellTreeItem> root;
    aDocShell->GetInProcessRootTreeItem(getter_AddRefs(root));
    if (sameTypeRoot.get() == root.get()) {
      // presentation URL is stored in BrowserChild for the top most
      // <iframe mozbrowser> in content process.
      BrowserChild* browserChild = BrowserChild::GetFrom(aDocShell);
      if (browserChild) {
        aPresentationUrl = browserChild->PresentationURL();
      }
      return;
    }
  }

  nsCOMPtr<nsILoadContext> loadContext(do_QueryInterface(aDocShell));
  RefPtr<Element> topFrameElt;
  loadContext->GetTopFrameElement(getter_AddRefs(topFrameElt));
  if (!topFrameElt) {
    return;
  }

  topFrameElt->GetAttr(nsGkAtoms::mozpresentation, aPresentationUrl);
}

/* static */
nsIDocShell* nsContentUtils::GetDocShellForEventTarget(EventTarget* aTarget) {
  nsCOMPtr<nsPIDOMWindowInner> innerWindow;

  if (nsCOMPtr<nsINode> node = do_QueryInterface(aTarget)) {
    bool ignore;
    innerWindow =
        do_QueryInterface(node->OwnerDoc()->GetScriptHandlingObject(ignore));
  } else if ((innerWindow = do_QueryInterface(aTarget))) {
    // Nothing else to do
  } else {
    nsCOMPtr<DOMEventTargetHelper> helper = do_QueryInterface(aTarget);
    if (helper) {
      innerWindow = helper->GetOwner();
    }
  }

  if (innerWindow) {
    return innerWindow->GetDocShell();
  }

  return nullptr;
}

/*
 * Note: this function only relates to figuring out HTTPS state, which is an
 * input to the Secure Context algorithm.  We are not actually implementing any
 * part of the Secure Context algorithm itself here.
 *
 * This is a bit of a hack.  Ideally we'd propagate HTTPS state through
 * nsIChannel as described in the Fetch and HTML specs, but making channels
 * know about whether they should inherit HTTPS state, propagating information
 * about who the channel's "client" is, exposing GetHttpsState API on channels
 * and modifying the various cache implementations to store and retrieve HTTPS
 * state involves a huge amount of code (see bug 1220687).  We avoid that for
 * now using this function.
 *
 * This function takes advantage of the observation that we can return true if
 * nsIContentSecurityManager::IsOriginPotentiallyTrustworthy returns true for
 * the document's origin (e.g. the origin has a scheme of 'https' or host
 * 'localhost' etc.).  Since we generally propagate a creator document's origin
 * onto data:, blob:, etc. documents, this works for them too.
 *
 * The scenario where this observation breaks down is sandboxing without the
 * 'allow-same-origin' flag, since in this case a document is given a unique
 * origin (IsOriginPotentiallyTrustworthy would return false).  We handle that
 * by using the origin that the document would have had had it not been
 * sandboxed.
 *
 * DEFICIENCIES: Note that this function uses nsIScriptSecurityManager's
 * getChannelResultPrincipalIfNotSandboxed, and that method's ignoring of
 * sandboxing is limited to the immediate sandbox.  In the case that aDocument
 * should inherit its origin (e.g. data: URI) but its parent has ended up
 * with a unique origin due to sandboxing further up the parent chain we may
 * end up returning false when we would ideally return true (since we will
 * examine the parent's origin for 'https' and not finding it.)  This means
 * that we may restrict the privileges of some pages unnecessarily in this
 * edge case.
 */
/* static */
bool nsContentUtils::HttpsStateIsModern(Document* aDocument) {
  if (!aDocument) {
    return false;
  }

  nsCOMPtr<nsIPrincipal> principal = aDocument->NodePrincipal();

  if (principal->IsSystemPrincipal()) {
    return true;
  }

  // If aDocument is sandboxed, try and get the principal that it would have
  // been given had it not been sandboxed:
  if (principal->GetIsNullPrincipal() &&
      (aDocument->GetSandboxFlags() & SANDBOXED_ORIGIN)) {
    nsIChannel* channel = aDocument->GetChannel();
    if (channel) {
      nsCOMPtr<nsIScriptSecurityManager> ssm =
          nsContentUtils::GetSecurityManager();
      nsresult rv = ssm->GetChannelResultPrincipalIfNotSandboxed(
          channel, getter_AddRefs(principal));
      if (NS_FAILED(rv)) {
        return false;
      }
      if (principal->IsSystemPrincipal()) {
        // If a document with the system principal is sandboxing a subdocument
        // that would normally inherit the embedding element's principal (e.g.
        // a srcdoc document) then the embedding document does not trust the
        // content that is written to the embedded document.  Unlike when the
        // embedding document is https, in this case we have no indication as
        // to whether the embedded document's contents are delivered securely
        // or not, and the sandboxing would possibly indicate that they were
        // not.  To play it safe we return false here.  (See bug 1162772
        // comment 73-80.)
        return false;
      }
    }
  }

  if (principal->GetIsNullPrincipal()) {
    return false;
  }

  MOZ_ASSERT(principal->GetIsContentPrincipal());

  return principal->GetIsOriginPotentiallyTrustworthy();
}

/* static */
bool nsContentUtils::ComputeIsSecureContext(nsIChannel* aChannel) {
  MOZ_ASSERT(aChannel);

  nsCOMPtr<nsIScriptSecurityManager> ssm = nsContentUtils::GetSecurityManager();
  nsCOMPtr<nsIPrincipal> principal;
  nsresult rv = ssm->GetChannelResultPrincipalIfNotSandboxed(
      aChannel, getter_AddRefs(principal));
  if (NS_FAILED(rv)) {
    return false;
  }

  const RefPtr<nsILoadInfo> loadInfo = aChannel->LoadInfo();

  if (principal->IsSystemPrincipal()) {
    // If the load would've been sandboxed, treat this load as an untrusted
    // load, as system code considers sandboxed resources insecure.
    return !loadInfo->GetLoadingSandboxed();
  }

  if (principal->GetIsNullPrincipal()) {
    return false;
  }

  if (const RefPtr<WindowContext> windowContext =
          WindowContext::GetById(loadInfo->GetInnerWindowID())) {
    if (!windowContext->GetIsSecureContext()) {
      return false;
    }
  }

  return principal->GetIsOriginPotentiallyTrustworthy();
}

/* static */
void nsContentUtils::TryToUpgradeElement(Element* aElement) {
  NodeInfo* nodeInfo = aElement->NodeInfo();
  RefPtr<nsAtom> typeAtom =
      aElement->GetCustomElementData()->GetCustomElementType();

  MOZ_ASSERT(nodeInfo->NameAtom()->Equals(nodeInfo->LocalName()));
  CustomElementDefinition* definition =
      nsContentUtils::LookupCustomElementDefinition(
          nodeInfo->GetDocument(), nodeInfo->NameAtom(),
          nodeInfo->NamespaceID(), typeAtom);
  if (definition) {
    nsContentUtils::EnqueueUpgradeReaction(aElement, definition);
  } else {
    // Add an unresolved custom element that is a candidate for upgrade when a
    // custom element is connected to the document.
    nsContentUtils::RegisterUnresolvedElement(aElement, typeAtom);
  }
}

MOZ_CAN_RUN_SCRIPT
static void DoCustomElementCreate(Element** aElement, JSContext* aCx,
                                  Document* aDoc, NodeInfo* aNodeInfo,
                                  CustomElementConstructor* aConstructor,
                                  ErrorResult& aRv) {
  JS::Rooted<JS::Value> constructResult(aCx);
  aConstructor->Construct(&constructResult, aRv, "Custom Element Create",
                          CallbackFunction::eRethrowExceptions);
  if (aRv.Failed()) {
    return;
  }

  RefPtr<Element> element;
  // constructResult is an ObjectValue because construction with a callback
  // always forms the return value from a JSObject.
  UNWRAP_OBJECT(Element, &constructResult, element);
  if (aNodeInfo->NamespaceEquals(kNameSpaceID_XHTML)) {
    if (!element || !element->IsHTMLElement()) {
      aRv.ThrowTypeError<MSG_DOES_NOT_IMPLEMENT_INTERFACE>("\"this\"",
                                                           "HTMLElement");
      return;
    }
  } else {
    if (!element || !element->IsXULElement()) {
      aRv.ThrowTypeError<MSG_DOES_NOT_IMPLEMENT_INTERFACE>("\"this\"",
                                                           "XULElement");
      return;
    }
  }

  nsAtom* localName = aNodeInfo->NameAtom();

  if (aDoc != element->OwnerDoc() || element->GetParentNode() ||
      element->HasChildren() || element->GetAttrCount() ||
      element->NodeInfo()->NameAtom() != localName) {
    aRv.Throw(NS_ERROR_DOM_NOT_SUPPORTED_ERR);
    return;
  }

  element.forget(aElement);
}

/* static */
nsresult nsContentUtils::NewXULOrHTMLElement(
    Element** aResult, mozilla::dom::NodeInfo* aNodeInfo,
    FromParser aFromParser, nsAtom* aIsAtom,
    mozilla::dom::CustomElementDefinition* aDefinition) {
  RefPtr<mozilla::dom::NodeInfo> nodeInfo = aNodeInfo;
  MOZ_ASSERT(nodeInfo->NamespaceEquals(kNameSpaceID_XHTML) ||
                 nodeInfo->NamespaceEquals(kNameSpaceID_XUL),
             "Can only create XUL or XHTML elements.");

  nsAtom* name = nodeInfo->NameAtom();
  int32_t tag = eHTMLTag_unknown;
  bool isCustomElementName = false;
  if (nodeInfo->NamespaceEquals(kNameSpaceID_XHTML)) {
    tag = nsHTMLTags::CaseSensitiveAtomTagToId(name);
    isCustomElementName =
        (tag == eHTMLTag_userdefined &&
         nsContentUtils::IsCustomElementName(name, kNameSpaceID_XHTML));
  } else {  // kNameSpaceID_XUL
    if (aIsAtom) {
      // Make sure the customized built-in element to be constructed confirms
      // to our naming requirement, i.e. [is] must be a dashed name and
      // the tag name must not.
      // if so, set isCustomElementName to false to kick off all the logics
      // that pick up aIsAtom.
      if (nsContentUtils::IsNameWithDash(aIsAtom) &&
          !nsContentUtils::IsNameWithDash(name)) {
        isCustomElementName = false;
      } else {
        isCustomElementName =
            nsContentUtils::IsCustomElementName(name, kNameSpaceID_XUL);
      }
    } else {
      isCustomElementName =
          nsContentUtils::IsCustomElementName(name, kNameSpaceID_XUL);
    }
  }

  nsAtom* tagAtom = nodeInfo->NameAtom();
  nsAtom* typeAtom = nullptr;
  bool isCustomElement = isCustomElementName || aIsAtom;
  if (isCustomElement) {
    typeAtom = isCustomElementName ? tagAtom : aIsAtom;
  }

  MOZ_ASSERT_IF(aDefinition, isCustomElement);

  // https://dom.spec.whatwg.org/#concept-create-element
  // We only handle the "synchronous custom elements flag is set" now.
  // For the unset case (e.g. cloning a node), see bug 1319342 for that.
  // Step 4.
  RefPtr<CustomElementDefinition> definition = aDefinition;
  if (isCustomElement && !definition) {
    MOZ_ASSERT(nodeInfo->NameAtom()->Equals(nodeInfo->LocalName()));
    definition = nsContentUtils::LookupCustomElementDefinition(
        nodeInfo->GetDocument(), nodeInfo->NameAtom(), nodeInfo->NamespaceID(),
        typeAtom);
  }

  // It might be a problem that parser synchronously calls constructor, so filed
  // bug 1378079 to figure out what we should do for parser case.
  if (definition) {
    /*
     * Synchronous custom elements flag is determined by 3 places in spec,
     * 1) create an element for a token, the flag is determined by
     *    "will execute script" which is not originally created
     *    for the HTML fragment parsing algorithm.
     * 2) createElement and createElementNS, the flag is the same as
     *    NOT_FROM_PARSER.
     * 3) clone a node, our implementation will not go into this function.
     * For the unset case which is non-synchronous only applied for
     * inner/outerHTML.
     */
    bool synchronousCustomElements = aFromParser != dom::FROM_PARSER_FRAGMENT;
    // Per discussion in https://github.com/w3c/webcomponents/issues/635,
    // use entry global in those places that are called from JS APIs and use the
    // node document's global object if it is called from parser.
    nsIGlobalObject* global;
    if (aFromParser == dom::NOT_FROM_PARSER) {
      global = GetEntryGlobal();

      // Documents created from the PrototypeDocumentSink always use
      // NOT_FROM_PARSER for non-XUL elements. We can get the global from the
      // document in that case.
      if (!global) {
        Document* doc = nodeInfo->GetDocument();
        if (doc && doc->LoadedFromPrototype()) {
          global = doc->GetScopeObject();
        }
      }
    } else {
      global = nodeInfo->GetDocument()->GetScopeObject();
    }
    if (!global) {
      // In browser chrome code, one may have access to a document which doesn't
      // have scope object anymore.
      return NS_ERROR_FAILURE;
    }

    AutoAllowLegacyScriptExecution exemption;
    AutoEntryScript aes(global, "create custom elements");
    JSContext* cx = aes.cx();
    ErrorResult rv;

    // Step 5.
    if (definition->IsCustomBuiltIn()) {
      // SetupCustomElement() should be called with an element that don't have
      // CustomElementData setup, if not we will hit the assertion in
      // SetCustomElementData().
      // Built-in element
      if (nodeInfo->NamespaceEquals(kNameSpaceID_XHTML)) {
        *aResult =
            CreateHTMLElement(tag, nodeInfo.forget(), aFromParser).take();
      } else {
        NS_IF_ADDREF(*aResult = nsXULElement::Construct(nodeInfo.forget()));
      }
      (*aResult)->SetCustomElementData(new CustomElementData(typeAtom));
      if (synchronousCustomElements) {
        CustomElementRegistry::Upgrade(*aResult, definition, rv);
        if (rv.MaybeSetPendingException(cx)) {
          aes.ReportException();
        }
      } else {
        nsContentUtils::EnqueueUpgradeReaction(*aResult, definition);
      }

      return NS_OK;
    }

    // Step 6.1.
    if (synchronousCustomElements) {
      definition->mPrefixStack.AppendElement(nodeInfo->GetPrefixAtom());
      RefPtr<Document> doc = nodeInfo->GetDocument();
      DoCustomElementCreate(aResult, cx, doc, nodeInfo,
                            MOZ_KnownLive(definition->mConstructor), rv);
      if (rv.MaybeSetPendingException(cx)) {
        if (nodeInfo->NamespaceEquals(kNameSpaceID_XHTML)) {
          NS_IF_ADDREF(*aResult = NS_NewHTMLUnknownElement(nodeInfo.forget(),
                                                           aFromParser));
        } else {
          NS_IF_ADDREF(*aResult = nsXULElement::Construct(nodeInfo.forget()));
        }
        (*aResult)->SetDefined(false);
      }
      definition->mPrefixStack.RemoveLastElement();
      return NS_OK;
    }

    // Step 6.2.
    if (nodeInfo->NamespaceEquals(kNameSpaceID_XHTML)) {
      NS_IF_ADDREF(*aResult =
                       NS_NewHTMLElement(nodeInfo.forget(), aFromParser));
    } else {
      NS_IF_ADDREF(*aResult = nsXULElement::Construct(nodeInfo.forget()));
    }
    (*aResult)->SetCustomElementData(new CustomElementData(definition->mType));
    nsContentUtils::EnqueueUpgradeReaction(*aResult, definition);
    return NS_OK;
  }

  if (nodeInfo->NamespaceEquals(kNameSpaceID_XHTML)) {
    // Per the Custom Element specification, unknown tags that are valid custom
    // element names should be HTMLElement instead of HTMLUnknownElement.
    if (isCustomElementName) {
      NS_IF_ADDREF(*aResult =
                       NS_NewHTMLElement(nodeInfo.forget(), aFromParser));
    } else {
      *aResult = CreateHTMLElement(tag, nodeInfo.forget(), aFromParser).take();
    }
  } else {
    NS_IF_ADDREF(*aResult = nsXULElement::Construct(nodeInfo.forget()));
  }

  if (!*aResult) {
    return NS_ERROR_OUT_OF_MEMORY;
  }

  if (isCustomElement) {
    (*aResult)->SetCustomElementData(new CustomElementData(typeAtom));
    nsContentUtils::RegisterCallbackUpgradeElement(*aResult, typeAtom);
  }

  return NS_OK;
}

CustomElementRegistry* nsContentUtils::GetCustomElementRegistry(
    Document* aDoc) {
  MOZ_ASSERT(aDoc);

  if (!aDoc->GetDocShell()) {
    return nullptr;
  }

  nsPIDOMWindowInner* window = aDoc->GetInnerWindow();
  if (!window) {
    return nullptr;
  }

  return window->CustomElements();
}

/* static */
CustomElementDefinition* nsContentUtils::LookupCustomElementDefinition(
    Document* aDoc, nsAtom* aNameAtom, uint32_t aNameSpaceID,
    nsAtom* aTypeAtom) {
  if (aNameSpaceID != kNameSpaceID_XUL && aNameSpaceID != kNameSpaceID_XHTML) {
    return nullptr;
  }

  RefPtr<CustomElementRegistry> registry = GetCustomElementRegistry(aDoc);
  if (!registry) {
    return nullptr;
  }

  return registry->LookupCustomElementDefinition(aNameAtom, aNameSpaceID,
                                                 aTypeAtom);
}

/* static */
void nsContentUtils::RegisterCallbackUpgradeElement(Element* aElement,
                                                    nsAtom* aTypeName) {
  MOZ_ASSERT(aElement);

  Document* doc = aElement->OwnerDoc();
  CustomElementRegistry* registry = GetCustomElementRegistry(doc);
  if (registry) {
    registry->RegisterCallbackUpgradeElement(aElement, aTypeName);
  }
}

/* static */
void nsContentUtils::RegisterUnresolvedElement(Element* aElement,
                                               nsAtom* aTypeName) {
  MOZ_ASSERT(aElement);

  Document* doc = aElement->OwnerDoc();
  CustomElementRegistry* registry = GetCustomElementRegistry(doc);
  if (registry) {
    registry->RegisterUnresolvedElement(aElement, aTypeName);
  }
}

/* static */
void nsContentUtils::UnregisterUnresolvedElement(Element* aElement) {
  MOZ_ASSERT(aElement);

  nsAtom* typeAtom = aElement->GetCustomElementData()->GetCustomElementType();
  Document* doc = aElement->OwnerDoc();
  CustomElementRegistry* registry = GetCustomElementRegistry(doc);
  if (registry) {
    registry->UnregisterUnresolvedElement(aElement, typeAtom);
  }
}

/* static */
void nsContentUtils::EnqueueUpgradeReaction(
    Element* aElement, CustomElementDefinition* aDefinition) {
  MOZ_ASSERT(aElement);

  Document* doc = aElement->OwnerDoc();

  // No DocGroup means no custom element reactions stack.
  if (!doc->GetDocGroup()) {
    return;
  }

  CustomElementReactionsStack* stack =
      doc->GetDocGroup()->CustomElementReactionsStack();
  stack->EnqueueUpgradeReaction(aElement, aDefinition);
}

/* static */
void nsContentUtils::EnqueueLifecycleCallback(
    Document::ElementCallbackType aType, Element* aCustomElement,
    LifecycleCallbackArgs* aArgs,
    LifecycleAdoptedCallbackArgs* aAdoptedCallbackArgs,
    CustomElementDefinition* aDefinition) {
  // No DocGroup means no custom element reactions stack.
  if (!aCustomElement->OwnerDoc()->GetDocGroup()) {
    return;
  }

  CustomElementRegistry::EnqueueLifecycleCallback(
      aType, aCustomElement, aArgs, aAdoptedCallbackArgs, aDefinition);
}

/* static */
void nsContentUtils::AppendDocumentLevelNativeAnonymousContentTo(
    Document* aDocument, nsTArray<nsIContent*>& aElements) {
  MOZ_ASSERT(aDocument);
#ifdef DEBUG
  size_t oldLength = aElements.Length();
#endif

  if (PresShell* presShell = aDocument->GetPresShell()) {
    if (nsIFrame* scrollFrame = presShell->GetRootScrollFrame()) {
      nsIAnonymousContentCreator* creator = do_QueryFrame(scrollFrame);
      MOZ_ASSERT(
          creator,
          "scroll frame should always implement nsIAnonymousContentCreator");
      creator->AppendAnonymousContentTo(aElements, 0);
    }
    if (nsCanvasFrame* canvasFrame = presShell->GetCanvasFrame()) {
      canvasFrame->AppendAnonymousContentTo(aElements, 0);
    }
  }

#ifdef DEBUG
  for (size_t i = oldLength; i < aElements.Length(); i++) {
    MOZ_ASSERT(
        aElements[i]->GetProperty(nsGkAtoms::docLevelNativeAnonymousContent),
        "Someone here has lied, or missed to flag the node");
  }
#endif
}

static void AppendNativeAnonymousChildrenFromFrame(nsIFrame* aFrame,
                                                   nsTArray<nsIContent*>& aKids,
                                                   uint32_t aFlags) {
  if (nsIAnonymousContentCreator* ac = do_QueryFrame(aFrame)) {
    ac->AppendAnonymousContentTo(aKids, aFlags);
  }
}

/* static */
void nsContentUtils::AppendNativeAnonymousChildren(const nsIContent* aContent,
                                                   nsTArray<nsIContent*>& aKids,
                                                   uint32_t aFlags) {
  if (aContent->MayHaveAnonymousChildren()) {
    if (nsIFrame* primaryFrame = aContent->GetPrimaryFrame()) {
      // NAC created by the element's primary frame.
      AppendNativeAnonymousChildrenFromFrame(primaryFrame, aKids, aFlags);

      // NAC created by any other non-primary frames for the element.
      AutoTArray<nsIFrame::OwnedAnonBox, 8> ownedAnonBoxes;
      primaryFrame->AppendOwnedAnonBoxes(ownedAnonBoxes);
      for (nsIFrame::OwnedAnonBox& box : ownedAnonBoxes) {
        MOZ_ASSERT(box.mAnonBoxFrame->GetContent() == aContent);
        AppendNativeAnonymousChildrenFromFrame(box.mAnonBoxFrame, aKids,
                                               aFlags);
      }
    }

    // Get manually created NAC (editor resize handles, etc.).
    if (auto nac = static_cast<ManualNACArray*>(
            aContent->GetProperty(nsGkAtoms::manualNACProperty))) {
      aKids.AppendElements(*nac);
    }
  }

  // The root scroll frame is not the primary frame of the root element.
  // Detect and handle this case.
  if (!(aFlags & nsIContent::eSkipDocumentLevelNativeAnonymousContent) &&
      aContent == aContent->OwnerDoc()->GetRootElement()) {
    AppendDocumentLevelNativeAnonymousContentTo(aContent->OwnerDoc(), aKids);
  }
}

/* static */
bool nsContentUtils::QueryTriggeringPrincipal(
    nsIContent* aLoadingNode, nsIPrincipal* aDefaultPrincipal,
    nsIPrincipal** aTriggeringPrincipal) {
  MOZ_ASSERT(aLoadingNode);
  MOZ_ASSERT(aTriggeringPrincipal);

  bool result = false;
  nsCOMPtr<nsIPrincipal> loadingPrincipal = aDefaultPrincipal;
  if (!loadingPrincipal) {
    loadingPrincipal = aLoadingNode->NodePrincipal();
  }

  // If aLoadingNode is content, bail out early.
  if (!aLoadingNode->NodePrincipal()->IsSystemPrincipal()) {
    loadingPrincipal.forget(aTriggeringPrincipal);
    return result;
  }

  nsAutoString loadingStr;
  if (aLoadingNode->IsElement()) {
    aLoadingNode->AsElement()->GetAttr(
        kNameSpaceID_None, nsGkAtoms::triggeringprincipal, loadingStr);
  }

  // Fall back if 'triggeringprincipal' isn't specified,
  if (loadingStr.IsEmpty()) {
    loadingPrincipal.forget(aTriggeringPrincipal);
    return result;
  }

  nsCString binary;
  nsresult rv = Base64Decode(NS_ConvertUTF16toUTF8(loadingStr), binary);
  if (NS_SUCCEEDED(rv)) {
    nsCOMPtr<nsIPrincipal> serializedPrin = BasePrincipal::FromJSON(binary);
    if (serializedPrin) {
      result = true;
      serializedPrin.forget(aTriggeringPrincipal);
    }
  } else {
    MOZ_ASSERT(false, "Unable to deserialize base64 principal");
  }

  if (!result) {
    // Fallback if the deserialization is failed.
    loadingPrincipal.forget(aTriggeringPrincipal);
  }

  return result;
}

/* static */
void nsContentUtils::GetContentPolicyTypeForUIImageLoading(
    nsIContent* aLoadingNode, nsIPrincipal** aTriggeringPrincipal,
    nsContentPolicyType& aContentPolicyType, uint64_t* aRequestContextID) {
  MOZ_ASSERT(aRequestContextID);

  bool result = QueryTriggeringPrincipal(aLoadingNode, aTriggeringPrincipal);
  if (result) {
    // Set the content policy type to TYPE_INTERNAL_IMAGE_FAVICON for
    // indicating it's a favicon loading.
    aContentPolicyType = nsIContentPolicy::TYPE_INTERNAL_IMAGE_FAVICON;

    nsAutoString requestContextID;
    if (aLoadingNode->IsElement()) {
      aLoadingNode->AsElement()->GetAttr(
          kNameSpaceID_None, nsGkAtoms::requestcontextid, requestContextID);
    }
    nsresult rv;
    int64_t val = requestContextID.ToInteger64(&rv);
    *aRequestContextID = NS_SUCCEEDED(rv) ? val : 0;
  } else {
    aContentPolicyType = nsIContentPolicy::TYPE_INTERNAL_IMAGE;
  }
}

/* static */
nsresult nsContentUtils::CreateJSValueFromSequenceOfObject(
    JSContext* aCx, const Sequence<JSObject*>& aTransfer,
    JS::MutableHandle<JS::Value> aValue) {
  if (aTransfer.IsEmpty()) {
    return NS_OK;
  }

  JS::Rooted<JSObject*> array(aCx, JS::NewArrayObject(aCx, aTransfer.Length()));
  if (!array) {
    return NS_ERROR_OUT_OF_MEMORY;
  }

  for (uint32_t i = 0; i < aTransfer.Length(); ++i) {
    JS::Rooted<JSObject*> object(aCx, aTransfer[i]);
    if (!object) {
      continue;
    }

    if (NS_WARN_IF(
            !JS_DefineElement(aCx, array, i, object, JSPROP_ENUMERATE))) {
      return NS_ERROR_OUT_OF_MEMORY;
    }
  }

  aValue.setObject(*array);
  return NS_OK;
}

/* static */
bool nsContentUtils::ShouldBlockReservedKeys(WidgetKeyboardEvent* aKeyEvent) {
  nsCOMPtr<nsIPrincipal> principal;
  nsCOMPtr<Element> targetElement =
      do_QueryInterface(aKeyEvent->mOriginalTarget);
  nsCOMPtr<nsIBrowser> targetBrowser;
  if (targetElement) {
    targetBrowser = targetElement->AsBrowser();
  }
  bool isRemoteBrowser = false;
  if (targetBrowser) {
    targetBrowser->GetIsRemoteBrowser(&isRemoteBrowser);
  }

  if (isRemoteBrowser) {
    targetBrowser->GetContentPrincipal(getter_AddRefs(principal));
    return principal ? nsContentUtils::IsSitePermDeny(principal, "shortcuts"_ns)
                     : false;
  }

  nsCOMPtr<nsIContent> content = do_QueryInterface(aKeyEvent->mOriginalTarget);
  if (content) {
    Document* doc = content->GetUncomposedDoc();
    if (doc) {
      RefPtr<WindowContext> wc = doc->GetWindowContext();
      if (wc) {
        return wc->TopWindowContext()->GetShortcutsPermission() ==
               nsIPermissionManager::DENY_ACTION;
      }
    }
  }

  return false;
}

/**
 * Checks whether the given type is a supported document type for
 * loading within the nsObjectLoadingContent specified by aContent.
 *
 * NOTE Helper method for nsContentUtils::HtmlObjectContentTypeForMIMEType.
 * NOTE Does not take content policy or capabilities into account
 */
static bool HtmlObjectContentSupportsDocument(const nsCString& aMimeType,
                                              nsIContent* aContent) {
  nsCOMPtr<nsIWebNavigationInfo> info(
      do_GetService(NS_WEBNAVIGATION_INFO_CONTRACTID));
  if (!info) {
    return false;
  }

  nsCOMPtr<nsIWebNavigation> webNav;
  if (aContent) {
    Document* currentDoc = aContent->GetComposedDoc();
    if (currentDoc) {
      webNav = do_GetInterface(currentDoc->GetWindow());
    }
  }

  uint32_t supported;
  nsresult rv = info->IsTypeSupported(aMimeType, webNav, &supported);

  if (NS_FAILED(rv)) {
    return false;
  }

  if (supported != nsIWebNavigationInfo::UNSUPPORTED) {
    // Don't want to support plugins as documents
    return supported != nsIWebNavigationInfo::PLUGIN;
  }

  // Try a stream converter
  // NOTE: We treat any type we can convert from as a supported type. If a
  // type is not actually supported, the URI loader will detect that and
  // return an error, and we'll fallback.
  nsCOMPtr<nsIStreamConverterService> convServ =
      do_GetService("@mozilla.org/streamConverters;1");
  bool canConvert = false;
  if (convServ) {
    rv = convServ->CanConvert(aMimeType.get(), "*/*", &canConvert);
  }
  return NS_SUCCEEDED(rv) && canConvert;
}

/* static */
already_AddRefed<nsIPluginTag> nsContentUtils::PluginTagForType(
    const nsCString& aMIMEType, bool aNoFakePlugin) {
  RefPtr<nsPluginHost> pluginHost = nsPluginHost::GetInst();
  nsCOMPtr<nsIPluginTag> tag;
  NS_ENSURE_TRUE(pluginHost, nullptr);

  // ShouldPlay will handle the case where the plugin is disabled
  pluginHost->GetPluginTagForType(
      aMIMEType,
      aNoFakePlugin ? nsPluginHost::eExcludeFake : nsPluginHost::eExcludeNone,
      getter_AddRefs(tag));

  return tag.forget();
}

/* static */
uint32_t nsContentUtils::HtmlObjectContentTypeForMIMEType(
    const nsCString& aMIMEType, bool aNoFakePlugin, nsIContent* aContent) {
  if (aMIMEType.IsEmpty()) {
    return nsIObjectLoadingContent::TYPE_NULL;
  }

  if (imgLoader::SupportImageWithMimeType(aMIMEType.get())) {
    return nsIObjectLoadingContent::TYPE_IMAGE;
  }

  // Faking support of the PDF content as a document for EMBED tags
  // when internal PDF viewer is enabled.
  if (aMIMEType.LowerCaseEqualsLiteral("application/pdf") && IsPDFJSEnabled()) {
    return nsIObjectLoadingContent::TYPE_DOCUMENT;
  }

  if (HtmlObjectContentSupportsDocument(aMIMEType, aContent)) {
    return nsIObjectLoadingContent::TYPE_DOCUMENT;
  }

  RefPtr<nsPluginHost> pluginHost = nsPluginHost::GetInst();
  if (pluginHost) {
    nsCOMPtr<nsIPluginTag> tag = PluginTagForType(aMIMEType, aNoFakePlugin);
    if (tag) {
      if (!aNoFakePlugin &&
          nsCOMPtr<nsIFakePluginTag>(do_QueryInterface(tag))) {
        return nsIObjectLoadingContent::TYPE_FAKE_PLUGIN;
      }

      // ShouldPlay will handle checking for disabled plugins
      return nsIObjectLoadingContent::TYPE_PLUGIN;
    }
  }

  return nsIObjectLoadingContent::TYPE_NULL;
}

/* static */
already_AddRefed<nsISerialEventTarget> nsContentUtils::GetEventTargetByLoadInfo(
    nsILoadInfo* aLoadInfo, TaskCategory aCategory) {
  if (NS_WARN_IF(!aLoadInfo)) {
    return nullptr;
  }

  RefPtr<Document> doc;
  aLoadInfo->GetLoadingDocument(getter_AddRefs(doc));
  nsCOMPtr<nsISerialEventTarget> target;
  if (doc) {
    if (DocGroup* group = doc->GetDocGroup()) {
      target = group->EventTargetFor(aCategory);
    }
  } else {
    target = GetMainThreadSerialEventTarget();
  }

  return target.forget();
}

/* static */
bool nsContentUtils::IsLocalRefURL(const nsString& aString) {
  return !aString.IsEmpty() && aString[0] == '#';
}

// We use only 53 bits for the ID so that it can be converted to and from a JS
// value without loss of precision. The upper bits of the ID hold the process
// ID. The lower bits identify the object itself.
static constexpr uint64_t kIdTotalBits = 53;
static constexpr uint64_t kIdProcessBits = 22;
static constexpr uint64_t kIdBits = kIdTotalBits - kIdProcessBits;

/* static */
uint64_t nsContentUtils::GenerateProcessSpecificId(uint64_t aId) {
  uint64_t processId = 0;
  if (XRE_IsContentProcess()) {
    ContentChild* cc = ContentChild::GetSingleton();
    processId = cc->GetID();
  }

  MOZ_RELEASE_ASSERT(processId < (uint64_t(1) << kIdProcessBits));
  uint64_t processBits = processId & ((uint64_t(1) << kIdProcessBits) - 1);

  uint64_t id = aId;
  MOZ_RELEASE_ASSERT(id < (uint64_t(1) << kIdBits));
  uint64_t bits = id & ((uint64_t(1) << kIdBits) - 1);

  return (processBits << kIdBits) | bits;
}

// Next process-local Tab ID.
static uint64_t gNextTabId = 0;

/* static */
uint64_t nsContentUtils::GenerateTabId() {
  return GenerateProcessSpecificId(++gNextTabId);
}

// Next process-local Browser ID.
static uint64_t gNextBrowserId = 0;

/* static */
uint64_t nsContentUtils::GenerateBrowserId() {
  return GenerateProcessSpecificId(++gNextBrowserId);
}

// Next process-local Browsing Context ID.
static uint64_t gNextBrowsingContextId = 0;

/* static */
uint64_t nsContentUtils::GenerateBrowsingContextId() {
  return GenerateProcessSpecificId(++gNextBrowsingContextId);
}

// Next process-local Window ID.
static uint64_t gNextWindowId = 0;

/* static */
uint64_t nsContentUtils::GenerateWindowId() {
  return GenerateProcessSpecificId(++gNextWindowId);
}

// Next process-local load.
static Atomic<uint64_t> gNextLoadIdentifier(0);

/* static */
uint64_t nsContentUtils::GenerateLoadIdentifier() {
  return GenerateProcessSpecificId(++gNextLoadIdentifier);
}

/* static */
bool nsContentUtils::GetUserIsInteracting() {
  return UserInteractionObserver::sUserActive;
}

/* static */
bool nsContentUtils::GetSourceMapURL(nsIHttpChannel* aChannel,
                                     nsACString& aResult) {
  nsresult rv = aChannel->GetResponseHeader("SourceMap"_ns, aResult);
  if (NS_FAILED(rv)) {
    rv = aChannel->GetResponseHeader("X-SourceMap"_ns, aResult);
  }
  return NS_SUCCEEDED(rv);
}

/* static */
bool nsContentUtils::IsMessageInputEvent(const IPC::Message& aMsg) {
  if ((aMsg.type() & mozilla::dom::PBrowser::PBrowserStart) ==
      mozilla::dom::PBrowser::PBrowserStart) {
    switch (aMsg.type()) {
      case mozilla::dom::PBrowser::Msg_RealMouseMoveEvent__ID:
      case mozilla::dom::PBrowser::Msg_RealMouseButtonEvent__ID:
      case mozilla::dom::PBrowser::Msg_RealKeyEvent__ID:
      case mozilla::dom::PBrowser::Msg_MouseWheelEvent__ID:
      case mozilla::dom::PBrowser::Msg_RealTouchEvent__ID:
      case mozilla::dom::PBrowser::Msg_RealTouchMoveEvent__ID:
      case mozilla::dom::PBrowser::Msg_RealDragEvent__ID:
      case mozilla::dom::PBrowser::Msg_UpdateDimensions__ID:
      case mozilla::dom::PBrowser::Msg_MouseEvent__ID:
      case mozilla::dom::PBrowser::Msg_SetDocShellIsActive__ID:
        return true;
    }
  }
  return false;
}

/* static */
bool nsContentUtils::IsMessageCriticalInputEvent(const IPC::Message& aMsg) {
  if ((aMsg.type() & mozilla::dom::PBrowser::PBrowserStart) ==
      mozilla::dom::PBrowser::PBrowserStart) {
    switch (aMsg.type()) {
      case mozilla::dom::PBrowser::Msg_RealMouseButtonEvent__ID:
      case mozilla::dom::PBrowser::Msg_RealKeyEvent__ID:
      case mozilla::dom::PBrowser::Msg_RealTouchEvent__ID:
      case mozilla::dom::PBrowser::Msg_RealDragEvent__ID:
        return true;
    }
  }
  return false;
}

static const char* kUserInteractionInactive = "user-interaction-inactive";
static const char* kUserInteractionActive = "user-interaction-active";

void nsContentUtils::UserInteractionObserver::Init() {
  // Listen for the observer messages from EventStateManager which are telling
  // us whether or not the user is interacting.
  nsCOMPtr<nsIObserverService> obs = mozilla::services::GetObserverService();
  obs->AddObserver(this, kUserInteractionInactive, false);
  obs->AddObserver(this, kUserInteractionActive, false);

  // We can't register ourselves as an annotator yet, as the
  // BackgroundHangMonitor hasn't started yet. It will have started by the
  // time we have the chance to spin the event loop.
  RefPtr<UserInteractionObserver> self = this;
  NS_DispatchToMainThread(NS_NewRunnableFunction(
      "nsContentUtils::UserInteractionObserver::Init",
      [=]() { BackgroundHangMonitor::RegisterAnnotator(*self); }));
}

void nsContentUtils::UserInteractionObserver::Shutdown() {
  nsCOMPtr<nsIObserverService> obs = mozilla::services::GetObserverService();
  if (obs) {
    obs->RemoveObserver(this, kUserInteractionInactive);
    obs->RemoveObserver(this, kUserInteractionActive);
  }

  BackgroundHangMonitor::UnregisterAnnotator(*this);
}

/**
 * NB: This function is always called by the BackgroundHangMonitor thread.
 *     Plan accordingly
 */
void nsContentUtils::UserInteractionObserver::AnnotateHang(
    BackgroundHangAnnotations& aAnnotations) {
  // NOTE: Only annotate the hang report if the user is known to be interacting.
  if (sUserActive) {
    aAnnotations.AddAnnotation(u"UserInteracting"_ns, true);
  }
}

NS_IMETHODIMP
nsContentUtils::UserInteractionObserver::Observe(nsISupports* aSubject,
                                                 const char* aTopic,
                                                 const char16_t* aData) {
  if (!strcmp(aTopic, kUserInteractionInactive)) {
    sUserActive = false;
  } else if (!strcmp(aTopic, kUserInteractionActive)) {
    sUserActive = true;
  } else {
    NS_WARNING("Unexpected observer notification");
  }
  return NS_OK;
}

Atomic<bool> nsContentUtils::UserInteractionObserver::sUserActive(false);
NS_IMPL_ISUPPORTS(nsContentUtils::UserInteractionObserver, nsIObserver)

/* static */
bool nsContentUtils::IsSpecialName(const nsAString& aName) {
  return aName.LowerCaseEqualsLiteral("_blank") ||
         aName.LowerCaseEqualsLiteral("_top") ||
         aName.LowerCaseEqualsLiteral("_parent") ||
         aName.LowerCaseEqualsLiteral("_self");
}

/* static */
bool nsContentUtils::IsOverridingWindowName(const nsAString& aName) {
  return !aName.IsEmpty() && !IsSpecialName(aName);
}

// Unfortunately, we can't unwrap an IDL object using only a concrete type.
// We need to calculate type data based on the IDL typename. Which means
// wrapping our templated function in a macro.
#define EXTRACT_EXN_VALUES(T, ...)                                \
  ExtractExceptionValues<mozilla::dom::prototypes::id::T,         \
                         T##_Binding::NativeType, T>(__VA_ARGS__) \
      .isOk()

template <prototypes::ID PrototypeID, class NativeType, typename T>
static Result<Ok, nsresult> ExtractExceptionValues(
    JSContext* aCx, JS::HandleObject aObj, nsAString& aSourceSpecOut,
    uint32_t* aLineOut, uint32_t* aColumnOut, nsString& aMessageOut) {
  AssertStaticUnwrapOK<PrototypeID>();
  RefPtr<T> exn;
  MOZ_TRY((UnwrapObject<PrototypeID, NativeType>(aObj, exn, nullptr)));

  exn->GetFilename(aCx, aSourceSpecOut);
  if (!aSourceSpecOut.IsEmpty()) {
    *aLineOut = exn->LineNumber(aCx);
    *aColumnOut = exn->ColumnNumber();
  }

  exn->GetName(aMessageOut);
  aMessageOut.AppendLiteral(": ");

  nsAutoString message;
  exn->GetMessageMoz(message);
  aMessageOut.Append(message);
  return Ok();
}

/* static */
void nsContentUtils::ExtractErrorValues(
    JSContext* aCx, JS::Handle<JS::Value> aValue, nsACString& aSourceSpecOut,
    uint32_t* aLineOut, uint32_t* aColumnOut, nsString& aMessageOut) {
  nsAutoString sourceSpec;
  ExtractErrorValues(aCx, aValue, sourceSpec, aLineOut, aColumnOut,
                     aMessageOut);
  CopyUTF16toUTF8(sourceSpec, aSourceSpecOut);
}

/* static */
void nsContentUtils::ExtractErrorValues(
    JSContext* aCx, JS::Handle<JS::Value> aValue, nsAString& aSourceSpecOut,
    uint32_t* aLineOut, uint32_t* aColumnOut, nsString& aMessageOut) {
  MOZ_ASSERT(aLineOut);
  MOZ_ASSERT(aColumnOut);

  if (aValue.isObject()) {
    JS::Rooted<JSObject*> obj(aCx, &aValue.toObject());

    // Try to process as an Error object.  Use the file/line/column values
    // from the Error as they will be more specific to the root cause of
    // the problem.
    JSErrorReport* err = obj ? JS_ErrorFromException(aCx, obj) : nullptr;
    if (err) {
      // Use xpc to extract the error message only.  We don't actually send
      // this report anywhere.
      RefPtr<xpc::ErrorReport> report = new xpc::ErrorReport();
      report->Init(err,
                   nullptr,  // toString result
                   false,    // chrome
                   0);       // window ID

      if (!report->mFileName.IsEmpty()) {
        aSourceSpecOut = report->mFileName;
        *aLineOut = report->mLineNumber;
        *aColumnOut = report->mColumn;
      }
      aMessageOut.Assign(report->mErrorMsg);
    }

    // Next, try to unwrap the rejection value as a DOMException.
    else if (EXTRACT_EXN_VALUES(DOMException, aCx, obj, aSourceSpecOut,
                                aLineOut, aColumnOut, aMessageOut)) {
      return;
    }

    // Next, try to unwrap the rejection value as an XPC Exception.
    else if (EXTRACT_EXN_VALUES(Exception, aCx, obj, aSourceSpecOut, aLineOut,
                                aColumnOut, aMessageOut)) {
      return;
    }
  }

  // If we could not unwrap a specific error type, then perform default safe
  // string conversions on primitives.  Objects will result in "[Object]"
  // unfortunately.
  if (aMessageOut.IsEmpty()) {
    nsAutoJSString jsString;
    if (jsString.init(aCx, aValue)) {
      aMessageOut = jsString;
    } else {
      JS_ClearPendingException(aCx);
    }
  }
}

#undef EXTRACT_EXN_VALUES

/* static */
bool nsContentUtils::ContentIsLink(nsIContent* aContent) {
  if (!aContent || !aContent->IsElement()) {
    return false;
  }

  if (aContent->IsHTMLElement(nsGkAtoms::a)) {
    return true;
  }

  return aContent->AsElement()->AttrValueIs(kNameSpaceID_XLink, nsGkAtoms::type,
                                            nsGkAtoms::simple, eCaseMatters);
}

/* static */
already_AddRefed<ContentFrameMessageManager>
nsContentUtils::TryGetBrowserChildGlobal(nsISupports* aFrom) {
  RefPtr<nsFrameLoaderOwner> frameLoaderOwner = do_QueryObject(aFrom);
  if (!frameLoaderOwner) {
    return nullptr;
  }

  RefPtr<nsFrameLoader> frameLoader = frameLoaderOwner->GetFrameLoader();
  if (!frameLoader) {
    return nullptr;
  }

  RefPtr<ContentFrameMessageManager> manager =
      frameLoader->GetBrowserChildMessageManager();
  return manager.forget();
}

/* static */
uint32_t nsContentUtils::InnerOrOuterWindowCreated() {
  MOZ_ASSERT(NS_IsMainThread());
  ++sInnerOrOuterWindowCount;
  return ++sInnerOrOuterWindowSerialCounter;
}

/* static */
void nsContentUtils::InnerOrOuterWindowDestroyed() {
  MOZ_ASSERT(NS_IsMainThread());
  MOZ_ASSERT(sInnerOrOuterWindowCount > 0);
  --sInnerOrOuterWindowCount;
}

static bool JSONCreator(const char16_t* aBuf, uint32_t aLen, void* aData) {
  nsAString* result = static_cast<nsAString*>(aData);
  result->Append(static_cast<const char16_t*>(aBuf),
                 static_cast<uint32_t>(aLen));
  return true;
}

/* static */
bool nsContentUtils::StringifyJSON(JSContext* aCx,
                                   JS::MutableHandle<JS::Value> aValue,
                                   nsAString& aOutStr) {
  MOZ_ASSERT(aCx);
  aOutStr.Truncate();
  JS::RootedValue value(aCx, aValue.get());
  nsAutoString serializedValue;
  NS_ENSURE_TRUE(JS_Stringify(aCx, &value, nullptr, JS::NullHandleValue,
                              JSONCreator, &serializedValue),
                 false);
  aOutStr = serializedValue;
  return true;
}

/* static */
bool nsContentUtils::
    HighPriorityEventPendingForTopLevelDocumentBeforeContentfulPaint(
        Document* aDocument) {
  if (!aDocument || aDocument->IsLoadedAsData()) {
    return false;
  }

  Document* topLevel = aDocument->GetTopLevelContentDocument();
  return topLevel && topLevel->GetPresShell() &&
         topLevel->GetPresShell()->GetPresContext() &&
         !topLevel->GetPresShell()->GetPresContext()->HadContentfulPaint() &&
         nsThreadManager::MainThreadHasPendingHighPriorityEvents();
}

/* static */
nsGlobalWindowInner* nsContentUtils::CallerInnerWindow() {
  nsIGlobalObject* global = GetIncumbentGlobal();
  NS_ENSURE_TRUE(global, nullptr);

  if (auto* window = global->AsInnerWindow()) {
    return nsGlobalWindowInner::Cast(window);
  }

  // When Extensions run content scripts inside a sandbox, it uses
  // sandboxPrototype to make them appear as though they're running in the
  // scope of the page. So when a content script invokes postMessage, it expects
  // the |source| of the received message to be the window set as the
  // sandboxPrototype. This used to work incidentally for unrelated reasons, but
  // now we need to do some special handling to support it.
  JS::Rooted<JSObject*> scope(RootingCx(), global->GetGlobalJSObject());
  NS_ENSURE_TRUE(scope, nullptr);

  if (xpc::IsSandbox(scope)) {
    AutoJSAPI jsapi;
    MOZ_ALWAYS_TRUE(jsapi.Init(scope));
    JSContext* cx = jsapi.cx();

    JS::Rooted<JSObject*> scopeProto(cx);
    bool ok = JS_GetPrototype(cx, scope, &scopeProto);
    NS_ENSURE_TRUE(ok, nullptr);
    if (scopeProto && xpc::IsSandboxPrototypeProxy(scopeProto) &&
        // Our current Realm on aCx is the sandbox.  Using that for the
        // CheckedUnwrapDynamic call makes sense: if the sandbox can unwrap the
        // window, we can use it.  And we do want CheckedUnwrapDynamic, because
        // the whole point is to unwrap windows.
        (scopeProto = js::CheckedUnwrapDynamic(
             scopeProto, cx, /* stopAtWindowProxy = */ false))) {
      global = xpc::NativeGlobal(scopeProto);
      NS_ENSURE_TRUE(global, nullptr);
    }
  }

  // The calling window must be holding a reference, so we can return a weak
  // pointer.
  return nsGlobalWindowInner::Cast(global->AsInnerWindow());
}

/* static */
bool nsContentUtils::IsURIInPrefList(nsIURI* aURI, const char* aPrefName) {
  MOZ_ASSERT(aPrefName);

  nsAutoCString list;
  Preferences::GetCString(aPrefName, list);
  ToLowerCase(list);
  return IsURIInList(aURI, list);
}

/* static */
bool nsContentUtils::IsURIInList(nsIURI* aURI, const nsCString& aList) {
#ifdef DEBUG
  nsAutoCString listLowerCase(aList);
  ToLowerCase(listLowerCase);
  MOZ_ASSERT(listLowerCase.Equals(aList),
             "The aList argument should be lower-case");
#endif

  if (!aURI) {
    return false;
  }

  nsAutoCString scheme;
  aURI->GetScheme(scheme);
  if (!scheme.EqualsLiteral("http") && !scheme.EqualsLiteral("https")) {
    return false;
  }

  if (aList.IsEmpty()) {
    return false;
  }

  // The list is comma separated domain list.  Each item may start with "*.".
  // If starts with "*.", it matches any sub-domains.

  nsCCharSeparatedTokenizer tokenizer(aList, ',');
  while (tokenizer.hasMoreTokens()) {
    const nsCString token(tokenizer.nextToken());

    nsAutoCString host;
    aURI->GetHost(host);
    if (host.IsEmpty()) {
      return false;
    }
    ToLowerCase(host);

    for (;;) {
      int32_t index = token.Find(host, false);
      if (index >= 0 &&
          static_cast<uint32_t>(index) + host.Length() <= token.Length()) {
        // If we found a full match, return true.
        size_t indexAfterHost = index + host.Length();
        if (index == 0 && indexAfterHost == token.Length()) {
          return true;
        }
        // If next character is '/', we need to check the path too.
        // We assume the path in the list means "/foo" + "*".
        if (token[indexAfterHost] == '/') {
          nsDependentCSubstring pathInList(
              token, indexAfterHost,
              static_cast<nsDependentCSubstring::size_type>(-1));
          nsAutoCString filePath;
          aURI->GetFilePath(filePath);
          ToLowerCase(filePath);
          if (StringBeginsWith(filePath, pathInList) &&
              (filePath.Length() == pathInList.Length() ||
               pathInList.EqualsLiteral("/") ||
               filePath[pathInList.Length() - 1] == '/' ||
               filePath[pathInList.Length() - 1] == '?' ||
               filePath[pathInList.Length() - 1] == '#')) {
            return true;
          }
        }
      }
      int32_t startIndexOfCurrentLevel = host[0] == '*' ? 1 : 0;
      int32_t startIndexOfNextLevel =
          host.Find(".", false, startIndexOfCurrentLevel + 1);
      if (startIndexOfNextLevel <= 0) {
        break;
      }
      host = "*"_ns + nsDependentCSubstring(host, startIndexOfNextLevel);
    }
  }

  return false;
}

/* static */
ScreenIntMargin nsContentUtils::GetWindowSafeAreaInsets(
    nsIScreen* aScreen, const ScreenIntMargin& aSafeAreaInsets,
    const LayoutDeviceIntRect& aWindowRect) {
  // This calculates safe area insets of window from screen rectangle, window
  // rectangle and safe area insets of screen.
  //
  // +----------------------------------------+ <-- screen
  // |  +-------------------------------+  <------- window
  // |  | window's safe area inset top) |     |
  // +--+-------------------------------+--+  |
  // |  |                               |  |<------ safe area rectangle of
  // |  |                               |  |  |     screen
  // +--+-------------------------------+--+  |
  // |  |window's safe area inset bottom|     |
  // |  +-------------------------------+     |
  // +----------------------------------------+
  //
  ScreenIntMargin windowSafeAreaInsets;

  if (windowSafeAreaInsets == aSafeAreaInsets) {
    // no safe area insets.
    return windowSafeAreaInsets;
  }

  int32_t screenLeft, screenTop, screenWidth, screenHeight;
  nsresult rv =
      aScreen->GetRect(&screenLeft, &screenTop, &screenWidth, &screenHeight);
  if (NS_WARN_IF(NS_FAILED(rv))) {
    return windowSafeAreaInsets;
  }

  // Screen's rect of safe area
  LayoutDeviceIntRect safeAreaRect(
      screenLeft + aSafeAreaInsets.left, screenTop + aSafeAreaInsets.top,
      screenWidth - aSafeAreaInsets.right - aSafeAreaInsets.left,
      screenHeight - aSafeAreaInsets.bottom - aSafeAreaInsets.top);
  // window's rect of safe area
  safeAreaRect = safeAreaRect.Intersect(aWindowRect);

  windowSafeAreaInsets.top =
      aSafeAreaInsets.top ? std::max(safeAreaRect.y - aWindowRect.y, 0) : 0;
  windowSafeAreaInsets.left =
      aSafeAreaInsets.left ? std::max(safeAreaRect.x - aWindowRect.x, 0) : 0;
  windowSafeAreaInsets.right =
      aSafeAreaInsets.right
          ? std::max((aWindowRect.x + aWindowRect.width) -
                         (safeAreaRect.x + safeAreaRect.width),
                     0)
          : 0;
  windowSafeAreaInsets.bottom =
      aSafeAreaInsets.bottom
          ? std::max(aWindowRect.y + aWindowRect.height -
                         (safeAreaRect.y + safeAreaRect.height),
                     0)
          : 0;

  return windowSafeAreaInsets;
}

/* static */
nsContentUtils::SubresourceCacheValidationInfo
nsContentUtils::GetSubresourceCacheValidationInfo(nsIRequest* aRequest) {
  SubresourceCacheValidationInfo info;
  if (nsCOMPtr<nsICacheInfoChannel> cache = do_QueryInterface(aRequest)) {
    uint32_t value = 0;
    if (NS_SUCCEEDED(cache->GetCacheTokenExpirationTime(&value))) {
      info.mExpirationTime.emplace(value);
    }
  }

  // Determine whether the cache entry must be revalidated when we try to use
  // it. Currently, only HTTP specifies this information...
  if (nsCOMPtr<nsIHttpChannel> httpChannel = do_QueryInterface(aRequest)) {
    Unused << httpChannel->IsNoStoreResponse(&info.mMustRevalidate);

    if (!info.mMustRevalidate) {
      Unused << httpChannel->IsNoCacheResponse(&info.mMustRevalidate);
    }
  }

  return info;
}

nsCString nsContentUtils::TruncatedURLForDisplay(nsIURI* aURL,
                                                 uint32_t aMaxLen) {
  nsCString spec;
  if (aURL) {
    aURL->GetSpec(spec);
    spec.Truncate(std::min(aMaxLen, spec.Length()));
  }
  return spec;
}<|MERGE_RESOLUTION|>--- conflicted
+++ resolved
@@ -3397,14 +3397,10 @@
     nsIReferrerInfo* aReferrerInfo, imgINotificationObserver* aObserver,
     int32_t aLoadFlags, const nsAString& initiatorType,
     imgRequestProxy** aRequest, uint32_t aContentPolicyType,
-<<<<<<< HEAD
     bool aUseUrgentStartForChannel, bool aLinkPreload) {
-=======
-    bool aUseUrgentStartForChannel) {
   recordreplay::RecordReplayAssert("nsContentUtils::LoadImage %lu",
                                    aURI->GetSpecOrDefault().Length());
 
->>>>>>> c3eed038
   MOZ_ASSERT(aURI, "Must have a URI");
   MOZ_ASSERT(aContext, "Must have a context");
   MOZ_ASSERT(aLoadingDocument, "Must have a document");
