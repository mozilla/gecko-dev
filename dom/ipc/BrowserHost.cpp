--- conflicted
+++ resolved
@@ -292,7 +292,6 @@
   return NS_OK;
 }
 
-<<<<<<< HEAD
 /* bool saveRecording (in AString aFileName); */
 NS_IMETHODIMP
 BrowserHost::SaveRecording(const nsAString& aFileName, bool* _retval) {
@@ -316,8 +315,6 @@
   return GetContentParent()->SaveCloudRecording(aUUID, _retval);
 }
 
-=======
->>>>>>> b4ee1346
 NS_IMETHODIMP
 BrowserHost::MaybeCancelContentJSExecutionFromScript(
     nsIRemoteTab::NavigationType aNavigationType,
