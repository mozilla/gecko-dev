--- conflicted
+++ resolved
@@ -306,75 +306,6 @@
   return GetContentParent()->SaveRecording(file, _retval);
 }
 
-<<<<<<< HEAD
-/* Promise getContentBlockingLog (); */
-NS_IMETHODIMP
-BrowserHost::GetContentBlockingLog(::mozilla::dom::Promise** aPromise) {
-  if (!mRoot) {
-    *aPromise = nullptr;
-    return NS_OK;
-  }
-  NS_ENSURE_ARG_POINTER(aPromise);
-
-  *aPromise = nullptr;
-  if (!mRoot->GetOwnerElement()) {
-    return NS_ERROR_FAILURE;
-  }
-
-  ErrorResult rv;
-  RefPtr<Promise> jsPromise = Promise::Create(
-      mRoot->GetOwnerElement()->OwnerDoc()->GetOwnerGlobal(), rv);
-  if (rv.Failed()) {
-    return NS_ERROR_FAILURE;
-  }
-
-  RefPtr<Promise> copy(jsPromise);
-  copy.forget(aPromise);
-
-  auto cblPromise = mRoot->SendGetContentBlockingLog();
-  cblPromise->Then(
-      GetMainThreadSerialEventTarget(), __func__,
-      [jsPromise](Tuple<IPCStream, bool>&& aResult) {
-        if (Get<1>(aResult)) {
-          const IPCStream& ipcStream(Get<0>(aResult));
-
-          nsCOMPtr<nsIInputStream> stream = DeserializeIPCStream(ipcStream);
-          nsCOMPtr<nsIAsyncInputStream> asyncStream;
-          nsresult rv = NS_MakeAsyncNonBlockingInputStream(
-              stream.forget(), getter_AddRefs(asyncStream));
-          if (NS_WARN_IF(NS_FAILED(rv))) {
-            jsPromise->MaybeRejectWithUndefined();
-            return;
-          }
-
-          nsCOMPtr<nsIAsyncStreamReader> ar =
-              do_ImportModule("resource://gre/modules/AsyncStreamReader.jsm");
-          if (NS_WARN_IF(!ar)) {
-            jsPromise->MaybeRejectWithUndefined();
-            return;
-          }
-
-          RefPtr<Promise> promise;
-          rv = ar->ReadAsyncStream(asyncStream, getter_AddRefs(promise));
-          if (NS_WARN_IF(NS_FAILED(rv))) {
-            jsPromise->MaybeRejectWithUndefined();
-            return;
-          }
-
-          RefPtr<AsyncStreamReaderPromiseHandler> handler =
-              new AsyncStreamReaderPromiseHandler(jsPromise);
-          promise->AppendNativeHandler(handler);
-        } else {
-          jsPromise->MaybeRejectWithUndefined();
-        }
-      },
-      [jsPromise](ResponseRejectReason&& aReason) {
-        jsPromise->MaybeRejectWithUndefined();
-      });
-
-  return NS_OK;
-}
-
 /* bool saveCloudRecording (in AString aUUID); */
 NS_IMETHODIMP
 BrowserHost::SaveCloudRecording(const nsAString& aUUID, bool* _retval) {
@@ -384,8 +315,6 @@
   return GetContentParent()->SaveCloudRecording(aUUID, _retval);
 }
 
-=======
->>>>>>> b4c7a4ee
 NS_IMETHODIMP
 BrowserHost::MaybeCancelContentJSExecutionFromScript(
     nsIRemoteTab::NavigationType aNavigationType,
