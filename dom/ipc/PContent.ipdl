/* -*- Mode: C++; c-basic-offset: 4; indent-tabs-mode: nil; tab-width: 8 -*- */
/* vim: set sw=4 ts=8 et tw=80 ft=cpp : */
/* This Source Code Form is subject to the terms of the Mozilla Public
 * License, v. 2.0. If a copy of the MPL was not distributed with this
 * file, You can obtain one at http://mozilla.org/MPL/2.0/. */

include protocol PBackground;
include protocol PBrowser;
include protocol PCompositorManager;
include protocol PContentPermissionRequest;
include protocol PCycleCollectWithLogs;
include protocol PExternalHelperApp;
include protocol PHandlerService;
include protocol PFileDescriptorSet;
include protocol PHal;
include protocol PHeapSnapshotTempFileHelper;
include protocol PProcessHangMonitor;
include protocol PImageBridge;
include protocol PRemoteLazyInputStream;
include protocol PLoginReputation;
include protocol PMedia;
include protocol PNecko;
include protocol PStreamFilter;
include protocol PGMPContent;
include protocol PGMPService;
include protocol PPluginModule;
include protocol PGMP;
include protocol PPrinting;
include protocol PChildToParentStream;
include protocol PParentToChildStream;
include protocol POfflineCacheUpdate;
#ifdef MOZ_WEBSPEECH
include protocol PSpeechSynthesis;
#endif
include protocol PTestShell;
include protocol PRemoteSpellcheckEngine;
include protocol PWebBrowserPersistDocument;
include protocol PWebrtcGlobal;
include protocol PWindowGlobal;
include protocol PPresentation;
include protocol PURLClassifier;
include protocol PURLClassifierLocal;
include protocol PVRManager;
include protocol PRemoteDecoderManager;
include protocol PProfiler;
include protocol PScriptCache;
include protocol PSessionStorageObserver;
include protocol PBenchmarkStorage;
include DOMTypes;
include WindowGlobalTypes;
include IPCBlob;
include IPCStream;
include PTabContext;
include PluginTypes;
include ProtocolTypes;
include PBackgroundSharedTypes;
include PContentPermission;
include ServiceWorkerConfiguration;
include GraphicsMessages;
include MemoryReportTypes;
include ClientIPCTypes;
include HangTypes;
include PrefsTypes;
include NeckoChannelParams;
include PSMIPCTypes;

#if defined(MOZ_SANDBOX) && defined(MOZ_DEBUG) && defined(ENABLE_TESTS)
include protocol PSandboxTesting;
#endif

using refcounted class nsIDOMGeoPosition from "nsGeoPositionIPCSerialiser.h";
using refcounted class nsIAlertNotification from "mozilla/AlertNotificationIPCSerializer.h";

using struct ChromePackage from "mozilla/chrome/RegistryMessageUtils.h";
using struct SubstitutionMapping from "mozilla/chrome/RegistryMessageUtils.h";
using struct OverrideMapping from "mozilla/chrome/RegistryMessageUtils.h";
using base::ProcessId from "base/process.h";
using struct IPC::Permission from "mozilla/net/NeckoMessageUtils.h";
using class IPC::Principal from "mozilla/dom/PermissionMessageUtils.h";
using mozilla::a11y::IHandlerControlHolder from "mozilla/a11y/IPCTypes.h";
using mozilla::dom::NativeThreadId from "mozilla/dom/NativeThreadId.h";
using mozilla::hal::ProcessPriority from "mozilla/HalTypes.h";
using mozilla::gfx::IntSize from "mozilla/gfx/2D.h";
using mozilla::dom::TabId from "mozilla/dom/ipc/IdType.h";
using mozilla::dom::ContentParentId from "mozilla/dom/ipc/IdType.h";
using mozilla::LayoutDeviceIntPoint from "Units.h";
using struct LookAndFeelCache from "mozilla/widget/WidgetMessageUtils.h";
using class mozilla::dom::MessagePort from "mozilla/dom/MessagePort.h";
using class mozilla::dom::ipc::StructuredCloneData from "mozilla/dom/ipc/StructuredCloneData.h";
using mozilla::OriginAttributes from "mozilla/ipc/BackgroundUtils.h";
using struct mozilla::layers::TextureFactoryIdentifier from "mozilla/layers/CompositorTypes.h";
using mozilla::layers::CompositorOptions from "mozilla/layers/CompositorOptions.h";
using mozilla::layers::LayersId from "mozilla/layers/LayersTypes.h";
using mozilla::Telemetry::HistogramAccumulation from "mozilla/TelemetryComms.h";
using mozilla::Telemetry::KeyedHistogramAccumulation from "mozilla/TelemetryComms.h";
using mozilla::Telemetry::ScalarAction from "mozilla/TelemetryComms.h";
using mozilla::Telemetry::KeyedScalarAction from "mozilla/TelemetryComms.h";
using mozilla::Telemetry::DynamicScalarDefinition from "mozilla/TelemetryComms.h";
using mozilla::Telemetry::ChildEventData from "mozilla/TelemetryComms.h";
using moveonly mozilla::UntrustedModulesData from "mozilla/UntrustedModulesData.h";
using moveonly mozilla::ModulePaths from "mozilla/UntrustedModulesData.h";
using moveonly mozilla::ModulesMapResult from "mozilla/UntrustedModulesData.h";
using mozilla::Telemetry::DiscardedData from "mozilla/TelemetryComms.h";
using mozilla::CrossProcessMutexHandle from "mozilla/ipc/CrossProcessMutex.h";
using mozilla::dom::MaybeDiscardedBrowsingContext from "mozilla/dom/BrowsingContext.h";
using mozilla::dom::BrowsingContextTransaction from "mozilla/dom/BrowsingContext.h";
using mozilla::dom::BrowsingContextInitializer from "mozilla/dom/BrowsingContext.h";
using mozilla::dom::PermitUnloadResult from "mozilla/dom/DocShellMessageUtils.h";
using mozilla::dom::MaybeDiscardedWindowContext from "mozilla/dom/WindowContext.h";
using mozilla::dom::WindowContextTransaction from "mozilla/dom/WindowContext.h";
using base::SharedMemoryHandle from "base/shared_memory.h";
using mozilla::fontlist::Pointer from "SharedFontList.h";
using gfxSparseBitSet from "gfxFontUtils.h";
using FontVisibility from "gfxFontEntry.h";
using mozilla::dom::MediaControlAction from "ipc/MediaControlIPC.h";
using mozilla::dom::MediaPlaybackState from "ipc/MediaControlIPC.h";
using mozilla::dom::MediaAudibleState from "ipc/MediaControlIPC.h";
using mozilla::dom::MaybeMediaMetadataBase from "mozilla/dom/MediaSessionIPCUtils.h";
using mozilla::dom::MediaSessionAction from "mozilla/dom/MediaSessionIPCUtils.h";
using mozilla::dom::MediaSessionPlaybackState from "mozilla/dom/MediaSessionIPCUtils.h";
using mozilla::dom::PositionState from "mozilla/dom/MediaSessionIPCUtils.h";
using refcounted class nsDocShellLoadState from "nsDocShellLoadState.h";
using mozilla::dom::ServiceWorkerShutdownState::Progress from "mozilla/dom/ServiceWorkerShutdownState.h";
using mozilla::ContentBlockingNotifier::StorageAccessPermissionGrantedReason from "mozilla/ContentBlockingNotifier.h";
using mozilla::ContentBlockingNotifier::BlockingDecision from "mozilla/ContentBlockingNotifier.h";
using mozilla::ContentBlocking::StorageAccessPromptChoices from "mozilla/ContentBlocking.h";
using JSActorMessageKind from "mozilla/dom/JSActor.h";
using JSActorMessageMeta from "mozilla/dom/PWindowGlobal.h";
using mozilla::PermissionDelegateHandler::DelegatedPermissionList from "mozilla/PermissionDelegateIPCUtils.h";
using refcounted class nsILayoutHistoryState from "nsILayoutHistoryState.h";
using class mozilla::dom::SessionHistoryInfo from "mozilla/dom/SessionHistoryEntry.h";
using nsPoint from "mozilla/GfxMessageUtils.h";
using struct mozilla::dom::LoadingSessionHistoryInfo from "mozilla/dom/SessionHistoryEntry.h";

union ChromeRegistryItem
{
    ChromePackage;
    OverrideMapping;
    SubstitutionMapping;
};

namespace mozilla {
namespace dom {

// SetXPCOMProcessAttributes passes an array of font data to the child,
// but each platform needs different details so we have platform-specific
// versions of the SystemFontListEntry type:
#if defined(ANDROID)
// Used on Android to pass the list of fonts on the device
// to the child process
struct SystemFontListEntry {
    nsCString familyName;
    nsCString faceName;
    nsCString filepath;
    uint32_t  weightRange;
    uint32_t  stretchRange;
    uint32_t  styleRange;
    uint8_t   index;
    FontVisibility visibility;
};
#elif defined(XP_MACOSX)
// Used on Mac OS X to pass the list of font families (not faces)
// from chrome to content processes.
// The entryType field distinguishes several types of font family
// record; see gfxMacPlatformFontList.h for values and meaning.
struct SystemFontListEntry {
    nsCString familyName;
    FontVisibility visibility;
    uint8_t   entryType;
};
#else
// Used on Linux to pass list of font patterns from chrome to content.
// (Unused on Windows, but there needs to be a definition of the type.)
struct SystemFontListEntry {
    nsCString pattern;
    bool      appFontFamily;
};
#endif

union SystemParameterValue {
  bool;
  float;
};

struct SystemParameterKVPair {
  uint8_t id;
  SystemParameterValue value;
};

struct ClipboardCapabilities {
  bool supportsSelectionClipboard;
  bool supportsFindClipboard;
};

union FileDescOrError {
    FileDescriptor;
    nsresult;
};

struct DomainPolicyClone
{
    bool        active;
    nsIURI[] blocklist;
    nsIURI[] allowlist;
    nsIURI[] superBlocklist;
    nsIURI[] superAllowlist;
};

struct AndroidSystemInfo
{
    nsString device;
    nsString manufacturer;
    nsString release_version;
    nsString hardware;
    uint32_t sdk_version;
    bool     isTablet;
};

struct GetFilesResponseSuccess
{
  IPCBlob[] blobs;
};

struct GetFilesResponseFailure
{
  nsresult errorCode;
};

union GetFilesResponseResult
{
  GetFilesResponseSuccess;
  GetFilesResponseFailure;
};

struct BlobURLRegistrationData
{
  nsCString url;
  IPCBlob blob;
  nsIPrincipal principal;
  nsID? agentClusterId;
  bool revoked;
};

struct JSWindowActorEventDecl
{
  nsString name;
  bool capture;
  bool systemGroup;
  bool allowUntrusted;
  bool? passive;
};

struct JSWindowActorInfo
{
  nsCString name;
  bool allFrames;

  // The module of the url.
  nsCString? url;

  JSWindowActorEventDecl[] events;

  // Observer notifications this actor listens to.
  nsCString[] observers;
  nsString[] matches;
  nsCString[] remoteTypes;
  nsString[] messageManagerGroups;
};

struct JSProcessActorInfo
{
    // The name of the actor.
    nsCString name;
    // The module of the url.
    nsCString? url;

    // Observer notifications this actor listens to.
    nsCString[] observers;
    nsCString[] remoteTypes;
};

struct GMPAPITags
{
    nsCString api;
    nsCString[] tags;
};

struct GMPCapabilityData
{
    nsCString name;
    nsCString version;
    GMPAPITags[] capabilities;
};

struct XPCOMInitData
{
    bool isOffline;
    bool isConnected;
    int32_t captivePortalState;
    bool isLangRTL;
    bool haveBidiKeyboards;
    nsString[] dictionaries;
    ClipboardCapabilities clipboardCaps;
    DomainPolicyClone domainPolicy;
    nsIURI userContentSheetURL;
    GfxVarUpdate[] gfxNonDefaultVarUpdates;
    ContentDeviceData contentDeviceData;
    GfxInfoFeatureStatus[] gfxFeatureStatus;
    DataStorageEntry[] dataStorage;
    nsCString[] appLocales;
    nsCString[] requestedLocales;
    DynamicScalarDefinition[] dynamicScalarDefs;
    SystemParameterKVPair[] systemParameters;
};

struct VisitedQueryResult
{
    nsIURI uri;
    bool visited;
};

struct StringBundleDescriptor
{
    nsCString bundleURL;
    FileDescriptor mapFile;
    uint32_t mapSize;
};

struct IPCURLClassifierFeature
{
    nsCString featureName;
    nsCString[] tables;
    nsCString exceptionHostList;
};

// Transport structure for Notifications API notifications
// (https://developer.mozilla.org/en-US/docs/Web/API/notification) instances
// used exclusively by the NotificationEvent PContent method.
struct NotificationEventData
{
    nsCString originSuffix;
    nsCString scope;
    nsString ID;
    nsString title;
    nsString dir;
    nsString lang;
    nsString body;
    nsString tag;
    nsString icon;
    nsString data;
    nsString behavior;
};

struct PostMessageData
{
    MaybeDiscardedBrowsingContext source;
    nsString origin;
    nsString targetOrigin;
    nsIURI targetOriginURI;
    nsIPrincipal callerPrincipal;
    nsIPrincipal subjectPrincipal;
    nsIURI callerURI;
    bool isFromPrivateWindow;
    nsCString scriptLocation;
    uint64_t innerWindowId;
};

union SyncedContextInitializer
{
    BrowsingContextInitializer;
    WindowContextInitializer;
};

union BlobURLDataRequestResult
{
  IPCBlob;
  nsresult;
};

/**
 * The PContent protocol is a top-level protocol between the UI process
 * and a content process. There is exactly one PContentParent/PContentChild pair
 * for each content process.
 */
nested(upto inside_cpow) sync protocol PContent
{
    manages PBrowser;
    manages PContentPermissionRequest;
    manages PCycleCollectWithLogs;
    manages PExternalHelperApp;
    manages PFileDescriptorSet;
    manages PHal;
    manages PHandlerService;
    manages PHeapSnapshotTempFileHelper;
    manages PRemoteLazyInputStream;
    manages PMedia;
    manages PNecko;
    manages POfflineCacheUpdate;
    manages PPrinting;
    manages PChildToParentStream;
    manages PParentToChildStream;
#ifdef MOZ_WEBSPEECH
    manages PSpeechSynthesis;
#endif
    manages PTestShell;
    manages PRemoteSpellcheckEngine;
    manages PWebBrowserPersistDocument;
    manages PWebrtcGlobal;
    manages PPresentation;
    manages PURLClassifier;
    manages PURLClassifierLocal;
    manages PScriptCache;
    manages PLoginReputation;
    manages PSessionStorageObserver;
    manages PBenchmarkStorage;

    // Depending on exactly how the new browser is being created, it might be
    // created from either the child or parent process!
    //
    // The child creates the PBrowser as part of
    // BrowserChild::BrowserFrameProvideWindow (which happens when the child's
    // content calls window.open()), and the parent creates the PBrowser as part
    // of ContentParent::CreateBrowser.
    //
    // When the parent constructs a PBrowser, the child trusts the attributes it
    // receives from the parent.  In that case, the context should be
    // FrameIPCTabContext.
    //
    // When the child constructs a PBrowser, the parent doesn't trust the
    // attributes it receives from the child.  In this case, context must have
    // type PopupIPCTabContext.  The parent checks that if the opener is a
    // browser element, the context is also for a browser element.
    //
    // If |sameTabGroupAs| is non-zero, the new tab should go in the same
    // TabGroup as |sameTabGroupAs|. This parameter should always be zero
    // for PBrowser messages sent from the child to the parent.
    //
    // Separate messages are used for the parent and child side constructors due
    // to the differences in data and actor setup required.
    //
    // Keep the last 3 attributes in sync with GetProcessAttributes!
parent:
    async ConstructPopupBrowser(ManagedEndpoint<PBrowserParent> browserEp,
                                ManagedEndpoint<PWindowGlobalParent> windowEp,
                                TabId tabId, IPCTabContext context,
                                WindowGlobalInit windowInit,
                                uint32_t chromeFlags);

    // TODO: Do I need to make this return something to watch for completion?
    // Guess we'll see how we end up triggering the actual print, for preview
    // this should be enough...
    async CloneDocumentTreeInto(MaybeDiscardedBrowsingContext aSourceBc,
                                MaybeDiscardedBrowsingContext aTargetBc);

child:
    async ConstructBrowser(ManagedEndpoint<PBrowserChild> browserEp,
                           ManagedEndpoint<PWindowGlobalChild> windowEp,
                           TabId tabId,
                           IPCTabContext context,
                           WindowGlobalInit windowInit,
                           uint32_t chromeFlags, ContentParentId cpId,
                           bool isForBrowser, bool isTopLevel);

both:
    async PFileDescriptorSet(FileDescriptor fd);

    // For parent->child, aBrowser must be non-null; aContext can
    // be null to indicate the browser's current root document, or non-null
    // to persist a subdocument.  For child->parent, arguments are
    // ignored and should be null.
    async PWebBrowserPersistDocument(nullable PBrowser aBrowser,
                                     MaybeDiscardedBrowsingContext aContext);

    async RawMessage(JSActorMessageMeta aMetadata, ClonedMessageData? aData,
                     ClonedMessageData? aStack);

child:
    async InitGMPService(Endpoint<PGMPServiceChild> service);
    async InitProcessHangMonitor(Endpoint<PProcessHangMonitorChild> hangMonitor);
    async InitProfiler(Endpoint<PProfilerChild> aEndpoint);

    // Give the content process its endpoints to the compositor.
    async InitRendering(
      Endpoint<PCompositorManagerChild> compositor,
      Endpoint<PImageBridgeChild> imageBridge,
      Endpoint<PVRManagerChild> vr,
      Endpoint<PRemoteDecoderManagerChild> video,
      uint32_t[] namespaces);

    // Re-create the rendering stack using the given endpoints. This is sent
    // after the compositor process has crashed. The new endpoints may be to a
    // newly launched GPU process, or the compositor thread of the UI process.
    async ReinitRendering(
      Endpoint<PCompositorManagerChild> compositor,
      Endpoint<PImageBridgeChild> bridge,
      Endpoint<PVRManagerChild> vr,
      Endpoint<PRemoteDecoderManagerChild> video,
      uint32_t[] namespaces);

    async AudioDefaultDeviceChange();

    async NetworkLinkTypeChange(uint32_t type);

    // Re-create the rendering stack for a device reset.
    async ReinitRenderingForDeviceReset();

    /**
     * Enable system-level sandboxing features, if available.  Can
     * usually only be performed zero or one times.  The child may
     * abnormally exit if this fails; the details are OS-specific.
     */
    async SetProcessSandbox(FileDescriptor? aBroker);

    async RequestMemoryReport(uint32_t generation,
                              bool anonymize,
                              bool minimizeMemoryUsage,
                              FileDescriptor? DMDFile)
        returns (uint32_t aGeneration);

    async RequestPerformanceMetrics(nsID aID);

    /**
     * Used by third-party modules telemetry (aka "untrusted modules" telemetry)
     * to pull data from content processes.
     */
    async GetUntrustedModulesData() returns (UntrustedModulesData? data);

    /**
     * Communication between the PuppetBidiKeyboard and the actual
     * BidiKeyboard hosted by the parent
     */
    async BidiKeyboardNotify(bool isLangRTL, bool haveBidiKeyboards);

    /**
     * Dump this process's GC and CC logs to the provided files.
     *
     * For documentation on the other args, see dumpGCAndCCLogsToFile in
     * nsIMemoryInfoDumper.idl
     */
    async PCycleCollectWithLogs(bool dumpAllTraces,
                                FileDescriptor gcLog,
                                FileDescriptor ccLog);

    async PTestShell();

    async PScriptCache(FileDescOrError cacheFile, bool wantCacheData);

    async RegisterChrome(ChromePackage[] packages, SubstitutionMapping[] substitutions,
                         OverrideMapping[] overrides, nsCString locale, bool reset);
    async RegisterChromeItem(ChromeRegistryItem item);

    async ClearImageCache(bool privateLoader, bool chrome);

    async ClearStyleSheetCache(nsIPrincipal? aForPrincipal);

    async SetOffline(bool offline);
    async SetConnectivity(bool connectivity);
    async SetCaptivePortalState(int32_t aState);

    async NotifyVisited(VisitedQueryResult[] uri);

    /**
     * Tell the child that the system theme has changed, and that a repaint
     * is necessary.
     */
    async ThemeChanged(LookAndFeelCache lookAndFeelCache);

    async UpdateSystemParameters(SystemParameterKVPair[] aUpdates);

    async PreferenceUpdate(Pref pref);
    async VarUpdate(GfxVarUpdate var);

    async UpdatePerfStatsCollectionMask(uint64_t aMask);
    async CollectPerfStatsJSON() returns (nsCString aStats);

    async DataStoragePut(nsString aFilename, DataStorageItem aItem);
    async DataStorageRemove(nsString aFilename, nsCString aKey, DataStorageType aType);
    async DataStorageClear(nsString aFilename);

    async NotifyAlertsObserver(nsCString topic, nsString data);

    async GeolocationUpdate(nsIDOMGeoPosition aPosition);

    async GeolocationError(uint16_t errorCode);

    async UpdateDictionaryList(nsString[] dictionaries);

    async UpdateFontList(SystemFontListEntry[] fontList);

    /**
     * The shared font list has been reinitialized by the parent;
     * child processes must discard and recreate their mappings to it.
     */
    async RebuildFontList();

    /**
     * The shared font list has been modified, potentially adding matches
     * for src:local() names that were previously not known, so content
     * may need to be reflowed.
     */
    async FontListChanged();

    async UpdateAppLocales(nsCString[] appLocales);
    async UpdateRequestedLocales(nsCString[] requestedLocales);

    async RegisterStringBundles(StringBundleDescriptor[] stringBundles);

    async UpdateSharedData(FileDescriptor mapFile, uint32_t aSize,
                           IPCBlob[] blobs,
                           nsCString[] changedKeys);

    // nsIPermissionManager messages
    async AddPermission(Permission permission);
    async RemoveAllPermissions();

    async FlushMemory(nsString reason);

    async ApplicationBackground();
    async ApplicationForeground();
    async GarbageCollect();
    async CycleCollect();
    async UnlinkGhosts();

    /**
     * Start accessibility engine in content process.
     * @param aTid is the thread ID of the chrome process main thread. Only used
     *             on Windows; pass 0 on other platforms.
     * @param aMsaaID is an a11y-specific unique id for the content process
     *                that is generated by the chrome process. Only used on
     *                Windows; pass 0 on other platforms.
     */
    async ActivateA11y(uint32_t aMainChromeTid, uint32_t aMsaaID);

    /**
     * Shutdown accessibility engine in content process (if not in use).
     */
    async ShutdownA11y();

    async AppInfo(nsCString version, nsCString buildID, nsCString name, nsCString UAName,
                  nsCString ID, nsCString vendor, nsCString sourceURL, nsCString updateURL);

    /**
     * Send the remote type associated with the content process.
     */
    async RemoteType(nsCString aRemoteType);

    /**
     * Send ServiceWorkerRegistrationData to child process.
     */
    async InitServiceWorkers(ServiceWorkerConfiguration aConfig);

    /**
     * Send BlobURLRegistrationData to child process.
     */
    async InitBlobURLs(BlobURLRegistrationData[] registrations);

    /**
     * Send JS{Content, Window}ActorInfos to child process.
     */
    async InitJSActorInfos(JSProcessActorInfo[] aContentInfos, JSWindowActorInfo[] aWindowInfos);

    /**
     * Unregister a previously registered JSWindowActor in the child process.
     */
    async UnregisterJSWindowActor(nsCString name);

    /**
     * Unregister a previously registered JSProcessActor in the child process.
     */
    async UnregisterJSProcessActor(nsCString name);

    async SetXPCOMProcessAttributes(XPCOMInitData xpcomInit,
                                    StructuredCloneData initialData,
                                    LookAndFeelCache lookAndFeelCache,
                                    /* used on MacOSX/Linux/Android only: */
                                    SystemFontListEntry[] systemFontList,
                                    SharedMemoryHandle? sharedUASheetHandle,
                                    uintptr_t sharedUASheetAddress,
                                    SharedMemoryHandle[] sharedFontListBlocks);

    // Notify child that last-pb-context-exited notification was observed
    async LastPrivateDocShellDestroyed();

    async NotifyProcessPriorityChanged(ProcessPriority priority);
    async MinimizeMemoryUsage();

    /**
     * Used to manage nsIStyleSheetService across processes.
     */
    async LoadAndRegisterSheet(nsIURI uri, uint32_t type);
    async UnregisterSheet(nsIURI uri, uint32_t type);

    /**
     * Notify idle observers in the child
     */
    async NotifyIdleObserver(uint64_t observerId, nsCString topic, nsString str);

    async InvokeDragSession(IPCDataTransfer[] transfers, uint32_t action);

    async EndDragSession(bool aDoneDrag, bool aUserCancelled,
                         LayoutDeviceIntPoint aDragEndPoint,
                         uint32_t aKeyModifiers);

    async DomainSetChanged(uint32_t aSetType, uint32_t aChangeType, nsIURI aDomain);

    /**
     * Notify the child to shutdown. The child will in turn call FinishShutdown
     * and let the parent close the channel.
     */
    async Shutdown();

    async LoadProcessScript(nsString url);

    /**
     * Requests a full native update of a native plugin child window. This is
     * a Windows specific call.
     */
    async UpdateWindow(uintptr_t aChildId);

    /**
     * Notify the child that presentation receiver has been launched with the
     * correspondent iframe.
     */
    async NotifyPresentationReceiverLaunched(PBrowser aIframe, nsString aSessionId);

    /**
     * Notify the child that the info about a presentation receiver needs to be
     * cleaned up.
     */
    async NotifyPresentationReceiverCleanUp(nsString aSessionId);

    /**
     * Notify the child that cache is emptied.
     */
    async NotifyEmptyHTTPCache();

    /**
     * Send a `push` event without data to a service worker in the child.
     */
    async Push(nsCString scope, Principal principal, nsString messageId);

    /**
     * Send a `push` event with data to a service worker in the child.
     */
    async PushWithData(nsCString scope, Principal principal,
                       nsString messageId, uint8_t[] data);

    /**
     * Send a `pushsubscriptionchange` event to a service worker in the child.
     */
    async PushSubscriptionChange(nsCString scope, Principal principal);

    async GetFilesResponse(nsID aID, GetFilesResponseResult aResult);

    async BlobURLRegistration(nsCString aURI, IPCBlob aBlob,
                              Principal aPrincipal,
                              nsID? aAgentClusterId);

    async BlobURLUnregistration(nsCString aURI);

    async GMPsChanged(GMPCapabilityData[] capabilities);


    async PParentToChildStream();

    async ProvideAnonymousTemporaryFile(uint64_t aID, FileDescOrError aFD);

    async SetPermissionsWithKey(nsCString aPermissionKey, Permission[] aPermissions);

    async RefreshScreens(ScreenDetails[] aScreens);

    async PRemoteLazyInputStream(nsID aID, uint64_t aSize);

    /**
     * This call takes the set of plugins loaded in the chrome process, and
     * sends them to the content process. However, in many cases this set will
     * not have changed since the last SetPluginList message. To keep track of
     * this, the chrome process increments an epoch number every time the set of
     * plugins changes. The chrome process sends up the last epoch it observed.
     * If the epoch last seen by the content process is the same, the content
     * process ignores the update. Otherwise the content process updates its
     * list and reloads its plugins.
     **/
    async SetPluginList(uint32_t pluginEpoch, PluginTag[] plugins, FakePluginTag[] fakePlugins);

    async ShareCodeCoverageMutex(CrossProcessMutexHandle handle);
    async FlushCodeCoverageCounters() returns (bool unused);

    async GetMemoryUniqueSetSize() returns (int64_t uss);

    /*
     * IPC message to enable the input event queue on the main thread of the
     * content process.
     */
    async SetInputEventQueueEnabled();

    /*
     * IPC message to flush the input event queue on the main thread of the
     * content process.
     *
     * When the ContentParent stops sending the input event with input priority,
     * there may be some pending events in the input event queue and normal
     * event queue. Here is a possible scenario.
     * R: Runnables.
     * D: Enable the input priority event.
     * E: Disable the input priority evnet.
     *
     *                     D       E
     * Normal Queue: R1      R2      R3
     * Input Queue:     II      I2      I3
     *
     * To avoid the newly added normal events (e.g. R2, which may be an input
     * event) preempt the pending input events (e.g. I1), or the newly added
     * input events (e.g. I3) preempt the pending normal events (e.g. R2), we
     * have to flush all pending events before enabling and disabling the input
     * priority event.
     *
     * To flush the normal event queue and the input event queue, we use three
     * IPC messages as the followings.
     * FI: Flush the input queue.
     * SI: Suspend the input queue.
     * RI: Resume the input queue.
     *
     * Normal Queue: R1    FI    RI R2   FI    RI R3
     * Input Queue:     II    SI      I2    SI       I3
     *
     * When the flush input request is processed before the other two requests,
     * we consume all input events until the suspend request. After handling the
     * suspend request, we stop consuming the input events until the resume
     * request to make sure we consume all pending normal events.
     *
     * If we process the suspend request before the other two requests, we
     * ignore the flush request and consume all pending normal events until the
     * resume request.
     */
    async FlushInputEventQueue();

    /*
     * IPC message to resume consuming the pending events in the input event
     * queue.
     */
    async ResumeInputEventQueue();

    /*
     * IPC message to suspend consuming the pending events in the input event
     * queue.
     */
    prio(input) async SuspendInputEventQueue();

    /*
     * IPC message to propagate dynamic scalar definitions, added after the
     * content process is spawned, from the parent to the child.
     * Dynamic scalar definitions added at the process startup are handled
     * using the |TelemetryIPC::AddDynamicScalarDefinitions| functions.
     */
    async AddDynamicScalars(DynamicScalarDefinition[] definitions);

<<<<<<< HEAD
    /*
     * Message to construct a PClientOpenWindowOp actor.  This is used to
     * open windows cross-process and receive notification when the operation
     * has completed.
     */
    async PClientOpenWindowOp(ClientOpenWindowArgs aArgs);

    /*
     * Flush the recording and send a description back to this process.
     */
    async FinishRecording();

=======
>>>>>>> 0aa061dd
    // This message is sent to content processes, and triggers the creation of a
    // new HttpChannelChild that will be connected to the parent channel
    // represented by registrarId.
    // This is on PContent not PNecko, as PNecko may not be initialized yet.
    // The returned loadInfo needs to be set on the channel - since the channel
    // moved to a new process it now has different properties.

    async CrossProcessRedirect(RedirectToRealChannelArgs args,
                               Endpoint<PStreamFilterParent>[] aEndpoint)
        returns (nsresult rv);

    /**
    * This method is used to notifty content process to start delayed autoplay
    * media via browsing context.
    */
    async StartDelayedAutoplayMediaComponents(MaybeDiscardedBrowsingContext aContext);

    /**
     * This method is used to dispatch MediaControlAction to content process in
     * order to control media within a specific browsing context tree.
     */
    async UpdateMediaControlAction(MaybeDiscardedBrowsingContext aContext,
                                   MediaControlAction aAction);

    // Begin subscribing to a new BrowsingContextGroup, sending down the current
    // value for every individual BrowsingContext.
    async RegisterBrowsingContextGroup(uint64_t aGroupId, SyncedContextInitializer[] aInits);

#if defined(MOZ_SANDBOX) && defined(MOZ_DEBUG) && defined(ENABLE_TESTS)
    // Initialize top-level actor for testing content process sandbox.
    async InitSandboxTesting(Endpoint<PSandboxTestingChild> aEndpoint);
#endif

    async LoadURI(MaybeDiscardedBrowsingContext aContext, nsDocShellLoadState aLoadState, bool aSetNavigating)
        returns (bool aSuccess);

    async InternalLoad(nsDocShellLoadState aLoadState, bool aTakeFocus);

    async DisplayLoadError(MaybeDiscardedBrowsingContext aContext, nsString aURI);

    async GoBack(MaybeDiscardedBrowsingContext aContext, int32_t? aCancelContentJSEpoch, bool aRequireUserInteraction);
    async GoForward(MaybeDiscardedBrowsingContext aContext, int32_t? aCancelContentJSEpoch, bool aRequireUserInteraction);
    async GoToIndex(MaybeDiscardedBrowsingContext aContext, int32_t aIndex, int32_t? aCancelContentJSEpoch);
    async Reload(MaybeDiscardedBrowsingContext aContext, uint32_t aReloadFlags);
    async StopLoad(MaybeDiscardedBrowsingContext aContext, uint32_t aStopFlags);

    async OnAllowAccessFor(MaybeDiscardedBrowsingContext aParentContext,
                           nsCString aTrackingOrigin,
                           uint32_t aCookieBehavior,
                           StorageAccessPermissionGrantedReason aReason);

    async OnContentBlockingDecision(MaybeDiscardedBrowsingContext aContext,
                                    BlockingDecision aReason,
                                    uint32_t aRejectedReason);

    /**
     * Abort orientationPendingPromises for documents in the child which
     * are part of a BrowsingContextGroup.
     */
    async AbortOrientationPendingPromises(MaybeDiscardedBrowsingContext aContext);

    async HistoryCommitIndexAndLength(MaybeDiscardedBrowsingContext aContext,
                                      uint32_t aIndex, uint32_t aLength,
                                      nsID aChangeID);

   async DispatchLocationChangeEvent(MaybeDiscardedBrowsingContext aContext);

  // Dispatches a "beforeunload" event to each in-process content window in the
  // subtree beginning at `aStartingAt`, and returns the result as documented in
  // the `PermitUnloadResult` enum.
  async DispatchBeforeUnloadToSubtree(MaybeDiscardedBrowsingContext aStartingAt)
      returns (PermitUnloadResult result);

parent:
    /**
     * This is a temporary way to pass index and length through parent process.
     * Used for testing.
     */
    async SessionHistoryUpdate(MaybeDiscardedBrowsingContext aTopContext,
                               int32_t aIndex, int32_t aLength, nsID aChangeID);

    async SynchronizeLayoutHistoryState(MaybeDiscardedBrowsingContext aContext,
                                        nsILayoutHistoryState aState);

    async SessionHistoryEntryTitle(MaybeDiscardedBrowsingContext aContext,
                                   nsString aTitle);

    async SessionHistoryEntryScrollRestorationIsManual(MaybeDiscardedBrowsingContext aContext,
                                                       bool aIsManual);

    async SessionHistoryEntryCacheKey(MaybeDiscardedBrowsingContext aContext,
                                      uint32_t aCacheKey);

    async SessionHistoryEntryStoreWindowNameInContiguousEntries(MaybeDiscardedBrowsingContext aContext,
                                                                nsString aName);

    async GetLoadingSessionHistoryInfoFromParent(MaybeDiscardedBrowsingContext aContext)
        returns (LoadingSessionHistoryInfo? aLoadingInfo, int32_t aRequestedIndex, int32_t aLength);

    async InitBackground(Endpoint<PBackgroundParent> aEndpoint);

    async CreateGMPService();

    async InitStreamFilter(uint64_t channelId, nsString addonId)
        returns (Endpoint<PStreamFilterChild> aEndpoint);

    /**
     * This call connects the content process to a plugin process. This call
     * returns an endpoint for a new PluginModuleParent. The corresponding
     * PluginModuleChild will be started up in the plugin process.
     */
    sync LoadPlugin(uint32_t aPluginId)
        returns (nsresult aResult, uint32_t aRunID, Endpoint<PPluginModuleParent> aEndpoint);

    /**
     * This call is used by asynchronous plugin instantiation to notify the
     * content parent that it is now safe to initiate the plugin bridge for
     * the specified plugin id. The endpoint for the content process part of the
     * bridge is returned.
     */
    sync ConnectPluginBridge(uint32_t aPluginId)
        returns (nsresult rv, Endpoint<PPluginModuleParent> aEndpoint);

    // See Bug 1518344 - Investigate using async for PContent::LaunchRDDProcess
    sync LaunchRDDProcess()
        returns (nsresult rv, Endpoint<PRemoteDecoderManagerChild> aEndpoint);

    async PRemoteSpellcheckEngine();

    async InitCrashReporter(NativeThreadId tid);

    sync IsSecureURI(uint32_t aType, nsIURI aURI, uint32_t aFlags,
                     OriginAttributes aOriginAttributes)
        returns (bool isSecureURI);

    async AccumulateMixedContentHSTS(nsIURI aURI, bool aActive,
                                     OriginAttributes aOriginAttributes);

    nested(inside_cpow) async PHal();

    async PHeapSnapshotTempFileHelper();

    async PNecko();

    async PPrinting();

    async PChildToParentStream();

#ifdef MOZ_WEBSPEECH
    async PSpeechSynthesis();
#endif

    async PMedia();

    async PWebrtcGlobal();

    async PPresentation();

    async CreateAudioIPCConnection() returns (FileDescOrError fd);

    sync PURLClassifier(Principal principal)
        returns (bool success);

    async PURLClassifierLocal(nsIURI uri, IPCURLClassifierFeature[] features);

    async PLoginReputation(nsIURI formURI);

    async PSessionStorageObserver();

    async PBenchmarkStorage();

    // Services remoting

    async StartVisitedQueries(nsIURI[] uri);
    async SetURITitle(nsIURI uri, nsString title);

    async LoadURIExternal(nsIURI uri, nsIPrincipal triggeringPrincipal, MaybeDiscardedBrowsingContext browsingContext);
    async ExtProtocolChannelConnectParent(uint64_t registrarId);

    // PrefService message
    sync GetGfxVars() returns (GfxVarUpdate[] vars);

    sync SyncMessage(nsString aMessage, ClonedMessageData aData)
      returns (StructuredCloneData[] retval);

    async ShowAlert(nsIAlertNotification alert);

    async CloseAlert(nsString name, Principal principal);

    async DisableNotifications(Principal principal);

    async OpenNotificationSettings(Principal principal);

    async AddSecurityState(MaybeDiscardedWindowContext aContext, uint32_t aStateFlags);

    // Request that the ServiceWorkerManager in the parent process create a
    // notification "click" or "close" event and dispatch it on the relevant
    // ServiceWorker. This needs to happen because when a notification is
    // created it is tied to a specific content process and when the user clicks
    // on the notification, it will be that content process that is notified.
    // However, even if the ServiceWorker lives in that process (it may no
    // longer be in that process, or may have never lived there), the right/only
    // way to talk through the ServiceWorker is through the parent.
    //
    // This happens on PContent because the ServiceWorkerManager lives on the
    // main thread and bouncing this off of PBackground would be silly and
    // complex. In the long run, the notification implementation will be
    // overhauled to directly process the notification click/close and directly
    // translate that to a ServiceWorker event.
    async NotificationEvent(nsString type, NotificationEventData data);

    // Creates a helper for forwarding data from an nsExternalAppHandler
    // running in the content process, to one running in the parent
    // process.
    // Bug 1574372 aims to run nsExternalAppHandler entirely in the
    // parent so that we can remove this.
    //
    // Serializes the uri, loadInfo, contentType, referrer, contentDisposition
    // headers and contentLength of the channel so that we can make them
    // available to the parent instance via a nsIChannel helper. Also
    // passes whether the original channel was an instance of nsIFileChannel.
    //
    // aContext is the BrowsingContext that initiated the load, and created the
    // channel.
    //
    // Pass true for aForceSave to always save this content to disk, regardless of
    // nsIMIMEInfo and other such influences.
    // Pass true for aShouldCloseWindow to specify that aContext was opened specifically
    // for this load, and should be closed once we've handled it.
    async PExternalHelperApp(nsIURI uri,
                             LoadInfoArgs? loadInfoArgs,
                             nsCString aMimeContentType,
                             nsCString aContentDisposition,
                             uint32_t aContentDispositionHint,
                             nsString aContentDispositionFilename,
                             bool aForceSave,
                             int64_t aContentLength,
                             bool aWasFileChannel,
                             nsIURI aReferrer,
                             MaybeDiscardedBrowsingContext aContext,
                             bool aShouldCloseWindow);

    async PHandlerService();

    async AddGeolocationListener(Principal principal, bool highAccuracy);
    async RemoveGeolocationListener();
    async SetGeolocationHigherAccuracy(bool enable);

    async ConsoleMessage(nsString message);
    async ScriptErrorWithStack(nsString message, nsString sourceName, nsString sourceLine,
                               uint32_t lineNumber, uint32_t colNumber, uint32_t flags,
                               nsCString category, bool privateWindow,
                               bool fromChromeContext, ClonedMessageData stack);

    // Places the items within dataTransfer on the clipboard.
    async SetClipboard(IPCDataTransfer aDataTransfer,
                       bool aIsPrivateData,
                       Principal aRequestingPrincipal,
                       uint32_t aContentPolicyType,
                       int32_t aWhichClipboard);

    // Given a list of supported types, returns the clipboard data for the
    // first type that matches.
    sync GetClipboard(nsCString[] aTypes, int32_t aWhichClipboard)
        returns (IPCDataTransfer dataTransfer);

    // Returns a list of formats supported by the clipboard
    sync GetExternalClipboardFormats(int32_t aWhichClipboard, bool aPlainTextOnly) returns (nsCString[] aTypes);

    // Clears the clipboard.
    async EmptyClipboard(int32_t aWhichClipboard);

    // Returns true if data of one of the specified types is on the clipboard.
    sync ClipboardHasType(nsCString[] aTypes, int32_t aWhichClipboard)
        returns (bool hasType);

    // 'Play', 'Beep' and 'PlayEventSound' are the only nsISound methods used in
    // the content process.
    async PlaySound(nsIURI aURL) compress;
    async Beep() compress;
    async PlayEventSound(uint32_t aEventId) compress;

    sync GetIconForExtension(nsCString aFileExt, uint32_t aIconSize)
        returns (uint8_t[] bits);

    // Notify the parent of the presence or absence of private docshells
    async PrivateDocShellsExist(bool aExist);

    // Tell the parent that the child has gone idle for the first time.
    async FirstIdle();

    async DeviceReset();

    async CopyFavicon(nsIURI oldURI, nsIURI newURI, Principal aLoadingPrincipal, bool isPrivate);

    /**
     * Notifies the parent about a recording device is starting or shutdown.
     * @param recordingStatus starting or shutdown
     * @param pageURL URL that request that changing the recording status
     * @param isAudio recording start with microphone
     * @param isVideo recording start with camera
     */
    async RecordingDeviceEvents(nsString recordingStatus,
                                nsString pageURL,
                                bool isAudio,
                                bool isVideo);

    // Graphics errors
    async GraphicsError(nsCString aError);

    // Driver crash guards. aGuardType must be a member of CrashGuardType.
    sync BeginDriverCrashGuard(uint32_t aGuardType) returns (bool crashDetected);
    sync EndDriverCrashGuard(uint32_t aGuardType);

    async AddIdleObserver(uint64_t observerId, uint32_t idleTimeInS);
    async RemoveIdleObserver(uint64_t observerId, uint32_t idleTimeInS);

    /**
     * This message is only used on X11 platforms.
     *
     * Send a dup of the plugin process's X socket to the parent
     * process.  In theory, this scheme keeps the plugin's X resources
     * around until after both the plugin process shuts down *and* the
     * parent process closes the dup fd.  This is used to prevent the
     * parent process from crashing on X errors if, e.g., the plugin
     * crashes *just before* a repaint and the parent process tries to
     * use the newly-invalid surface.
     */
    async BackUpXResources(FileDescriptor aXSocketFd);

    async RequestAnonymousTemporaryFile(uint64_t aID);

    /**
     * Starts an offline application cache update.
     * @param manifestURI
     *   URI of the manifest to fetch, the application cache group ID
     * @param documentURI
     *   URI of the document that referred the manifest
     * @param loadingPrincipal
     *   Principal of the document that referred the manifest
     * @param stickDocument
     *   True if the update was initiated by a document load that referred
     *   a manifest.
     *   False if the update was initiated by applicationCache.update() call.
     *
     *   Tells the update to carry the documentURI to a potential separate
     *   update of implicit (master) items.
     *
     *   Why this argument? If the document was not found in an offline cache
     *   before load and refers a manifest and this manifest itself has not
     *   been changed since the last fetch, we will not do the application
     *   cache group update. But we must cache the document (identified by the
     *   documentURI). This argument will ensure that a previously uncached
     *   document will get cached and that we don't re-cache a document that
     *   has already been cached (stickDocument=false).
     * @param tabId
     *   To identify which tab owns the app.
     */
    async POfflineCacheUpdate(nsIURI manifestURI, nsIURI documentURI,
                              PrincipalInfo loadingPrincipal, bool stickDocument,
                              CookieJarSettingsArgs cookieJarSettings);

    /**
     * Sets "offline-app" permission for the principal.  Called when we hit
     * a web app with the manifest attribute in <html>
     */
    async SetOfflinePermission(Principal principal);

    /**
     * Notifies the parent to continue shutting down after the child performs
     * its shutdown tasks.
     */
    async FinishShutdown();

    async UpdateDropEffect(uint32_t aDragAction, uint32_t aDropEffect);

    /**
     * Initiates an asynchronous request for permission for the
     * provided principal.
     *
     * @param aRequests
     *   The array of permissions to request.
     * @param aPrincipal
     *   The principal of the request.
     * @param aTopLevelPrincipal
     *   The principal of the top level page the request comes from.
     * @param tabId
     *   To identify which tab issues this request.
     *
     * NOTE: The principal is untrusted in the parent process. Only
     *       principals that can live in the content process should
     *       provided.
     */
    async PContentPermissionRequest(PermissionRequest[] aRequests,
                                    Principal aPrincipal,
                                    Principal aTopLevelPrincipal,
                                    bool aIsHandlingUserInput,
                                    bool aMaybeUnsafePermissionDelegate,
                                    TabId tabId);

    async ShutdownProfile(nsCString aProfile);

    /**
     * Request graphics initialization information from the parent.
     */
    sync GetGraphicsDeviceInitData()
        returns (ContentDeviceData aData);

    /**
     * Request a buffer containing the contents of the output color profile.
     * If set, this is the file pointed to by
     * gfx.color_management.display_profile, otherwise it contains a
     * platform-specific default
     */
    sync GetOutputColorProfileData()
        returns (uint8_t[] aOutputColorProfileData);

    /**
     * A shared font list (see gfx/thebes/SharedFontList.*) contains a list
     * of shared-memory blocks that are used to store all the font list data.
     * The font list created in the parent process is the only one that can
     * create or store objects into the shared memory; content processes font
     * lists have read-only access to it.
     *
     * To minimize the cost of record allocations, the shared font list
     * bump-allocates new objects that it adds to the shared memory blocks
     * (i.e. the records stored in the shared memory blocks are only ever
     * appended, and never freed except when the entire font list is
     * reconstructed).
     *
     * When initially created by the parent process, the font list may contain
     * nothing except a header, and the list of the system's installed font
     * family names. Additional data about the families (styled faces available
     * and character coverage) is appended to the font list during the session
     * as a given font is considered for use, because loading all data for all
     * installed fonts during startup is too expensive/slow.
     *
     * During content process launch, a content process's first step in
     * gaining access to the font list is to call GetFontListShmBlock,
     * passing index zero in order to get access to the first block, which
     * contains the font list header and the list of font-family records
     * (which may be virtually all uninitialized at this time, containing
     * nothing but the family names). Once a content process determines a
     * font-family name it wants to use (e.g. from a CSS font-family list, or
     * from preferences), if that Family record has not yet been initialized,
     * it will call InitializeFamily (below) to have the parent process
     * populate Face records in the shared memory with the family's styles.
     * The content process can then pick the face with best style match from
     * the available faces according to the CSS font matching algorithm, load
     * its character map, then send the map to the parent process using
     * SetCharacterMap (so that the parent process can share the map with all
     * processes to avoid duplication of work).
     *
     * At some point, as the parent process adds data to the font list, a new
     * shared-memory block will probably be needed. At that point the parent
     * will create a new block and append it to its share memory block list.
     * The new Block index will start to appear in Pointer records in the
     * shared memory, and the content process's can then fetch those other
     * blocks using this function as needed.
     *
     * @param aGeneration
     *   The font list has a Generation ID stored in its Header, and any time
     *   the parent process needs to reinitialize the list (because of a change
     *   in the available font repertoire) a new Generation ID is assigned.
     *   Content processes pass the Generation of the list they're using in
     *   all messages, so that the parent can recognize if they're out of date
     *   and safely ignore such messages. (When the parent rebuilds the list,
     *   it will notify all content processes, but they may still send a few
     *   messages that relate to the obsolete list before they have processed
     *   this notification.)
     * @param aIndex
     *   (Zero-based) index of the shared-memory block to be mapped.
     *   In a typical case, there will be a handful of blocks altogether, so
     *   each content process only needs to make this request a few times.
     * @returns aHandle
     *   Handle that can be used to construct a SharedMemory that maps the
     *   requested block of memory.
     *   If aGeneration does not match the parent's font list generation ID, or
     *   if requesting a block that does not exist (i.e. with aIndex greater
     *   than or equal to the number of blocks actually in existence), returns
     *   a null handle.
     *
     * This is a sync message because the content process needs font data in
     * order to perform font-matching (e.g. during reflow), and cannot continue
     * until it has mapped the font-list memory.
     */
    sync GetFontListShmBlock(uint32_t aGeneration, uint32_t aIndex)
        returns (SharedMemoryHandle aHandle);

    /**
     * Ask the parent to initialize a given font family, so that face metadata
     * will be available. Content processes will only call this for families
     * where the Face data has not yet been populated, so it will generally be
     * called no more than once per family. (It may not be needed at all, if
     * the parent process has already initialized the families that content
     * wants to use.)
     *
     * @param aGeneration
     *   Font-list generation, so requests relating to an obsolete list can be
     *   ignored (see comments for GetFontListShmBlock).
     * @param aFamilyIndex
     *   The 0-based index of the Family within the font-list that a content
     *   process needs to use.
     * @param aLoadCmaps
     *   If true, the parent should eagerly load character maps for the faces
     *   in the family.
     *
     * This is a sync message because the content process cannot complete its
     * font-matching until the family is fully populated with Face records.
     * If we make it async, content processes will reflow using fallbacks,
     * and then have to reflow again once all the font information needed
     * becomes available.
     */
    sync InitializeFamily(uint32_t aGeneration, uint32_t aFamilyIndex,
                          bool aLoadCmaps);

    /**
     * Record the character map of a given Face in the font list.
     *
     * @param aGeneration
     *   Font-list generation, so requests relating to an obsolete list can be
     *   ignored (see comments for GetFontListShmBlock).
     * @param aFacePtr
     *   Font-list shared-memory "pointer" to the Face record to be updated.
     *   A Pointer is a record of a shared-memory block index and an offset
     *   within that block, which each process that maps the block can convert
     *   into a real pointer in its address space.
     * @param aMap
     *   The character coverage map of the face. (This will be stored as a
     *   SharedBitSet record within the shared font list, and the Face record
     *   will be updated to reference it.)
     */
    async SetCharacterMap(uint32_t aGeneration, Pointer aFacePtr, gfxSparseBitSet aMap);

    /**
     * Ask the parent to set up the merged charmap for a family, to accelerate
     * future fallback searches.
     * aFamilyPtr may refer to an element of either the Families() or AliasFamilies().
     */
    async SetupFamilyCharMap(uint32_t aGeneration, Pointer aFamilyPtr);

    /**
     * Ask the parent to try and complete the InitOtherFamilyNames task, because
     * we're trying to look up a localized font name. This is a sync method so that
     * the update will be available before the child continues reflow; however, it
     * is possible the task will have timed-out in the parent and not actually
     * completed during this call.
     *
     * @param aGeneration
     *   Font-list generation, so requests relating to an obsolete list can be
     *   ignored (see comments for GetFontListShmBlock).
     * @param aDefer
     *   Parameter aDeferOtherFamilyNamesLoading to be passed to
     *   gfxPlatformFontList::InitOtherFamilyNames, to determine whether name
     *   loading should be deferred to a background task or run immediately.
     * @param aLoaded
     *   Returns whether the font name loading process has completed.
     *
     * TODO: This is currently a sync message but can probably be made async,
     * at the cost of an increased chance of some testcases failing because
     * they depend on lazily-loaded font names.
     */
    sync InitOtherFamilyNames(uint32_t aGeneration, bool aDefer) returns (bool aLoaded);

    /**
     * Ask the parent for a specific hyphenation resource (identified by URI)
     * as a shared memory block.
     *
     * This is a sync method because at the point where a content process finds
     * that it requires a particular hyphenation dictionary, this is blocking
     * reflow; making it async would require scheduling another reflow after
     * the resource is available, and a possible layout "jump" as line-breaks
     * change. Note that the content process retains a reference to each such
     * resource it requests, so it will only make this call once per locale for
     * which hyphenation data exists.
     *
     * @param aURI
     *   The URI (which currently must always point to an omnijar resource)
     *   for the required hyphenation dictionary.
     * @param aHandle
     *   Returns the shmem handle to the resource (or an invalid shmem handle
     *   in case of failure).
     * @param aLoaded
     *   Returns the size in bytes of the resource.
     */
    sync GetHyphDict(nsIURI aURI) returns (SharedMemoryHandle aHandle, uint32_t aSize);

    async CreateWindow(PBrowser aThisTab,
                       MaybeDiscardedBrowsingContext aParent,
                       PBrowser aNewTab,
                       uint32_t aChromeFlags,
                       bool aCalledFromJS,
                       bool aWidthSpecified,
                       bool aForPrinting,
                       bool aForWindowDotPrint,
                       nsIURI aURIToLoad,
                       nsCString aFeatures,
                       float aFullZoom,
                       Principal aTriggeringPrincipal,
                       nsIContentSecurityPolicy aCsp,
                       nsIReferrerInfo aReferrerInfo,
                       OriginAttributes aOriginAttributes)
        returns (CreatedWindowInfo window);

    async CreateWindowInDifferentProcess(
      PBrowser aThisTab,
      MaybeDiscardedBrowsingContext aParent,
      uint32_t aChromeFlags,
      bool aCalledFromJS,
      bool aWidthSpecified,
      nsIURI aURIToLoad,
      nsCString aFeatures,
      float aFullZoom,
      nsString aName,
      nsIPrincipal aTriggeringPrincipal,
      nsIContentSecurityPolicy aCsp,
      nsIReferrerInfo aReferrerInfo,
      OriginAttributes aOriginAttributes);

    /**
     * Tells the parent to ungrab the pointer on the default display.
     *
     * This is for GTK platforms where we have to ensure the pointer ungrab happens in the
     * chrome process as that's the process that receives the pointer event.
     */
    sync UngrabPointer(uint32_t time);

    sync RemovePermission(Principal principal, nsCString permissionType) returns (nsresult rv);

    /**
     * Tell the parent that a decoder's' benchmark has been completed.
     * The result can then be stored in permanent storage.
     */
    async NotifyBenchmarkResult(nsString aCodecName, uint32_t aDecodeFPS);

    /**
     * Notify `push-message` observers without data in the parent.
     */
    async NotifyPushObservers(nsCString scope, Principal principal,
                              nsString messageId);

    /**
     * Notify `push-message` observers with data in the parent.
     */
    async NotifyPushObserversWithData(nsCString scope, Principal principal,
                                      nsString messageId, uint8_t[] data);

    /**
     * Notify `push-subscription-change` observers in the parent.
     */
    async NotifyPushSubscriptionChangeObservers(nsCString scope,
                                                Principal principal);

     async GetFilesRequest(nsID aID, nsString aDirectory, bool aRecursiveFlag);
     async DeleteGetFilesRequest(nsID aID);

     async StoreAndBroadcastBlobURLRegistration(nsCString url, IPCBlob blob,
                                                Principal principal,
                                                nsID? aAgentClusterId);

     async UnstoreAndBroadcastBlobURLUnregistration(nsCString url, Principal principal);

    /**
     * Messages for communicating child Telemetry to the parent process
     */
    async AccumulateChildHistograms(HistogramAccumulation[] accumulations);
    async AccumulateChildKeyedHistograms(KeyedHistogramAccumulation[] accumulations);
    async UpdateChildScalars(ScalarAction[] updates);
    async UpdateChildKeyedScalars(KeyedScalarAction[] updates);
    async RecordChildEvents(ChildEventData[] events);
    async RecordDiscardedData(DiscardedData data);

    sync GetA11yContentId() returns (uint32_t aContentId);
    async A11yHandlerControl(uint32_t aPid,
                             IHandlerControlHolder aHandlerControl);

    async AddMemoryReport(MemoryReport aReport);

    async MaybeReloadPlugins();

    async BHRThreadHang(HangDetails aHangDetails);

    async AddPerformanceMetrics(nsID aID, PerformanceInfo[] aMetrics);

    /*
     * Adds a certificate exception for the given hostname and port.
     */
    async AddCertException(nsCString aSerializedCert, uint32_t aFlags,
                           nsCString aHostName, int32_t aPort,
                           bool aIsTemporary)
          returns (nsresult success);

    /*
     * Determines whether storage access can be granted automatically by the
     * storage access API without showing a user prompt.
     */
    async AutomaticStorageAccessPermissionCanBeGranted(Principal aPrincipal)
          returns (bool success);

    /*
     * A 3rd party tracking origin (aTrackingOrigin) has received the permission
     * granted to have access to aGrantedOrigin when loaded by aParentWindowId.
     */
    async StorageAccessPermissionGrantedForOrigin(uint64_t aTopLevelWindowId,
                                                  MaybeDiscardedBrowsingContext aParentContext,
                                                  Principal aTrackingPrincipal,
                                                  nsCString aTrackingOrigin,
                                                  int aAllowMode,
                                                  StorageAccessPermissionGrantedReason? aReason)
          returns (bool unused);

    async CompleteAllowAccessFor(MaybeDiscardedBrowsingContext aParentContext,
                                 uint64_t aTopLevelWindowId,
                                 Principal aTrackingPrincipal,
                                 nsCString aTrackingOrigin,
                                 uint32_t aCookieBehavior,
                                 StorageAccessPermissionGrantedReason aReason)
          returns (StorageAccessPromptChoices? choice);

    async StoreUserInteractionAsPermission(Principal aPrincipal);

   /**
    * When media element's controlled state changed in the content process, we
    * have to notify the chrome process in order to update the status of the
    * corresponding media controller, which is used to control all media in the
    * certain tab. We would use the browsing context to find the corresponding
    * controller.
    */
    async NotifyMediaPlaybackChanged(MaybeDiscardedBrowsingContext aContext,
                                     MediaPlaybackState aState);

   /**
    * When media became audible or inaudible in content process, we have to
    * notify chrome process in order to which tab is audible.
    */
    async NotifyMediaAudibleChanged(MaybeDiscardedBrowsingContext aContext,
                                    MediaAudibleState aState);

   /**
    * When media enabled or disabled the Picture-in-Picture mode, we have to
    * update that to the media controller in the chrome process.
    */
    async NotifyPictureInPictureModeChanged(
        MaybeDiscardedBrowsingContext aContext, bool aEnabled);

   /**
    * This method is used to update media session's status when it's being
    * created or destroyed.
    */
    async NotifyMediaSessionUpdated(MaybeDiscardedBrowsingContext aContext, bool aIsCreated);

    /**
     * This method is used to update media session's media metadata whenever its
     * metadata is being updated.
     */
    async NotifyUpdateMediaMetadata(MaybeDiscardedBrowsingContext aContext,
                                    MaybeMediaMetadataBase aMetadata);

    /**
     * This method is used to update media session's playback state whenever its
     * playback state is changed.
     */
    async NotifyMediaSessionPlaybackStateChanged(
        MaybeDiscardedBrowsingContext aContext,
        MediaSessionPlaybackState aMetadata);

    /**
     * This method is used to update media session's supported media session
     * action when the action becomes supported or unsupported.
     */
    async NotifyMediaSessionSupportedActionChanged(
        MaybeDiscardedBrowsingContext aContext,
        MediaSessionAction aAction,
        bool aEnabled);

    /**
     * This method is used to notify the media controller in chrome process that
     * the media element in the browsing context entered fullscreen.
     */
    async NotifyMediaFullScreenState(
        MaybeDiscardedBrowsingContext aContext,
        bool aIsInFullScreen);

    /**
     * This method is used to update media session's position state whenever its
     * position state is being updated.
     */
    async NotifyPositionStateChanged(
        MaybeDiscardedBrowsingContext aContext,
        PositionState aState);

    /**
     * Due to sandboxing, a child process's UntrustedModulesProcessor cannot
     * obtain enough information about a DLL file to determine its
     * trustworthiness. This API asks the chrome process to perform that
     * evaluation.
     */
    async GetModulesTrust(ModulePaths aModPaths, bool aRunAtNormalPriority)
        returns (ModulesMapResult? modMapResult);

    /**
     * Used to route shutdown diagnostic info from the content process
     * ServiceWorkers to the parent process' ServiceWorkerManager's
     * ServiceWorkerShutdownBlocker. (The only other actor chain available
     * for this would be very convoluted and create ordering problems).
     */
    async ReportServiceWorkerShutdownProgress(uint32_t aShutdownStateId,
                                              Progress aProgress);

    /**
     * Whenever a document is updating the OrientationLock, we need to
     * reject the orientationPendingPromises in other processes.
     */
    async AbortOtherOrientationPendingPromises(MaybeDiscardedBrowsingContext aContext);

    async HistoryReload(MaybeDiscardedBrowsingContext aContext, uint32_t aReloadFlags);

    async NotifyOnHistoryReload(MaybeDiscardedBrowsingContext aContext,
                                bool aForceReload)
            returns (bool canReload, nsDocShellLoadState? loadState,
                     bool? reloadActiveEntry);

    async HistoryCommit(MaybeDiscardedBrowsingContext aContext,
                        uint64_t aLoadID, nsID aChangeID, uint32_t aLoadType);

    async HistoryGo(MaybeDiscardedBrowsingContext aContext,
                    int32_t aOffset) returns(int32_t requestedIndex);

    async BlobURLDataRequest(nsCString aBlobURL,
                             nsIPrincipal aTriggeringPrincipal,
                             nsIPrincipal aLoadingPrincipal,
                             OriginAttributes aOriginAttributes,
                             nsID? aAgentClusterId)
      returns (BlobURLDataRequestResult aResult);

    async SetActiveSessionHistoryEntry(MaybeDiscardedBrowsingContext context,
                                       nsPoint? previousScrollPosition,
                                       SessionHistoryInfo info, uint32_t loadType,
                                       int32_t childOffset,
                                       uint32_t updatedCacheKey, nsID changeID);
    async ReplaceActiveSessionHistoryEntry(
        MaybeDiscardedBrowsingContext context, SessionHistoryInfo info);

    async RemoveDynEntriesFromActiveSessionHistoryEntry(
        MaybeDiscardedBrowsingContext aContext);

    async RemoveFromSessionHistory(
        MaybeDiscardedBrowsingContext aContext);

both:
    async ScriptError(nsString message, nsString sourceName, nsString sourceLine,
                      uint32_t lineNumber, uint32_t colNumber, uint32_t flags,
                      nsCString category, bool privateWindow, uint64_t innerWindowId,
                      bool fromChromeContext);

    async CommitBrowsingContextTransaction(MaybeDiscardedBrowsingContext aContext,
                                           BrowsingContextTransaction aTransaction,
                                           uint64_t aEpoch);

    async AsyncMessage(nsString aMessage, ClonedMessageData aData);

    /**
     * Notify `push-subscription-modified` observers in the parent and child.
     */
    async NotifyPushSubscriptionModifiedObservers(nsCString scope,
                                                  Principal principal);

    /**
     * Send a Push error message to all service worker clients in the parent or
     * child.
     */
    async PushError(nsCString scope, Principal principal, nsString message,
                    uint32_t flags);

    /**
     * Creates a new BrowsingContext, initialized with the values provided in
     * `BrowsingContextInitializer`.
     *
     * This message may only be sent to the parent in limited situations. If the
     * new BrowsingContext has a parent window, it must be owned by the
     * embedding process, otherwise it must be owned by the opener, if set.
     */
    async CreateBrowsingContext(uint64_t aGroupId, BrowsingContextInitializer aInit);

    /**
     * Discards the passed-in BrowsingContext. If the BrowsingContext has
     * already been discarded, this message does nothing.
     * The response promise is fulfilled when the process has flagged the
     * BrowsingContext as discarded.
     */
    async DiscardBrowsingContext(MaybeDiscardedBrowsingContext aContext)
            returns (bool unused);

    async AdjustWindowFocus(MaybeDiscardedBrowsingContext aContext,
                            bool aCheckPermission,
                            bool aIsVisible);
    async WindowClose(MaybeDiscardedBrowsingContext aContext,
                      bool aTrustedCaller);
    async WindowFocus(MaybeDiscardedBrowsingContext aContext,
                      CallerType aCallerType);
    async WindowBlur(MaybeDiscardedBrowsingContext aContext);
    async RaiseWindow(MaybeDiscardedBrowsingContext aContext, CallerType aCallerType);
    async ClearFocus(MaybeDiscardedBrowsingContext aContext);
    async SetFocusedBrowsingContext(MaybeDiscardedBrowsingContext aContext);
    async SetActiveBrowsingContext(MaybeDiscardedBrowsingContext aContext);
    async UnsetActiveBrowsingContext(MaybeDiscardedBrowsingContext aContext);
    async SetFocusedElement(MaybeDiscardedBrowsingContext aContext, bool aNeedsFocus);
    async FinalizeFocusOuter(MaybeDiscardedBrowsingContext aContext, bool aCanFocus,
                             CallerType aCallerType);
parent:
    async BlurToParent(MaybeDiscardedBrowsingContext aFocusedBrowsingContext,
                      MaybeDiscardedBrowsingContext aBrowsingContextToClear,
                      MaybeDiscardedBrowsingContext aAncestorBrowsingContextToFocus,
                      bool aIsLeavingDocument, bool aAdjustWidget,
                      bool aBrowsingContextToClearHandled,
                      bool aAncestorBrowsingContextToFocusHandled);
child:
    async BlurToChild(MaybeDiscardedBrowsingContext aFocusedBrowsingContext,
                      MaybeDiscardedBrowsingContext aBrowsingContextToClear,
                      MaybeDiscardedBrowsingContext aAncestorBrowsingContextToFocus,
                      bool aIsLeavingDocument, bool aAdjustWidget);
    async SetupFocusedAndActive(MaybeDiscardedBrowsingContext aFocusedBrowsingContext,
                                MaybeDiscardedBrowsingContext aActiveBrowsingContext);
both:
    async MaybeExitFullscreen(MaybeDiscardedBrowsingContext aContext);
    async WindowPostMessage(MaybeDiscardedBrowsingContext aContext,
                            ClonedOrErrorMessageData aMessage,
                            PostMessageData aData);

    async CommitWindowContextTransaction(MaybeDiscardedWindowContext aContext,
                                         WindowContextTransaction aTransaction,
                                         uint64_t aEpoch);

child:
    // NOTE: These methods are only needed on the child, as the parent
    // WindowContext is managed using the PWindowGlobal actor's lifecycle.
    async CreateWindowContext(WindowContextInitializer aInit);
    async DiscardWindowContext(uint64_t aContextId) returns (bool unused);

parent:
    // Temporary (bug 1641989) conduit for Glean data in content processes.
    // Sent from time-to-time to limit the amount of data vulnerable to loss.
    // Buffer contains bincoded Rust structs.
    async FOGData(ByteBuf buf);

child:
    // Temporary (bug 1641989) conduit for Glean data in content processes.
    // Tells the child to flush any pending data. Used in tests and ping
    // assembly. Buffer contains bincoded Rust structs.
    async FlushFOGData() returns (ByteBuf buf);
};

}
}<|MERGE_RESOLUTION|>--- conflicted
+++ resolved
@@ -855,21 +855,11 @@
      */
     async AddDynamicScalars(DynamicScalarDefinition[] definitions);
 
-<<<<<<< HEAD
-    /*
-     * Message to construct a PClientOpenWindowOp actor.  This is used to
-     * open windows cross-process and receive notification when the operation
-     * has completed.
-     */
-    async PClientOpenWindowOp(ClientOpenWindowArgs aArgs);
-
     /*
      * Flush the recording and send a description back to this process.
      */
     async FinishRecording();
 
-=======
->>>>>>> 0aa061dd
     // This message is sent to content processes, and triggers the creation of a
     // new HttpChannelChild that will be connected to the parent channel
     // represented by registrarId.
