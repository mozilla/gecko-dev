--- conflicted
+++ resolved
@@ -835,7 +835,6 @@
      */
     async PClientOpenWindowOp(ClientOpenWindowArgs aArgs);
 
-<<<<<<< HEAD
     /*
      * Save the execution up to the current point in a recording process
      * to a local file.
@@ -848,8 +847,6 @@
      */
     async SaveCloudRecording(nsString uuid);
 
-=======
->>>>>>> b4ee1346
     // This message is sent to content processes, and triggers the creation of a
     // new HttpChannelChild that will be connected to the parent channel
     // represented by registrarId.
