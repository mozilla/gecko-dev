/* -*- Mode: C++; tab-width: 8; indent-tabs-mode: nil; c-basic-offset: 2 -*- */
/* vim: set ts=8 sts=2 et sw=2 tw=80: */
/* This Source Code Form is subject to the terms of the Mozilla Public
 * License, v. 2.0. If a copy of the MPL was not distributed with this
 * file, You can obtain one at http://mozilla.org/MPL/2.0/. */

#ifndef mozilla_dom_BrowserParent_h
#define mozilla_dom_BrowserParent_h

#include <utility>

#include "LiveResizeListener.h"
#include "Units.h"
#include "js/TypeDecls.h"
#include "mozilla/ContentCache.h"
#include "mozilla/EventForwards.h"
#include "mozilla/RefPtr.h"
#include "mozilla/dom/BrowserBridgeParent.h"
#include "mozilla/dom/File.h"
#include "mozilla/dom/PBrowserParent.h"
#include "mozilla/dom/PContent.h"
#include "mozilla/dom/PFilePickerParent.h"
#include "mozilla/dom/TabContext.h"
#include "mozilla/dom/ipc/IdType.h"
#include "mozilla/gfx/CrossProcessPaint.h"
#include "mozilla/layers/CompositorBridgeParent.h"
#include "mozilla/layout/RemoteLayerTreeOwner.h"
#include "nsCOMPtr.h"
#include "nsIAuthPromptProvider.h"
#include "nsIBrowserDOMWindow.h"
#include "nsIDOMEventListener.h"
#include "nsIKeyEventInPluginCallback.h"
#include "nsIWidget.h"
#include "nsIXULBrowserWindow.h"
#include "nsWeakReference.h"

class nsFrameLoader;
class nsIContent;
class nsIPrincipal;
class nsIURI;
class nsILoadContext;
class nsIDocShell;
class nsIWebBrowserPersistDocumentReceiver;
class nsIWebProgress;

namespace mozilla {

namespace a11y {
class DocAccessibleParent;
}

namespace layers {
struct TextureFactoryIdentifier;
}  // namespace layers

namespace widget {
struct IMENotification;
}  // namespace widget

namespace gfx {
class SourceSurface;
class DataSourceSurface;
}  // namespace gfx

namespace dom {

class CanonicalBrowsingContext;
class ClonedMessageData;
class ContentParent;
class Element;
class DataTransfer;
class BrowserHost;
class BrowserBridgeParent;

namespace ipc {
class StructuredCloneData;
}  // namespace ipc

/**
 * BrowserParent implements the parent actor part of the PBrowser protocol. See
 * PBrowser for more information.
 */
class BrowserParent final : public PBrowserParent,
                            public nsIDOMEventListener,
                            public nsIAuthPromptProvider,
                            public nsIKeyEventInPluginCallback,
                            public nsSupportsWeakReference,
                            public TabContext,
                            public LiveResizeListener {
  typedef mozilla::dom::ClonedMessageData ClonedMessageData;
  using TapType = GeckoContentController_TapType;

  friend class PBrowserParent;

  virtual ~BrowserParent();

 public:
  // Helper class for ContentParent::RecvCreateWindow.
  struct AutoUseNewTab;

  NS_DECL_CYCLE_COLLECTING_ISUPPORTS
  NS_DECL_NSIAUTHPROMPTPROVIDER
  // nsIDOMEventListener interfaces
  NS_DECL_NSIDOMEVENTLISTENER

  NS_DECL_CYCLE_COLLECTION_CLASS_AMBIGUOUS(BrowserParent, nsIDOMEventListener)

  BrowserParent(ContentParent* aManager, const TabId& aTabId,
                const TabContext& aContext,
                CanonicalBrowsingContext* aBrowsingContext,
                uint32_t aChromeFlags);

  /**
   * Returns the focused BrowserParent or nullptr if chrome or another app
   * is focused.
   */
  static BrowserParent* GetFocused();

  static BrowserParent* GetLastMouseRemoteTarget();

  static BrowserParent* GetPointerLockedRemoteTarget();

  static BrowserParent* GetFrom(nsFrameLoader* aFrameLoader);

  static BrowserParent* GetFrom(PBrowserParent* aBrowserParent);

  static BrowserParent* GetFrom(nsIContent* aContent);

  static BrowserParent* GetBrowserParentFromLayersId(
      layers::LayersId aLayersId);

  static TabId GetTabIdFrom(nsIDocShell* docshell);

  static bool AreRecordReplayTabsActive() {
    return gNumActiveRecordReplayTabs != 0;
  }

  const TabId GetTabId() const { return mTabId; }

  ContentParent* Manager() const { return mManager; }

  CanonicalBrowsingContext* GetBrowsingContext() { return mBrowsingContext; }

  already_AddRefed<nsILoadContext> GetLoadContext();

  Element* GetOwnerElement() const { return mFrameElement; }

  nsIBrowserDOMWindow* GetBrowserDOMWindow() const { return mBrowserDOMWindow; }

  already_AddRefed<nsPIDOMWindowOuter> GetParentWindowOuter();

  already_AddRefed<nsIWidget> GetTopLevelWidget();

  // Returns the closest widget for our frameloader's content.
  already_AddRefed<nsIWidget> GetWidget() const;

  // Returns the top-level widget for our frameloader's document.
  already_AddRefed<nsIWidget> GetDocWidget() const;

  /**
   * Returns the widget which may have native focus and handles text input
   * like keyboard input, IME, etc.
   */
  already_AddRefed<nsIWidget> GetTextInputHandlingWidget() const;

  nsIXULBrowserWindow* GetXULBrowserWindow();

  static uint32_t GetMaxTouchPoints(Element* aElement);
  uint32_t GetMaxTouchPoints() { return GetMaxTouchPoints(mFrameElement); }

  /**
   * Return the top level DocAccessibleParent for this BrowserParent.
   * Note that in the case of an out-of-process iframe, the returned actor
   * might not be at the top level of the DocAccessibleParent tree; i.e. it
   * might have a parent. However, it will be at the top level in its content
   * process. That is, doc->IsTopLevelInContentProcess() will always be true,
   * but doc->IsTopLevel() might not.
   */
  a11y::DocAccessibleParent* GetTopLevelDocAccessible() const;

  LayersId GetLayersId() const;

  // Returns the BrowserBridgeParent if this BrowserParent is for an
  // out-of-process iframe and nullptr otherwise.
  BrowserBridgeParent* GetBrowserBridgeParent() const;

  // Returns the BrowserHost if this BrowserParent is for a top-level browser
  // and nullptr otherwise.
  BrowserHost* GetBrowserHost() const;

  ParentShowInfo GetShowInfo();

  // Get the content principal from the owner element.
  already_AddRefed<nsIPrincipal> GetContentPrincipal() const;

  /**
   * Let managees query if Destroy() is already called so they don't send out
   * messages when the PBrowser actor is being destroyed.
   */
  bool IsDestroyed() const { return mIsDestroyed; }

  /**
   * Returns whether we're in the process of creating a new window (from
   * window.open). If so, LoadURL calls are being skipped until everything is
   * set up. For further details, see `mCreatingWindow` below.
   */
  bool CreatingWindow() const { return mCreatingWindow; }

  /*
   * Visit each BrowserParent in the tree formed by PBrowser and
   * PBrowserBridge, including `this`.
   */
  template <typename Callback>
  void VisitAll(Callback aCallback) {
    aCallback(this);
    VisitAllDescendants(aCallback);
  }

  /*
   * Visit each BrowserParent in the tree formed by PBrowser and
   * PBrowserBridge, excluding `this`.
   */
  template <typename Callback>
  void VisitAllDescendants(Callback aCallback) {
    const auto& browserBridges = ManagedPBrowserBridgeParent();
    for (auto iter = browserBridges.ConstIter(); !iter.Done(); iter.Next()) {
      BrowserBridgeParent* browserBridge =
          static_cast<BrowserBridgeParent*>(iter.Get()->GetKey());
      BrowserParent* browserParent = browserBridge->GetBrowserParent();

      aCallback(browserParent);
      browserParent->VisitAllDescendants(aCallback);
    }
  }

  /*
   * Visit each BrowserBridgeParent that is a child of this BrowserParent.
   */
  template <typename Callback>
  void VisitChildren(Callback aCallback) {
    const auto& browserBridges = ManagedPBrowserBridgeParent();
    for (auto iter = browserBridges.ConstIter(); !iter.Done(); iter.Next()) {
      BrowserBridgeParent* browserBridge =
          static_cast<BrowserBridgeParent*>(iter.Get()->GetKey());
      aCallback(browserBridge);
    }
  }

  void SetOwnerElement(Element* aElement);

  void SetBrowserDOMWindow(nsIBrowserDOMWindow* aBrowserDOMWindow) {
    mBrowserDOMWindow = aBrowserDOMWindow;
  }

  void SwapFrameScriptsFrom(nsTArray<FrameScriptInfo>& aFrameScripts) {
    aFrameScripts.SwapElements(mDelayedFrameScripts);
  }

  void CacheFrameLoader(nsFrameLoader* aFrameLoader);

  void Destroy();

  void RemoveWindowListeners();

  void AddWindowListeners();

  mozilla::ipc::IPCResult RecvMoveFocus(const bool& aForward,
                                        const bool& aForDocumentNavigation);

  mozilla::ipc::IPCResult RecvSizeShellTo(const uint32_t& aFlags,
                                          const int32_t& aWidth,
                                          const int32_t& aHeight,
                                          const int32_t& aShellItemWidth,
                                          const int32_t& aShellItemHeight);

  mozilla::ipc::IPCResult RecvDropLinks(nsTArray<nsString>&& aLinks);

  mozilla::ipc::IPCResult RecvEvent(const RemoteDOMEvent& aEvent);

  mozilla::ipc::IPCResult RecvReplyKeyEvent(const WidgetKeyboardEvent& aEvent);

  mozilla::ipc::IPCResult RecvAccessKeyNotHandled(
      const WidgetKeyboardEvent& aEvent);

  mozilla::ipc::IPCResult RecvRegisterProtocolHandler(const nsString& aScheme,
                                                      nsIURI* aHandlerURI,
                                                      const nsString& aTitle,
                                                      nsIURI* aDocURI);

  mozilla::ipc::IPCResult RecvOnStateChange(
      const Maybe<WebProgressData>& awebProgressData,
      const RequestData& aRequestData, const uint32_t aStateFlags,
      const nsresult aStatus,
      const Maybe<WebProgressStateChangeData>& aStateChangeData);

  mozilla::ipc::IPCResult RecvOnProgressChange(
      const Maybe<WebProgressData>& aWebProgressData,
      const RequestData& aRequestData, const int32_t aCurSelfProgress,
      const int32_t aMaxSelfProgress, const int32_t aCurTotalProgres,
      const int32_t aMaxTotalProgress);

  mozilla::ipc::IPCResult RecvOnLocationChange(
      const Maybe<WebProgressData>& aWebProgressData,
      const RequestData& aRequestData, nsIURI* aLocation, const uint32_t aFlags,
      const bool aCanGoBack, const bool aCanGoForward,
      const Maybe<WebProgressLocationChangeData>& aLocationChangeData);

  mozilla::ipc::IPCResult RecvOnStatusChange(
      const Maybe<WebProgressData>& aWebProgressData,
      const RequestData& aRequestData, const nsresult aStatus,
      const nsString& aMessage);

  mozilla::ipc::IPCResult RecvNotifyContentBlockingEvent(
      const uint32_t& aEvent, const RequestData& aRequestData,
      const bool aBlocked, const nsACString& aTrackingOrigin,
      nsTArray<nsCString>&& aTrackingFullHashes,
      const Maybe<mozilla::ContentBlockingNotifier::
                      StorageAccessPermissionGrantedReason>& aReason);

  mozilla::ipc::IPCResult RecvSetAllowDeprecatedTls(bool value);

  mozilla::ipc::IPCResult RecvNavigationFinished();

  already_AddRefed<nsIBrowser> GetBrowser();

  void ReconstructWebProgressAndRequest(
      const Maybe<WebProgressData>& aWebProgressData,
      const RequestData& aRequestData, nsIWebProgress** aOutWebProgress,
      nsIRequest** aOutRequest);

  mozilla::ipc::IPCResult RecvSessionStoreUpdate(
      const Maybe<nsCString>& aDocShellCaps, const Maybe<bool>& aPrivatedMode,
      nsTArray<nsCString>&& aPositions,
      nsTArray<int32_t>&& aPositionDescendants,
      const nsTArray<InputFormData>& aInputs,
      const nsTArray<CollectedInputDataValue>& aIdVals,
      const nsTArray<CollectedInputDataValue>& aXPathVals,
      nsTArray<nsCString>&& aOrigins, nsTArray<nsString>&& aKeys,
      nsTArray<nsString>&& aValues, const bool aIsFullStorage,
      const bool aNeedCollectSHistory, const uint32_t& aFlushId,
      const bool& aIsFinal, const uint32_t& aEpoch);

  mozilla::ipc::IPCResult RecvIntrinsicSizeOrRatioChanged(
      const Maybe<IntrinsicSize>& aIntrinsicSize,
      const Maybe<AspectRatio>& aIntrinsicRatio);

  mozilla::ipc::IPCResult RecvSyncMessage(
      const nsString& aMessage, const ClonedMessageData& aData,
      nsTArray<ipc::StructuredCloneData>* aRetVal);

  mozilla::ipc::IPCResult RecvAsyncMessage(const nsString& aMessage,
                                           const ClonedMessageData& aData);

  mozilla::ipc::IPCResult RecvNotifyIMEFocus(
      const ContentCache& aContentCache,
      const widget::IMENotification& aEventMessage,
      NotifyIMEFocusResolver&& aResolve);

  mozilla::ipc::IPCResult RecvNotifyIMETextChange(
      const ContentCache& aContentCache,
      const widget::IMENotification& aEventMessage);

  mozilla::ipc::IPCResult RecvNotifyIMECompositionUpdate(
      const ContentCache& aContentCache,
      const widget::IMENotification& aEventMessage);

  mozilla::ipc::IPCResult RecvNotifyIMESelection(
      const ContentCache& aContentCache,
      const widget::IMENotification& aEventMessage);

  mozilla::ipc::IPCResult RecvUpdateContentCache(
      const ContentCache& aContentCache);

  mozilla::ipc::IPCResult RecvNotifyIMEMouseButtonEvent(
      const widget::IMENotification& aEventMessage, bool* aConsumedByIME);

  mozilla::ipc::IPCResult RecvNotifyIMEPositionChange(
      const ContentCache& aContentCache,
      const widget::IMENotification& aEventMessage);

  mozilla::ipc::IPCResult RecvOnEventNeedingAckHandled(
      const EventMessage& aMessage);

  mozilla::ipc::IPCResult RecvRequestIMEToCommitComposition(
      const bool& aCancel, bool* aIsCommitted, nsString* aCommittedString);

  mozilla::ipc::IPCResult RecvStartPluginIME(
      const WidgetKeyboardEvent& aKeyboardEvent, const int32_t& aPanelX,
      const int32_t& aPanelY, nsString* aCommitted);

  mozilla::ipc::IPCResult RecvSetPluginFocused(const bool& aFocused);

  mozilla::ipc::IPCResult RecvSetCandidateWindowForPlugin(
      const widget::CandidateWindowPosition& aPosition);
  mozilla::ipc::IPCResult RecvEnableIMEForPlugin(const bool& aEnable);

  mozilla::ipc::IPCResult RecvDefaultProcOfPluginEvent(
      const WidgetPluginEvent& aEvent);

  mozilla::ipc::IPCResult RecvGetInputContext(widget::IMEState* aIMEState);

  mozilla::ipc::IPCResult RecvSetInputContext(
      const widget::InputContext& aContext,
      const widget::InputContextAction& aAction);

  // See nsIKeyEventInPluginCallback
  virtual void HandledWindowedPluginKeyEvent(
      const NativeEventData& aKeyEventData, bool aIsConsumed) override;

  mozilla::ipc::IPCResult RecvOnWindowedPluginKeyEvent(
      const NativeEventData& aKeyEventData);

  mozilla::ipc::IPCResult RecvRequestFocus(const bool& aCanRaise,
                                           const CallerType aCallerType);

  mozilla::ipc::IPCResult RecvWheelZoomChange(bool aIncrease);

  mozilla::ipc::IPCResult RecvLookUpDictionary(
      const nsString& aText, nsTArray<mozilla::FontRange>&& aFontRangeArray,
      const bool& aIsVertical, const LayoutDeviceIntPoint& aPoint);

  mozilla::ipc::IPCResult RecvEnableDisableCommands(
      const MaybeDiscarded<BrowsingContext>& aContext, const nsString& aAction,
      nsTArray<nsCString>&& aEnabledCommands,
      nsTArray<nsCString>&& aDisabledCommands);

  mozilla::ipc::IPCResult RecvSetCursor(
      const nsCursor& aValue, const bool& aHasCustomCursor,
      const nsCString& aUri, const uint32_t& aWidth, const uint32_t& aHeight,
      const uint32_t& aStride, const gfx::SurfaceFormat& aFormat,
      const uint32_t& aHotspotX, const uint32_t& aHotspotY, const bool& aForce);

  mozilla::ipc::IPCResult RecvSetLinkStatus(const nsString& aStatus);

  mozilla::ipc::IPCResult RecvShowTooltip(const uint32_t& aX,
                                          const uint32_t& aY,
                                          const nsString& aTooltip,
                                          const nsString& aDirection);

  mozilla::ipc::IPCResult RecvHideTooltip();

  mozilla::ipc::IPCResult RecvSetNativeChildOfShareableWindow(
      const uintptr_t& childWindow);

  mozilla::ipc::IPCResult RecvDispatchFocusToTopLevelWindow();

  mozilla::ipc::IPCResult RecvRespondStartSwipeEvent(
      const uint64_t& aInputBlockId, const bool& aStartSwipe);

  mozilla::ipc::IPCResult RecvDispatchWheelEvent(
      const mozilla::WidgetWheelEvent& aEvent);

  mozilla::ipc::IPCResult RecvDispatchMouseEvent(
      const mozilla::WidgetMouseEvent& aEvent);

  mozilla::ipc::IPCResult RecvDispatchKeyboardEvent(
      const mozilla::WidgetKeyboardEvent& aEvent);

  mozilla::ipc::IPCResult RecvScrollRectIntoView(
      const nsRect& aRect, const ScrollAxis& aVertical,
      const ScrollAxis& aHorizontal, const ScrollFlags& aScrollFlags,
      const int32_t& aAppUnitsPerDevPixel);

  PColorPickerParent* AllocPColorPickerParent(const nsString& aTitle,
                                              const nsString& aInitialColor);

  bool DeallocPColorPickerParent(PColorPickerParent* aColorPicker);

#ifdef ACCESSIBILITY
  PDocAccessibleParent* AllocPDocAccessibleParent(PDocAccessibleParent*,
                                                  const uint64_t&,
                                                  const uint32_t&,
                                                  const IAccessibleHolder&);
  bool DeallocPDocAccessibleParent(PDocAccessibleParent*);
  virtual mozilla::ipc::IPCResult RecvPDocAccessibleConstructor(
      PDocAccessibleParent* aDoc, PDocAccessibleParent* aParentDoc,
      const uint64_t& aParentID, const uint32_t& aMsaaID,
      const IAccessibleHolder& aDocCOMProxy) override;
#endif

  mozilla::ipc::IPCResult RecvNewWindowGlobal(
      ManagedEndpoint<PWindowGlobalParent>&& aEndpoint,
      const WindowGlobalInit& aInit);

  mozilla::ipc::IPCResult RecvIsWindowSupportingProtectedMedia(
      const uint64_t& aOuterWindowID,
      IsWindowSupportingProtectedMediaResolver&& aResolve);

  mozilla::ipc::IPCResult RecvIsWindowSupportingWebVR(
      const uint64_t& aOuterWindowID,
      IsWindowSupportingWebVRResolver&& aResolve);

  void LoadURL(nsDocShellLoadState* aLoadState);

  void ResumeLoad(uint64_t aPendingSwitchID);

  void InitRendering();
  bool AttachLayerManager();
  void MaybeShowFrame();

  bool Show(const OwnerShowInfo&);

  void UpdateDimensions(const nsIntRect& aRect, const ScreenIntSize& aSize);

  DimensionInfo GetDimensionInfo();

  nsresult UpdatePosition();

  void SizeModeChanged(const nsSizeMode& aSizeMode);

  void HandleAccessKey(const WidgetKeyboardEvent& aEvent,
                       nsTArray<uint32_t>& aCharCodes);

#if defined(MOZ_WIDGET_ANDROID)
  void DynamicToolbarMaxHeightChanged(ScreenIntCoord aHeight);
  void DynamicToolbarOffsetChanged(ScreenIntCoord aOffset);
#endif

  void Activate();

  void Deactivate(bool aWindowLowering);

  void MouseEnterIntoWidget();

  bool MapEventCoordinatesForChildProcess(mozilla::WidgetEvent* aEvent);

  void MapEventCoordinatesForChildProcess(const LayoutDeviceIntPoint& aOffset,
                                          mozilla::WidgetEvent* aEvent);

  LayoutDeviceToCSSScale GetLayoutDeviceToCSSScale();

  mozilla::ipc::IPCResult RecvRequestNativeKeyBindings(
      const uint32_t& aType, const mozilla::WidgetKeyboardEvent& aEvent,
      nsTArray<mozilla::CommandInt>* aCommands);

  mozilla::ipc::IPCResult RecvSynthesizeNativeKeyEvent(
      const int32_t& aNativeKeyboardLayout, const int32_t& aNativeKeyCode,
      const uint32_t& aModifierFlags, const nsString& aCharacters,
      const nsString& aUnmodifiedCharacters, const uint64_t& aObserverId);

  mozilla::ipc::IPCResult RecvSynthesizeNativeMouseEvent(
      const LayoutDeviceIntPoint& aPoint, const uint32_t& aNativeMessage,
      const uint32_t& aModifierFlags, const uint64_t& aObserverId);

  mozilla::ipc::IPCResult RecvSynthesizeNativeMouseMove(
      const LayoutDeviceIntPoint& aPoint, const uint64_t& aObserverId);

  mozilla::ipc::IPCResult RecvSynthesizeNativeMouseScrollEvent(
      const LayoutDeviceIntPoint& aPoint, const uint32_t& aNativeMessage,
      const double& aDeltaX, const double& aDeltaY, const double& aDeltaZ,
      const uint32_t& aModifierFlags, const uint32_t& aAdditionalFlags,
      const uint64_t& aObserverId);

  mozilla::ipc::IPCResult RecvSynthesizeNativeTouchPoint(
      const uint32_t& aPointerId, const TouchPointerState& aPointerState,
      const LayoutDeviceIntPoint& aPoint, const double& aPointerPressure,
      const uint32_t& aPointerOrientation, const uint64_t& aObserverId);

  mozilla::ipc::IPCResult RecvSynthesizeNativeTouchTap(
      const LayoutDeviceIntPoint& aPoint, const bool& aLongTap,
      const uint64_t& aObserverId);

  mozilla::ipc::IPCResult RecvClearNativeTouchSequence(
      const uint64_t& aObserverId);

  void SendMouseEvent(const nsAString& aType, float aX, float aY,
                      int32_t aButton, int32_t aClickCount, int32_t aModifiers);

  /**
   * The following Send*Event() marks aEvent as posted to remote process if
   * it succeeded.  So, you can check the result with
   * aEvent.HasBeenPostedToRemoteProcess().
   */
  void SendRealMouseEvent(WidgetMouseEvent& aEvent);

  void SendRealDragEvent(WidgetDragEvent& aEvent, uint32_t aDragAction,
                         uint32_t aDropEffect, nsIPrincipal* aPrincipal,
                         nsIContentSecurityPolicy* aCsp);

  void SendMouseWheelEvent(WidgetWheelEvent& aEvent);

  void SendRealKeyEvent(WidgetKeyboardEvent& aEvent);

  void SendRealTouchEvent(WidgetTouchEvent& aEvent);

  void SendPluginEvent(WidgetPluginEvent& aEvent);

  /**
   * Different from above Send*Event(), these methods return true if the
   * event has been posted to the remote process or failed to do that but
   * shouldn't be handled by following event listeners.
   * If you need to check if it's actually posted to the remote process,
   * you can refer aEvent.HasBeenPostedToRemoteProcess().
   */
  bool SendCompositionEvent(mozilla::WidgetCompositionEvent& aEvent);

  bool SendSelectionEvent(mozilla::WidgetSelectionEvent& aEvent);

  bool SendHandleTap(TapType aType, const LayoutDevicePoint& aPoint,
                     Modifiers aModifiers, const ScrollableLayerGuid& aGuid,
                     uint64_t aInputBlockId);

  PFilePickerParent* AllocPFilePickerParent(const nsString& aTitle,
                                            const int16_t& aMode);

  bool DeallocPFilePickerParent(PFilePickerParent* actor);

  mozilla::ipc::IPCResult RecvIndexedDBPermissionRequest(
      nsIPrincipal* aPrincipal, IndexedDBPermissionRequestResolver&& aResolve);

  bool GetGlobalJSObject(JSContext* cx, JSObject** globalp);

  void StartPersistence(CanonicalBrowsingContext* aContext,
                        nsIWebBrowserPersistDocumentReceiver* aRecv,
                        ErrorResult& aRv);

  bool HandleQueryContentEvent(mozilla::WidgetQueryContentEvent& aEvent);

  bool SendPasteTransferable(const IPCDataTransfer& aDataTransfer,
                             const bool& aIsPrivateData,
                             nsIPrincipal* aRequestingPrincipal,
                             const uint32_t& aContentPolicyType);

  // Helper for transforming a point
  LayoutDeviceIntPoint TransformPoint(
      const LayoutDeviceIntPoint& aPoint,
      const LayoutDeviceToLayoutDeviceMatrix4x4& aMatrix);
  LayoutDevicePoint TransformPoint(
      const LayoutDevicePoint& aPoint,
      const LayoutDeviceToLayoutDeviceMatrix4x4& aMatrix);

  // Transform a coordinate from the parent process coordinate space to the
  // child process coordinate space.
  LayoutDeviceIntPoint TransformParentToChild(
      const LayoutDeviceIntPoint& aPoint);
  LayoutDevicePoint TransformParentToChild(const LayoutDevicePoint& aPoint);

  // Transform a coordinate from the child process coordinate space to the
  // parent process coordinate space.
  LayoutDeviceIntPoint TransformChildToParent(
      const LayoutDeviceIntPoint& aPoint);
  LayoutDevicePoint TransformChildToParent(const LayoutDevicePoint& aPoint);
  LayoutDeviceIntRect TransformChildToParent(const LayoutDeviceIntRect& aRect);

  // Returns the matrix that transforms event coordinates from the coordinate
  // space of the child process to the coordinate space of the parent process.
  LayoutDeviceToLayoutDeviceMatrix4x4 GetChildToParentConversionMatrix();

  void SetChildToParentConversionMatrix(
      const Maybe<LayoutDeviceToLayoutDeviceMatrix4x4>& aMatrix,
      const ScreenRect& aRemoteDocumentRect);

  // Returns the offset from the origin of our frameloader's nearest widget to
  // the origin of its layout frame. This offset is used to translate event
  // coordinates relative to the PuppetWidget origin in the child process.
  //
  // GOING AWAY. PLEASE AVOID ADDING CALLERS. Use the above tranformation
  // methods instead.
  LayoutDeviceIntPoint GetChildProcessOffset();

  // Returns the offset from the on-screen origin of our top-level window's
  // widget (including window decorations) to the origin of our frameloader's
  // nearest widget. This offset is used to translate coordinates from the
  // PuppetWidget's origin to absolute screen coordinates in the child.
  LayoutDeviceIntPoint GetClientOffset();

  void StopIMEStateManagement();

  /**
   * Native widget remoting protocol for use with windowed plugins with e10s.
   */
  PPluginWidgetParent* AllocPPluginWidgetParent();

  bool DeallocPPluginWidgetParent(PPluginWidgetParent* aActor);

  PPaymentRequestParent* AllocPPaymentRequestParent();

  bool DeallocPPaymentRequestParent(PPaymentRequestParent* aActor);

  bool SendLoadRemoteScript(const nsString& aURL,
                            const bool& aRunInGlobalScope);

  void LayerTreeUpdate(const LayersObserverEpoch& aEpoch, bool aActive);

  mozilla::ipc::IPCResult RecvInvokeDragSession(
      nsTArray<IPCDataTransfer>&& aTransfers, const uint32_t& aAction,
      Maybe<Shmem>&& aVisualDnDData, const uint32_t& aStride,
      const gfx::SurfaceFormat& aFormat, const LayoutDeviceIntRect& aDragRect,
      nsIPrincipal* aPrincipal, nsIContentSecurityPolicy* aCsp);

  void AddInitialDnDDataTo(DataTransfer* aDataTransfer,
                           nsIPrincipal** aPrincipal);

  bool TakeDragVisualization(RefPtr<mozilla::gfx::SourceSurface>& aSurface,
                             LayoutDeviceIntRect* aDragRect);

  mozilla::ipc::IPCResult RecvEnsureLayersConnected(
      CompositorOptions* aCompositorOptions);

  // LiveResizeListener implementation
  void LiveResizeStarted() override;
  void LiveResizeStopped() override;

  void SetReadyToHandleInputEvents() { mIsReadyToHandleInputEvents = true; }
  bool IsReadyToHandleInputEvents() { return mIsReadyToHandleInputEvents; }

  void NavigateByKey(bool aForward, bool aForDocumentNavigation);

  bool GetDocShellIsActive();
  void SetDocShellIsActive(bool aDocShellIsActive);

  bool GetSuspendMediaWhenInactive() const;
  void SetSuspendMediaWhenInactive(bool aSuspendMediaWhenInactive);

  bool GetHasPresented();
  bool GetHasLayers();
  bool GetRenderLayers();
  void SetRenderLayers(bool aRenderLayers);
  void PreserveLayers(bool aPreserveLayers);
  void NotifyResolutionChanged();

  void Deprioritize();

  bool StartApzAutoscroll(float aAnchorX, float aAnchorY, nsViewID aScrollId,
                          uint32_t aPresShellId);
  void StopApzAutoscroll(nsViewID aScrollId, uint32_t aPresShellId);

  // Suspend nsIWebProgressListener events until after the next STATE_START
  // onStateChange. This is used to block STATE_STOP events from the old process
  // when process switching away, as well as the initial about:blank and
  // STATE_START from the new process.
  void SuspendProgressEventsUntilAfterNextLoadStarts() {
    mSuspendedProgressEvents = true;
  }

  bool CanCancelContentJS(nsIRemoteTab::NavigationType aNavigationType,
                          int32_t aNavigationIndex,
                          nsIURI* aNavigationURI) const;

 protected:
  friend BrowserBridgeParent;
  friend BrowserHost;

  void SetBrowserBridgeParent(BrowserBridgeParent* aBrowser);
  void SetBrowserHost(BrowserHost* aBrowser);

  bool ReceiveMessage(
      const nsString& aMessage, bool aSync, ipc::StructuredCloneData* aData,
      nsTArray<ipc::StructuredCloneData>* aJSONRetVal = nullptr);

  mozilla::ipc::IPCResult RecvAsyncAuthPrompt(const nsCString& aUri,
                                              const nsString& aRealm,
                                              const uint64_t& aCallbackId);

  virtual mozilla::ipc::IPCResult Recv__delete__() override;

  virtual void ActorDestroy(ActorDestroyReason why) override;

  mozilla::ipc::IPCResult RecvRemotePaintIsReady();

  mozilla::ipc::IPCResult RecvNotifyCompositorTransaction();

  mozilla::ipc::IPCResult RecvRemoteIsReadyToHandleInputEvents();

  mozilla::ipc::IPCResult RecvPaintWhileInterruptingJSNoOp(
      const LayersObserverEpoch& aEpoch);

  mozilla::ipc::IPCResult RecvSetDimensions(
      const uint32_t& aFlags, const int32_t& aX, const int32_t& aY,
      const int32_t& aCx, const int32_t& aCy, const double& aScale);

  mozilla::ipc::IPCResult RecvShowCanvasPermissionPrompt(
      const nsCString& aOrigin, const bool& aHideDoorHanger);

  mozilla::ipc::IPCResult RecvSetSystemFont(const nsCString& aFontName);
  mozilla::ipc::IPCResult RecvGetSystemFont(nsCString* aFontName);

  mozilla::ipc::IPCResult RecvVisitURI(nsIURI* aURI, nsIURI* aLastVisitedURI,
                                       const uint32_t& aFlags);

  mozilla::ipc::IPCResult RecvQueryVisitedState(
      const nsTArray<RefPtr<nsIURI>>&& aURIs);

  mozilla::ipc::IPCResult RecvMaybeFireEmbedderLoadEvents(
      EmbedderElementEventType aFireEventAtEmbeddingElement);

  bool SetPointerLock();
  mozilla::ipc::IPCResult RecvRequestPointerLock(
      RequestPointerLockResolver&& aResolve);
  mozilla::ipc::IPCResult RecvReleasePointerLock();

 private:
  void SuppressDisplayport(bool aEnabled);

  void DestroyInternal();

  void SetRenderLayersInternal(bool aEnabled);

  already_AddRefed<nsFrameLoader> GetFrameLoader(
      bool aUseCachedFrameLoaderAfterDestroy = false) const;

  void TryCacheDPIAndScale();

  bool AsyncPanZoomEnabled() const;

  // Update state prior to routing an APZ-aware event to the child process.
  // |aOutTargetGuid| will contain the identifier
  // of the APZC instance that handled the event. aOutTargetGuid may be null.
  // |aOutInputBlockId| will contain the identifier of the input block
  // that this event was added to, if there was one. aOutInputBlockId may be
  // null. |aOutApzResponse| will contain the response that the APZ gave when
  // processing the input block; this is used for generating appropriate
  // pointercancel events.
  void ApzAwareEventRoutingToChild(ScrollableLayerGuid* aOutTargetGuid,
                                   uint64_t* aOutInputBlockId,
                                   nsEventStatus* aOutApzResponse);

  // When dropping links we perform a roundtrip from
  // Parent (SendRealDragEvent) -> Child -> Parent (RecvDropLinks)
  // and have to ensure that the child did not modify links to be loaded.
  bool QueryDropLinksForVerification();

 private:
  // This is used when APZ needs to find the BrowserParent associated with a
  // layer to dispatch events.
  typedef nsDataHashtable<nsUint64HashKey, BrowserParent*>
      LayerToBrowserParentTable;
  static LayerToBrowserParentTable* sLayerToBrowserParentTable;

  static void AddBrowserParentToTable(layers::LayersId aLayersId,
                                      BrowserParent* aBrowserParent);

  static void RemoveBrowserParentFromTable(layers::LayersId aLayersId);

  // Keeps track of which BrowserParent has keyboard focus.
  // If nullptr, the parent process has focus.
  // Use UpdateFocus() to manage.
  static BrowserParent* sFocus;

  // Keeps track of which top-level BrowserParent the keyboard focus is under.
  // If nullptr, the parent process has focus.
  // Use SetTopLevelWebFocus and UnsetTopLevelWebFocus to manage.
  static BrowserParent* sTopLevelWebFocus;

  // Setter for sTopLevelWebFocus
  static void SetTopLevelWebFocus(BrowserParent* aBrowserParent);

  // Unsetter for sTopLevelWebFocus; only unsets if argument matches
  // current sTopLevelWebFocus. Use UnsetTopLevelWebFocusAll() to
  // unset regardless of current value.
  static void UnsetTopLevelWebFocus(BrowserParent* aBrowserParent);

  // Recomputes sFocus and returns it.
  static BrowserParent* UpdateFocus();

  // Keeps track of which BrowserParent the real mouse event is sent to.
  static BrowserParent* sLastMouseRemoteTarget;

  // Unsetter for LastMouseRemoteTarget; only unsets if argument matches
  // current sLastMouseRemoteTarget.
  static void UnsetLastMouseRemoteTarget(BrowserParent* aBrowserParent);

  // Keeps track of which BrowserParent requested pointer lock.
  static BrowserParent* sPointerLockedRemoteTarget;

  // Unsetter for sPointerLockedRemoteTarget; only unsets if argument matches
  // current sPointerLockedRemoteTarget.
  static void UnsetPointerLockedRemoteTarget(BrowserParent* aBrowserParent);

  struct APZData {
    bool operator==(const APZData& aOther) {
      return aOther.guid == guid && aOther.blockId == blockId &&
             aOther.apzResponse == apzResponse;
    }

    bool operator!=(const APZData& aOther) { return !(*this == aOther); }

    ScrollableLayerGuid guid;
    uint64_t blockId;
    nsEventStatus apzResponse;
  };
  void SendRealTouchMoveEvent(WidgetTouchEvent& aEvent, APZData& aAPZData,
                              uint32_t aConsecutiveTouchMoveCount);

 public:
  // Unsets sTopLevelWebFocus regardless of its current value.
  static void UnsetTopLevelWebFocusAll();

  // Recomputes focus when the BrowsingContext tree changes in a
  // way that potentially invalidates the sFocus.
  static void UpdateFocusFromBrowsingContext();

 private:
  TabId mTabId;

  RefPtr<ContentParent> mManager;
  // The root browsing context loaded in this BrowserParent.
  RefPtr<CanonicalBrowsingContext> mBrowsingContext;
  nsCOMPtr<nsILoadContext> mLoadContext;
  RefPtr<Element> mFrameElement;
  nsCOMPtr<nsIBrowserDOMWindow> mBrowserDOMWindow;
  // We keep a strong reference to the frameloader after we've sent the
  // Destroy message and before we've received __delete__. This allows us to
  // dispatch message manager messages during this time.
  RefPtr<nsFrameLoader> mFrameLoader;
  uint32_t mChromeFlags;

  // Pointer back to BrowserBridgeParent if there is one associated with
  // this BrowserParent. This is non-owning to avoid cycles and is managed
  // by the BrowserBridgeParent instance, which has the strong reference
  // to this BrowserParent.
  BrowserBridgeParent* mBrowserBridgeParent;
  // Pointer to the BrowserHost that owns us, if any. This is mutually
  // exclusive with mBrowserBridgeParent, and one is guaranteed to be
  // non-null.
  BrowserHost* mBrowserHost;

  ContentCacheInParent mContentCache;

  layout::RemoteLayerTreeOwner mRemoteLayerTreeOwner;
  LayersObserverEpoch mLayerTreeEpoch;

  Maybe<LayoutDeviceToLayoutDeviceMatrix4x4> mChildToParentConversionMatrix;

  nsIntRect mRect;
  ScreenIntSize mDimensions;
  hal::ScreenOrientation mOrientation;
  float mDPI;
  int32_t mRounding;
  CSSToLayoutDeviceScale mDefaultScale;
  bool mUpdatedDimensions;
  nsSizeMode mSizeMode;
  LayoutDeviceIntPoint mClientOffset;
  LayoutDeviceIntPoint mChromeOffset;

  // When loading a new tab or window via window.open, the child is
  // responsible for loading the URL it wants into the new BrowserChild. When
  // the parent receives the CreateWindow message, though, it sends a LoadURL
  // message, usually for about:blank. It's important for the about:blank load
  // to get processed because the Firefox frontend expects every new window to
  // immediately start loading something (see bug 1123090). However, we want
  // the child to process the LoadURL message before it returns from
  // ProvideWindow so that the URL sent from the parent doesn't override the
  // child's URL. This is not possible using our IPC mechanisms. To solve the
  // problem, we skip sending the LoadURL message in the parent and instead
  // return the URL as a result from CreateWindow. The child simulates
  // receiving a LoadURL message before returning from ProvideWindow.
  //
  // The mCreatingWindow flag is set while dispatching CreateWindow. During
  // that time, any LoadURL calls are skipped.
  bool mCreatingWindow;

  // When loading a new tab or window via window.open, we want to ensure that
  // frame scripts for that tab are loaded before any scripts start to run in
  // the window. We can't load the frame scripts the normal way, using
  // separate IPC messages, since they won't be processed by the child until
  // returning to the event loop, which is too late. Instead, we queue up
  // frame scripts that we intend to load and send them as part of the
  // CreateWindow response. Then BrowserChild loads them immediately.
  nsTArray<FrameScriptInfo> mDelayedFrameScripts;

  // Cached cursor setting from BrowserChild.  When the cursor is over the tab,
  // it should take this appearance.
  nsCursor mCursor;
  nsCOMPtr<imgIContainer> mCustomCursor;
  uint32_t mCustomCursorHotspotX, mCustomCursorHotspotY;

  nsTArray<nsString> mVerifyDropLinks;

#ifdef DEBUG
  int32_t mActiveSupressDisplayportCount = 0;
#endif

  // Cached value indicating the docshell active state of the remote browser.
  bool mDocShellIsActive : 1;

  // When true, we've initiated normal shutdown and notified our managing
  // PContent.
  bool mMarkedDestroying : 1;
  // When true, the BrowserParent is invalid and we should not send IPC messages
  // anymore.
  bool mIsDestroyed : 1;
  // True if the cursor changes from the BrowserChild should change the widget
  // cursor.  This happens whenever the cursor is in the remote target's region.
  bool mRemoteTargetSetsCursor : 1;

  // If this flag is set, then the tab's layers will be preserved even when
  // the tab's docshell is inactive.
  bool mPreserveLayers : 1;

  // Holds the most recent value passed to the RenderLayers function. This
  // does not necessarily mean that the layers have finished rendering
  // and have uploaded - for that, use mHasLayers.
  bool mRenderLayers : 1;

  // Whether this is active for the ProcessPriorityManager or not.
  bool mActiveInPriorityManager : 1;

  // True if the compositor has reported that the BrowserChild has uploaded
  // layers.
  bool mHasLayers : 1;

  // True if this BrowserParent has had its layer tree sent to the compositor
  // at least once.
  bool mHasPresented : 1;

  // True when the remote browser is created and ready to handle input events.
  bool mIsReadyToHandleInputEvents : 1;

  // True if we suppress the eMouseEnterIntoWidget event due to the BrowserChild
  // was not ready to handle it. We will resend it when the next time we fire a
  // mouse event and the BrowserChild is ready.
  bool mIsMouseEnterIntoWidgetEventSuppressed : 1;

<<<<<<< HEAD
  // Set to true if we're currently in the middle of replacing this
  // BrowserParent with a new one connected to a different process, and we
  // should ignore nsIWebProgressListener stop requests.
  bool mIsDestroyingForProcessSwitch : 1;

  // How many record/replay tabs have active docshells in this process.
  static size_t gNumActiveRecordReplayTabs;

  // Whether this tab is contributing to gNumActiveRecordReplayTabs.
  bool mIsActiveRecordReplayTab : 1;

  // Update whether this is an active record/replay tab.
  void SetIsActiveRecordReplayTab(bool aIsActive);
=======
  // Set to true if we're currently suspending nsIWebProgress events.
  // We keep suspending until we get a STATE_START onStateChange event
  // (for something that isn't the initial about:blank) and then start
  // allowing future events.
  bool mSuspendedProgressEvents : 1;

  // True if the media in the remote docshell should be suspended when the
  // remote docshell is inactive.
  bool mSuspendMediaWhenInactive : 1;
>>>>>>> 0aa061dd
};

struct MOZ_STACK_CLASS BrowserParent::AutoUseNewTab final {
 public:
  explicit AutoUseNewTab(BrowserParent* aNewTab) : mNewTab(aNewTab) {
    MOZ_ASSERT(!aNewTab->mCreatingWindow);
    aNewTab->mCreatingWindow = true;
  }

  ~AutoUseNewTab() { mNewTab->mCreatingWindow = false; }

 private:
  RefPtr<BrowserParent> mNewTab;
};

}  // namespace dom
}  // namespace mozilla

#endif  // mozilla_dom_BrowserParent_h<|MERGE_RESOLUTION|>--- conflicted
+++ resolved
@@ -1012,12 +1012,6 @@
   // mouse event and the BrowserChild is ready.
   bool mIsMouseEnterIntoWidgetEventSuppressed : 1;
 
-<<<<<<< HEAD
-  // Set to true if we're currently in the middle of replacing this
-  // BrowserParent with a new one connected to a different process, and we
-  // should ignore nsIWebProgressListener stop requests.
-  bool mIsDestroyingForProcessSwitch : 1;
-
   // How many record/replay tabs have active docshells in this process.
   static size_t gNumActiveRecordReplayTabs;
 
@@ -1026,7 +1020,7 @@
 
   // Update whether this is an active record/replay tab.
   void SetIsActiveRecordReplayTab(bool aIsActive);
-=======
+
   // Set to true if we're currently suspending nsIWebProgress events.
   // We keep suspending until we get a STATE_START onStateChange event
   // (for something that isn't the initial about:blank) and then start
@@ -1036,7 +1030,6 @@
   // True if the media in the remote docshell should be suspended when the
   // remote docshell is inactive.
   bool mSuspendMediaWhenInactive : 1;
->>>>>>> 0aa061dd
 };
 
 struct MOZ_STACK_CLASS BrowserParent::AutoUseNewTab final {
