--- conflicted
+++ resolved
@@ -3630,7 +3630,6 @@
   return IPC_OK();
 }
 
-<<<<<<< HEAD
 mozilla::ipc::IPCResult ContentChild::RecvSaveRecording(
     const FileDescriptor& aFile) {
   recordreplay::parent::SaveRecording(aFile);
@@ -3643,8 +3642,6 @@
   return IPC_OK();
 }
 
-=======
->>>>>>> b4ee1346
 mozilla::ipc::IPCResult ContentChild::RecvCrossProcessRedirect(
     RedirectToRealChannelArgs&& aArgs,
     CrossProcessRedirectResolver&& aResolve) {
