--- conflicted
+++ resolved
@@ -2824,19 +2824,6 @@
   cbc->SendPAPZConstructor(apzChild, mLayersId);
 }
 
-<<<<<<< HEAD
-void BrowserChild::NotifyPainted() {
-  if (!mNotified) {
-    // Recording/replaying processes have a compositor but not a remote frame.
-    if (!recordreplay::IsRecordingOrReplaying()) {
-      SendNotifyCompositorTransaction();
-    }
-    mNotified = true;
-  }
-}
-
-=======
->>>>>>> 1f2dfab9
 IPCResult BrowserChild::RecvUpdateEffects(const EffectsInfo& aEffects) {
   bool needInvalidate = false;
   if (mEffectsInfo.IsVisible() && aEffects.IsVisible() &&
