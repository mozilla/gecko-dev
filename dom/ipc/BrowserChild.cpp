/* -*- Mode: C++; tab-width: 8; indent-tabs-mode: nil; c-basic-offset: 2 -*- */
/* vim: set ts=8 sts=2 et sw=2 tw=80: */
/* This Source Code Form is subject to the terms of the Mozilla Public
 * License, v. 2.0. If a copy of the MPL was not distributed with this
 * file, You can obtain one at http://mozilla.org/MPL/2.0/. */

#include "base/basictypes.h"

#include "BrowserChild.h"

#ifdef ACCESSIBILITY
#  include "mozilla/a11y/DocAccessibleChild.h"
#endif
#include <algorithm>
#include <utility>

#include "BrowserParent.h"
#include "ClientLayerManager.h"
#include "ContentChild.h"
#include "DocumentInlines.h"
#include "EventStateManager.h"
#include "FrameLayerBuilder.h"
#include "Layers.h"
#include "LayersLogging.h"
#include "MMPrinter.h"
#include "PermissionMessageUtils.h"
#include "PuppetWidget.h"
#include "StructuredCloneData.h"
#include "UnitTransforms.h"
#include "Units.h"
#include "VRManagerChild.h"
#include "ipc/nsGUIEventIPC.h"
#include "js/JSON.h"
#include "mozilla/AsyncEventDispatcher.h"
#include "mozilla/BrowserElementParent.h"
#include "mozilla/ClearOnShutdown.h"
#include "mozilla/EventForwards.h"
#include "mozilla/EventListenerManager.h"
#include "mozilla/IMEStateManager.h"
#include "mozilla/LookAndFeel.h"
#include "mozilla/MouseEvents.h"
#include "mozilla/Preferences.h"
#include "mozilla/PresShell.h"
#include "mozilla/ProcessHangMonitor.h"
#include "mozilla/ResultExtensions.h"
#include "mozilla/ScopeExit.h"
#include "mozilla/Services.h"
#include "mozilla/StaticPrefs_dom.h"
#include "mozilla/StaticPrefs_layout.h"
#include "mozilla/StaticPtr.h"
#include "mozilla/Telemetry.h"
#include "mozilla/TextEvents.h"
#include "mozilla/TouchEvents.h"
#include "mozilla/Unused.h"
#include "mozilla/dom/BrowserBridgeChild.h"
#include "mozilla/dom/DataTransfer.h"
#include "mozilla/dom/DocGroup.h"
#include "mozilla/dom/Element.h"
#include "mozilla/dom/Event.h"
#include "mozilla/dom/JSWindowActorChild.h"
#include "mozilla/dom/LoadURIOptionsBinding.h"
#include "mozilla/dom/MessageManagerBinding.h"
#include "mozilla/dom/MouseEventBinding.h"
#include "mozilla/dom/Nullable.h"
#include "mozilla/dom/PBrowser.h"
#include "mozilla/dom/PaymentRequestChild.h"
#include "mozilla/dom/SessionStoreListener.h"
#include "mozilla/dom/WindowGlobalChild.h"
#include "mozilla/dom/WindowProxyHolder.h"
#include "mozilla/gfx/CrossProcessPaint.h"
#include "mozilla/gfx/Matrix.h"
#include "mozilla/gfx/gfxVars.h"
#include "mozilla/ipc/BackgroundUtils.h"
#include "mozilla/ipc/URIUtils.h"
#include "mozilla/layers/APZCCallbackHelper.h"
#include "mozilla/layers/APZCTreeManagerChild.h"
#include "mozilla/layers/APZChild.h"
#include "mozilla/layers/APZEventState.h"
#include "mozilla/layers/CompositorBridgeChild.h"
#include "mozilla/layers/ContentProcessController.h"
#include "mozilla/layers/DoubleTapToZoom.h"
#include "mozilla/layers/IAPZCTreeManager.h"
#include "mozilla/layers/ImageBridgeChild.h"
#include "mozilla/layers/InputAPZContext.h"
#include "mozilla/layers/LayerTransactionChild.h"
#include "mozilla/layers/ShadowLayers.h"
#include "mozilla/layers/WebRenderLayerManager.h"
#include "mozilla/plugins/PPluginWidgetChild.h"
#include "nsBrowserStatusFilter.h"
#include "nsColorPickerProxy.h"
#include "nsCommandParams.h"
#include "nsContentPermissionHelper.h"
#include "nsContentUtils.h"
#include "nsDeviceContext.h"
#include "nsDocShell.h"
#include "nsDocShellLoadState.h"
#include "nsEmbedCID.h"
#include "nsExceptionHandler.h"
#include "nsFilePickerProxy.h"
#include "nsFocusManager.h"
#include "nsGlobalWindow.h"
#include "nsIBaseWindow.h"
#include "nsIBrowserDOMWindow.h"
#include "nsIClassifiedChannel.h"
#include "nsIDocShell.h"
#include "nsIFrame.h"
#include "nsILoadContext.h"
#include "nsISHEntry.h"
#include "nsISHistory.h"
#include "nsIScriptError.h"
#include "nsISecureBrowserUI.h"
#include "nsIURI.h"
#include "nsIURIMutator.h"
#include "nsIWeakReferenceUtils.h"
#include "nsIWebBrowser.h"
#include "nsIWebProgress.h"
#include "nsLayoutUtils.h"
#include "nsNetUtil.h"
#include "nsPIDOMWindow.h"
#include "nsPIWindowRoot.h"
#include "nsPointerHashKeys.h"
#include "nsPrintfCString.h"
#include "nsQueryActor.h"
#include "nsQueryObject.h"
#include "nsSandboxFlags.h"
#include "nsString.h"
#include "nsTHashtable.h"
#include "nsThreadManager.h"
#include "nsThreadUtils.h"
#include "nsViewManager.h"
#include "nsViewportInfo.h"
#include "nsWebBrowser.h"
#include "nsWindowWatcher.h"

#ifdef XP_WIN
#  include "mozilla/plugins/PluginWidgetChild.h"
#endif

#ifdef NS_PRINTING
#  include "nsIPrintSession.h"
#  include "nsIPrintSettings.h"
#  include "nsIPrintSettingsService.h"
#  include "nsIWebBrowserPrint.h"
#endif

#define BROWSER_ELEMENT_CHILD_SCRIPT \
  NS_LITERAL_STRING("chrome://global/content/BrowserElementChild.js")

static mozilla::LazyLogModule sApzChildLog("apz.child");

using namespace mozilla;
using namespace mozilla::dom;
using namespace mozilla::dom::ipc;
using namespace mozilla::ipc;
using namespace mozilla::layers;
using namespace mozilla::layout;
using namespace mozilla::docshell;
using namespace mozilla::widget;
using namespace mozilla::jsipc;
using mozilla::layers::GeckoContentController;

NS_IMPL_ISUPPORTS(ContentListener, nsIDOMEventListener)

static const char BEFORE_FIRST_PAINT[] = "before-first-paint";

nsTHashtable<nsPtrHashKey<BrowserChild>>* BrowserChild::sVisibleTabs;

typedef nsDataHashtable<nsUint64HashKey, BrowserChild*> BrowserChildMap;
static BrowserChildMap* sBrowserChildren;
StaticMutex sBrowserChildrenMutex;

already_AddRefed<Document> BrowserChild::GetTopLevelDocument() const {
  nsCOMPtr<Document> doc;
  WebNavigation()->GetDocument(getter_AddRefs(doc));
  return doc.forget();
}

PresShell* BrowserChild::GetTopLevelPresShell() const {
  if (RefPtr<Document> doc = GetTopLevelDocument()) {
    return doc->GetPresShell();
  }
  return nullptr;
}

void BrowserChild::DispatchMessageManagerMessage(const nsAString& aMessageName,
                                                 const nsAString& aJSONData) {
  AutoSafeJSContext cx;
  JS::Rooted<JS::Value> json(cx, JS::NullValue());
  dom::ipc::StructuredCloneData data;
  if (JS_ParseJSON(cx, static_cast<const char16_t*>(aJSONData.BeginReading()),
                   aJSONData.Length(), &json)) {
    ErrorResult rv;
    data.Write(cx, json, rv);
    if (NS_WARN_IF(rv.Failed())) {
      rv.SuppressException();
      return;
    }
  }

  RefPtr<BrowserChildMessageManager> kungFuDeathGrip(
      mBrowserChildMessageManager);
  RefPtr<nsFrameMessageManager> mm = kungFuDeathGrip->GetMessageManager();
  mm->ReceiveMessage(static_cast<EventTarget*>(kungFuDeathGrip), nullptr,
                     aMessageName, false, &data, nullptr, nullptr, nullptr,
                     IgnoreErrors());
}

bool BrowserChild::UpdateFrame(const RepaintRequest& aRequest) {
  MOZ_ASSERT(aRequest.GetScrollId() != ScrollableLayerGuid::NULL_SCROLL_ID);

  if (aRequest.IsRootContent()) {
    if (PresShell* presShell = GetTopLevelPresShell()) {
      // Guard against stale updates (updates meant for a pres shell which
      // has since been torn down and destroyed).
      if (aRequest.GetPresShellId() == presShell->GetPresShellId()) {
        ProcessUpdateFrame(aRequest);
        return true;
      }
    }
  } else {
    // aRequest.mIsRoot is false, so we are trying to update a subframe.
    // This requires special handling.
    APZCCallbackHelper::UpdateSubFrame(aRequest);
    return true;
  }
  return true;
}

void BrowserChild::ProcessUpdateFrame(const RepaintRequest& aRequest) {
  if (!mBrowserChildMessageManager) {
    return;
  }

  APZCCallbackHelper::UpdateRootFrame(aRequest);
}

NS_IMETHODIMP
ContentListener::HandleEvent(Event* aEvent) {
  RemoteDOMEvent remoteEvent;
  remoteEvent.mEvent = aEvent;
  NS_ENSURE_STATE(remoteEvent.mEvent);
  mBrowserChild->SendEvent(remoteEvent);
  return NS_OK;
}

class BrowserChild::DelayedDeleteRunnable final : public Runnable,
                                                  public nsIRunnablePriority {
  RefPtr<BrowserChild> mBrowserChild;

  // In order to ensure that this runnable runs after everything that could
  // possibly touch this tab, we send it through the event queue twice. The
  // first time it runs at normal priority and the second time it runs at
  // input priority. This ensures that it runs after all events that were in
  // either queue at the time it was first dispatched. mReadyToDelete starts
  // out false (when it runs at normal priority) and is then set to true.
  bool mReadyToDelete = false;

 public:
  explicit DelayedDeleteRunnable(BrowserChild* aBrowserChild)
      : Runnable("BrowserChild::DelayedDeleteRunnable"),
        mBrowserChild(aBrowserChild) {
    MOZ_ASSERT(NS_IsMainThread());
    MOZ_ASSERT(aBrowserChild);
  }

  NS_DECL_ISUPPORTS_INHERITED

 private:
  ~DelayedDeleteRunnable() {
    MOZ_ASSERT(NS_IsMainThread());
    MOZ_ASSERT(!mBrowserChild);
  }

  NS_IMETHOD GetPriority(uint32_t* aPriority) override {
    *aPriority = mReadyToDelete ? nsIRunnablePriority::PRIORITY_INPUT_HIGH
                                : nsIRunnablePriority::PRIORITY_NORMAL;
    return NS_OK;
  }

  NS_IMETHOD
  Run() override {
    MOZ_ASSERT(NS_IsMainThread());
    MOZ_ASSERT(mBrowserChild);

    if (!mReadyToDelete) {
      // This time run this runnable at input priority.
      mReadyToDelete = true;
      MOZ_ALWAYS_SUCCEEDS(NS_DispatchToCurrentThread(this));
      return NS_OK;
    }

    // Check in case ActorDestroy was called after RecvDestroy message.
    if (mBrowserChild->IPCOpen()) {
      Unused << PBrowserChild::Send__delete__(mBrowserChild);
    }

    mBrowserChild = nullptr;
    return NS_OK;
  }
};

NS_IMPL_ISUPPORTS_INHERITED(BrowserChild::DelayedDeleteRunnable, Runnable,
                            nsIRunnablePriority)

namespace {
std::map<TabId, RefPtr<BrowserChild>>& NestedBrowserChildMap() {
  MOZ_ASSERT(NS_IsMainThread());
  static std::map<TabId, RefPtr<BrowserChild>> sNestedBrowserChildMap;
  return sNestedBrowserChildMap;
}
}  // namespace

already_AddRefed<BrowserChild> BrowserChild::FindBrowserChild(
    const TabId& aTabId) {
  auto iter = NestedBrowserChildMap().find(aTabId);
  if (iter == NestedBrowserChildMap().end()) {
    return nullptr;
  }
  RefPtr<BrowserChild> browserChild = iter->second;
  return browserChild.forget();
}

/*static*/
already_AddRefed<BrowserChild> BrowserChild::Create(
    ContentChild* aManager, const TabId& aTabId, const TabId& aSameTabGroupAs,
    const TabContext& aContext, BrowsingContext* aBrowsingContext,
    uint32_t aChromeFlags, bool aIsTopLevel) {
  RefPtr<BrowserChild> groupChild = FindBrowserChild(aSameTabGroupAs);
  dom::TabGroup* group = groupChild ? groupChild->TabGroup() : nullptr;
  RefPtr<BrowserChild> iframe =
      new BrowserChild(aManager, aTabId, group, aContext, aBrowsingContext,
                       aChromeFlags, aIsTopLevel);
  return iframe.forget();
}

BrowserChild::BrowserChild(ContentChild* aManager, const TabId& aTabId,
                           dom::TabGroup* aTabGroup, const TabContext& aContext,
                           BrowsingContext* aBrowsingContext,
                           uint32_t aChromeFlags, bool aIsTopLevel)
    : TabContext(aContext),
      mBrowserChildMessageManager(nullptr),
      mTabGroup(aTabGroup),
      mManager(aManager),
      mBrowsingContext(aBrowsingContext),
      mChromeFlags(aChromeFlags),
      mMaxTouchPoints(0),
      mLayersId{0},
      mEffectsInfo{EffectsInfo::FullyHidden()},
      mDidFakeShow(false),
      mNotified(false),
      mTriedBrowserInit(false),
      mOrientation(hal::eScreenOrientation_PortraitPrimary),
      mIgnoreKeyPressEvent(false),
      mHasValidInnerSize(false),
      mDestroyed(false),
      mDynamicToolbarMaxHeight(0),
      mUniqueId(aTabId),
      mIsTopLevel(aIsTopLevel),
      mHasSiblings(false),
      mIsTransparent(false),
      mIPCOpen(false),
      mParentIsActive(false),
      mDidSetRealShowInfo(false),
      mDidLoadURLInit(false),
      mAwaitingLA(false),
      mSkipKeyPress(false),
      mLayersObserverEpoch{1},
#if defined(XP_WIN) && defined(ACCESSIBILITY)
      mNativeWindowHandle(0),
#endif
#if defined(ACCESSIBILITY)
      mTopLevelDocAccessibleChild(nullptr),
#endif
      mShouldSendWebProgressEventsToParent(false),
      mRenderLayers(true),
      mPendingDocShellIsActive(false),
      mPendingDocShellReceivedMessage(false),
      mPendingRenderLayers(false),
      mPendingRenderLayersReceivedMessage(false),
      mPendingLayersObserverEpoch{0},
      mPendingDocShellBlockers(0),
      mCancelContentJSEpoch(0),
      mWidgetNativeData(0) {
  mozilla::HoldJSObjects(this);

  nsWeakPtr weakPtrThis(do_GetWeakReference(
      static_cast<nsIBrowserChild*>(this)));  // for capture by the lambda
  mSetAllowedTouchBehaviorCallback =
      [weakPtrThis](uint64_t aInputBlockId,
                    const nsTArray<TouchBehaviorFlags>& aFlags) {
        if (nsCOMPtr<nsIBrowserChild> browserChild =
                do_QueryReferent(weakPtrThis)) {
          static_cast<BrowserChild*>(browserChild.get())
              ->SetAllowedTouchBehavior(aInputBlockId, aFlags);
        }
      };

  // preloaded BrowserChild should not be added to child map
  if (mUniqueId) {
    MOZ_ASSERT(NestedBrowserChildMap().find(mUniqueId) ==
               NestedBrowserChildMap().end());
    NestedBrowserChildMap()[mUniqueId] = this;
  }
  mCoalesceMouseMoveEvents =
      Preferences::GetBool("dom.event.coalesce_mouse_move");
  if (mCoalesceMouseMoveEvents) {
    mCoalescedMouseEventFlusher = new CoalescedMouseMoveFlusher(this);
  }
}

const CompositorOptions& BrowserChild::GetCompositorOptions() const {
  // If you're calling this before mCompositorOptions is set, well.. don't.
  MOZ_ASSERT(mCompositorOptions);
  return mCompositorOptions.ref();
}

bool BrowserChild::AsyncPanZoomEnabled() const {
  // This might get called by the TouchEvent::PrefEnabled code before we have
  // mCompositorOptions populated (bug 1370089). In that case we just assume
  // APZ is enabled because we're in a content process (because BrowserChild)
  // and APZ is probably going to be enabled here since e10s is enabled.
  return mCompositorOptions ? mCompositorOptions->UseAPZ() : true;
}

NS_IMETHODIMP
BrowserChild::Observe(nsISupports* aSubject, const char* aTopic,
                      const char16_t* aData) {
  if (!strcmp(aTopic, BEFORE_FIRST_PAINT)) {
    if (AsyncPanZoomEnabled()) {
      nsCOMPtr<Document> subject(do_QueryInterface(aSubject));
      nsCOMPtr<Document> doc(GetTopLevelDocument());

      if (subject == doc && doc->IsTopLevelContentDocument()) {
        RefPtr<PresShell> presShell = doc->GetPresShell();
        if (presShell) {
          presShell->SetIsFirstPaint(true);
        }

        APZCCallbackHelper::InitializeRootDisplayport(presShell);
      }
    }
  }

  return NS_OK;
}

void BrowserChild::ContentReceivedInputBlock(uint64_t aInputBlockId,
                                             bool aPreventDefault) const {
  if (mApzcTreeManager) {
    mApzcTreeManager->ContentReceivedInputBlock(aInputBlockId, aPreventDefault);
  }
}

void BrowserChild::SetTargetAPZC(
    uint64_t aInputBlockId,
    const nsTArray<SLGuidAndRenderRoot>& aTargets) const {
  if (mApzcTreeManager) {
    mApzcTreeManager->SetTargetAPZC(aInputBlockId, aTargets);
  }
}

void BrowserChild::SetAllowedTouchBehavior(
    uint64_t aInputBlockId,
    const nsTArray<TouchBehaviorFlags>& aTargets) const {
  if (mApzcTreeManager) {
    mApzcTreeManager->SetAllowedTouchBehavior(aInputBlockId, aTargets);
  }
}

bool BrowserChild::DoUpdateZoomConstraints(
    const uint32_t& aPresShellId, const ViewID& aViewId,
    const Maybe<ZoomConstraints>& aConstraints) {
  if (!mApzcTreeManager || mDestroyed) {
    return false;
  }

  SLGuidAndRenderRoot guid = SLGuidAndRenderRoot(
      mLayersId, aPresShellId, aViewId, gfxUtils::GetContentRenderRoot());

  mApzcTreeManager->UpdateZoomConstraints(guid, aConstraints);
  return true;
}

nsresult BrowserChild::Init(mozIDOMWindowProxy* aParent,
                            WindowGlobalChild* aInitialWindowChild) {
  MOZ_DIAGNOSTIC_ASSERT(mTabGroup);
  MOZ_ASSERT_IF(aInitialWindowChild,
                aInitialWindowChild->BrowsingContext() == mBrowsingContext);

  nsCOMPtr<nsIWidget> widget = nsIWidget::CreatePuppetWidget(this);
  mPuppetWidget = static_cast<PuppetWidget*>(widget.get());
  if (!mPuppetWidget) {
    NS_ERROR("couldn't create fake widget");
    return NS_ERROR_FAILURE;
  }
  mPuppetWidget->InfallibleCreate(nullptr,
                                  nullptr,  // no parents
                                  LayoutDeviceIntRect(0, 0, 0, 0),
                                  nullptr);  // HandleWidgetEvent

  mWebBrowser = nsWebBrowser::Create(this, mPuppetWidget, OriginAttributesRef(),
                                     mBrowsingContext, aInitialWindowChild);
  nsIWebBrowser* webBrowser = mWebBrowser;

  mWebNav = do_QueryInterface(webBrowser);
  NS_ASSERTION(mWebNav, "nsWebBrowser doesn't implement nsIWebNavigation?");

  // Set the tab context attributes then pass to docShell
  NotifyTabContextUpdated(false);

  // IPC uses a WebBrowser object for which DNS prefetching is turned off
  // by default. But here we really want it, so enable it explicitly
  mWebBrowser->SetAllowDNSPrefetch(true);

  nsCOMPtr<nsIDocShell> docShell = do_GetInterface(WebNavigation());
  MOZ_ASSERT(docShell);

  mStatusFilter = new nsBrowserStatusFilter();

  RefPtr<nsIEventTarget> eventTarget =
      TabGroup()->EventTargetFor(TaskCategory::Network);

  mStatusFilter->SetTarget(eventTarget);
  nsresult rv =
      mStatusFilter->AddProgressListener(this, nsIWebProgress::NOTIFY_ALL);
  NS_ENSURE_SUCCESS(rv, rv);

  {
    nsCOMPtr<nsIWebProgress> webProgress = do_QueryInterface(docShell);
    rv = webProgress->AddProgressListener(mStatusFilter,
                                          nsIWebProgress::NOTIFY_ALL);
    NS_ENSURE_SUCCESS(rv, rv);
  }

  docShell->SetAffectPrivateSessionLifetime(
      mChromeFlags & nsIWebBrowserChrome::CHROME_PRIVATE_LIFETIME);
  nsCOMPtr<nsILoadContext> loadContext = do_GetInterface(WebNavigation());
  MOZ_ASSERT(loadContext);
  loadContext->SetPrivateBrowsing(OriginAttributesRef().mPrivateBrowsingId > 0);
  loadContext->SetRemoteTabs(mChromeFlags &
                             nsIWebBrowserChrome::CHROME_REMOTE_WINDOW);
  loadContext->SetRemoteSubframes(mChromeFlags &
                                  nsIWebBrowserChrome::CHROME_FISSION_WINDOW);

  // Few lines before, baseWindow->Create() will end up creating a new
  // window root in nsGlobalWindow::SetDocShell.
  // Then this chrome event handler, will be inherited to inner windows.
  // We want to also set it to the docshell so that inner windows
  // and any code that has access to the docshell
  // can all listen to the same chrome event handler.
  // XXX: ideally, we would set a chrome event handler earlier,
  // and all windows, even the root one, will use the docshell one.
  nsCOMPtr<nsPIDOMWindowOuter> window = do_GetInterface(WebNavigation());
  NS_ENSURE_TRUE(window, NS_ERROR_FAILURE);
  nsCOMPtr<EventTarget> chromeHandler = window->GetChromeEventHandler();
  docShell->SetChromeEventHandler(chromeHandler);

  if (window->GetCurrentInnerWindow()) {
    window->SetKeyboardIndicators(ShowFocusRings());
  } else {
    // Skip ShouldShowFocusRing check if no inner window is available
    window->SetInitialKeyboardIndicators(ShowFocusRings());
  }

  // Window scrollbar flags only affect top level remote frames, not fission
  // frames.
  if (mIsTopLevel) {
    nsContentUtils::SetScrollbarsVisibility(
        window->GetDocShell(),
        !!(mChromeFlags & nsIWebBrowserChrome::CHROME_SCROLLBARS));
  }

  nsWeakPtr weakPtrThis = do_GetWeakReference(
      static_cast<nsIBrowserChild*>(this));  // for capture by the lambda
  ContentReceivedInputBlockCallback callback(
      [weakPtrThis](uint64_t aInputBlockId, bool aPreventDefault) {
        if (nsCOMPtr<nsIBrowserChild> browserChild =
                do_QueryReferent(weakPtrThis)) {
          static_cast<BrowserChild*>(browserChild.get())
              ->ContentReceivedInputBlock(aInputBlockId, aPreventDefault);
        }
      });
  mAPZEventState = new APZEventState(mPuppetWidget, std::move(callback));

  mIPCOpen = true;

#if !defined(MOZ_WIDGET_ANDROID) && !defined(MOZ_THUNDERBIRD) && \
    !defined(MOZ_SUITE)
  mSessionStoreListener = new TabListener(docShell, nullptr);
  rv = mSessionStoreListener->Init();
  NS_ENSURE_SUCCESS(rv, rv);
#endif
  return NS_OK;
}

void BrowserChild::NotifyTabContextUpdated(bool aIsPreallocated) {
  nsCOMPtr<nsIDocShell> docShell = do_GetInterface(WebNavigation());
  MOZ_ASSERT(docShell);

  if (!docShell) {
    return;
  }

  UpdateFrameType();

  if (aIsPreallocated) {
    nsDocShell::Cast(docShell)->SetOriginAttributes(OriginAttributesRef());
  }

  // Set SANDBOXED_AUXILIARY_NAVIGATION flag if this is a receiver page.
  if (!PresentationURL().IsEmpty()) {
    mBrowsingContext->SetSandboxFlags(SANDBOXED_AUXILIARY_NAVIGATION);
  }
}

void BrowserChild::UpdateFrameType() {
  nsCOMPtr<nsIDocShell> docShell = do_GetInterface(WebNavigation());
  MOZ_ASSERT(docShell);

  // TODO: Bug 1252794 - remove frameType from nsIDocShell.idl
  docShell->SetFrameType(IsMozBrowserElement()
                             ? nsIDocShell::FRAME_TYPE_BROWSER
                             : nsIDocShell::FRAME_TYPE_REGULAR);
}

NS_IMPL_CYCLE_COLLECTION_CLASS(BrowserChild)

NS_IMPL_CYCLE_COLLECTION_UNLINK_BEGIN(BrowserChild)
  NS_IMPL_CYCLE_COLLECTION_UNLINK(mBrowserChildMessageManager)
  tmp->nsMessageManagerScriptExecutor::Unlink();
  NS_IMPL_CYCLE_COLLECTION_UNLINK(mWebBrowserChrome)
  NS_IMPL_CYCLE_COLLECTION_UNLINK(mStatusFilter)
  NS_IMPL_CYCLE_COLLECTION_UNLINK(mWebNav)
  NS_IMPL_CYCLE_COLLECTION_UNLINK(mBrowsingContext)
  NS_IMPL_CYCLE_COLLECTION_UNLINK_WEAK_REFERENCE
NS_IMPL_CYCLE_COLLECTION_UNLINK_END

NS_IMPL_CYCLE_COLLECTION_TRAVERSE_BEGIN(BrowserChild)
  NS_IMPL_CYCLE_COLLECTION_TRAVERSE(mBrowserChildMessageManager)
  NS_IMPL_CYCLE_COLLECTION_TRAVERSE(mWebBrowserChrome)
  NS_IMPL_CYCLE_COLLECTION_TRAVERSE(mStatusFilter)
  NS_IMPL_CYCLE_COLLECTION_TRAVERSE(mWebNav)
  NS_IMPL_CYCLE_COLLECTION_TRAVERSE(mBrowsingContext)
NS_IMPL_CYCLE_COLLECTION_TRAVERSE_END

NS_IMPL_CYCLE_COLLECTION_TRACE_BEGIN(BrowserChild)
  tmp->nsMessageManagerScriptExecutor::Trace(aCallbacks, aClosure);
NS_IMPL_CYCLE_COLLECTION_TRACE_END

NS_INTERFACE_MAP_BEGIN_CYCLE_COLLECTION(BrowserChild)
  NS_INTERFACE_MAP_ENTRY(nsIWebBrowserChrome)
  NS_INTERFACE_MAP_ENTRY(nsIEmbeddingSiteWindow)
  NS_INTERFACE_MAP_ENTRY(nsIWebBrowserChromeFocus)
  NS_INTERFACE_MAP_ENTRY(nsIInterfaceRequestor)
  NS_INTERFACE_MAP_ENTRY(nsIWindowProvider)
  NS_INTERFACE_MAP_ENTRY(nsIBrowserChild)
  NS_INTERFACE_MAP_ENTRY(nsIObserver)
  NS_INTERFACE_MAP_ENTRY(nsISupportsWeakReference)
  NS_INTERFACE_MAP_ENTRY(nsITooltipListener)
  NS_INTERFACE_MAP_ENTRY(nsIWebProgressListener)
  NS_INTERFACE_MAP_ENTRY(nsIWebProgressListener2)
  NS_INTERFACE_MAP_ENTRY_AMBIGUOUS(nsISupports, nsIBrowserChild)
NS_INTERFACE_MAP_END

NS_IMPL_CYCLE_COLLECTING_ADDREF(BrowserChild)
NS_IMPL_CYCLE_COLLECTING_RELEASE(BrowserChild)

NS_IMETHODIMP
BrowserChild::GetChromeFlags(uint32_t* aChromeFlags) {
  *aChromeFlags = mChromeFlags;
  return NS_OK;
}

NS_IMETHODIMP
BrowserChild::SetChromeFlags(uint32_t aChromeFlags) {
  NS_WARNING("trying to SetChromeFlags from content process?");

  return NS_ERROR_NOT_IMPLEMENTED;
}

NS_IMETHODIMP
BrowserChild::RemoteSizeShellTo(int32_t aWidth, int32_t aHeight,
                                int32_t aShellItemWidth,
                                int32_t aShellItemHeight) {
  nsCOMPtr<nsIDocShell> ourDocShell = do_GetInterface(WebNavigation());
  nsCOMPtr<nsIBaseWindow> docShellAsWin(do_QueryInterface(ourDocShell));
  NS_ENSURE_STATE(docShellAsWin);

  int32_t width, height;
  docShellAsWin->GetSize(&width, &height);

  uint32_t flags = 0;
  if (width == aWidth) {
    flags |= nsIEmbeddingSiteWindow::DIM_FLAGS_IGNORE_CX;
  }

  if (height == aHeight) {
    flags |= nsIEmbeddingSiteWindow::DIM_FLAGS_IGNORE_CY;
  }

  bool sent = SendSizeShellTo(flags, aWidth, aHeight, aShellItemWidth,
                              aShellItemHeight);

  return sent ? NS_OK : NS_ERROR_FAILURE;
}

NS_IMETHODIMP
BrowserChild::RemoteDropLinks(
    const nsTArray<RefPtr<nsIDroppedLinkItem>>& aLinks) {
  nsTArray<nsString> linksArray;
  nsresult rv = NS_OK;
  for (nsIDroppedLinkItem* link : aLinks) {
    nsString tmp;
    rv = link->GetUrl(tmp);
    if (NS_FAILED(rv)) {
      return rv;
    }
    linksArray.AppendElement(tmp);

    rv = link->GetName(tmp);
    if (NS_FAILED(rv)) {
      return rv;
    }
    linksArray.AppendElement(tmp);

    rv = link->GetType(tmp);
    if (NS_FAILED(rv)) {
      return rv;
    }
    linksArray.AppendElement(tmp);
  }
  bool sent = SendDropLinks(linksArray);

  return sent ? NS_OK : NS_ERROR_FAILURE;
}

NS_IMETHODIMP
BrowserChild::ShowAsModal() {
  NS_WARNING("BrowserChild::ShowAsModal not supported in BrowserChild");

  return NS_ERROR_NOT_IMPLEMENTED;
}

NS_IMETHODIMP
BrowserChild::IsWindowModal(bool* aRetVal) {
  *aRetVal = false;
  return NS_OK;
}

NS_IMETHODIMP
BrowserChild::SetLinkStatus(const nsAString& aStatusText) {
  // We can only send the status after the ipc machinery is set up
  if (IPCOpen()) {
    SendSetLinkStatus(nsString(aStatusText));
  }
  return NS_OK;
}

NS_IMETHODIMP
BrowserChild::SetDimensions(uint32_t aFlags, int32_t aX, int32_t aY,
                            int32_t aCx, int32_t aCy) {
  // The parent is in charge of the dimension changes. If JS code wants to
  // change the dimensions (moveTo, screenX, etc.) we send a message to the
  // parent about the new requested dimension, the parent does the resize/move
  // then send a message to the child to update itself. For APIs like screenX
  // this function is called with the current value for the non-changed values.
  // In a series of calls like window.screenX = 10; window.screenY = 10; for
  // the second call, since screenX is not yet updated we might accidentally
  // reset back screenX to it's old value. To avoid this if a parameter did not
  // change we want the parent to ignore its value.
  int32_t x, y, cx, cy;
  GetDimensions(aFlags, &x, &y, &cx, &cy);

  if (x == aX) {
    aFlags |= nsIEmbeddingSiteWindow::DIM_FLAGS_IGNORE_X;
  }

  if (y == aY) {
    aFlags |= nsIEmbeddingSiteWindow::DIM_FLAGS_IGNORE_Y;
  }

  if (cx == aCx) {
    aFlags |= nsIEmbeddingSiteWindow::DIM_FLAGS_IGNORE_CX;
  }

  if (cy == aCy) {
    aFlags |= nsIEmbeddingSiteWindow::DIM_FLAGS_IGNORE_CY;
  }

  double scale = mPuppetWidget ? mPuppetWidget->GetDefaultScale().scale : 1.0;

  Unused << SendSetDimensions(aFlags, aX, aY, aCx, aCy, scale);

  return NS_OK;
}

NS_IMETHODIMP
BrowserChild::GetDimensions(uint32_t aFlags, int32_t* aX, int32_t* aY,
                            int32_t* aCx, int32_t* aCy) {
  ScreenIntRect rect = GetOuterRect();
  if (aX) {
    *aX = rect.x;
  }
  if (aY) {
    *aY = rect.y;
  }
  if (aCx) {
    *aCx = rect.width;
  }
  if (aCy) {
    *aCy = rect.height;
  }

  return NS_OK;
}

NS_IMETHODIMP
BrowserChild::SetFocus() { return NS_ERROR_NOT_IMPLEMENTED; }

NS_IMETHODIMP
BrowserChild::GetVisibility(bool* aVisibility) {
  *aVisibility = true;
  return NS_OK;
}

NS_IMETHODIMP
BrowserChild::SetVisibility(bool aVisibility) {
  // should the platform support this? Bug 666365
  return NS_OK;
}

NS_IMETHODIMP
BrowserChild::GetTitle(nsAString& aTitle) {
  NS_WARNING("BrowserChild::GetTitle not supported in BrowserChild");

  return NS_ERROR_NOT_IMPLEMENTED;
}

NS_IMETHODIMP
BrowserChild::SetTitle(const nsAString& aTitle) {
  // JavaScript sends the "DOMTitleChanged" event to the parent
  // via the message manager.
  return NS_OK;
}

NS_IMETHODIMP
BrowserChild::GetSiteWindow(void** aSiteWindow) {
  NS_WARNING("BrowserChild::GetSiteWindow not supported in BrowserChild");

  return NS_ERROR_NOT_IMPLEMENTED;
}

NS_IMETHODIMP
BrowserChild::Blur() { return NS_ERROR_NOT_IMPLEMENTED; }

NS_IMETHODIMP
BrowserChild::FocusNextElement(bool aForDocumentNavigation) {
  SendMoveFocus(true, aForDocumentNavigation);
  return NS_OK;
}

NS_IMETHODIMP
BrowserChild::FocusPrevElement(bool aForDocumentNavigation) {
  SendMoveFocus(false, aForDocumentNavigation);
  return NS_OK;
}

NS_IMETHODIMP
BrowserChild::GetInterface(const nsIID& aIID, void** aSink) {
  if (aIID.Equals(NS_GET_IID(nsIWebBrowserChrome3))) {
    return GetWebBrowserChrome(reinterpret_cast<nsIWebBrowserChrome3**>(aSink));
  }

  // XXXbz should we restrict the set of interfaces we hand out here?
  // See bug 537429
  return QueryInterface(aIID, aSink);
}

NS_IMETHODIMP
BrowserChild::ProvideWindow(mozIDOMWindowProxy* aParent, uint32_t aChromeFlags,
                            bool aCalledFromJS, bool aPositionSpecified,
                            bool aSizeSpecified, nsIURI* aURI,
                            const nsAString& aName, const nsACString& aFeatures,
                            bool aForceNoOpener, bool aForceNoReferrer,
                            nsDocShellLoadState* aLoadState, bool* aWindowIsNew,
                            BrowsingContext** aReturn) {
  *aReturn = nullptr;

  // If aParent is inside an <iframe mozbrowser> and this isn't a request to
  // open a modal-type window, we're going to create a new <iframe mozbrowser>
  // and return its window here.
  nsCOMPtr<nsIDocShell> docshell = do_GetInterface(aParent);
  bool iframeMoz =
      (docshell && docshell->GetIsInMozBrowser() &&
       !(aChromeFlags & (nsIWebBrowserChrome::CHROME_MODAL |
                         nsIWebBrowserChrome::CHROME_OPENAS_DIALOG |
                         nsIWebBrowserChrome::CHROME_OPENAS_CHROME)));

  if (!iframeMoz) {
    int32_t openLocation = nsWindowWatcher::GetWindowOpenLocation(
        nsPIDOMWindowOuter::From(aParent), aChromeFlags, aCalledFromJS,
        aPositionSpecified, aSizeSpecified);

    // If it turns out we're opening in the current browser, just hand over the
    // current browser's docshell.
    if (openLocation == nsIBrowserDOMWindow::OPEN_CURRENTWINDOW) {
      nsCOMPtr<nsIWebBrowser> browser = do_GetInterface(WebNavigation());
      *aWindowIsNew = false;

      nsCOMPtr<mozIDOMWindowProxy> win;
      MOZ_TRY(browser->GetContentDOMWindow(getter_AddRefs(win)));

      RefPtr<BrowsingContext> bc(
          nsPIDOMWindowOuter::From(win)->GetBrowsingContext());
      bc.forget(aReturn);
      return NS_OK;
    }
  }

  // Note that ProvideWindowCommon may return NS_ERROR_ABORT if the
  // open window call was canceled.  It's important that we pass this error
  // code back to our caller.
  ContentChild* cc = ContentChild::GetSingleton();
  return cc->ProvideWindowCommon(
      this, aParent, iframeMoz, aChromeFlags, aCalledFromJS, aPositionSpecified,
      aSizeSpecified, aURI, aName, aFeatures, aForceNoOpener, aForceNoReferrer,
      aLoadState, aWindowIsNew, aReturn);
}

void BrowserChild::DestroyWindow() {
  mBrowsingContext = nullptr;

  // TabGroups contain circular references to their event queues that they break
  // when the last window leaves. If we never attached a window to our TabGroup,
  // though, it will never see a window leave, and will therefore never break
  // its circular references. If it hasn't had a window attached by now, it
  // never will, so have it destroy itself now if it's empty.
  mTabGroup->MaybeDestroy();

  if (mStatusFilter) {
    if (nsCOMPtr<nsIWebProgress> webProgress =
            do_QueryInterface(WebNavigation())) {
      webProgress->RemoveProgressListener(mStatusFilter);
    }

    mStatusFilter->RemoveProgressListener(this);
    mStatusFilter = nullptr;
  }

  if (mCoalescedMouseEventFlusher) {
    mCoalescedMouseEventFlusher->RemoveObserver();
    mCoalescedMouseEventFlusher = nullptr;
  }

  if (mSessionStoreListener) {
    mSessionStoreListener->RemoveListeners();
    mSessionStoreListener = nullptr;
  }

  // In case we don't have chance to process all entries, clean all data in
  // the queue.
  while (mToBeDispatchedMouseData.GetSize() > 0) {
    UniquePtr<CoalescedMouseData> data(
        static_cast<CoalescedMouseData*>(mToBeDispatchedMouseData.PopFront()));
    data.reset();
  }

  nsCOMPtr<nsIBaseWindow> baseWindow = do_QueryInterface(WebNavigation());
  if (baseWindow) baseWindow->Destroy();

  if (mPuppetWidget) {
    mPuppetWidget->Destroy();
  }

  mLayersConnected = Nothing();

  if (mLayersId.IsValid()) {
    StaticMutexAutoLock lock(sBrowserChildrenMutex);

    MOZ_ASSERT(sBrowserChildren);
    sBrowserChildren->Remove(uint64_t(mLayersId));
    if (!sBrowserChildren->Count()) {
      delete sBrowserChildren;
      sBrowserChildren = nullptr;
    }
    mLayersId = layers::LayersId{0};
  }
}

void BrowserChild::ActorDestroy(ActorDestroyReason why) {
  mIPCOpen = false;

  DestroyWindow();

  if (mBrowserChildMessageManager) {
    // We should have a message manager if the global is alive, but it
    // seems sometimes we don't.  Assert in aurora/nightly, but don't
    // crash in release builds.
    MOZ_DIAGNOSTIC_ASSERT(mBrowserChildMessageManager->GetMessageManager());
    if (mBrowserChildMessageManager->GetMessageManager()) {
      // The messageManager relays messages via the BrowserChild which
      // no longer exists.
      mBrowserChildMessageManager->DisconnectMessageManager();
    }
  }

  CompositorBridgeChild* compositorChild = CompositorBridgeChild::Get();
  if (compositorChild) {
    compositorChild->CancelNotifyAfterRemotePaint(this);
  }

  if (GetTabId() != 0) {
    NestedBrowserChildMap().erase(GetTabId());
  }
}

BrowserChild::~BrowserChild() {
  mAnonymousGlobalScopes.Clear();
  if (sVisibleTabs) {
    sVisibleTabs->RemoveEntry(this);
    if (sVisibleTabs->IsEmpty()) {
      delete sVisibleTabs;
      sVisibleTabs = nullptr;
    }
  }

  DestroyWindow();

  nsCOMPtr<nsIWebBrowser> webBrowser = do_QueryInterface(WebNavigation());
  if (webBrowser) {
    webBrowser->SetContainerWindow(nullptr);
  }

  mozilla::DropJSObjects(this);
}

mozilla::ipc::IPCResult BrowserChild::RecvWillChangeProcess(
    WillChangeProcessResolver&& aResolve) {
  if (nsCOMPtr<nsIDocShell> docShell = do_GetInterface(WebNavigation())) {
    RefPtr<nsDocShell> docshell = nsDocShell::Cast(docShell);
    docshell->SetWillChangeProcess();
  }
  aResolve(true);
  return IPC_OK();
}

mozilla::ipc::IPCResult BrowserChild::RecvLoadURL(const nsCString& aURI,
                                                  const ParentShowInfo& aInfo) {
  if (!mDidLoadURLInit) {
    mDidLoadURLInit = true;
    if (!InitBrowserChildMessageManager()) {
      return IPC_FAIL_NO_REASON(this);
    }

    ApplyParentShowInfo(aInfo);
  }

  LoadURIOptions loadURIOptions;
  loadURIOptions.mTriggeringPrincipal = nsContentUtils::GetSystemPrincipal();
  loadURIOptions.mLoadFlags =
      nsIWebNavigation::LOAD_FLAGS_ALLOW_THIRD_PARTY_FIXUP |
      nsIWebNavigation::LOAD_FLAGS_DISALLOW_INHERIT_PRINCIPAL;

  nsIWebNavigation* webNav = WebNavigation();
  nsresult rv = webNav->LoadURI(NS_ConvertUTF8toUTF16(aURI), loadURIOptions);
  if (NS_FAILED(rv)) {
    NS_WARNING(
        "WebNavigation()->LoadURI failed. Eating exception, what else can I "
        "do?");
  }

  nsCOMPtr<nsIDocShell> docShell = do_GetInterface(WebNavigation());
  if (docShell) {
    nsDocShell::Cast(docShell)->MaybeClearStorageAccessFlag();
  }

  CrashReporter::AnnotateCrashReport(CrashReporter::Annotation::URL, aURI);

  return IPC_OK();
}

mozilla::ipc::IPCResult BrowserChild::RecvResumeLoad(
    const uint64_t& aPendingSwitchID, const ParentShowInfo& aInfo) {
  if (!mDidLoadURLInit) {
    mDidLoadURLInit = true;
    if (!InitBrowserChildMessageManager()) {
      return IPC_FAIL_NO_REASON(this);
    }

    ApplyParentShowInfo(aInfo);
  }

  nsresult rv = WebNavigation()->ResumeRedirectedLoad(aPendingSwitchID, -1);
  if (NS_FAILED(rv)) {
    NS_WARNING("WebNavigation()->ResumeRedirectedLoad failed");
  }

  return IPC_OK();
}

void BrowserChild::DoFakeShow(const ParentShowInfo& aParentShowInfo) {
  OwnerShowInfo ownerInfo{ScreenIntSize(), ScrollbarPreference::Auto,
                          mParentIsActive, nsSizeMode_Normal};
  RecvShow(aParentShowInfo, ownerInfo);
  mDidFakeShow = true;
}

void BrowserChild::ApplyParentShowInfo(const ParentShowInfo& aInfo) {
  // Even if we already set real show info, the dpi / rounding & scale may still
  // be invalid (if BrowserParent wasn't able to get widget it would just send
  // 0). So better to always set up-to-date values here.
  if (aInfo.dpi() > 0) {
    mPuppetWidget->UpdateBackingScaleCache(aInfo.dpi(), aInfo.widgetRounding(),
                                           aInfo.defaultScale());
  }

  if (mDidSetRealShowInfo) {
    return;
  }

  if (!aInfo.fakeShowInfo()) {
    // Once we've got one ShowInfo from parent, no need to update the values
    // anymore.
    mDidSetRealShowInfo = true;
  }

  nsCOMPtr<nsIDocShell> docShell = do_GetInterface(WebNavigation());
  if (docShell) {
    docShell->SetFullscreenAllowed(aInfo.fullscreenAllowed());
    if (aInfo.isPrivate()) {
      nsCOMPtr<nsILoadContext> context = do_GetInterface(docShell);
      // No need to re-set private browsing mode.
      if (!context->UsePrivateBrowsing()) {
        if (docShell->GetHasLoadedNonBlankURI()) {
          nsContentUtils::ReportToConsoleNonLocalized(
              NS_LITERAL_STRING("We should not switch to Private Browsing "
                                "after loading a document."),
              nsIScriptError::warningFlag,
              NS_LITERAL_CSTRING("mozprivatebrowsing"), nullptr);
        } else {
          OriginAttributes attrs(
              nsDocShell::Cast(docShell)->GetOriginAttributes());
          attrs.SyncAttributesWithPrivateBrowsing(true);
          nsDocShell::Cast(docShell)->SetOriginAttributes(attrs);
        }
      }
    }
  }
  mIsTransparent = aInfo.isTransparent();
}

mozilla::ipc::IPCResult BrowserChild::RecvShow(
    const ParentShowInfo& aParentInfo, const OwnerShowInfo& aOwnerInfo) {
  bool res = true;

  mPuppetWidget->SetSizeMode(aOwnerInfo.sizeMode());
  if (!mDidFakeShow) {
    nsCOMPtr<nsIBaseWindow> baseWindow = do_QueryInterface(WebNavigation());
    if (!baseWindow) {
      NS_ERROR("WebNavigation() doesn't QI to nsIBaseWindow");
      return IPC_FAIL_NO_REASON(this);
    }

    baseWindow->SetVisibility(true);
    res = InitBrowserChildMessageManager();
  }

  ApplyParentShowInfo(aParentInfo);
  RecvParentActivated(aOwnerInfo.parentWindowIsActive());
  if (!mIsTopLevel) {
    RecvScrollbarPreferenceChanged(aOwnerInfo.scrollbarPreference());
  }

  if (!res) {
    return IPC_FAIL_NO_REASON(this);
  }

<<<<<<< HEAD
  // We have now done enough initialization for the record/replay system to
  // create checkpoints. Create a checkpoint now, in case this process never
  // paints later on (the usual place where checkpoints occur).
  if (recordreplay::IsRecordingOrReplaying()) {
    recordreplay::CreateCheckpoint();
  }

=======
>>>>>>> b4ee1346
  UpdateVisibility();

  return IPC_OK();
}

mozilla::ipc::IPCResult BrowserChild::RecvInitRendering(
    const TextureFactoryIdentifier& aTextureFactoryIdentifier,
    const layers::LayersId& aLayersId,
    const CompositorOptions& aCompositorOptions, const bool& aLayersConnected) {
  mLayersConnected = Some(aLayersConnected);
  InitRenderingState(aTextureFactoryIdentifier, aLayersId, aCompositorOptions);
  return IPC_OK();
}

mozilla::ipc::IPCResult BrowserChild::RecvScrollbarPreferenceChanged(
    ScrollbarPreference aPreference) {
  MOZ_ASSERT(!mIsTopLevel,
             "Scrollbar visibility should be derived from chrome flags for "
             "top-level windows");
  nsCOMPtr<nsIDocShell> docShell = do_GetInterface(WebNavigation());
  nsDocShell::Cast(docShell)->SetScrollbarPreference(aPreference);
  return IPC_OK();
}

mozilla::ipc::IPCResult BrowserChild::RecvCompositorOptionsChanged(
    const CompositorOptions& aNewOptions) {
  MOZ_ASSERT(mCompositorOptions);

  // The only compositor option we currently support changing is APZ
  // enablement. Even that is only partially supported for now:
  //   * Going from APZ to non-APZ is fine - we just flip the stored flag.
  //     Note that we keep the actors (mApzcTreeManager, and the APZChild
  //     created in InitAPZState()) around (read on for why).
  //   * Going from non-APZ to APZ is only supported if we were using
  //     APZ initially (at InitRendering() time) and we are transitioning
  //     back. In this case, we just reuse the actors which we kept around.
  //     Fully supporting a non-APZ to APZ transition (i.e. even in cases
  //     where we initialized as non-APZ) would require setting up the actors
  //     here. (In that case, we would also have the options of destroying
  //     the actors in the APZ --> non-APZ case, and always re-creating them
  //     during a non-APZ --> APZ transition).
  mCompositorOptions->SetUseAPZ(aNewOptions.UseAPZ());
  return IPC_OK();
}

mozilla::ipc::IPCResult BrowserChild::RecvUpdateDimensions(
    const DimensionInfo& aDimensionInfo) {
  if (mLayersConnected.isNothing()) {
    return IPC_OK();
  }

  mUnscaledOuterRect = aDimensionInfo.rect();
  mClientOffset = aDimensionInfo.clientOffset();
  mChromeOffset = aDimensionInfo.chromeOffset();

  mOrientation = aDimensionInfo.orientation();
  SetUnscaledInnerSize(aDimensionInfo.size());
  if (!mHasValidInnerSize && aDimensionInfo.size().width != 0 &&
      aDimensionInfo.size().height != 0) {
    mHasValidInnerSize = true;
  }

  ScreenIntSize screenSize = GetInnerSize();
  ScreenIntRect screenRect = GetOuterRect();

  // Set the size on the document viewer before we update the widget and
  // trigger a reflow. Otherwise the MobileViewportManager reads the stale
  // size from the content viewer when it computes a new CSS viewport.
  nsCOMPtr<nsIBaseWindow> baseWin = do_QueryInterface(WebNavigation());
  baseWin->SetPositionAndSize(0, 0, screenSize.width, screenSize.height,
                              nsIBaseWindow::eRepaint);

  mPuppetWidget->Resize(screenRect.x + mClientOffset.x + mChromeOffset.x,
                        screenRect.y + mClientOffset.y + mChromeOffset.y,
                        screenSize.width, screenSize.height, true);

  // For our devtools Responsive Design Mode, we need to send a special
  // event to indicate that we've finished processing a frame size change.
  // This is used by RDM to respond correctly to changes to full zoom,
  // which also change the window size.
  RefPtr<Document> doc = GetTopLevelDocument();
  BrowsingContext* bc = doc ? doc->GetBrowsingContext() : nullptr;
  if (bc && bc->InRDMPane()) {
    RefPtr<AsyncEventDispatcher> dispatcher = new AsyncEventDispatcher(
        doc, NS_LITERAL_STRING("mozupdatedremoteframedimensions"),
        CanBubble::eYes, ChromeOnlyDispatch::eYes);
    dispatcher->PostDOMEvent();
  }

  RecvSafeAreaInsetsChanged(mPuppetWidget->GetSafeAreaInsets());

  return IPC_OK();
}

mozilla::ipc::IPCResult BrowserChild::RecvSizeModeChanged(
    const nsSizeMode& aSizeMode) {
  mPuppetWidget->SetSizeMode(aSizeMode);
  if (!mPuppetWidget->IsVisible()) {
    return IPC_OK();
  }
  nsCOMPtr<Document> document(GetTopLevelDocument());
  if (!document) {
    return IPC_OK();
  }
  nsPresContext* presContext = document->GetPresContext();
  if (presContext) {
    presContext->SizeModeChanged(aSizeMode);
  }
  return IPC_OK();
}

mozilla::ipc::IPCResult BrowserChild::RecvChildToParentMatrix(
    const Maybe<gfx::Matrix4x4>& aMatrix,
    const ScreenRect& aTopLevelViewportVisibleRectInBrowserCoords) {
  mChildToParentConversionMatrix =
      LayoutDeviceToLayoutDeviceMatrix4x4::FromUnknownMatrix(aMatrix);
  mTopLevelViewportVisibleRectInBrowserCoords =
      aTopLevelViewportVisibleRectInBrowserCoords;

  // Trigger an intersection observation update since ancestor viewports
  // changed.
  if (RefPtr<Document> toplevelDoc = GetTopLevelDocument()) {
    if (nsPresContext* pc = toplevelDoc->GetPresContext()) {
      pc->RefreshDriver()->EnsureIntersectionObservationsUpdateHappens();
    }
  }

  return IPC_OK();
}

mozilla::ipc::IPCResult BrowserChild::RecvSetIsUnderHiddenEmbedderElement(
    const bool& aIsUnderHiddenEmbedderElement) {
  if (RefPtr<PresShell> presShell = GetTopLevelPresShell()) {
    presShell->SetIsUnderHiddenEmbedderElement(aIsUnderHiddenEmbedderElement);
  }
  return IPC_OK();
}

mozilla::ipc::IPCResult BrowserChild::RecvDynamicToolbarMaxHeightChanged(
    const ScreenIntCoord& aHeight) {
#if defined(MOZ_WIDGET_ANDROID)
  mDynamicToolbarMaxHeight = aHeight;

  RefPtr<Document> document = GetTopLevelDocument();
  if (!document) {
    return IPC_OK();
  }

  if (RefPtr<nsPresContext> presContext = document->GetPresContext()) {
    presContext->SetDynamicToolbarMaxHeight(aHeight);
  }
#endif
  return IPC_OK();
}

mozilla::ipc::IPCResult BrowserChild::RecvDynamicToolbarOffsetChanged(
    const ScreenIntCoord& aOffset) {
#if defined(MOZ_WIDGET_ANDROID)
  RefPtr<Document> document = GetTopLevelDocument();
  if (!document) {
    return IPC_OK();
  }

  if (nsPresContext* presContext = document->GetPresContext()) {
    presContext->UpdateDynamicToolbarOffset(aOffset);
  }
#endif
  return IPC_OK();
}

mozilla::ipc::IPCResult BrowserChild::RecvSuppressDisplayport(
    const bool& aEnabled) {
  if (RefPtr<PresShell> presShell = GetTopLevelPresShell()) {
    presShell->SuppressDisplayport(aEnabled);
  }
  return IPC_OK();
}

void BrowserChild::HandleDoubleTap(const CSSPoint& aPoint,
                                   const Modifiers& aModifiers,
                                   const ScrollableLayerGuid& aGuid) {
  MOZ_LOG(
      sApzChildLog, LogLevel::Debug,
      ("Handling double tap at %s with %p %p\n", Stringify(aPoint).c_str(),
       mBrowserChildMessageManager ? mBrowserChildMessageManager->GetWrapper()
                                   : nullptr,
       mBrowserChildMessageManager.get()));

  if (!mBrowserChildMessageManager) {
    return;
  }

  // Note: there is nothing to do with the modifiers here, as we are not
  // synthesizing any sort of mouse event.
  RefPtr<Document> document = GetTopLevelDocument();
  CSSRect zoomToRect = CalculateRectToZoomTo(document, aPoint);
  // The double-tap can be dispatched by any scroll frame (so |aGuid| could be
  // the guid of any scroll frame), but the zoom-to-rect operation must be
  // performed by the root content scroll frame, so query its identifiers
  // for the SendZoomToRect() call rather than using the ones from |aGuid|.
  uint32_t presShellId;
  ViewID viewId;
  if (APZCCallbackHelper::GetOrCreateScrollIdentifiers(
          document->GetDocumentElement(), &presShellId, &viewId) &&
      mApzcTreeManager) {
    SLGuidAndRenderRoot guid(mLayersId, presShellId, viewId,
                             gfxUtils::GetContentRenderRoot());

    mApzcTreeManager->ZoomToRect(guid, zoomToRect, DEFAULT_BEHAVIOR);
  }
}

mozilla::ipc::IPCResult BrowserChild::RecvHandleTap(
    const GeckoContentController::TapType& aType,
    const LayoutDevicePoint& aPoint, const Modifiers& aModifiers,
    const ScrollableLayerGuid& aGuid, const uint64_t& aInputBlockId) {
  // IPDL doesn't hold a strong reference to protocols as they're not required
  // to be refcounted. This function can run script, which may trigger a nested
  // event loop, which may release this, so we hold a strong reference here.
  RefPtr<BrowserChild> kungFuDeathGrip(this);
  RefPtr<PresShell> presShell = GetTopLevelPresShell();
  if (!presShell) {
    return IPC_OK();
  }
  if (!presShell->GetPresContext()) {
    return IPC_OK();
  }
  CSSToLayoutDeviceScale scale(
      presShell->GetPresContext()->CSSToDevPixelScale());
  CSSPoint point =
      APZCCallbackHelper::ApplyCallbackTransform(aPoint / scale, aGuid);

  switch (aType) {
    case GeckoContentController::TapType::eSingleTap:
      if (mBrowserChildMessageManager) {
        mAPZEventState->ProcessSingleTap(point, scale, aModifiers, 1);
      }
      break;
    case GeckoContentController::TapType::eDoubleTap:
      HandleDoubleTap(point, aModifiers, aGuid);
      break;
    case GeckoContentController::TapType::eSecondTap:
      if (mBrowserChildMessageManager) {
        mAPZEventState->ProcessSingleTap(point, scale, aModifiers, 2);
      }
      break;
    case GeckoContentController::TapType::eLongTap:
      if (mBrowserChildMessageManager) {
        RefPtr<APZEventState> eventState(mAPZEventState);
        eventState->ProcessLongTap(presShell, point, scale, aModifiers,
                                   aInputBlockId);
      }
      break;
    case GeckoContentController::TapType::eLongTapUp:
      if (mBrowserChildMessageManager) {
        RefPtr<APZEventState> eventState(mAPZEventState);
        eventState->ProcessLongTapUp(presShell, point, scale, aModifiers);
      }
      break;
  }
  return IPC_OK();
}

mozilla::ipc::IPCResult BrowserChild::RecvNormalPriorityHandleTap(
    const GeckoContentController::TapType& aType,
    const LayoutDevicePoint& aPoint, const Modifiers& aModifiers,
    const ScrollableLayerGuid& aGuid, const uint64_t& aInputBlockId) {
  // IPDL doesn't hold a strong reference to protocols as they're not required
  // to be refcounted. This function can run script, which may trigger a nested
  // event loop, which may release this, so we hold a strong reference here.
  RefPtr<BrowserChild> kungFuDeathGrip(this);
  return RecvHandleTap(aType, aPoint, aModifiers, aGuid, aInputBlockId);
}

bool BrowserChild::NotifyAPZStateChange(
    const ViewID& aViewId,
    const layers::GeckoContentController::APZStateChange& aChange,
    const int& aArg) {
  mAPZEventState->ProcessAPZStateChange(aViewId, aChange, aArg);
  if (aChange ==
      layers::GeckoContentController::APZStateChange::eTransformEnd) {
    // This is used by tests to determine when the APZ is done doing whatever
    // it's doing. XXX generify this as needed when writing additional tests.
    nsCOMPtr<nsIObserverService> observerService =
        mozilla::services::GetObserverService();
    observerService->NotifyObservers(nullptr, "APZ:TransformEnd", nullptr);
  }
  return true;
}

void BrowserChild::StartScrollbarDrag(
    const layers::AsyncDragMetrics& aDragMetrics) {
  SLGuidAndRenderRoot guid(mLayersId, aDragMetrics.mPresShellId,
                           aDragMetrics.mViewId,
                           gfxUtils::GetContentRenderRoot());

  if (mApzcTreeManager) {
    mApzcTreeManager->StartScrollbarDrag(guid, aDragMetrics);
  }
}

void BrowserChild::ZoomToRect(const uint32_t& aPresShellId,
                              const ScrollableLayerGuid::ViewID& aViewId,
                              const CSSRect& aRect, const uint32_t& aFlags) {
  SLGuidAndRenderRoot guid(mLayersId, aPresShellId, aViewId,
                           gfxUtils::GetContentRenderRoot());

  if (mApzcTreeManager) {
    mApzcTreeManager->ZoomToRect(guid, aRect, aFlags);
  }
}

mozilla::ipc::IPCResult BrowserChild::RecvActivate() {
  MOZ_ASSERT(mWebBrowser);
  // Ensure that the PresShell exists, otherwise focusing
  // is definitely not going to work. GetPresShell should
  // create a PresShell if one doesn't exist yet.
  RefPtr<PresShell> presShell = GetTopLevelPresShell();
  NS_ASSERTION(presShell, "Need a PresShell to activate!");
  Unused << presShell;

  if (presShell) {
    mWebBrowser->FocusActivate();
  }
  return IPC_OK();
}

mozilla::ipc::IPCResult BrowserChild::RecvDeactivate() {
  MOZ_ASSERT(mWebBrowser);
  mWebBrowser->FocusDeactivate();
  return IPC_OK();
}

mozilla::ipc::IPCResult BrowserChild::RecvParentActivated(
    const bool& aActivated) {
  mParentIsActive = aActivated;

  nsFocusManager* fm = nsFocusManager::GetFocusManager();
  NS_ENSURE_TRUE(fm, IPC_OK());

  nsCOMPtr<nsPIDOMWindowOuter> window = do_GetInterface(WebNavigation());
  fm->ParentActivated(window, aActivated);
  return IPC_OK();
}

mozilla::ipc::IPCResult BrowserChild::RecvSetKeyboardIndicators(
    const UIStateChangeType& aShowFocusRings) {
  nsCOMPtr<nsPIDOMWindowOuter> window = do_GetInterface(WebNavigation());
  NS_ENSURE_TRUE(window, IPC_OK());
  window->SetKeyboardIndicators(aShowFocusRings);
  return IPC_OK();
}

mozilla::ipc::IPCResult BrowserChild::RecvStopIMEStateManagement() {
  IMEStateManager::StopIMEStateManagement();
  return IPC_OK();
}

mozilla::ipc::IPCResult BrowserChild::RecvMouseEvent(
    const nsString& aType, const float& aX, const float& aY,
    const int32_t& aButton, const int32_t& aClickCount,
    const int32_t& aModifiers, const bool& aIgnoreRootScrollFrame) {
  // IPDL doesn't hold a strong reference to protocols as they're not required
  // to be refcounted. This function can run script, which may trigger a nested
  // event loop, which may release this, so we hold a strong reference here.
  RefPtr<BrowserChild> kungFuDeathGrip(this);
  RefPtr<PresShell> presShell = GetTopLevelPresShell();
  APZCCallbackHelper::DispatchMouseEvent(
      presShell, aType, CSSPoint(aX, aY), aButton, aClickCount, aModifiers,
      aIgnoreRootScrollFrame, MouseEvent_Binding::MOZ_SOURCE_UNKNOWN,
      0 /* Use the default value here. */);
  return IPC_OK();
}

void BrowserChild::ProcessPendingCoalescedMouseDataAndDispatchEvents() {
  if (!mCoalesceMouseMoveEvents || !mCoalescedMouseEventFlusher) {
    // We don't enable mouse coalescing or we are destroying BrowserChild.
    return;
  }

  // We may reentry the event loop and push more data to
  // mToBeDispatchedMouseData while dispatching an event.

  // We may have some pending coalesced data while dispatch an event and reentry
  // the event loop. In that case we don't have chance to consume the remainding
  // pending data until we get new mouse events. Get some helps from
  // mCoalescedMouseEventFlusher to trigger it.
  mCoalescedMouseEventFlusher->StartObserver();

  while (mToBeDispatchedMouseData.GetSize() > 0) {
    UniquePtr<CoalescedMouseData> data(
        static_cast<CoalescedMouseData*>(mToBeDispatchedMouseData.PopFront()));

    UniquePtr<WidgetMouseEvent> event = data->TakeCoalescedEvent();
    if (event) {
      // Dispatch the pending events. Using HandleRealMouseButtonEvent
      // to bypass the coalesce handling in RecvRealMouseMoveEvent. Can't use
      // RecvRealMouseButtonEvent because we may also put some mouse events
      // other than mousemove.
      HandleRealMouseButtonEvent(*event, data->GetScrollableLayerGuid(),
                                 data->GetInputBlockId());
    }
  }
  // mCoalescedMouseEventFlusher may be destroyed when reentrying the event
  // loop.
  if (mCoalescedMouseEventFlusher) {
    mCoalescedMouseEventFlusher->RemoveObserver();
  }
}

LayoutDeviceToLayoutDeviceMatrix4x4
BrowserChild::GetChildToParentConversionMatrix() const {
  if (mChildToParentConversionMatrix) {
    return *mChildToParentConversionMatrix;
  }
  LayoutDevicePoint offset(GetChromeOffset());
  return LayoutDeviceToLayoutDeviceMatrix4x4::Translation(offset);
}

ScreenRect BrowserChild::GetTopLevelViewportVisibleRectInBrowserCoords() const {
  return mTopLevelViewportVisibleRectInBrowserCoords;
}

void BrowserChild::FlushAllCoalescedMouseData() {
  MOZ_ASSERT(mCoalesceMouseMoveEvents);

  // Move all entries from mCoalescedMouseData to mToBeDispatchedMouseData.
  for (auto iter = mCoalescedMouseData.Iter(); !iter.Done(); iter.Next()) {
    CoalescedMouseData* data = iter.UserData();
    if (!data || data->IsEmpty()) {
      continue;
    }
    UniquePtr<CoalescedMouseData> dispatchData =
        MakeUnique<CoalescedMouseData>();

    dispatchData->RetrieveDataFrom(*data);
    mToBeDispatchedMouseData.Push(dispatchData.release());
  }
  mCoalescedMouseData.Clear();
}

mozilla::ipc::IPCResult BrowserChild::RecvRealMouseMoveEvent(
    const WidgetMouseEvent& aEvent, const ScrollableLayerGuid& aGuid,
    const uint64_t& aInputBlockId) {
  if (recordreplay::IsRecordingOrReplaying()) {
    recordreplay::OnWidgetEvent(this, aEvent);
  }

  if (mCoalesceMouseMoveEvents && mCoalescedMouseEventFlusher) {
    CoalescedMouseData* data =
        mCoalescedMouseData.LookupOrAdd(aEvent.pointerId);
    MOZ_ASSERT(data);
    if (data->CanCoalesce(aEvent, aGuid, aInputBlockId)) {
      data->Coalesce(aEvent, aGuid, aInputBlockId);
      mCoalescedMouseEventFlusher->StartObserver();
      return IPC_OK();
    }
    // Can't coalesce current mousemove event. Put the coalesced mousemove data
    // with the same pointer id to mToBeDispatchedMouseData, coalesce the
    // current one, and process all pending data in mToBeDispatchedMouseData.
    UniquePtr<CoalescedMouseData> dispatchData =
        MakeUnique<CoalescedMouseData>();

    dispatchData->RetrieveDataFrom(*data);
    mToBeDispatchedMouseData.Push(dispatchData.release());

    // Put new data to replace the old one in the hash table.
    CoalescedMouseData* newData = new CoalescedMouseData();
    mCoalescedMouseData.Put(aEvent.pointerId, newData);
    newData->Coalesce(aEvent, aGuid, aInputBlockId);

    // Dispatch all pending mouse events.
    ProcessPendingCoalescedMouseDataAndDispatchEvents();
    mCoalescedMouseEventFlusher->StartObserver();
  } else if (!RecvRealMouseButtonEvent(aEvent, aGuid, aInputBlockId)) {
    return IPC_FAIL_NO_REASON(this);
  }
  return IPC_OK();
}

mozilla::ipc::IPCResult BrowserChild::RecvNormalPriorityRealMouseMoveEvent(
    const WidgetMouseEvent& aEvent, const ScrollableLayerGuid& aGuid,
    const uint64_t& aInputBlockId) {
  return RecvRealMouseMoveEvent(aEvent, aGuid, aInputBlockId);
}

mozilla::ipc::IPCResult BrowserChild::RecvSynthMouseMoveEvent(
    const WidgetMouseEvent& aEvent, const ScrollableLayerGuid& aGuid,
    const uint64_t& aInputBlockId) {
  if (!RecvRealMouseButtonEvent(aEvent, aGuid, aInputBlockId)) {
    return IPC_FAIL_NO_REASON(this);
  }
  return IPC_OK();
}

mozilla::ipc::IPCResult BrowserChild::RecvNormalPrioritySynthMouseMoveEvent(
    const WidgetMouseEvent& aEvent, const ScrollableLayerGuid& aGuid,
    const uint64_t& aInputBlockId) {
  return RecvSynthMouseMoveEvent(aEvent, aGuid, aInputBlockId);
}

mozilla::ipc::IPCResult BrowserChild::RecvRealMouseButtonEvent(
    const WidgetMouseEvent& aEvent, const ScrollableLayerGuid& aGuid,
    const uint64_t& aInputBlockId) {
  if (recordreplay::IsRecordingOrReplaying()) {
    recordreplay::OnWidgetEvent(this, aEvent);
  }

  if (mCoalesceMouseMoveEvents && mCoalescedMouseEventFlusher &&
      aEvent.mMessage != eMouseMove) {
    // When receiving a mouse event other than mousemove, we have to dispatch
    // all coalesced events before it. However, we can't dispatch all pending
    // coalesced events directly because we may reentry the event loop while
    // dispatching. To make sure we won't dispatch disorder events, we move all
    // coalesced mousemove events and current event to a deque to dispatch them.
    // When reentrying the event loop and dispatching more events, we put new
    // events in the end of the nsQueue and dispatch events from the beginning.
    FlushAllCoalescedMouseData();

    UniquePtr<CoalescedMouseData> dispatchData =
        MakeUnique<CoalescedMouseData>();

    dispatchData->Coalesce(aEvent, aGuid, aInputBlockId);
    mToBeDispatchedMouseData.Push(dispatchData.release());

    ProcessPendingCoalescedMouseDataAndDispatchEvents();
    return IPC_OK();
  }
  HandleRealMouseButtonEvent(aEvent, aGuid, aInputBlockId);
  return IPC_OK();
}

void BrowserChild::HandleRealMouseButtonEvent(const WidgetMouseEvent& aEvent,
                                              const ScrollableLayerGuid& aGuid,
                                              const uint64_t& aInputBlockId) {
  // Mouse events like eMouseEnterIntoWidget, that are created in the parent
  // process EventStateManager code, have an input block id which they get from
  // the InputAPZContext in the parent process stack. However, they did not
  // actually go through the APZ code and so their mHandledByAPZ flag is false.
  // Since thos events didn't go through APZ, we don't need to send
  // notifications for them.
  UniquePtr<DisplayportSetListener> postLayerization;
  if (aInputBlockId && aEvent.mFlags.mHandledByAPZ) {
    nsCOMPtr<Document> document(GetTopLevelDocument());
    postLayerization = APZCCallbackHelper::SendSetTargetAPZCNotification(
        mPuppetWidget, document, aEvent, aGuid.mLayersId, aInputBlockId);
  }

  InputAPZContext context(aGuid, aInputBlockId, nsEventStatus_eIgnore,
                          postLayerization != nullptr);

  WidgetMouseEvent localEvent(aEvent);
  localEvent.mWidget = mPuppetWidget;
  APZCCallbackHelper::ApplyCallbackTransform(localEvent, aGuid,
                                             mPuppetWidget->GetDefaultScale());
  DispatchWidgetEventViaAPZ(localEvent);

  if (aInputBlockId && aEvent.mFlags.mHandledByAPZ) {
    mAPZEventState->ProcessMouseEvent(aEvent, aInputBlockId);
  }

  // Do this after the DispatchWidgetEventViaAPZ call above, so that if the
  // mouse event triggered a post-refresh AsyncDragMetrics message to be sent
  // to APZ (from scrollbar dragging in nsSliderFrame), then that will reach
  // APZ before the SetTargetAPZC message. This ensures the drag input block
  // gets the drag metrics before handling the input events.
  if (postLayerization && postLayerization->Register()) {
    Unused << postLayerization.release();
  }
}

mozilla::ipc::IPCResult BrowserChild::RecvNormalPriorityRealMouseButtonEvent(
    const WidgetMouseEvent& aEvent, const ScrollableLayerGuid& aGuid,
    const uint64_t& aInputBlockId) {
  return RecvRealMouseButtonEvent(aEvent, aGuid, aInputBlockId);
}

// In case handling repeated mouse wheel takes much time, we skip firing current
// wheel event if it may be coalesced to the next one.
bool BrowserChild::MaybeCoalesceWheelEvent(const WidgetWheelEvent& aEvent,
                                           const ScrollableLayerGuid& aGuid,
                                           const uint64_t& aInputBlockId,
                                           bool* aIsNextWheelEvent) {
  MOZ_ASSERT(aIsNextWheelEvent);
  if (aEvent.mMessage == eWheel) {
    GetIPCChannel()->PeekMessages(
        [aIsNextWheelEvent](const IPC::Message& aMsg) -> bool {
          if (aMsg.type() == mozilla::dom::PBrowser::Msg_MouseWheelEvent__ID) {
            *aIsNextWheelEvent = true;
          }
          return false;  // Stop peeking.
        });
    // We only coalesce the current event when
    // 1. It's eWheel (we don't coalesce eOperationStart and eWheelOperationEnd)
    // 2. It's not the first wheel event.
    // 3. It's not the last wheel event.
    // 4. It's dispatched before the last wheel event was processed +
    //    the processing time of the last event.
    //    This way pages spending lots of time in wheel listeners get wheel
    //    events coalesced more aggressively.
    // 5. It has same attributes as the coalesced wheel event which is not yet
    //    fired.
    if (!mLastWheelProcessedTimeFromParent.IsNull() && *aIsNextWheelEvent &&
        aEvent.mTimeStamp < (mLastWheelProcessedTimeFromParent +
                             mLastWheelProcessingDuration) &&
        (mCoalescedWheelData.IsEmpty() ||
         mCoalescedWheelData.CanCoalesce(aEvent, aGuid, aInputBlockId))) {
      mCoalescedWheelData.Coalesce(aEvent, aGuid, aInputBlockId);
      return true;
    }
  }
  return false;
}

nsEventStatus BrowserChild::DispatchWidgetEventViaAPZ(WidgetGUIEvent& aEvent) {
  aEvent.ResetWaitingReplyFromRemoteProcessState();
  return APZCCallbackHelper::DispatchWidgetEvent(aEvent);
}

void BrowserChild::MaybeDispatchCoalescedWheelEvent() {
  if (mCoalescedWheelData.IsEmpty()) {
    return;
  }
  UniquePtr<WidgetWheelEvent> wheelEvent =
      mCoalescedWheelData.TakeCoalescedEvent();
  MOZ_ASSERT(wheelEvent);
  DispatchWheelEvent(*wheelEvent, mCoalescedWheelData.GetScrollableLayerGuid(),
                     mCoalescedWheelData.GetInputBlockId());
}

void BrowserChild::DispatchWheelEvent(const WidgetWheelEvent& aEvent,
                                      const ScrollableLayerGuid& aGuid,
                                      const uint64_t& aInputBlockId) {
  WidgetWheelEvent localEvent(aEvent);
  if (aInputBlockId && aEvent.mFlags.mHandledByAPZ) {
    nsCOMPtr<Document> document(GetTopLevelDocument());
    UniquePtr<DisplayportSetListener> postLayerization =
        APZCCallbackHelper::SendSetTargetAPZCNotification(
            mPuppetWidget, document, aEvent, aGuid.mLayersId, aInputBlockId);
    if (postLayerization && postLayerization->Register()) {
      Unused << postLayerization.release();
    }
  }

  localEvent.mWidget = mPuppetWidget;
  APZCCallbackHelper::ApplyCallbackTransform(localEvent, aGuid,
                                             mPuppetWidget->GetDefaultScale());
  DispatchWidgetEventViaAPZ(localEvent);

  if (localEvent.mCanTriggerSwipe) {
    SendRespondStartSwipeEvent(aInputBlockId, localEvent.TriggersSwipe());
  }

  if (aInputBlockId && aEvent.mFlags.mHandledByAPZ) {
    mAPZEventState->ProcessWheelEvent(localEvent, aInputBlockId);
  }
}

mozilla::ipc::IPCResult BrowserChild::RecvMouseWheelEvent(
    const WidgetWheelEvent& aEvent, const ScrollableLayerGuid& aGuid,
    const uint64_t& aInputBlockId) {
  bool isNextWheelEvent = false;
  if (MaybeCoalesceWheelEvent(aEvent, aGuid, aInputBlockId,
                              &isNextWheelEvent)) {
    return IPC_OK();
  }
  if (isNextWheelEvent) {
    // Update mLastWheelProcessedTimeFromParent so that we can compare the end
    // time of the current event with the dispatched time of the next event.
    mLastWheelProcessedTimeFromParent = aEvent.mTimeStamp;
    mozilla::TimeStamp beforeDispatchingTime = TimeStamp::Now();
    MaybeDispatchCoalescedWheelEvent();
    DispatchWheelEvent(aEvent, aGuid, aInputBlockId);
    mLastWheelProcessingDuration = (TimeStamp::Now() - beforeDispatchingTime);
    mLastWheelProcessedTimeFromParent += mLastWheelProcessingDuration;
  } else {
    // This is the last wheel event. Set mLastWheelProcessedTimeFromParent to
    // null moment to avoid coalesce the next incoming wheel event.
    mLastWheelProcessedTimeFromParent = TimeStamp();
    MaybeDispatchCoalescedWheelEvent();
    DispatchWheelEvent(aEvent, aGuid, aInputBlockId);
  }
  return IPC_OK();
}

mozilla::ipc::IPCResult BrowserChild::RecvNormalPriorityMouseWheelEvent(
    const WidgetWheelEvent& aEvent, const ScrollableLayerGuid& aGuid,
    const uint64_t& aInputBlockId) {
  return RecvMouseWheelEvent(aEvent, aGuid, aInputBlockId);
}

mozilla::ipc::IPCResult BrowserChild::RecvRealTouchEvent(
    const WidgetTouchEvent& aEvent, const ScrollableLayerGuid& aGuid,
    const uint64_t& aInputBlockId, const nsEventStatus& aApzResponse) {
  MOZ_LOG(sApzChildLog, LogLevel::Debug,
          ("Receiving touch event of type %d\n", aEvent.mMessage));

  WidgetTouchEvent localEvent(aEvent);
  localEvent.mWidget = mPuppetWidget;

  APZCCallbackHelper::ApplyCallbackTransform(localEvent, aGuid,
                                             mPuppetWidget->GetDefaultScale());

  if (localEvent.mMessage == eTouchStart && AsyncPanZoomEnabled()) {
    nsCOMPtr<Document> document = GetTopLevelDocument();
    if (StaticPrefs::layout_css_touch_action_enabled()) {
      APZCCallbackHelper::SendSetAllowedTouchBehaviorNotification(
          mPuppetWidget, document, localEvent, aInputBlockId,
          mSetAllowedTouchBehaviorCallback);
    }
    UniquePtr<DisplayportSetListener> postLayerization =
        APZCCallbackHelper::SendSetTargetAPZCNotification(
            mPuppetWidget, document, localEvent, aGuid.mLayersId,
            aInputBlockId);
    if (postLayerization && postLayerization->Register()) {
      Unused << postLayerization.release();
    }
  }

  // Dispatch event to content (potentially a long-running operation)
  nsEventStatus status = DispatchWidgetEventViaAPZ(localEvent);

  if (!AsyncPanZoomEnabled()) {
    // We shouldn't have any e10s platforms that have touch events enabled
    // without APZ.
    MOZ_ASSERT(false);
    return IPC_OK();
  }

  mAPZEventState->ProcessTouchEvent(localEvent, aGuid, aInputBlockId,
                                    aApzResponse, status);
  return IPC_OK();
}

mozilla::ipc::IPCResult BrowserChild::RecvNormalPriorityRealTouchEvent(
    const WidgetTouchEvent& aEvent, const ScrollableLayerGuid& aGuid,
    const uint64_t& aInputBlockId, const nsEventStatus& aApzResponse) {
  return RecvRealTouchEvent(aEvent, aGuid, aInputBlockId, aApzResponse);
}

mozilla::ipc::IPCResult BrowserChild::RecvRealTouchMoveEvent(
    const WidgetTouchEvent& aEvent, const ScrollableLayerGuid& aGuid,
    const uint64_t& aInputBlockId, const nsEventStatus& aApzResponse) {
  if (!RecvRealTouchEvent(aEvent, aGuid, aInputBlockId, aApzResponse)) {
    return IPC_FAIL_NO_REASON(this);
  }
  return IPC_OK();
}

mozilla::ipc::IPCResult BrowserChild::RecvNormalPriorityRealTouchMoveEvent(
    const WidgetTouchEvent& aEvent, const ScrollableLayerGuid& aGuid,
    const uint64_t& aInputBlockId, const nsEventStatus& aApzResponse) {
  return RecvRealTouchMoveEvent(aEvent, aGuid, aInputBlockId, aApzResponse);
}

mozilla::ipc::IPCResult BrowserChild::RecvRealDragEvent(
    const WidgetDragEvent& aEvent, const uint32_t& aDragAction,
    const uint32_t& aDropEffect, nsIPrincipal* aPrincipal,
    nsIContentSecurityPolicy* aCsp) {
  WidgetDragEvent localEvent(aEvent);
  localEvent.mWidget = mPuppetWidget;

  nsCOMPtr<nsIDragSession> dragSession = nsContentUtils::GetDragSession();
  if (dragSession) {
    dragSession->SetDragAction(aDragAction);
    dragSession->SetTriggeringPrincipal(aPrincipal);
    dragSession->SetCsp(aCsp);
    RefPtr<DataTransfer> initialDataTransfer = dragSession->GetDataTransfer();
    if (initialDataTransfer) {
      initialDataTransfer->SetDropEffectInt(aDropEffect);
    }
  }

  if (aEvent.mMessage == eDrop) {
    bool canDrop = true;
    if (!dragSession || NS_FAILED(dragSession->GetCanDrop(&canDrop)) ||
        !canDrop) {
      localEvent.mMessage = eDragExit;
    }
  } else if (aEvent.mMessage == eDragOver) {
    nsCOMPtr<nsIDragService> dragService =
        do_GetService("@mozilla.org/widget/dragservice;1");
    if (dragService) {
      // This will dispatch 'drag' event at the source if the
      // drag transaction started in this process.
      dragService->FireDragEventAtSource(eDrag, aEvent.mModifiers);
    }
  }

  DispatchWidgetEventViaAPZ(localEvent);
  return IPC_OK();
}

mozilla::ipc::IPCResult BrowserChild::RecvPluginEvent(
    const WidgetPluginEvent& aEvent) {
  WidgetPluginEvent localEvent(aEvent);
  localEvent.mWidget = mPuppetWidget;
  nsEventStatus status = DispatchWidgetEventViaAPZ(localEvent);
  if (status != nsEventStatus_eConsumeNoDefault) {
    // If not consumed, we should call default action
    SendDefaultProcOfPluginEvent(aEvent);
  }
  return IPC_OK();
}

void BrowserChild::RequestEditCommands(nsIWidget::NativeKeyBindingsType aType,
                                       const WidgetKeyboardEvent& aEvent,
                                       nsTArray<CommandInt>& aCommands) {
  MOZ_ASSERT(aCommands.IsEmpty());

  if (NS_WARN_IF(aEvent.IsEditCommandsInitialized(aType))) {
    aCommands = aEvent.EditCommandsConstRef(aType);
    return;
  }

  switch (aType) {
    case nsIWidget::NativeKeyBindingsForSingleLineEditor:
    case nsIWidget::NativeKeyBindingsForMultiLineEditor:
    case nsIWidget::NativeKeyBindingsForRichTextEditor:
      break;
    default:
      MOZ_ASSERT_UNREACHABLE("Invalid native key bindings type");
  }

  // Don't send aEvent to the parent process directly because it'll be marked
  // as posted to remote process.
  WidgetKeyboardEvent localEvent(aEvent);
  SendRequestNativeKeyBindings(aType, localEvent, &aCommands);
}

mozilla::ipc::IPCResult BrowserChild::RecvNativeSynthesisResponse(
    const uint64_t& aObserverId, const nsCString& aResponse) {
  mozilla::widget::AutoObserverNotifier::NotifySavedObserver(aObserverId,
                                                             aResponse.get());
  return IPC_OK();
}

mozilla::ipc::IPCResult BrowserChild::RecvFlushTabState(
    const uint32_t& aFlushId, const bool& aIsFinal) {
  UpdateSessionStore(aFlushId, aIsFinal);
  return IPC_OK();
}

mozilla::ipc::IPCResult BrowserChild::RecvUpdateEpoch(const uint32_t& aEpoch) {
  mSessionStoreListener->SetEpoch(aEpoch);
  return IPC_OK();
}

// In case handling repeated keys takes much time, we skip firing new ones.
bool BrowserChild::SkipRepeatedKeyEvent(const WidgetKeyboardEvent& aEvent) {
  if (mRepeatedKeyEventTime.IsNull() || !aEvent.CanSkipInRemoteProcess() ||
      (aEvent.mMessage != eKeyDown && aEvent.mMessage != eKeyPress)) {
    mRepeatedKeyEventTime = TimeStamp();
    mSkipKeyPress = false;
    return false;
  }

  if ((aEvent.mMessage == eKeyDown &&
       (mRepeatedKeyEventTime > aEvent.mTimeStamp)) ||
      (mSkipKeyPress && (aEvent.mMessage == eKeyPress))) {
    // If we skip a keydown event, also the following keypress events should be
    // skipped.
    mSkipKeyPress |= aEvent.mMessage == eKeyDown;
    return true;
  }

  if (aEvent.mMessage == eKeyDown) {
    // If keydown wasn't skipped, nor should the possible following keypress.
    mRepeatedKeyEventTime = TimeStamp();
    mSkipKeyPress = false;
  }
  return false;
}

void BrowserChild::UpdateRepeatedKeyEventEndTime(
    const WidgetKeyboardEvent& aEvent) {
  if (aEvent.mIsRepeat &&
      (aEvent.mMessage == eKeyDown || aEvent.mMessage == eKeyPress)) {
    mRepeatedKeyEventTime = TimeStamp::Now();
  }
}

mozilla::ipc::IPCResult BrowserChild::RecvRealKeyEvent(
    const WidgetKeyboardEvent& aEvent) {
  if (SkipRepeatedKeyEvent(aEvent)) {
    return IPC_OK();
  }

  MOZ_ASSERT(
      aEvent.mMessage != eKeyPress || aEvent.AreAllEditCommandsInitialized(),
      "eKeyPress event should have native key binding information");

  // If content code called preventDefault() on a keydown event, then we don't
  // want to process any following keypress events.
  if (aEvent.mMessage == eKeyPress && mIgnoreKeyPressEvent) {
    return IPC_OK();
  }

  WidgetKeyboardEvent localEvent(aEvent);
  localEvent.mWidget = mPuppetWidget;
  localEvent.mUniqueId = aEvent.mUniqueId;
  nsEventStatus status = DispatchWidgetEventViaAPZ(localEvent);

  // Update the end time of the possible repeated event so that we can skip
  // some incoming events in case event handling took long time.
  UpdateRepeatedKeyEventEndTime(localEvent);

  if (aEvent.mMessage == eKeyDown) {
    mIgnoreKeyPressEvent = status == nsEventStatus_eConsumeNoDefault;
  }

  if (localEvent.mFlags.mIsSuppressedOrDelayed) {
    localEvent.PreventDefault();
  }

  // If a response is desired from the content process, resend the key event.
  if (aEvent.WantReplyFromContentProcess()) {
    // If the event's default isn't prevented but the status is no default,
    // That means that the event was consumed by EventStateManager or something
    // which is not a usual event handler.  In such case, prevent its default
    // as a default handler.  For example, when an eKeyPress event matches
    // with a content accesskey, and it's executed, peventDefault() of the
    // event won't be called but the status is set to "no default".  Then,
    // the event shouldn't be handled by nsMenuBarListener in the main process.
    if (!localEvent.DefaultPrevented() &&
        status == nsEventStatus_eConsumeNoDefault) {
      localEvent.PreventDefault();
    }
    // This is an ugly hack, mNoRemoteProcessDispatch is set to true when the
    // event's PreventDefault() or StopScrollProcessForwarding() is called.
    // And then, it'll be checked by ParamTraits<mozilla::WidgetEvent>::Write()
    // whether the event is being sent to remote process unexpectedly.
    // However, unfortunately, it cannot check the destination.  Therefore,
    // we need to clear the flag explicitly here because ParamTraits should
    // keep checking the flag for avoiding regression.
    localEvent.mFlags.mNoRemoteProcessDispatch = false;
    SendReplyKeyEvent(localEvent);
  }

  return IPC_OK();
}

mozilla::ipc::IPCResult BrowserChild::RecvNormalPriorityRealKeyEvent(
    const WidgetKeyboardEvent& aEvent) {
  return RecvRealKeyEvent(aEvent);
}

mozilla::ipc::IPCResult BrowserChild::RecvCompositionEvent(
    const WidgetCompositionEvent& aEvent) {
  WidgetCompositionEvent localEvent(aEvent);
  localEvent.mWidget = mPuppetWidget;
  DispatchWidgetEventViaAPZ(localEvent);
  Unused << SendOnEventNeedingAckHandled(aEvent.mMessage);
  return IPC_OK();
}

mozilla::ipc::IPCResult BrowserChild::RecvNormalPriorityCompositionEvent(
    const WidgetCompositionEvent& aEvent) {
  return RecvCompositionEvent(aEvent);
}

mozilla::ipc::IPCResult BrowserChild::RecvSelectionEvent(
    const WidgetSelectionEvent& aEvent) {
  WidgetSelectionEvent localEvent(aEvent);
  localEvent.mWidget = mPuppetWidget;
  DispatchWidgetEventViaAPZ(localEvent);
  Unused << SendOnEventNeedingAckHandled(aEvent.mMessage);
  return IPC_OK();
}

mozilla::ipc::IPCResult BrowserChild::RecvNormalPrioritySelectionEvent(
    const WidgetSelectionEvent& aEvent) {
  return RecvSelectionEvent(aEvent);
}

mozilla::ipc::IPCResult BrowserChild::RecvPasteTransferable(
    const IPCDataTransfer& aDataTransfer, const bool& aIsPrivateData,
    nsIPrincipal* aRequestingPrincipal, const uint32_t& aContentPolicyType) {
  nsresult rv;
  nsCOMPtr<nsITransferable> trans =
      do_CreateInstance("@mozilla.org/widget/transferable;1", &rv);
  NS_ENSURE_SUCCESS(rv, IPC_OK());
  trans->Init(nullptr);

  rv = nsContentUtils::IPCTransferableToTransferable(
      aDataTransfer, aIsPrivateData, aRequestingPrincipal, aContentPolicyType,
      trans, nullptr, this);
  NS_ENSURE_SUCCESS(rv, IPC_OK());

  nsCOMPtr<nsIDocShell> ourDocShell = do_GetInterface(WebNavigation());
  if (NS_WARN_IF(!ourDocShell)) {
    return IPC_OK();
  }

  RefPtr<nsCommandParams> params = new nsCommandParams();
  rv = params->SetISupports("transferable", trans);
  NS_ENSURE_SUCCESS(rv, IPC_OK());

  ourDocShell->DoCommandWithParams("cmd_pasteTransferable", params);
  return IPC_OK();
}

#ifdef ACCESSIBILITY
a11y::PDocAccessibleChild* BrowserChild::AllocPDocAccessibleChild(
    PDocAccessibleChild*, const uint64_t&, const uint32_t&,
    const IAccessibleHolder&) {
  MOZ_ASSERT(false, "should never call this!");
  return nullptr;
}

bool BrowserChild::DeallocPDocAccessibleChild(
    a11y::PDocAccessibleChild* aChild) {
  delete static_cast<mozilla::a11y::DocAccessibleChild*>(aChild);
  return true;
}
#endif

PColorPickerChild* BrowserChild::AllocPColorPickerChild(const nsString&,
                                                        const nsString&) {
  MOZ_CRASH("unused");
  return nullptr;
}

bool BrowserChild::DeallocPColorPickerChild(PColorPickerChild* aColorPicker) {
  nsColorPickerProxy* picker = static_cast<nsColorPickerProxy*>(aColorPicker);
  NS_RELEASE(picker);
  return true;
}

PFilePickerChild* BrowserChild::AllocPFilePickerChild(const nsString&,
                                                      const int16_t&) {
  MOZ_CRASH("unused");
  return nullptr;
}

bool BrowserChild::DeallocPFilePickerChild(PFilePickerChild* actor) {
  nsFilePickerProxy* filePicker = static_cast<nsFilePickerProxy*>(actor);
  NS_RELEASE(filePicker);
  return true;
}

mozilla::ipc::IPCResult BrowserChild::RecvActivateFrameEvent(
    const nsString& aType, const bool& capture) {
  nsCOMPtr<nsPIDOMWindowOuter> window = do_GetInterface(WebNavigation());
  NS_ENSURE_TRUE(window, IPC_OK());
  nsCOMPtr<EventTarget> chromeHandler = window->GetChromeEventHandler();
  NS_ENSURE_TRUE(chromeHandler, IPC_OK());
  RefPtr<ContentListener> listener = new ContentListener(this);
  chromeHandler->AddEventListener(aType, listener, capture);
  return IPC_OK();
}

<<<<<<< HEAD
// Return whether a remote script should be loaded in middleman processes in
// addition to any child recording process they have.
static bool LoadScriptInMiddleman(const nsString& aURL) {
  return  // Middleman processes run devtools server side scripts.
      StringBeginsWith(aURL, NS_LITERAL_STRING("resource://devtools/"))
      // This script includes event listeners needed to propagate document
      // title changes.
      || aURL.EqualsLiteral("chrome://global/content/browser-child.js")
      // This script is needed to respond to session store requests from the
      // UI process.
      || aURL.EqualsLiteral("chrome://browser/content/content-sessionStore.js");
}

=======
>>>>>>> b4ee1346
mozilla::ipc::IPCResult BrowserChild::RecvLoadRemoteScript(
    const nsString& aURL, const bool& aRunInGlobalScope) {
  if (!InitBrowserChildMessageManager())
    // This can happen if we're half-destroyed.  It's not a fatal
    // error.
    return IPC_OK();

  JS::Rooted<JSObject*> mm(RootingCx(),
                           mBrowserChildMessageManager->GetOrCreateWrapper());
  if (!mm) {
    // This can happen if we're half-destroyed.  It's not a fatal error.
    return IPC_OK();
  }

  LoadScriptInternal(mm, aURL, !aRunInGlobalScope);
  return IPC_OK();
}

mozilla::ipc::IPCResult BrowserChild::RecvAsyncMessage(
    const nsString& aMessage, nsTArray<CpowEntry>&& aCpows,
    nsIPrincipal* aPrincipal, const ClonedMessageData& aData) {
  AUTO_PROFILER_LABEL_DYNAMIC_LOSSY_NSSTRING("BrowserChild::RecvAsyncMessage",
                                             OTHER, aMessage);
  MMPrinter::Print("BrowserChild::RecvAsyncMessage", aMessage, aData);

  CrossProcessCpowHolder cpows(Manager(), aCpows);
  if (!mBrowserChildMessageManager) {
    return IPC_OK();
  }

  RefPtr<nsFrameMessageManager> mm =
      mBrowserChildMessageManager->GetMessageManager();

  // We should have a message manager if the global is alive, but it
  // seems sometimes we don't.  Assert in aurora/nightly, but don't
  // crash in release builds.
  MOZ_DIAGNOSTIC_ASSERT(mm);
  if (!mm) {
    return IPC_OK();
  }

  JS::Rooted<JSObject*> kungFuDeathGrip(
      dom::RootingCx(), mBrowserChildMessageManager->GetWrapper());
  StructuredCloneData data;
  UnpackClonedMessageDataForChild(aData, data);
  mm->ReceiveMessage(static_cast<EventTarget*>(mBrowserChildMessageManager),
                     nullptr, aMessage, false, &data, &cpows, aPrincipal,
                     nullptr, IgnoreErrors());
  return IPC_OK();
}

mozilla::ipc::IPCResult BrowserChild::RecvSwappedWithOtherRemoteLoader(
    const IPCTabContext& aContext) {
  nsCOMPtr<nsIDocShell> ourDocShell = do_GetInterface(WebNavigation());
  if (NS_WARN_IF(!ourDocShell)) {
    return IPC_OK();
  }

  nsCOMPtr<nsPIDOMWindowOuter> ourWindow = ourDocShell->GetWindow();
  if (NS_WARN_IF(!ourWindow)) {
    return IPC_OK();
  }

  RefPtr<nsDocShell> docShell = static_cast<nsDocShell*>(ourDocShell.get());

  nsCOMPtr<EventTarget> ourEventTarget = nsGlobalWindowOuter::Cast(ourWindow);

  docShell->SetInFrameSwap(true);

  nsContentUtils::FirePageShowEventForFrameLoaderSwap(
      ourDocShell, ourEventTarget, false, true);
  nsContentUtils::FirePageHideEventForFrameLoaderSwap(ourDocShell,
                                                      ourEventTarget, true);

  // Owner content type may have changed, so store the possibly updated context
  // and notify others.
  MaybeInvalidTabContext maybeContext(aContext);
  if (!maybeContext.IsValid()) {
    NS_ERROR(nsPrintfCString("Received an invalid TabContext from "
                             "the parent process. (%s)",
                             maybeContext.GetInvalidReason())
                 .get());
    MOZ_CRASH("Invalid TabContext received from the parent process.");
  }

  if (!UpdateTabContextAfterSwap(maybeContext.GetTabContext())) {
    MOZ_CRASH("Update to TabContext after swap was denied.");
  }

  // Since mIsMozBrowserElement may change in UpdateTabContextAfterSwap, so we
  // call UpdateFrameType here to make sure the frameType on the docshell is
  // correct.
  UpdateFrameType();

  // Ignore previous value of mTriedBrowserInit since owner content has changed.
  mTriedBrowserInit = true;
  // Initialize the child side of the browser element machinery, if appropriate.
  if (IsMozBrowserElement()) {
    RecvLoadRemoteScript(BROWSER_ELEMENT_CHILD_SCRIPT, true);
  }

  nsContentUtils::FirePageShowEventForFrameLoaderSwap(
      ourDocShell, ourEventTarget, true, true);

  docShell->SetInFrameSwap(false);

  // This is needed to get visibility state right in cases when we swapped a
  // visible tab (foreground in visible window) with a non-visible tab.
  if (RefPtr<Document> doc = docShell->GetDocument()) {
    doc->UpdateVisibilityState();
  }

  return IPC_OK();
}

mozilla::ipc::IPCResult BrowserChild::RecvHandleAccessKey(
    const WidgetKeyboardEvent& aEvent, nsTArray<uint32_t>&& aCharCodes) {
  nsCOMPtr<Document> document(GetTopLevelDocument());
  RefPtr<nsPresContext> pc = document->GetPresContext();
  if (pc) {
    if (!pc->EventStateManager()->HandleAccessKey(
            &(const_cast<WidgetKeyboardEvent&>(aEvent)), pc, aCharCodes)) {
      // If no accesskey was found, inform the parent so that accesskeys on
      // menus can be handled.
      WidgetKeyboardEvent localEvent(aEvent);
      localEvent.mWidget = mPuppetWidget;
      SendAccessKeyNotHandled(localEvent);
    }
  }

  return IPC_OK();
}

mozilla::ipc::IPCResult BrowserChild::RecvSetUseGlobalHistory(
    const bool& aUse) {
  nsCOMPtr<nsIDocShell> docShell = do_GetInterface(WebNavigation());
  MOZ_ASSERT(docShell);

  nsresult rv = docShell->SetUseGlobalHistory(aUse);
  if (NS_FAILED(rv)) {
    NS_WARNING("Failed to set UseGlobalHistory on BrowserChild docShell");
  }

  return IPC_OK();
}

mozilla::ipc::IPCResult BrowserChild::RecvPrint(const uint64_t& aOuterWindowID,
                                                const PrintData& aPrintData) {
#ifdef NS_PRINTING
  nsGlobalWindowOuter* outerWindow =
      nsGlobalWindowOuter::GetOuterWindowWithId(aOuterWindowID);
  if (NS_WARN_IF(!outerWindow)) {
    return IPC_OK();
  }

  nsCOMPtr<nsIWebBrowserPrint> webBrowserPrint =
      do_GetInterface(ToSupports(outerWindow));
  if (NS_WARN_IF(!webBrowserPrint)) {
    return IPC_OK();
  }

  nsCOMPtr<nsIPrintSettingsService> printSettingsSvc =
      do_GetService("@mozilla.org/gfx/printsettings-service;1");
  if (NS_WARN_IF(!printSettingsSvc)) {
    return IPC_OK();
  }

  nsCOMPtr<nsIPrintSettings> printSettings;
  nsresult rv =
      printSettingsSvc->GetNewPrintSettings(getter_AddRefs(printSettings));
  if (NS_WARN_IF(NS_FAILED(rv))) {
    return IPC_OK();
  }

  nsCOMPtr<nsIPrintSession> printSession =
      do_CreateInstance("@mozilla.org/gfx/printsession;1", &rv);
  if (NS_WARN_IF(NS_FAILED(rv))) {
    return IPC_OK();
  }

  printSettings->SetPrintSession(printSession);
  printSettingsSvc->DeserializeToPrintSettings(aPrintData, printSettings);
  rv = webBrowserPrint->Print(printSettings, nullptr);
  if (NS_WARN_IF(NS_FAILED(rv))) {
    return IPC_OK();
  }

#endif
  return IPC_OK();
}

mozilla::ipc::IPCResult BrowserChild::RecvUpdateNativeWindowHandle(
    const uintptr_t& aNewHandle) {
#if defined(XP_WIN) && defined(ACCESSIBILITY)
  mNativeWindowHandle = aNewHandle;
  return IPC_OK();
#else
  return IPC_FAIL_NO_REASON(this);
#endif
}

mozilla::ipc::IPCResult BrowserChild::RecvDestroy() {
  MOZ_ASSERT(mDestroyed == false);
  mDestroyed = true;

  nsTArray<PContentPermissionRequestChild*> childArray =
      nsContentPermissionUtils::GetContentPermissionRequestChildById(
          GetTabId());

  // Need to close undeleted ContentPermissionRequestChilds before tab is
  // closed.
  for (auto& permissionRequestChild : childArray) {
    auto child = static_cast<RemotePermissionRequest*>(permissionRequestChild);
    child->Destroy();
  }

  if (mBrowserChildMessageManager) {
    // Message handlers are called from the event loop, so it better be safe to
    // run script.
    MOZ_ASSERT(nsContentUtils::IsSafeToRunScript());
    mBrowserChildMessageManager->DispatchTrustedEvent(
        NS_LITERAL_STRING("unload"));
  }

  nsCOMPtr<nsIObserverService> observerService =
      mozilla::services::GetObserverService();

  observerService->RemoveObserver(this, BEFORE_FIRST_PAINT);

  // XXX what other code in ~BrowserChild() should we be running here?
  DestroyWindow();

  // Bounce through the event loop once to allow any delayed teardown runnables
  // that were just generated to have a chance to run.
  nsCOMPtr<nsIRunnable> deleteRunnable = new DelayedDeleteRunnable(this);
  MOZ_ALWAYS_SUCCEEDS(NS_DispatchToCurrentThread(deleteRunnable));

  return IPC_OK();
}

void BrowserChild::AddPendingDocShellBlocker() { mPendingDocShellBlockers++; }

void BrowserChild::RemovePendingDocShellBlocker() {
  mPendingDocShellBlockers--;
  if (!mPendingDocShellBlockers && mPendingDocShellReceivedMessage) {
    mPendingDocShellReceivedMessage = false;
    InternalSetDocShellIsActive(mPendingDocShellIsActive);
  }
  if (!mPendingDocShellBlockers && mPendingRenderLayersReceivedMessage) {
    mPendingRenderLayersReceivedMessage = false;
    RecvRenderLayers(mPendingRenderLayers, mPendingLayersObserverEpoch);
  }
}

void BrowserChild::InternalSetDocShellIsActive(bool aIsActive) {
  if (nsCOMPtr<nsIDocShell> docShell = do_GetInterface(WebNavigation())) {
    docShell->SetIsActive(aIsActive);
  }
}

mozilla::ipc::IPCResult BrowserChild::RecvSetDocShellIsActive(
    const bool& aIsActive) {
  // If we're currently waiting for window opening to complete, we need to hold
  // off on setting the docshell active. We queue up the values we're receiving
  // in the mWindowOpenDocShellActiveStatus.
  if (mPendingDocShellBlockers > 0) {
    mPendingDocShellReceivedMessage = true;
    mPendingDocShellIsActive = aIsActive;
    return IPC_OK();
  }

  InternalSetDocShellIsActive(aIsActive);
  return IPC_OK();
}

mozilla::ipc::IPCResult BrowserChild::RecvRenderLayers(
    const bool& aEnabled, const layers::LayersObserverEpoch& aEpoch) {
  if (mPendingDocShellBlockers > 0) {
    mPendingRenderLayersReceivedMessage = true;
    mPendingRenderLayers = aEnabled;
    mPendingLayersObserverEpoch = aEpoch;
    return IPC_OK();
  }

  // Since requests to change the rendering state come in from both the hang
  // monitor channel and the PContent channel, we have an ordering problem. This
  // code ensures that we respect the order in which the requests were made and
  // ignore stale requests.
  if (mLayersObserverEpoch >= aEpoch) {
    return IPC_OK();
  }
  mLayersObserverEpoch = aEpoch;

  auto clearPaintWhileInterruptingJS = MakeScopeExit([&] {
    // We might force a paint, or we might already have painted and this is a
    // no-op. In either case, once we exit this scope, we need to alert the
    // ProcessHangMonitor that we've finished responding to what might have
    // been a request to force paint. This is so that the BackgroundHangMonitor
    // for force painting can be made to wait again.
    if (aEnabled) {
      ProcessHangMonitor::ClearPaintWhileInterruptingJS(mLayersObserverEpoch);
    }
  });

  if (aEnabled) {
    ProcessHangMonitor::MaybeStartPaintWhileInterruptingJS();
  }

  if (mCompositorOptions) {
    MOZ_ASSERT(mPuppetWidget);
    RefPtr<LayerManager> lm = mPuppetWidget->GetLayerManager();
    MOZ_ASSERT(lm);

    // We send the current layer observer epoch to the compositor so that
    // BrowserParent knows whether a layer update notification corresponds to
    // the latest RecvRenderLayers request that was made.
    lm->SetLayersObserverEpoch(mLayersObserverEpoch);
  }

  mRenderLayers = aEnabled;

  if (aEnabled && IsVisible()) {
    // This request is a no-op.
    // In this case, we still want a MozLayerTreeReady notification to fire
    // in the parent (so that it knows that the child has updated its epoch).
    // PaintWhileInterruptingJSNoOp does that.
    if (IPCOpen()) {
      Unused << SendPaintWhileInterruptingJSNoOp(mLayersObserverEpoch);
    }
    return IPC_OK();
  }

  // FIXME(emilio): Probably / maybe this shouldn't be needed? See the comment
  // in MakeVisible(), having the two separate states is not great.
  UpdateVisibility();

  if (!aEnabled) {
    return IPC_OK();
  }

  nsCOMPtr<nsIDocShell> docShell = do_GetInterface(WebNavigation());
  if (!docShell) {
    return IPC_OK();
  }

  // We don't use BrowserChildBase::GetPresShell() here because that would
  // create a content viewer if one doesn't exist yet. Creating a content
  // viewer can cause JS to run, which we want to avoid.
  // nsIDocShell::GetPresShell returns null if no content viewer exists yet.
  RefPtr<PresShell> presShell = docShell->GetPresShell();
  if (!presShell) {
    return IPC_OK();
  }

  if (nsIFrame* root = presShell->GetRootFrame()) {
    FrameLayerBuilder::InvalidateAllLayersForFrame(
        nsLayoutUtils::GetDisplayRootFrame(root));
    root->SchedulePaint();
  }

  Telemetry::AutoTimer<Telemetry::TABCHILD_PAINT_TIME> timer;
  // If we need to repaint, let's do that right away. No sense waiting until
  // we get back to the event loop again. We suppress the display port so
  // that we only paint what's visible. This ensures that the tab we're
  // switching to paints as quickly as possible.
  presShell->SuppressDisplayport(true);
  if (nsContentUtils::IsSafeToRunScript()) {
    WebWidget()->PaintNowIfNeeded();
  } else {
    RefPtr<nsViewManager> vm = presShell->GetViewManager();
    if (nsView* view = vm->GetRootView()) {
      presShell->Paint(view, view->GetBounds(), PaintFlags::PaintLayers);
    }
  }
  presShell->SuppressDisplayport(false);
  return IPC_OK();
}

mozilla::ipc::IPCResult BrowserChild::RecvNavigateByKey(
    const bool& aForward, const bool& aForDocumentNavigation) {
  nsIFocusManager* fm = nsFocusManager::GetFocusManager();
  if (fm) {
    RefPtr<Element> result;
    nsCOMPtr<nsPIDOMWindowOuter> window = do_GetInterface(WebNavigation());

    // Move to the first or last document.
    uint32_t type =
        aForward
            ? (aForDocumentNavigation
                   ? static_cast<uint32_t>(nsIFocusManager::MOVEFOCUS_FIRSTDOC)
                   : static_cast<uint32_t>(nsIFocusManager::MOVEFOCUS_ROOT))
            : (aForDocumentNavigation
                   ? static_cast<uint32_t>(nsIFocusManager::MOVEFOCUS_LASTDOC)
                   : static_cast<uint32_t>(nsIFocusManager::MOVEFOCUS_LAST));
    fm->MoveFocus(window, nullptr, type, nsIFocusManager::FLAG_BYKEY,
                  getter_AddRefs(result));

    // No valid root element was found, so move to the first focusable element.
    if (!result && aForward && !aForDocumentNavigation) {
      fm->MoveFocus(window, nullptr, nsIFocusManager::MOVEFOCUS_FIRST,
                    nsIFocusManager::FLAG_BYKEY, getter_AddRefs(result));
    }

    SendRequestFocus(false, CallerType::System);
  }

  return IPC_OK();
}

mozilla::ipc::IPCResult BrowserChild::RecvHandledWindowedPluginKeyEvent(
    const NativeEventData& aKeyEventData, const bool& aIsConsumed) {
  if (NS_WARN_IF(!mPuppetWidget)) {
    return IPC_OK();
  }
  mPuppetWidget->HandledWindowedPluginKeyEvent(aKeyEventData, aIsConsumed);
  return IPC_OK();
}

bool BrowserChild::InitBrowserChildMessageManager() {
  if (!mBrowserChildMessageManager) {
    nsCOMPtr<nsPIDOMWindowOuter> window = do_GetInterface(WebNavigation());
    NS_ENSURE_TRUE(window, false);
    nsCOMPtr<EventTarget> chromeHandler = window->GetChromeEventHandler();
    NS_ENSURE_TRUE(chromeHandler, false);

    RefPtr<BrowserChildMessageManager> scope = mBrowserChildMessageManager =
        new BrowserChildMessageManager(this);

    MOZ_ALWAYS_TRUE(nsMessageManagerScriptExecutor::Init());

    nsCOMPtr<nsPIWindowRoot> root = do_QueryInterface(chromeHandler);
    if (NS_WARN_IF(!root)) {
      mBrowserChildMessageManager = nullptr;
      return false;
    }
    root->SetParentTarget(scope);
  }

  if (!mTriedBrowserInit) {
    mTriedBrowserInit = true;
    // Initialize the child side of the browser element machinery,
    // if appropriate.
    if (IsMozBrowserElement()) {
      RecvLoadRemoteScript(BROWSER_ELEMENT_CHILD_SCRIPT, true);
    }
  }

  return true;
}

void BrowserChild::InitRenderingState(
    const TextureFactoryIdentifier& aTextureFactoryIdentifier,
    const layers::LayersId& aLayersId,
    const CompositorOptions& aCompositorOptions) {
  mPuppetWidget->InitIMEState();

  MOZ_ASSERT(aLayersId.IsValid());
  mTextureFactoryIdentifier = aTextureFactoryIdentifier;

  // Pushing layers transactions directly to a separate
  // compositor context.
  PCompositorBridgeChild* compositorChild = CompositorBridgeChild::Get();
  if (!compositorChild) {
    mLayersConnected = Some(false);
    NS_WARNING("failed to get CompositorBridgeChild instance");
    return;
  }

  mCompositorOptions = Some(aCompositorOptions);

  if (aLayersId.IsValid()) {
    StaticMutexAutoLock lock(sBrowserChildrenMutex);

    if (!sBrowserChildren) {
      sBrowserChildren = new BrowserChildMap;
    }
    MOZ_ASSERT(!sBrowserChildren->Get(uint64_t(aLayersId)));
    sBrowserChildren->Put(uint64_t(aLayersId), this);
    mLayersId = aLayersId;
  }

  MOZ_ASSERT(!mPuppetWidget->HasLayerManager());
  bool success = false;
  if (mLayersConnected == Some(true)) {
    success = CreateRemoteLayerManager(compositorChild);
  }

  if (success) {
    MOZ_ASSERT(mLayersConnected == Some(true));
    // Succeeded to create "remote" layer manager
    ImageBridgeChild::IdentifyCompositorTextureHost(mTextureFactoryIdentifier);
    gfx::VRManagerChild::IdentifyTextureHost(mTextureFactoryIdentifier);
    InitAPZState();
    RefPtr<LayerManager> lm = mPuppetWidget->GetLayerManager();
    MOZ_ASSERT(lm);
    lm->SetLayersObserverEpoch(mLayersObserverEpoch);
  } else {
    NS_WARNING("Fallback to BasicLayerManager");
    mLayersConnected = Some(false);
  }

  nsCOMPtr<nsIObserverService> observerService =
      mozilla::services::GetObserverService();

  if (observerService) {
    observerService->AddObserver(this, BEFORE_FIRST_PAINT, false);
  }
}

bool BrowserChild::CreateRemoteLayerManager(
    mozilla::layers::PCompositorBridgeChild* aCompositorChild) {
  MOZ_ASSERT(aCompositorChild);

  bool success = false;
  if (mCompositorOptions->UseWebRender()) {
    success = mPuppetWidget->CreateRemoteLayerManager(
        [&](LayerManager* aLayerManager) -> bool {
          MOZ_ASSERT(aLayerManager->AsWebRenderLayerManager());
          return aLayerManager->AsWebRenderLayerManager()->Initialize(
              aCompositorChild, wr::AsPipelineId(mLayersId),
              &mTextureFactoryIdentifier);
        });
  } else {
    nsTArray<LayersBackend> ignored;
    PLayerTransactionChild* shadowManager =
        aCompositorChild->SendPLayerTransactionConstructor(ignored,
                                                           GetLayersId());
    if (shadowManager &&
        shadowManager->SendGetTextureFactoryIdentifier(
            &mTextureFactoryIdentifier) &&
        mTextureFactoryIdentifier.mParentBackend !=
            LayersBackend::LAYERS_NONE) {
      success = true;
    }
    if (!success) {
      // Since no LayerManager is associated with the tab's widget, we will
      // never have an opportunity to destroy the PLayerTransaction on the next
      // device or compositor reset. Therefore, we make sure to forcefully close
      // it here. Failure to do so will cause the next layer tree to fail to
      // attach due since the compositor requires the old layer tree to be
      // disassociated.
      if (shadowManager) {
        static_cast<LayerTransactionChild*>(shadowManager)->Destroy();
        shadowManager = nullptr;
      }
      NS_WARNING("failed to allocate layer transaction");
    } else {
      success = mPuppetWidget->CreateRemoteLayerManager(
          [&](LayerManager* aLayerManager) -> bool {
            ShadowLayerForwarder* lf = aLayerManager->AsShadowForwarder();
            lf->SetShadowManager(shadowManager);
            lf->IdentifyTextureHost(mTextureFactoryIdentifier);
            return true;
          });
    }
  }
  return success;
}

void BrowserChild::InitAPZState() {
  if (!mCompositorOptions->UseAPZ()) {
    return;
  }
  auto cbc = CompositorBridgeChild::Get();

  // Initialize the ApzcTreeManager. This takes multiple casts because of ugly
  // multiple inheritance.
  PAPZCTreeManagerChild* baseProtocol =
      cbc->SendPAPZCTreeManagerConstructor(mLayersId);
  APZCTreeManagerChild* derivedProtocol =
      static_cast<APZCTreeManagerChild*>(baseProtocol);

  mApzcTreeManager = RefPtr<IAPZCTreeManager>(derivedProtocol);

  // Initialize the GeckoContentController for this tab. We don't hold a
  // reference because we don't need it. The ContentProcessController will hold
  // a reference to the tab, and will be destroyed by the compositor or ipdl
  // during destruction.
  RefPtr<GeckoContentController> contentController =
      new ContentProcessController(this);
  APZChild* apzChild = new APZChild(contentController);
  cbc->SetEventTargetForActor(apzChild,
                              TabGroup()->EventTargetFor(TaskCategory::Other));
  MOZ_ASSERT(apzChild->GetActorEventTarget());
  cbc->SendPAPZConstructor(apzChild, mLayersId);
}

void BrowserChild::NotifyPainted() {
  if (!mNotified) {
    SendNotifyCompositorTransaction();
    mNotified = true;
  }
}

IPCResult BrowserChild::RecvUpdateEffects(const EffectsInfo& aEffects) {
  bool needInvalidate = false;
  if (mEffectsInfo.IsVisible() && aEffects.IsVisible() &&
      mEffectsInfo != aEffects) {
    // if we are staying visible and either the visrect or scale changed we need
    // to invalidate
    needInvalidate = true;
  }

  mEffectsInfo = aEffects;
  UpdateVisibility();

  if (needInvalidate) {
    nsCOMPtr<nsIDocShell> docShell = do_GetInterface(WebNavigation());
    if (docShell) {
      // We don't use BrowserChildBase::GetPresShell() here because that would
      // create a content viewer if one doesn't exist yet. Creating a content
      // viewer can cause JS to run, which we want to avoid.
      // nsIDocShell::GetPresShell returns null if no content viewer exists yet.
      RefPtr<PresShell> presShell = docShell->GetPresShell();
      if (presShell) {
        if (nsIFrame* root = presShell->GetRootFrame()) {
          root->InvalidateFrame();
        }
      }
    }
  }

  return IPC_OK();
}

bool BrowserChild::IsVisible() {
  return mPuppetWidget && mPuppetWidget->IsVisible();
}

void BrowserChild::UpdateVisibility() {
  bool shouldBeVisible = mIsTopLevel ? mRenderLayers : mEffectsInfo.IsVisible();
  bool isVisible = IsVisible();

  if (shouldBeVisible != isVisible) {
    if (shouldBeVisible) {
      MakeVisible();
    } else {
      MakeHidden();
    }
  }
}

void BrowserChild::MakeVisible() {
  if (IsVisible()) {
    return;
  }

  if (!sVisibleTabs) {
    sVisibleTabs = new nsTHashtable<nsPtrHashKey<BrowserChild>>();
  }
  sVisibleTabs->PutEntry(this);

  if (mPuppetWidget) {
    mPuppetWidget->Show(true);
  }

  nsCOMPtr<nsIDocShell> docShell = do_GetInterface(WebNavigation());
  if (!docShell) {
    return;
  }

  // For top level stuff, the browser / tab-switcher is responsible of fixing
  // the docshell state up explicitly via SetDocShellIsActive.
  //
  // We need it not to be observable, as this used via RecvRenderLayers and co.,
  // for stuff like async tab warming.
  //
  // We don't want to go through the docshell because we don't want to change
  // the visibility state of the document, which has side effects like firing
  // events to content and unblocking media playback.
  //
  // FIXME(emilio): This feels a bit sketchy. Ideally we'd be able to just not
  // update visibility of stuff in the tab warming case (we just want to paint
  // once so that stuff is there already, really...), and use the docshell here
  // all the time, but that makes some of the devtools tests fail (??).
  if (mIsTopLevel) {
    if (RefPtr<PresShell> presShell = docShell->GetPresShell()) {
      presShell->SetIsActive(true);
    }
  } else {
    docShell->SetIsActive(true);
  }
}

void BrowserChild::MakeHidden() {
  if (sVisibleTabs) {
    sVisibleTabs->RemoveEntry(this);
    // We don't delete sVisibleTabs here when it's empty since that
    // could cause a lot of churn. Instead, we wait until ~BrowserChild.
  }

  if (!IsVisible()) {
    return;
  }

  // Due to the nested event loop in ContentChild::ProvideWindowCommon,
  // it's possible to be told to become hidden before we're finished
  // setting up a layer manager. We should skip clearing cached layers
  // in that case, since doing so might accidentally put is into
  // BasicLayers mode.
  if (mPuppetWidget && mPuppetWidget->HasLayerManager()) {
    ClearCachedResources();
  }

  if (nsCOMPtr<nsIDocShell> docShell = do_GetInterface(WebNavigation())) {
    // Hide all plugins in this tab. We don't use
    // BrowserChildBase::GetPresShell() here because that would create a content
    // viewer if one doesn't exist yet. Creating a content viewer can cause JS
    // to run, which we want to avoid. nsIDocShell::GetPresShell returns null if
    // no content viewer exists yet.
    if (RefPtr<PresShell> presShell = docShell->GetPresShell()) {
      if (nsPresContext* presContext = presShell->GetPresContext()) {
        nsRootPresContext* rootPresContext = presContext->GetRootPresContext();
        nsIFrame* rootFrame = presShell->GetRootFrame();
        rootPresContext->ComputePluginGeometryUpdates(rootFrame, nullptr,
                                                      nullptr);
        rootPresContext->ApplyPluginGeometryUpdates();
      }
    }
    docShell->SetIsActive(false);
  }

  if (mPuppetWidget) {
    mPuppetWidget->Show(false);
  }
}

NS_IMETHODIMP
BrowserChild::GetMessageManager(ContentFrameMessageManager** aResult) {
  RefPtr<ContentFrameMessageManager> mm(mBrowserChildMessageManager);
  mm.forget(aResult);
  return *aResult ? NS_OK : NS_ERROR_FAILURE;
}

NS_IMETHODIMP
BrowserChild::GetWebBrowserChrome(nsIWebBrowserChrome3** aWebBrowserChrome) {
  nsCOMPtr<nsPIDOMWindowOuter> outer = do_GetInterface(WebNavigation());
  if (nsCOMPtr<nsIWebBrowserChrome3> chrome =
          do_QueryActor(u"WebBrowserChrome", outer)) {
    chrome.forget(aWebBrowserChrome);
  } else {
    // TODO: remove fallback
    NS_IF_ADDREF(*aWebBrowserChrome = mWebBrowserChrome);
  }

  return NS_OK;
}

NS_IMETHODIMP
BrowserChild::SetWebBrowserChrome(nsIWebBrowserChrome3* aWebBrowserChrome) {
  mWebBrowserChrome = aWebBrowserChrome;
  return NS_OK;
}

void BrowserChild::SendRequestFocus(bool aCanFocus, CallerType aCallerType) {
  PBrowserChild::SendRequestFocus(aCanFocus, aCallerType);
}

void BrowserChild::EnableDisableCommands(
    const nsAString& aAction, nsTArray<nsCString>& aEnabledCommands,
    nsTArray<nsCString>& aDisabledCommands) {
  PBrowserChild::SendEnableDisableCommands(PromiseFlatString(aAction),
                                           aEnabledCommands, aDisabledCommands);
}

NS_IMETHODIMP
BrowserChild::GetTabId(uint64_t* aId) {
  *aId = GetTabId();
  return NS_OK;
}

void BrowserChild::SetTabId(const TabId& aTabId) {
  MOZ_ASSERT(mUniqueId == 0);

  mUniqueId = aTabId;
  NestedBrowserChildMap()[mUniqueId] = this;
}

bool BrowserChild::DoSendBlockingMessage(
    JSContext* aCx, const nsAString& aMessage, StructuredCloneData& aData,
    JS::Handle<JSObject*> aCpows, nsIPrincipal* aPrincipal,
    nsTArray<StructuredCloneData>* aRetVal, bool aIsSync) {
  ClonedMessageData data;
  if (!BuildClonedMessageDataForChild(Manager(), aData, data)) {
    return false;
  }
  nsTArray<CpowEntry> cpows;
  if (aCpows) {
    jsipc::CPOWManager* mgr = Manager()->GetCPOWManager();
    if (!mgr || !mgr->Wrap(aCx, aCpows, &cpows)) {
      return false;
    }
  }
  if (aIsSync) {
    return SendSyncMessage(PromiseFlatString(aMessage), data, cpows, aPrincipal,
                           aRetVal);
  }

  return SendRpcMessage(PromiseFlatString(aMessage), data, cpows, aPrincipal,
                        aRetVal);
}

nsresult BrowserChild::DoSendAsyncMessage(JSContext* aCx,
                                          const nsAString& aMessage,
                                          StructuredCloneData& aData,
                                          JS::Handle<JSObject*> aCpows,
                                          nsIPrincipal* aPrincipal) {
  ClonedMessageData data;
  if (!BuildClonedMessageDataForChild(Manager(), aData, data)) {
    return NS_ERROR_DOM_DATA_CLONE_ERR;
  }
  nsTArray<CpowEntry> cpows;
  if (aCpows) {
    jsipc::CPOWManager* mgr = Manager()->GetCPOWManager();
    if (!mgr || !mgr->Wrap(aCx, aCpows, &cpows)) {
      return NS_ERROR_UNEXPECTED;
    }
  }
  if (!SendAsyncMessage(PromiseFlatString(aMessage), cpows, aPrincipal, data)) {
    return NS_ERROR_UNEXPECTED;
  }
  return NS_OK;
}

/* static */
nsTArray<RefPtr<BrowserChild>> BrowserChild::GetAll() {
  StaticMutexAutoLock lock(sBrowserChildrenMutex);

  nsTArray<RefPtr<BrowserChild>> list;
  if (!sBrowserChildren) {
    return list;
  }

  for (auto iter = sBrowserChildren->Iter(); !iter.Done(); iter.Next()) {
    list.AppendElement(iter.Data());
  }

  return list;
}

BrowserChild* BrowserChild::GetFrom(PresShell* aPresShell) {
  Document* doc = aPresShell->GetDocument();
  if (!doc) {
    return nullptr;
  }
  nsCOMPtr<nsIDocShell> docShell(doc->GetDocShell());
  return GetFrom(docShell);
}

BrowserChild* BrowserChild::GetFrom(layers::LayersId aLayersId) {
  StaticMutexAutoLock lock(sBrowserChildrenMutex);
  if (!sBrowserChildren) {
    return nullptr;
  }
  return sBrowserChildren->Get(uint64_t(aLayersId));
}

void BrowserChild::DidComposite(mozilla::layers::TransactionId aTransactionId,
                                const TimeStamp& aCompositeStart,
                                const TimeStamp& aCompositeEnd) {
  MOZ_ASSERT(mPuppetWidget);
  RefPtr<LayerManager> lm = mPuppetWidget->GetLayerManager();
  MOZ_ASSERT(lm);

  lm->DidComposite(aTransactionId, aCompositeStart, aCompositeEnd);
}

void BrowserChild::DidRequestComposite(const TimeStamp& aCompositeReqStart,
                                       const TimeStamp& aCompositeReqEnd) {
  nsCOMPtr<nsIDocShell> docShellComPtr = do_GetInterface(WebNavigation());
  if (!docShellComPtr) {
    return;
  }

  nsDocShell* docShell = static_cast<nsDocShell*>(docShellComPtr.get());
  RefPtr<TimelineConsumers> timelines = TimelineConsumers::Get();

  if (timelines && timelines->HasConsumer(docShell)) {
    // Since we're assuming that it's impossible for content JS to directly
    // trigger a synchronous paint, we can avoid capturing a stack trace here,
    // which means we won't run into JS engine reentrancy issues like bug
    // 1310014.
    timelines->AddMarkerForDocShell(
        docShell, "CompositeForwardTransaction", aCompositeReqStart,
        MarkerTracingType::START, MarkerStackRequest::NO_STACK);
    timelines->AddMarkerForDocShell(docShell, "CompositeForwardTransaction",
                                    aCompositeReqEnd, MarkerTracingType::END,
                                    MarkerStackRequest::NO_STACK);
  }
}

void BrowserChild::ClearCachedResources() {
  MOZ_ASSERT(mPuppetWidget);
  RefPtr<LayerManager> lm = mPuppetWidget->GetLayerManager();
  MOZ_ASSERT(lm);

  lm->ClearCachedResources();
}

void BrowserChild::InvalidateLayers() {
  MOZ_ASSERT(mPuppetWidget);
  RefPtr<LayerManager> lm = mPuppetWidget->GetLayerManager();
  MOZ_ASSERT(lm);

  FrameLayerBuilder::InvalidateAllLayers(lm);
}

void BrowserChild::SchedulePaint() {
  nsCOMPtr<nsIDocShell> docShell = do_GetInterface(WebNavigation());
  if (!docShell) {
    return;
  }

  // We don't use BrowserChildBase::GetPresShell() here because that would
  // create a content viewer if one doesn't exist yet. Creating a content viewer
  // can cause JS to run, which we want to avoid. nsIDocShell::GetPresShell
  // returns null if no content viewer exists yet.
  if (RefPtr<PresShell> presShell = docShell->GetPresShell()) {
    if (nsIFrame* root = presShell->GetRootFrame()) {
      root->SchedulePaint();
    }
  }
}

void BrowserChild::ReinitRendering() {
  MOZ_ASSERT(mLayersId.IsValid());

  // Before we establish a new PLayerTransaction, we must connect our layer tree
  // id, CompositorBridge, and the widget compositor all together again.
  // Normally this happens in BrowserParent before BrowserChild is given
  // rendering information.
  //
  // In this case, we will send a sync message to our BrowserParent, which in
  // turn will send a sync message to the Compositor of the widget owning this
  // tab. This guarantees the correct association is in place before our
  // PLayerTransaction constructor message arrives on the cross-process
  // compositor bridge.
  CompositorOptions options;
  SendEnsureLayersConnected(&options);
  mCompositorOptions = Some(options);

  bool success = false;
  RefPtr<CompositorBridgeChild> cb = CompositorBridgeChild::Get();

  if (cb) {
    success = CreateRemoteLayerManager(cb);
  }

  if (!success) {
    NS_WARNING("failed to recreate layer manager");
    return;
  }

  mLayersConnected = Some(true);
  ImageBridgeChild::IdentifyCompositorTextureHost(mTextureFactoryIdentifier);
  gfx::VRManagerChild::IdentifyTextureHost(mTextureFactoryIdentifier);

  InitAPZState();
  RefPtr<LayerManager> lm = mPuppetWidget->GetLayerManager();
  MOZ_ASSERT(lm);
  lm->SetLayersObserverEpoch(mLayersObserverEpoch);

  nsCOMPtr<Document> doc(GetTopLevelDocument());
  doc->NotifyLayerManagerRecreated();
}

void BrowserChild::ReinitRenderingForDeviceReset() {
  InvalidateLayers();

  RefPtr<LayerManager> lm = mPuppetWidget->GetLayerManager();
  if (WebRenderLayerManager* wlm = lm->AsWebRenderLayerManager()) {
    wlm->DoDestroy(/* aIsSync */ true);
  } else if (ClientLayerManager* clm = lm->AsClientLayerManager()) {
    if (ShadowLayerForwarder* fwd = clm->AsShadowForwarder()) {
      // Force the LayerTransactionChild to synchronously shutdown. It is
      // okay to do this early, we'll simply stop sending messages. This
      // step is necessary since otherwise the compositor will think we
      // are trying to attach two layer trees to the same ID.
      fwd->SynchronouslyShutdown();
    }
  } else {
    if (mLayersConnected.isNothing()) {
      return;
    }
  }

  // Proceed with destroying and recreating the layer manager.
  ReinitRendering();
}

NS_IMETHODIMP
BrowserChild::OnShowTooltip(int32_t aXCoords, int32_t aYCoords,
                            const nsAString& aTipText,
                            const nsAString& aTipDir) {
  nsString str(aTipText);
  nsString dir(aTipDir);
  SendShowTooltip(aXCoords, aYCoords, str, dir);
  return NS_OK;
}

NS_IMETHODIMP
BrowserChild::OnHideTooltip() {
  SendHideTooltip();
  return NS_OK;
}

mozilla::ipc::IPCResult BrowserChild::RecvRequestNotifyAfterRemotePaint() {
  // Get the CompositorBridgeChild instance for this content thread.
  CompositorBridgeChild* compositor = CompositorBridgeChild::Get();

  // Tell the CompositorBridgeChild that, when it gets a RemotePaintIsReady
  // message that it should forward it us so that we can bounce it to our
  // BrowserParent.
  compositor->RequestNotifyAfterRemotePaint(this);
  return IPC_OK();
}

mozilla::ipc::IPCResult BrowserChild::RecvUIResolutionChanged(
    const float& aDpi, const int32_t& aRounding, const double& aScale) {
  nsCOMPtr<Document> document(GetTopLevelDocument());
  if (!document) {
    return IPC_OK();
  }

  ScreenIntSize oldScreenSize = GetInnerSize();
  if (aDpi > 0) {
    mPuppetWidget->UpdateBackingScaleCache(aDpi, aRounding, aScale);
  }
  RefPtr<nsPresContext> presContext = document->GetPresContext();
  if (presContext) {
    presContext->UIResolutionChangedSync();
  }

  ScreenIntSize screenSize = GetInnerSize();
  if (mHasValidInnerSize && oldScreenSize != screenSize) {
    ScreenIntRect screenRect = GetOuterRect();
    mPuppetWidget->Resize(screenRect.x + mClientOffset.x + mChromeOffset.x,
                          screenRect.y + mClientOffset.y + mChromeOffset.y,
                          screenSize.width, screenSize.height, true);

    nsCOMPtr<nsIBaseWindow> baseWin = do_QueryInterface(WebNavigation());
    baseWin->SetPositionAndSize(0, 0, screenSize.width, screenSize.height,
                                nsIBaseWindow::eRepaint);
  }

  return IPC_OK();
}

mozilla::ipc::IPCResult BrowserChild::RecvThemeChanged(
    nsTArray<LookAndFeelInt>&& aLookAndFeelIntCache) {
  nsCOMPtr<Document> document(GetTopLevelDocument());
  if (!document) {
    return IPC_OK();
  }

  LookAndFeel::SetIntCache(aLookAndFeelIntCache);
  RefPtr<nsPresContext> presContext = document->GetPresContext();
  if (presContext) {
    presContext->ThemeChanged();
  }
  return IPC_OK();
}

mozilla::ipc::IPCResult BrowserChild::RecvSafeAreaInsetsChanged(
    const mozilla::ScreenIntMargin& aSafeAreaInsets) {
  mPuppetWidget->UpdateSafeAreaInsets(aSafeAreaInsets);

  nsCOMPtr<nsIScreenManager> screenMgr =
      do_GetService("@mozilla.org/gfx/screenmanager;1");
  ScreenIntMargin currentSafeAreaInsets;
  if (screenMgr) {
    // aSafeAreaInsets is for current screen. But we have to calculate
    // safe insets for content window.
    int32_t x, y, cx, cy;
    GetDimensions(0, &x, &y, &cx, &cy);
    nsCOMPtr<nsIScreen> screen;
    screenMgr->ScreenForRect(x, y, cx, cy, getter_AddRefs(screen));

    if (screen) {
      LayoutDeviceIntRect windowRect(x + mClientOffset.x + mChromeOffset.x,
                                     y + mClientOffset.y + mChromeOffset.y, cx,
                                     cy);
      currentSafeAreaInsets = nsContentUtils::GetWindowSafeAreaInsets(
          screen, aSafeAreaInsets, windowRect);
    }
  }

  if (nsCOMPtr<Document> document = GetTopLevelDocument()) {
    nsPresContext* presContext = document->GetPresContext();
    if (presContext) {
      presContext->SetSafeAreaInsets(currentSafeAreaInsets);
    }
  }

  // https://github.com/w3c/csswg-drafts/issues/4670
  // Actually we don't set this value on sub document. This behaviour is
  // same as Blink that safe area insets isn't set on sub document.

  return IPC_OK();
}

mozilla::ipc::IPCResult BrowserChild::RecvAwaitLargeAlloc() {
  mAwaitingLA = true;
  return IPC_OK();
}

bool BrowserChild::IsAwaitingLargeAlloc() { return mAwaitingLA; }

bool BrowserChild::StopAwaitingLargeAlloc() {
  bool awaiting = mAwaitingLA;
  mAwaitingLA = false;
  return awaiting;
}

mozilla::ipc::IPCResult BrowserChild::RecvAllowScriptsToClose() {
  nsCOMPtr<nsPIDOMWindowOuter> window = do_GetInterface(WebNavigation());
  if (window) {
    nsGlobalWindowOuter::Cast(window)->AllowScriptsToClose();
  }
  return IPC_OK();
}

mozilla::ipc::IPCResult BrowserChild::RecvSetOriginAttributes(
    const OriginAttributes& aOriginAttributes) {
  nsCOMPtr<nsIDocShell> docShell = do_GetInterface(WebNavigation());
  nsDocShell::Cast(docShell)->SetOriginAttributes(aOriginAttributes);

  return IPC_OK();
}

mozilla::ipc::IPCResult BrowserChild::RecvSetWidgetNativeData(
    const WindowsHandle& aWidgetNativeData) {
  mWidgetNativeData = aWidgetNativeData;
  return IPC_OK();
}

mozilla::plugins::PPluginWidgetChild* BrowserChild::AllocPPluginWidgetChild() {
#ifdef XP_WIN
  return new mozilla::plugins::PluginWidgetChild();
#else
  MOZ_ASSERT_UNREACHABLE("AllocPPluginWidgetChild only supports Windows");
  return nullptr;
#endif
}

bool BrowserChild::DeallocPPluginWidgetChild(
    mozilla::plugins::PPluginWidgetChild* aActor) {
  delete aActor;
  return true;
}

#ifdef XP_WIN
nsresult BrowserChild::CreatePluginWidget(nsIWidget* aParent,
                                          nsIWidget** aOut) {
  *aOut = nullptr;
  mozilla::plugins::PluginWidgetChild* child =
      static_cast<mozilla::plugins::PluginWidgetChild*>(
          SendPPluginWidgetConstructor());
  if (!child) {
    NS_ERROR("couldn't create PluginWidgetChild");
    return NS_ERROR_UNEXPECTED;
  }
  nsCOMPtr<nsIWidget> pluginWidget =
      nsIWidget::CreatePluginProxyWidget(this, child);
  if (!pluginWidget) {
    NS_ERROR("couldn't create PluginWidgetProxy");
    return NS_ERROR_UNEXPECTED;
  }

  nsWidgetInitData initData;
  initData.mWindowType = eWindowType_plugin_ipc_content;
  initData.mUnicode = false;
  initData.clipChildren = true;
  initData.clipSiblings = true;
  nsresult rv = pluginWidget->Create(
      aParent, nullptr, LayoutDeviceIntRect(0, 0, 0, 0), &initData);
  if (NS_FAILED(rv)) {
    NS_WARNING("Creating native plugin widget on the chrome side failed.");
  }
  pluginWidget.forget(aOut);
  return rv;
}
#endif  // XP_WIN

PPaymentRequestChild* BrowserChild::AllocPPaymentRequestChild() {
  MOZ_CRASH(
      "We should never be manually allocating PPaymentRequestChild actors");
  return nullptr;
}

bool BrowserChild::DeallocPPaymentRequestChild(PPaymentRequestChild* actor) {
  delete actor;
  return true;
}

ScreenIntSize BrowserChild::GetInnerSize() {
  LayoutDeviceIntSize innerSize =
      RoundedToInt(mUnscaledInnerSize * mPuppetWidget->GetDefaultScale());
  return ViewAs<ScreenPixel>(
      innerSize, PixelCastJustification::LayoutDeviceIsScreenForTabDims);
};

Maybe<LayoutDeviceIntRect> BrowserChild::GetVisibleRect() const {
  if (mIsTopLevel) {
    // We are conservative about visible rects for top-level browsers to avoid
    // artifacts when resizing
    return Nothing();
  }
  CSSRect visibleRectCSS = CSSPixel::FromAppUnits(mEffectsInfo.mVisibleRect);
  LayoutDeviceIntRect visibleRectLD =
      RoundedToInt(visibleRectCSS * mPuppetWidget->GetDefaultScale());
  return Some(visibleRectLD);
}

Maybe<LayoutDeviceRect>
BrowserChild::GetTopLevelViewportVisibleRectInSelfCoords() const {
  if (mIsTopLevel) {
    return Nothing();
  }

  if (!mChildToParentConversionMatrix) {
    // We have no way to tell this remote document visible rect right now.
    return Nothing();
  }

  Maybe<LayoutDeviceToLayoutDeviceMatrix4x4> inverse =
      mChildToParentConversionMatrix->MaybeInverse();
  if (!inverse) {
    return Nothing();
  }

  // Convert the remote document visible rect to the coordinate system of the
  // iframe document.
  Maybe<LayoutDeviceRect> rect = UntransformBy(
      *inverse,
      ViewAs<LayoutDevicePixel>(
          mTopLevelViewportVisibleRectInBrowserCoords,
          PixelCastJustification::ContentProcessIsLayerInUiProcess),
      LayoutDeviceRect::MaxIntRect());
  if (!rect) {
    return Nothing();
  }

  return rect;
}

ScreenIntRect BrowserChild::GetOuterRect() {
  LayoutDeviceIntRect outerRect =
      RoundedToInt(mUnscaledOuterRect * mPuppetWidget->GetDefaultScale());
  return ViewAs<ScreenPixel>(
      outerRect, PixelCastJustification::LayoutDeviceIsScreenForTabDims);
}

void BrowserChild::PaintWhileInterruptingJS(
    const layers::LayersObserverEpoch& aEpoch) {
  if (!IPCOpen() || !mPuppetWidget || !mPuppetWidget->HasLayerManager()) {
    // Don't bother doing anything now. Better to wait until we receive the
    // message on the PContent channel.
    return;
  }

  MOZ_DIAGNOSTIC_ASSERT(nsContentUtils::IsSafeToRunScript());
  nsAutoScriptBlocker scriptBlocker;
  RecvRenderLayers(true /* aEnabled */, aEpoch);
}

nsresult BrowserChild::CanCancelContentJS(
    nsIRemoteTab::NavigationType aNavigationType, int32_t aNavigationIndex,
    nsIURI* aNavigationURI, int32_t aEpoch, bool* aCanCancel) {
  nsresult rv;
  *aCanCancel = false;

  if (aEpoch <= mCancelContentJSEpoch) {
    // The next page loaded before we got here, so we shouldn't try to cancel
    // the content JS.
    return NS_OK;
  }

  nsCOMPtr<nsISHistory> history = do_GetInterface(WebNavigation());
  if (!history) {
    return NS_ERROR_FAILURE;
  }

  int32_t current;
  rv = history->GetIndex(&current);
  NS_ENSURE_SUCCESS(rv, rv);

  if (current == -1) {
    // This tab has no history! Just return.
    return NS_OK;
  }

  nsCOMPtr<nsISHEntry> entry;
  rv = history->GetEntryAtIndex(current, getter_AddRefs(entry));
  NS_ENSURE_SUCCESS(rv, rv);

  nsCOMPtr<nsIURI> currentURI = entry->GetURI();
  if (!currentURI->SchemeIs("http") && !currentURI->SchemeIs("https") &&
      !currentURI->SchemeIs("file")) {
    // Only cancel content JS for http(s) and file URIs. Other URIs are probably
    // internal and we should just let them run to completion.
    return NS_OK;
  }

  if (aNavigationType == nsIRemoteTab::NAVIGATE_BACK) {
    aNavigationIndex = current - 1;
  } else if (aNavigationType == nsIRemoteTab::NAVIGATE_FORWARD) {
    aNavigationIndex = current + 1;
  } else if (aNavigationType == nsIRemoteTab::NAVIGATE_URL) {
    if (!aNavigationURI) {
      return NS_ERROR_FAILURE;
    }

    if (aNavigationURI->SchemeIs("javascript")) {
      // "javascript:" URIs don't (necessarily) trigger navigation to a
      // different page, so don't allow the current page's JS to terminate.
      return NS_OK;
    }

    // If navigating directly to a URL (e.g. via hitting Enter in the location
    // bar), then we can cancel anytime the next URL is different from the
    // current, *excluding* the ref ("#").
    bool equals;
    rv = currentURI->EqualsExceptRef(aNavigationURI, &equals);
    NS_ENSURE_SUCCESS(rv, rv);
    *aCanCancel = !equals;
    return NS_OK;
  }
  // Note: aNavigationType may also be NAVIGATE_INDEX, in which case we don't
  // need to do anything special.

  int32_t delta = aNavigationIndex > current ? 1 : -1;
  for (int32_t i = current + delta; i != aNavigationIndex + delta; i += delta) {
    nsCOMPtr<nsISHEntry> nextEntry;
    // If `i` happens to be negative, this call will fail (which is what we
    // would want to happen).
    rv = history->GetEntryAtIndex(i, getter_AddRefs(nextEntry));
    NS_ENSURE_SUCCESS(rv, rv);

    nsCOMPtr<nsISHEntry> laterEntry = delta == 1 ? nextEntry : entry;
    nsCOMPtr<nsIURI> thisURI = entry->GetURI();
    nsCOMPtr<nsIURI> nextURI = nextEntry->GetURI();

    // If we changed origin and the load wasn't in a subframe, we know it was
    // a full document load, so we can cancel the content JS safely.
    if (!laterEntry->GetIsSubFrame()) {
      nsAutoCString thisHost;
      rv = thisURI->GetPrePath(thisHost);
      NS_ENSURE_SUCCESS(rv, rv);

      nsAutoCString nextHost;
      rv = nextURI->GetPrePath(nextHost);
      NS_ENSURE_SUCCESS(rv, rv);

      if (!thisHost.Equals(nextHost)) {
        *aCanCancel = true;
        return NS_OK;
      }
    }

    entry = nextEntry;
  }

  return NS_OK;
}

NS_IMETHODIMP BrowserChild::BeginSendingWebProgressEventsToParent() {
  mShouldSendWebProgressEventsToParent = true;
  return NS_OK;
}

mozilla::dom::TabGroup* BrowserChild::TabGroup() { return mTabGroup; }

nsresult BrowserChild::GetHasSiblings(bool* aHasSiblings) {
  *aHasSiblings = mHasSiblings;
  return NS_OK;
}

nsresult BrowserChild::SetHasSiblings(bool aHasSiblings) {
  mHasSiblings = aHasSiblings;
  return NS_OK;
}

NS_IMETHODIMP BrowserChild::OnStateChange(nsIWebProgress* aWebProgress,
                                          nsIRequest* aRequest,
                                          uint32_t aStateFlags,
                                          nsresult aStatus) {
  if (!IPCOpen() || !mShouldSendWebProgressEventsToParent) {
    return NS_OK;
  }

  nsCOMPtr<nsIDocShell> docShell = do_GetInterface(WebNavigation());
  if (!docShell) {
    return NS_OK;
  }

  RefPtr<Document> document;
  if (nsCOMPtr<nsPIDOMWindowOuter> outerWindow = do_GetInterface(docShell)) {
    document = outerWindow->GetExtantDoc();
  } else {
    return NS_OK;
  }

  Maybe<WebProgressData> webProgressData;
  Maybe<WebProgressStateChangeData> stateChangeData;
  RequestData requestData;

  MOZ_TRY(PrepareProgressListenerData(aWebProgress, aRequest, webProgressData,
                                      requestData));

  /*
   * If
   * 1) this is a document,
   * 2) the document is top-level,
   * 3) the document is completely loaded (STATE_STOP), and
   * 4) this is the end of activity for the document
   *    (STATE_IS_WINDOW, STATE_IS_NETWORK),
   * then record the elapsed time that it took to load.
   */
  if (document && webProgressData->isTopLevel() &&
      (aStateFlags & nsIWebProgressListener::STATE_STOP) &&
      (aStateFlags & nsIWebProgressListener::STATE_IS_WINDOW) &&
      (aStateFlags & nsIWebProgressListener::STATE_IS_NETWORK)) {
    RefPtr<nsDOMNavigationTiming> navigationTiming =
        document->GetNavigationTiming();
    if (navigationTiming) {
      TimeDuration elapsedLoadTimeMS =
          TimeStamp::Now() - navigationTiming->GetNavigationStartTimeStamp();
      requestData.elapsedLoadTimeMS() =
          Some(elapsedLoadTimeMS.ToMilliseconds());
    }
  }

  if (webProgressData->isTopLevel()) {
    stateChangeData.emplace();

    stateChangeData->isNavigating() = docShell->GetIsNavigating();
    stateChangeData->mayEnableCharacterEncodingMenu() =
        docShell->GetMayEnableCharacterEncodingMenu();
    stateChangeData->charsetAutodetected() = docShell->GetCharsetAutodetected();

    if (document && aStateFlags & nsIWebProgressListener::STATE_STOP) {
      document->GetContentType(stateChangeData->contentType());
      document->GetCharacterSet(stateChangeData->charset());
      stateChangeData->documentURI() = document->GetDocumentURIObject();
    } else {
      stateChangeData->contentType().SetIsVoid(true);
      stateChangeData->charset().SetIsVoid(true);
    }
  }

  Unused << SendOnStateChange(webProgressData, requestData, aStateFlags,
                              aStatus, stateChangeData);

  return NS_OK;
}

NS_IMETHODIMP BrowserChild::OnProgressChange(nsIWebProgress* aWebProgress,
                                             nsIRequest* aRequest,
                                             int32_t aCurSelfProgress,
                                             int32_t aMaxSelfProgress,
                                             int32_t aCurTotalProgress,
                                             int32_t aMaxTotalProgress) {
  if (!IPCOpen() || !mShouldSendWebProgressEventsToParent) {
    return NS_OK;
  }

  Maybe<WebProgressData> webProgressData;
  RequestData requestData;

  nsresult rv = PrepareProgressListenerData(aWebProgress, aRequest,
                                            webProgressData, requestData);
  NS_ENSURE_SUCCESS(rv, rv);

  Unused << SendOnProgressChange(webProgressData, requestData, aCurSelfProgress,
                                 aMaxSelfProgress, aCurTotalProgress,
                                 aMaxTotalProgress);

  return NS_OK;
}

NS_IMETHODIMP BrowserChild::OnLocationChange(nsIWebProgress* aWebProgress,
                                             nsIRequest* aRequest,
                                             nsIURI* aLocation,
                                             uint32_t aFlags) {
  if (!IPCOpen() || !mShouldSendWebProgressEventsToParent) {
    return NS_OK;
  }

  nsCOMPtr<nsIWebNavigation> webNav = WebNavigation();
  nsCOMPtr<nsIDocShell> docShell = do_GetInterface(webNav);
  if (!docShell) {
    return NS_OK;
  }

  RefPtr<Document> document;
  if (nsCOMPtr<nsPIDOMWindowOuter> outerWindow = do_GetInterface(docShell)) {
    document = outerWindow->GetExtantDoc();
  } else {
    return NS_OK;
  }

  if (!document) {
    return NS_OK;
  }

  Maybe<WebProgressData> webProgressData;
  RequestData requestData;

  MOZ_TRY(PrepareProgressListenerData(aWebProgress, aRequest, webProgressData,
                                      requestData));

  Maybe<WebProgressLocationChangeData> locationChangeData;

  bool canGoBack = false;
  bool canGoForward = false;

  MOZ_TRY(webNav->GetCanGoBack(&canGoBack));
  MOZ_TRY(webNav->GetCanGoForward(&canGoForward));

  if (aWebProgress && webProgressData->isTopLevel()) {
    locationChangeData.emplace();

    document->GetContentType(locationChangeData->contentType());
    locationChangeData->isNavigating() = docShell->GetIsNavigating();
    locationChangeData->documentURI() = document->GetDocumentURIObject();
    document->GetTitle(locationChangeData->title());
    document->GetCharacterSet(locationChangeData->charset());

    locationChangeData->mayEnableCharacterEncodingMenu() =
        docShell->GetMayEnableCharacterEncodingMenu();
    locationChangeData->charsetAutodetected() =
        docShell->GetCharsetAutodetected();

    locationChangeData->contentPrincipal() = document->NodePrincipal();
    locationChangeData->contentStoragePrincipal() =
        document->EffectiveStoragePrincipal();
    locationChangeData->csp() = document->GetCsp();
    locationChangeData->contentBlockingAllowListPrincipal() =
        document->GetContentBlockingAllowListPrincipal();
    locationChangeData->referrerInfo() = document->ReferrerInfo();
    locationChangeData->isSyntheticDocument() = document->IsSyntheticDocument();

    if (nsCOMPtr<nsILoadGroup> loadGroup = document->GetDocumentLoadGroup()) {
      uint64_t requestContextID = 0;
      MOZ_TRY(loadGroup->GetRequestContextID(&requestContextID));
      locationChangeData->requestContextID() = Some(requestContextID);
    }

#ifdef MOZ_CRASHREPORTER
    if (CrashReporter::GetEnabled()) {
      nsCOMPtr<nsIURI> annotationURI;

      nsresult rv = NS_MutateURI(aLocation)
                        .SetUserPass(EmptyCString())
                        .Finalize(annotationURI);

      if (NS_FAILED(rv)) {
        // Ignore failures on about: URIs.
        annotationURI = aLocation;
      }

      CrashReporter::AnnotateCrashReport(CrashReporter::Annotation::URL,
                                         annotationURI->GetSpecOrDefault());
    }
#endif
  }

  Unused << SendOnLocationChange(webProgressData, requestData, aLocation,
                                 aFlags, canGoBack, canGoForward,
                                 locationChangeData);

  return NS_OK;
}

NS_IMETHODIMP BrowserChild::OnStatusChange(nsIWebProgress* aWebProgress,
                                           nsIRequest* aRequest,
                                           nsresult aStatus,
                                           const char16_t* aMessage) {
  if (!IPCOpen() || !mShouldSendWebProgressEventsToParent) {
    return NS_OK;
  }

  Maybe<WebProgressData> webProgressData;
  RequestData requestData;

  nsresult rv = PrepareProgressListenerData(aWebProgress, aRequest,
                                            webProgressData, requestData);

  NS_ENSURE_SUCCESS(rv, rv);

  const nsString message(aMessage);

  Unused << SendOnStatusChange(webProgressData, requestData, aStatus, message);

  return NS_OK;
}

NS_IMETHODIMP BrowserChild::OnSecurityChange(nsIWebProgress* aWebProgress,
                                             nsIRequest* aRequest,
                                             uint32_t aState) {
  if (!IPCOpen() || !mShouldSendWebProgressEventsToParent) {
    return NS_OK;
  }

  Maybe<WebProgressData> webProgressData;
  RequestData requestData;

  MOZ_TRY(PrepareProgressListenerData(aWebProgress, aRequest, webProgressData,
                                      requestData));

  Maybe<WebProgressSecurityChangeData> securityChangeData;

  if (aWebProgress && webProgressData->isTopLevel()) {
    nsCOMPtr<nsIDocShell> docShell = do_GetInterface(WebNavigation());
    if (!docShell) {
      return NS_OK;
    }

    nsCOMPtr<nsITransportSecurityInfo> securityInfo;
    {
      nsCOMPtr<nsISecureBrowserUI> securityUI;
      MOZ_TRY(docShell->GetSecurityUI(getter_AddRefs(securityUI)));

      if (securityUI) {
        MOZ_TRY(securityUI->GetSecInfo(getter_AddRefs(securityInfo)));
      }
    }

    bool isSecureContext = false;
    {
      nsCOMPtr<nsPIDOMWindowOuter> outerWindow = do_GetInterface(docShell);
      if (!outerWindow) {
        return NS_OK;
      }

      if (nsPIDOMWindowInner* window = outerWindow->GetCurrentInnerWindow()) {
        isSecureContext = window->IsSecureContext();
      } else {
        return NS_OK;
      }
    }

    securityChangeData.emplace();
    securityChangeData->securityInfo() = ToRefPtr(std::move(securityInfo));
    securityChangeData->isSecureContext() = isSecureContext;
  }

  Unused << SendOnSecurityChange(webProgressData, requestData, aState,
                                 securityChangeData);

  return NS_OK;
}

NS_IMETHODIMP BrowserChild::OnContentBlockingEvent(nsIWebProgress* aWebProgress,
                                                   nsIRequest* aRequest,
                                                   uint32_t aEvent) {
  // The OnContentBlockingEvent only happenes in the parent process. It should
  // not be seen in the content process.
  MOZ_DIAGNOSTIC_ASSERT(
      false, "OnContentBlockingEvent should not be seen in content process.");
  return NS_ERROR_NOT_IMPLEMENTED;
}

NS_IMETHODIMP BrowserChild::OnProgressChange64(nsIWebProgress* aWebProgress,
                                               nsIRequest* aRequest,
                                               int64_t aCurSelfProgress,
                                               int64_t aMaxSelfProgress,
                                               int64_t aCurTotalProgress,
                                               int64_t aMaxTotalProgress) {
  // All the events we receive are filtered through an nsBrowserStatusFilter,
  // which accepts ProgressChange64 events, but truncates the progress values to
  // uint32_t and calls OnProgressChange.
  return NS_ERROR_NOT_IMPLEMENTED;
}

NS_IMETHODIMP BrowserChild::OnRefreshAttempted(nsIWebProgress* aWebProgress,
                                               nsIURI* aRefreshURI,
                                               int32_t aMillis, bool aSameURI,
                                               bool* aOut) {
  NS_ENSURE_ARG_POINTER(aOut);
  *aOut = true;

  return NS_OK;
}

NS_IMETHODIMP BrowserChild::NotifyNavigationFinished() {
  Unused << SendNavigationFinished();
  return NS_OK;
}

nsresult BrowserChild::PrepareProgressListenerData(
    nsIWebProgress* aWebProgress, nsIRequest* aRequest,
    Maybe<WebProgressData>& aWebProgressData, RequestData& aRequestData) {
  if (aWebProgress) {
    aWebProgressData.emplace();

    bool isTopLevel = false;
    nsresult rv = aWebProgress->GetIsTopLevel(&isTopLevel);
    NS_ENSURE_SUCCESS(rv, rv);
    aWebProgressData->isTopLevel() = isTopLevel;

    bool isLoadingDocument = false;
    rv = aWebProgress->GetIsLoadingDocument(&isLoadingDocument);
    NS_ENSURE_SUCCESS(rv, rv);
    aWebProgressData->isLoadingDocument() = isLoadingDocument;

    uint32_t loadType = 0;
    rv = aWebProgress->GetLoadType(&loadType);
    NS_ENSURE_SUCCESS(rv, rv);
    aWebProgressData->loadType() = loadType;

    uint64_t outerDOMWindowID = 0;
    uint64_t innerDOMWindowID = 0;
    // The DOM Window ID getters here may throw if the inner or outer windows
    // aren't created yet or are destroyed at the time we're making this call
    // but that isn't fatal so ignore the exceptions here.
    Unused << aWebProgress->GetDOMWindowID(&outerDOMWindowID);
    aWebProgressData->outerDOMWindowID() = outerDOMWindowID;

    Unused << aWebProgress->GetInnerDOMWindowID(&innerDOMWindowID);
    aWebProgressData->innerDOMWindowID() = innerDOMWindowID;
  }

  nsCOMPtr<nsIChannel> channel = do_QueryInterface(aRequest);
  if (channel) {
    nsCOMPtr<nsIURI> uri;
    nsresult rv = channel->GetURI(getter_AddRefs(uri));
    NS_ENSURE_SUCCESS(rv, rv);
    aRequestData.requestURI() = uri;

    rv = channel->GetOriginalURI(getter_AddRefs(uri));
    NS_ENSURE_SUCCESS(rv, rv);
    aRequestData.originalRequestURI() = uri;

    nsCOMPtr<nsIClassifiedChannel> classifiedChannel =
        do_QueryInterface(channel);
    if (classifiedChannel) {
      nsAutoCString matchedList;
      rv = classifiedChannel->GetMatchedList(matchedList);
      NS_ENSURE_SUCCESS(rv, rv);
      aRequestData.matchedList() = std::move(matchedList);
    }
  }
  return NS_OK;
}

bool BrowserChild::UpdateSessionStore(uint32_t aFlushId, bool aIsFinal) {
  if (!mSessionStoreListener) {
    return false;
  }
  RefPtr<ContentSessionStore> store = mSessionStoreListener->GetSessionStore();

  Maybe<nsCString> docShellCaps;
  if (store->IsDocCapChanged()) {
    docShellCaps.emplace(store->GetDocShellCaps());
  }

  Maybe<bool> privatedMode;
  if (store->IsPrivateChanged()) {
    privatedMode.emplace(store->GetPrivateModeEnabled());
  }

  nsTArray<int32_t> positionDescendants;
  nsTArray<nsCString> positions;
  if (store->IsScrollPositionChanged()) {
    store->GetScrollPositions(positions, positionDescendants);
  }

  nsTArray<InputFormData> inputs;
  nsTArray<CollectedInputDataValue> idVals, xPathVals;
  if (store->IsFormDataChanged()) {
    inputs = store->GetInputs(idVals, xPathVals);
  }

  nsTArray<nsCString> origins;
  nsTArray<nsString> keys, values;
  bool isFullStorage = false;
  if (store->IsStorageUpdated()) {
    isFullStorage = store->GetAndClearStorageChanges(origins, keys, values);
  }

  Unused << SendSessionStoreUpdate(
      docShellCaps, privatedMode, positions, positionDescendants, inputs,
      idVals, xPathVals, origins, keys, values, isFullStorage, aFlushId,
      aIsFinal, mSessionStoreListener->GetEpoch());
  return true;
}

#ifdef XP_WIN
RefPtr<PBrowserChild::IsWindowSupportingProtectedMediaPromise>
BrowserChild::DoesWindowSupportProtectedMedia() {
  MOZ_ASSERT(
      NS_IsMainThread(),
      "Protected media support check should be done on main thread only.");
  if (mWindowSupportsProtectedMedia) {
    // If we've already checked and have a cached result, resolve with that.
    return IsWindowSupportingProtectedMediaPromise::CreateAndResolve(
        mWindowSupportsProtectedMedia.value(), __func__);
  }
  RefPtr<BrowserChild> self = this;
  // We chain off the promise rather than passing it directly so we can cache
  // the result and use that for future calls.
  return SendIsWindowSupportingProtectedMedia(ChromeOuterWindowID())
      ->Then(
          GetCurrentThreadSerialEventTarget(), __func__,
          [self](bool isSupported) {
            // If a result was cached while this check was inflight, ensure the
            // results match.
            MOZ_ASSERT_IF(
                self->mWindowSupportsProtectedMedia,
                self->mWindowSupportsProtectedMedia.value() == isSupported);
            // Cache the response as it will not change during the lifetime
            // of this object.
            self->mWindowSupportsProtectedMedia = Some(isSupported);
            return IsWindowSupportingProtectedMediaPromise::CreateAndResolve(
                self->mWindowSupportsProtectedMedia.value(), __func__);
          },
          [](ResponseRejectReason reason) {
            return IsWindowSupportingProtectedMediaPromise::CreateAndReject(
                reason, __func__);
          });
}
#endif

void BrowserChild::NotifyContentBlockingEvent(
    uint32_t aEvent, nsIChannel* aChannel, bool aBlocked,
    const nsACString& aTrackingOrigin,
    const nsTArray<nsCString>& aTrackingFullHashes,
    const Maybe<mozilla::AntiTrackingCommon::StorageAccessGrantedReason>&
        aReason) {
  if (!IPCOpen()) {
    return;
  }

  Maybe<WebProgressData> webProgressData;
  RequestData requestData;
  nsresult rv = PrepareProgressListenerData(nullptr, aChannel, webProgressData,
                                            requestData);
  NS_ENSURE_SUCCESS_VOID(rv);

  Unused << SendNotifyContentBlockingEvent(aEvent, requestData, aBlocked,
                                           PromiseFlatCString(aTrackingOrigin),
                                           aTrackingFullHashes, aReason);
}

BrowserChildMessageManager::BrowserChildMessageManager(
    BrowserChild* aBrowserChild)
    : ContentFrameMessageManager(new nsFrameMessageManager(aBrowserChild)),
      mBrowserChild(aBrowserChild) {}

BrowserChildMessageManager::~BrowserChildMessageManager() = default;

NS_IMPL_CYCLE_COLLECTION_CLASS(BrowserChildMessageManager)

NS_IMPL_CYCLE_COLLECTION_UNLINK_BEGIN_INHERITED(BrowserChildMessageManager,
                                                DOMEventTargetHelper)
  NS_IMPL_CYCLE_COLLECTION_UNLINK(mMessageManager);
  NS_IMPL_CYCLE_COLLECTION_UNLINK(mBrowserChild);
  NS_IMPL_CYCLE_COLLECTION_UNLINK_WEAK_REFERENCE
NS_IMPL_CYCLE_COLLECTION_UNLINK_END

NS_IMPL_CYCLE_COLLECTION_TRAVERSE_BEGIN_INHERITED(BrowserChildMessageManager,
                                                  DOMEventTargetHelper)
  NS_IMPL_CYCLE_COLLECTION_TRAVERSE(mMessageManager)
  NS_IMPL_CYCLE_COLLECTION_TRAVERSE(mBrowserChild)
NS_IMPL_CYCLE_COLLECTION_TRAVERSE_END

NS_INTERFACE_MAP_BEGIN_CYCLE_COLLECTION(BrowserChildMessageManager)
  NS_INTERFACE_MAP_ENTRY(nsIMessageSender)
  NS_INTERFACE_MAP_ENTRY(ContentFrameMessageManager)
  NS_INTERFACE_MAP_ENTRY(nsISupportsWeakReference)
NS_INTERFACE_MAP_END_INHERITING(DOMEventTargetHelper)

NS_IMPL_ADDREF_INHERITED(BrowserChildMessageManager, DOMEventTargetHelper)
NS_IMPL_RELEASE_INHERITED(BrowserChildMessageManager, DOMEventTargetHelper)

JSObject* BrowserChildMessageManager::WrapObject(
    JSContext* aCx, JS::Handle<JSObject*> aGivenProto) {
  return ContentFrameMessageManager_Binding::Wrap(aCx, this, aGivenProto);
}

void BrowserChildMessageManager::MarkForCC() {
  if (mBrowserChild) {
    mBrowserChild->MarkScopesForCC();
  }
  EventListenerManager* elm = GetExistingListenerManager();
  if (elm) {
    elm->MarkForCC();
  }
  MessageManagerGlobal::MarkForCC();
}

Nullable<WindowProxyHolder> BrowserChildMessageManager::GetContent(
    ErrorResult& aError) {
  nsCOMPtr<nsIDocShell> docShell = GetDocShell(aError);
  if (!docShell) {
    return nullptr;
  }
  return WindowProxyHolder(docShell->GetBrowsingContext());
}

already_AddRefed<nsIDocShell> BrowserChildMessageManager::GetDocShell(
    ErrorResult& aError) {
  if (!mBrowserChild) {
    aError.Throw(NS_ERROR_NULL_POINTER);
    return nullptr;
  }
  nsCOMPtr<nsIDocShell> window =
      do_GetInterface(mBrowserChild->WebNavigation());
  return window.forget();
}

already_AddRefed<nsIEventTarget>
BrowserChildMessageManager::GetTabEventTarget() {
  nsCOMPtr<nsIEventTarget> target = EventTargetFor(TaskCategory::Other);
  return target.forget();
}

uint64_t BrowserChildMessageManager::ChromeOuterWindowID() {
  if (!mBrowserChild) {
    return 0;
  }
  return mBrowserChild->ChromeOuterWindowID();
}

nsresult BrowserChildMessageManager::Dispatch(
    TaskCategory aCategory, already_AddRefed<nsIRunnable>&& aRunnable) {
  if (mBrowserChild && mBrowserChild->TabGroup()) {
    return mBrowserChild->TabGroup()->Dispatch(aCategory, std::move(aRunnable));
  }
  return DispatcherTrait::Dispatch(aCategory, std::move(aRunnable));
}

nsISerialEventTarget* BrowserChildMessageManager::EventTargetFor(
    TaskCategory aCategory) const {
  if (mBrowserChild && mBrowserChild->TabGroup()) {
    return mBrowserChild->TabGroup()->EventTargetFor(aCategory);
  }
  return DispatcherTrait::EventTargetFor(aCategory);
}

AbstractThread* BrowserChildMessageManager::AbstractMainThreadFor(
    TaskCategory aCategory) {
  if (mBrowserChild && mBrowserChild->TabGroup()) {
    return mBrowserChild->TabGroup()->AbstractMainThreadFor(aCategory);
  }
  return DispatcherTrait::AbstractMainThreadFor(aCategory);
}<|MERGE_RESOLUTION|>--- conflicted
+++ resolved
@@ -1175,7 +1175,6 @@
     return IPC_FAIL_NO_REASON(this);
   }
 
-<<<<<<< HEAD
   // We have now done enough initialization for the record/replay system to
   // create checkpoints. Create a checkpoint now, in case this process never
   // paints later on (the usual place where checkpoints occur).
@@ -1183,8 +1182,6 @@
     recordreplay::CreateCheckpoint();
   }
 
-=======
->>>>>>> b4ee1346
   UpdateVisibility();
 
   return IPC_OK();
@@ -2237,7 +2234,6 @@
   return IPC_OK();
 }
 
-<<<<<<< HEAD
 // Return whether a remote script should be loaded in middleman processes in
 // addition to any child recording process they have.
 static bool LoadScriptInMiddleman(const nsString& aURL) {
@@ -2251,8 +2247,6 @@
       || aURL.EqualsLiteral("chrome://browser/content/content-sessionStore.js");
 }
 
-=======
->>>>>>> b4ee1346
 mozilla::ipc::IPCResult BrowserChild::RecvLoadRemoteScript(
     const nsString& aURL, const bool& aRunInGlobalScope) {
   if (!InitBrowserChildMessageManager())
