/* -*- Mode: C++; tab-width: 8; indent-tabs-mode: nil; c-basic-offset: 2 -*- */
/* vim: set ts=8 sts=2 et sw=2 tw=80: */
/* This Source Code Form is subject to the terms of the Mozilla Public
 * License, v. 2.0. If a copy of the MPL was not distributed with this
 * file, You can obtain one at http://mozilla.org/MPL/2.0/. */

#ifndef mozilla_dom_ContentParent_h
#define mozilla_dom_ContentParent_h

#include "mozilla/dom/PContentParent.h"
#include "mozilla/dom/ipc/IdType.h"
#include "mozilla/dom/MediaSessionBinding.h"
#include "mozilla/dom/RemoteBrowser.h"
#include "mozilla/dom/RemoteType.h"
#include "mozilla/dom/JSProcessActorParent.h"
#include "mozilla/dom/ProcessActor.h"
#include "mozilla/gfx/gfxVarReceiver.h"
#include "mozilla/gfx/GPUProcessListener.h"
#include "mozilla/ipc/BackgroundUtils.h"
#include "mozilla/ipc/GeckoChildProcessHost.h"
#include "mozilla/ipc/InputStreamUtils.h"
#include "mozilla/ipc/PParentToChildStreamParent.h"
#include "mozilla/ipc/PChildToParentStreamParent.h"
#include "mozilla/Attributes.h"
#include "mozilla/DataMutex.h"
#include "mozilla/FileUtils.h"
#include "mozilla/HalTypes.h"
#include "mozilla/LinkedList.h"
#include "mozilla/MemoryReportingProcess.h"
#include "mozilla/MozPromise.h"
#include "mozilla/TimeStamp.h"
#include "mozilla/Variant.h"
#include "mozilla/UniquePtr.h"

#include "nsDataHashtable.h"
#include "nsPluginTags.h"
#include "nsFrameMessageManager.h"
#include "nsHashKeys.h"
#include "nsIAsyncShutdown.h"
#include "nsIDOMProcessParent.h"
#include "nsIInterfaceRequestor.h"
#include "nsIObserver.h"
#include "nsIRemoteTab.h"
#include "nsIDOMGeoPositionCallback.h"
#include "nsIDOMGeoPositionErrorCallback.h"
#include "nsRefPtrHashtable.h"
#include "PermissionMessageUtils.h"
#include "DriverCrashGuard.h"
#include "nsIReferrerInfo.h"

#define CHILD_PROCESS_SHUTDOWN_MESSAGE u"child-process-shutdown"_ns

class nsConsoleService;
class nsIContentProcessInfo;
class nsICycleCollectorLogSink;
class nsIDumpGCAndCCLogsCallback;
class nsIRemoteTab;
class nsITimer;
class ParentIdleListener;
class nsIWidget;

namespace mozilla {
class PRemoteSpellcheckEngineParent;

#if defined(XP_LINUX) && defined(MOZ_SANDBOX)
class SandboxBroker;
class SandboxBrokerPolicyFactory;
#endif

class PreallocatedProcessManagerImpl;
class BenchmarkStorageParent;

using mozilla::loader::PScriptCacheParent;

namespace embedding {
class PrintingParent;
}

namespace ipc {
class CrashReporterHost;
class PFileDescriptorSetParent;
class TestShellParent;
#ifdef FUZZING
class ProtocolFuzzerHelper;
#endif
class SharedPreferenceSerializer;
}  // namespace ipc

namespace layers {
struct TextureFactoryIdentifier;
}  // namespace layers

namespace dom {

class BrowsingContextGroup;
class Element;
class BrowserParent;
class ClonedMessageData;
class MemoryReport;
class TabContext;
class GetFilesHelper;
class MemoryReportRequestHost;
class RemoteWorkerManager;
struct CancelContentJSOptions;

#define NS_CONTENTPARENT_IID                         \
  {                                                  \
    0xeeec9ebf, 0x8ecf, 0x4e38, {                    \
      0x81, 0xda, 0xb7, 0x34, 0x13, 0x7e, 0xac, 0xf3 \
    }                                                \
  }

class ContentParent final
    : public PContentParent,
      public nsIDOMProcessParent,
      public nsIObserver,
      public nsIDOMGeoPositionCallback,
      public nsIDOMGeoPositionErrorCallback,
      public nsIAsyncShutdownBlocker,
      public nsIInterfaceRequestor,
      public gfx::gfxVarReceiver,
      public mozilla::LinkedListElement<ContentParent>,
      public gfx::GPUProcessListener,
      public mozilla::MemoryReportingProcess,
      public mozilla::dom::ipc::MessageManagerCallback,
      public mozilla::ipc::IShmemAllocator,
      public mozilla::ipc::ParentToChildStreamActorManager,
      public ProcessActor {
  typedef mozilla::ipc::GeckoChildProcessHost GeckoChildProcessHost;
  typedef mozilla::ipc::PFileDescriptorSetParent PFileDescriptorSetParent;
  typedef mozilla::ipc::TestShellParent TestShellParent;
  typedef mozilla::ipc::PrincipalInfo PrincipalInfo;
  typedef mozilla::dom::ClonedMessageData ClonedMessageData;
  typedef mozilla::dom::BrowsingContextGroup BrowsingContextGroup;

  friend class mozilla::PreallocatedProcessManagerImpl;
  friend class PContentParent;
  friend class mozilla::dom::RemoteWorkerManager;
#ifdef FUZZING
  friend class mozilla::ipc::ProtocolFuzzerHelper;
#endif

 public:
  using LaunchError = mozilla::ipc::LaunchError;
  using LaunchPromise =
      mozilla::MozPromise<RefPtr<ContentParent>, LaunchError, false>;

  NS_DECLARE_STATIC_IID_ACCESSOR(NS_CONTENTPARENT_IID)

  static LogModule* GetLog();

  /**
   * Create a subprocess suitable for use later as a content process.
   */
  static RefPtr<LaunchPromise> PreallocateProcess();

  /**
   * Start up the content-process machinery.  This might include
   * scheduling pre-launch tasks.
   */
  static void StartUp();

  /** Shut down the content-process machinery. */
  static void ShutDown();

  static uint32_t GetPoolSize(const nsACString& aContentProcessType);

  static uint32_t GetMaxProcessCount(const nsACString& aContentProcessType);

  static bool IsMaxProcessCountReached(const nsACString& aContentProcessType);

  static void ReleaseCachedProcesses();

  /**
   * Picks a random content parent from |aContentParents| respecting the index
   * limit set by |aMaxContentParents|.
   * Returns null if non available.
   */
  static already_AddRefed<ContentParent> MinTabSelect(
      const nsTArray<ContentParent*>& aContentParents,
      int32_t maxContentParents);

  /**
   * Get or create a content process for:
   * 1. browser iframe
   * 2. remote xul <browser>
   * 3. normal iframe
   */
  static RefPtr<ContentParent::LaunchPromise> GetNewOrUsedBrowserProcessAsync(
      const nsACString& aRemoteType, BrowsingContextGroup* aGroup = nullptr,
      hal::ProcessPriority aPriority =
          hal::ProcessPriority::PROCESS_PRIORITY_FOREGROUND,
      bool aPreferUsed = false);
  static already_AddRefed<ContentParent> GetNewOrUsedBrowserProcess(
      const nsACString& aRemoteType, BrowsingContextGroup* aGroup = nullptr,
      hal::ProcessPriority aPriority =
          hal::ProcessPriority::PROCESS_PRIORITY_FOREGROUND,
      bool aPreferUsed = false);

  /**
   * Get or create a content process, but without waiting for the process
   * launch to have completed. The returned `ContentParent` may still be in the
   * "Launching" state.
   *
   * Can return `nullptr` in the case of an error.
   *
   * Use the `WaitForLaunchAsync` or `WaitForLaunchSync` methods to wait for
   * the process to be fully launched.
   */
  static already_AddRefed<ContentParent> GetNewOrUsedLaunchingBrowserProcess(
      const nsACString& aRemoteType, BrowsingContextGroup* aGroup = nullptr,
      hal::ProcessPriority aPriority =
          hal::ProcessPriority::PROCESS_PRIORITY_FOREGROUND,
      bool aPreferUsed = false);

  RefPtr<ContentParent::LaunchPromise> WaitForLaunchAsync(
      hal::ProcessPriority aPriority =
          hal::ProcessPriority::PROCESS_PRIORITY_FOREGROUND);
  bool WaitForLaunchSync(hal::ProcessPriority aPriority =
                             hal::ProcessPriority::PROCESS_PRIORITY_FOREGROUND);

  /**
   * Get or create a content process for a JS plugin. aPluginID is the id of the
   * JS plugin
   * (@see nsFakePlugin::mId). There is a maximum of one process per JS plugin.
   */
  static already_AddRefed<ContentParent> GetNewOrUsedJSPluginProcess(
      uint32_t aPluginID, const hal::ProcessPriority& aPriority);

  /**
   * Get or create a content process for the given TabContext.  aFrameElement
   * should be the frame/iframe element with which this process will
   * associated.
   */
  static already_AddRefed<RemoteBrowser> CreateBrowser(
      const TabContext& aContext, Element* aFrameElement,
      const nsACString& aRemoteType, BrowsingContext* aBrowsingContext,
      ContentParent* aOpenerContentParent);

  /**
   * Get all content parents.
   *
   * # Lifetime
   *
   * These pointers are ONLY valid for synchronous use from the main thread.
   *
   * Do NOT attempt to use them after the main thread has had a chance to handle
   * messages or you could end up with dangling pointers.
   */
  static void GetAll(nsTArray<ContentParent*>& aArray);

  static void GetAllEvenIfDead(nsTArray<ContentParent*>& aArray);

  static void BroadcastStringBundle(const StringBundleDescriptor&);

  static void BroadcastFontListChanged();

  const nsACString& GetRemoteType() const override;

  virtual void DoGetRemoteType(nsACString& aRemoteType,
                               ErrorResult& aError) const override {
    aRemoteType = GetRemoteType();
  }

  enum CPIteratorPolicy { eLive, eAll };

  class ContentParentIterator {
   private:
    ContentParent* mCurrent;
    CPIteratorPolicy mPolicy;

   public:
    ContentParentIterator(CPIteratorPolicy aPolicy, ContentParent* aCurrent)
        : mCurrent(aCurrent), mPolicy(aPolicy) {}

    ContentParentIterator begin() {
      // Move the cursor to the first element that matches the policy.
      while (mPolicy != eAll && mCurrent && !mCurrent->IsAlive()) {
        mCurrent = mCurrent->LinkedListElement<ContentParent>::getNext();
      }

      return *this;
    }
    ContentParentIterator end() {
      return ContentParentIterator(mPolicy, nullptr);
    }

    const ContentParentIterator& operator++() {
      MOZ_ASSERT(mCurrent);
      do {
        mCurrent = mCurrent->LinkedListElement<ContentParent>::getNext();
      } while (mPolicy != eAll && mCurrent && !mCurrent->IsAlive());

      return *this;
    }

    bool operator!=(const ContentParentIterator& aOther) {
      MOZ_ASSERT(mPolicy == aOther.mPolicy);
      return mCurrent != aOther.mCurrent;
    }

    ContentParent* operator*() { return mCurrent; }
  };

  static ContentParentIterator AllProcesses(CPIteratorPolicy aPolicy) {
    ContentParent* first =
        sContentParents ? sContentParents->getFirst() : nullptr;
    return ContentParentIterator(aPolicy, first);
  }

  static void NotifyUpdatedDictionaries();

  static void NotifyUpdatedFonts();
  static void NotifyRebuildFontList();

#if defined(XP_WIN)
  /**
   * Windows helper for firing off an update window request to a plugin
   * instance.
   *
   * aWidget - the eWindowType_plugin_ipc_chrome widget associated with
   *           this plugin window.
   */
  static void SendAsyncUpdate(nsIWidget* aWidget);
#endif

  mozilla::ipc::IPCResult RecvCreateGMPService();

  mozilla::ipc::IPCResult RecvLoadPlugin(
      const uint32_t& aPluginId, nsresult* aRv, uint32_t* aRunID,
      Endpoint<PPluginModuleParent>* aEndpoint);

  mozilla::ipc::IPCResult RecvMaybeReloadPlugins();

  mozilla::ipc::IPCResult RecvConnectPluginBridge(
      const uint32_t& aPluginId, nsresult* aRv,
      Endpoint<PPluginModuleParent>* aEndpoint);

  mozilla::ipc::IPCResult RecvLaunchRDDProcess(
      nsresult* aRv, Endpoint<PRemoteDecoderManagerChild>* aEndpoint);

  mozilla::ipc::IPCResult RecvUngrabPointer(const uint32_t& aTime);

  mozilla::ipc::IPCResult RecvRemovePermission(const IPC::Principal& aPrincipal,
                                               const nsCString& aPermissionType,
                                               nsresult* aRv);

  NS_DECL_CYCLE_COLLECTION_CLASS_AMBIGUOUS(ContentParent, nsIObserver)

  NS_DECL_CYCLE_COLLECTING_ISUPPORTS
  NS_DECL_NSIDOMPROCESSPARENT
  NS_DECL_NSIOBSERVER
  NS_DECL_NSIDOMGEOPOSITIONCALLBACK
  NS_DECL_NSIDOMGEOPOSITIONERRORCALLBACK
  NS_DECL_NSIASYNCSHUTDOWNBLOCKER
  NS_DECL_NSIINTERFACEREQUESTOR

  /**
   * MessageManagerCallback methods that we override.
   */
  virtual bool DoLoadMessageManagerScript(const nsAString& aURL,
                                          bool aRunInGlobalScope) override;

  virtual nsresult DoSendAsyncMessage(const nsAString& aMessage,
                                      StructuredCloneData& aData) override;

  /** Notify that a tab is beginning its destruction sequence. */
  void NotifyTabDestroying();

  /** Notify that a tab was destroyed during normal operation. */
  void NotifyTabDestroyed(const TabId& aTabId, bool aNotifiedDestroying);

  // Manage the set of `KeepAlive`s on this ContentParent which are preventing
  // it from being destroyed.
  void AddKeepAlive();
  void RemoveKeepAlive();

  TestShellParent* CreateTestShell();

  bool DestroyTestShell(TestShellParent* aTestShell);

  TestShellParent* GetTestShellSingleton();

  // This method can be called on any thread.
  void RegisterRemoteWorkerActor();

  // This method _must_ be called on main-thread because it can start the
  // shutting down of the content process.
  void UnregisterRemoveWorkerActor();

  void ReportChildAlreadyBlocked();

  bool RequestRunToCompletion();

  void UpdateCookieStatus(nsIChannel* aChannel);

  bool IsLaunching() const {
    return mLifecycleState == LifecycleState::LAUNCHING;
  }
  bool IsAlive() const override;
  bool IsDead() const { return mLifecycleState == LifecycleState::DEAD; }

  bool IsForBrowser() const { return mIsForBrowser; }
  bool IsForJSPlugin() const {
    return mJSPluginID != nsFakePluginTag::NOT_JSPLUGIN;
  }

  GeckoChildProcessHost* Process() const { return mSubprocess; }

  nsIContentProcessInfo* ScriptableHelper() const { return mScriptableHelper; }

  mozilla::dom::ProcessMessageManager* GetMessageManager() const {
    return mMessageManager;
  }

  bool NeedsPermissionsUpdate(const nsACString& aPermissionKey) const;

  /**
   * Kill our subprocess and make sure it dies.  Should only be used
   * in emergency situations since it bypasses the normal shutdown
   * process.
   *
   * WARNING: aReason appears in telemetry, so any new value passed in requires
   * data review.
   */
  void KillHard(const char* aWhy);

  ContentParentId ChildID() const { return mChildID; }

  /**
   * Get a user-friendly name for this ContentParent.  We make no guarantees
   * about this name: It might not be unique, apps can spoof special names,
   * etc.  So please don't use this name to make any decisions about the
   * ContentParent based on the value returned here.
   */
  void FriendlyName(nsAString& aName, bool aAnonymize = false);

  virtual void OnChannelError() override;

  mozilla::ipc::IPCResult RecvInitCrashReporter(
      const NativeThreadId& aThreadId);

  PNeckoParent* AllocPNeckoParent();

  virtual mozilla::ipc::IPCResult RecvPNeckoConstructor(
      PNeckoParent* aActor) override {
    return PContentParent::RecvPNeckoConstructor(aActor);
  }

  PPrintingParent* AllocPPrintingParent();

  bool DeallocPPrintingParent(PPrintingParent* aActor);

#if defined(NS_PRINTING)
  /**
   * @return the PrintingParent for this ContentParent.
   */
  already_AddRefed<embedding::PrintingParent> GetPrintingParent();
#endif

  mozilla::ipc::IPCResult RecvInitStreamFilter(
      const uint64_t& aChannelId, const nsString& aAddonId,
      InitStreamFilterResolver&& aResolver);

  PChildToParentStreamParent* AllocPChildToParentStreamParent();
  bool DeallocPChildToParentStreamParent(PChildToParentStreamParent* aActor);

  PParentToChildStreamParent* AllocPParentToChildStreamParent();
  bool DeallocPParentToChildStreamParent(PParentToChildStreamParent* aActor);

  PHalParent* AllocPHalParent();

  virtual mozilla::ipc::IPCResult RecvPHalConstructor(
      PHalParent* aActor) override {
    return PContentParent::RecvPHalConstructor(aActor);
  }

  PHeapSnapshotTempFileHelperParent* AllocPHeapSnapshotTempFileHelperParent();

  PRemoteSpellcheckEngineParent* AllocPRemoteSpellcheckEngineParent();

  mozilla::ipc::IPCResult RecvRecordingDeviceEvents(
      const nsString& aRecordingStatus, const nsString& aPageURL,
      const bool& aIsAudio, const bool& aIsVideo);

  bool CycleCollectWithLogs(bool aDumpAllTraces,
                            nsICycleCollectorLogSink* aSink,
                            nsIDumpGCAndCCLogsCallback* aCallback);

  mozilla::ipc::IPCResult RecvNotifyTabDestroying(const TabId& aTabId,
                                                  const ContentParentId& aCpId);

  already_AddRefed<POfflineCacheUpdateParent> AllocPOfflineCacheUpdateParent(
      nsIURI* aManifestURI, nsIURI* aDocumentURI,
      const PrincipalInfo& aLoadingPrincipalInfo, const bool& aStickDocument,
      const CookieJarSettingsArgs& aCookieJarSettingsArgs);

  virtual mozilla::ipc::IPCResult RecvPOfflineCacheUpdateConstructor(
      POfflineCacheUpdateParent* aActor, nsIURI* aManifestURI,
      nsIURI* aDocumentURI, const PrincipalInfo& aLoadingPrincipal,
      const bool& stickDocument,
      const CookieJarSettingsArgs& aCookieJarSettingsArgs) override;

  mozilla::ipc::IPCResult RecvSetOfflinePermission(
      const IPC::Principal& principal);

  mozilla::ipc::IPCResult RecvFinishShutdown();

  void MaybeInvokeDragSession(BrowserParent* aParent);

  PContentPermissionRequestParent* AllocPContentPermissionRequestParent(
      const nsTArray<PermissionRequest>& aRequests,
      const IPC::Principal& aPrincipal,
      const IPC::Principal& aTopLevelPrincipal,
      const bool& aIsHandlingUserInput,
      const bool& aMaybeUnsafePermissionDelegate, const TabId& aTabId);

  bool DeallocPContentPermissionRequestParent(
      PContentPermissionRequestParent* actor);

  virtual bool HandleWindowsMessages(const Message& aMsg) const override;

  void ForkNewProcess(bool aBlocking);

  mozilla::ipc::IPCResult RecvCreateWindow(
      PBrowserParent* aThisBrowserParent,
      const MaybeDiscarded<BrowsingContext>& aParent, PBrowserParent* aNewTab,
      const uint32_t& aChromeFlags, const bool& aCalledFromJS,
      const bool& aWidthSpecified, const bool& aForPrinting,
      const bool& aForWindowDotPrint, nsIURI* aURIToLoad,
      const nsCString& aFeatures, const float& aFullZoom,
      const IPC::Principal& aTriggeringPrincipal,
      nsIContentSecurityPolicy* aCsp, nsIReferrerInfo* aReferrerInfo,
      const OriginAttributes& aOriginAttributes,
      CreateWindowResolver&& aResolve);

  mozilla::ipc::IPCResult RecvCreateWindowInDifferentProcess(
      PBrowserParent* aThisTab, const MaybeDiscarded<BrowsingContext>& aParent,
      const uint32_t& aChromeFlags, const bool& aCalledFromJS,
      const bool& aWidthSpecified, nsIURI* aURIToLoad,
      const nsCString& aFeatures, const float& aFullZoom, const nsString& aName,
      nsIPrincipal* aTriggeringPrincipal, nsIContentSecurityPolicy* aCsp,
      nsIReferrerInfo* aReferrerInfo,
      const OriginAttributes& aOriginAttributes);

  static void BroadcastBlobURLRegistration(
      const nsACString& aURI, BlobImpl* aBlobImpl, nsIPrincipal* aPrincipal,
      const Maybe<nsID>& aAgentClusterId,
      ContentParent* aIgnoreThisCP = nullptr);

  static void BroadcastBlobURLUnregistration(
      const nsACString& aURI, nsIPrincipal* aPrincipal,
      ContentParent* aIgnoreThisCP = nullptr);

  mozilla::ipc::IPCResult RecvStoreAndBroadcastBlobURLRegistration(
      const nsCString& aURI, const IPCBlob& aBlob, const Principal& aPrincipal,
      const Maybe<nsID>& aAgentCluster);

  mozilla::ipc::IPCResult RecvUnstoreAndBroadcastBlobURLUnregistration(
      const nsCString& aURI, const Principal& aPrincipal);

  mozilla::ipc::IPCResult RecvGetA11yContentId(uint32_t* aContentId);

  mozilla::ipc::IPCResult RecvA11yHandlerControl(
      const uint32_t& aPid, const IHandlerControlHolder& aHandlerControl);

  virtual int32_t Pid() const override;

  // PURLClassifierParent.
  PURLClassifierParent* AllocPURLClassifierParent(const Principal& aPrincipal,
                                                  bool* aSuccess);
  virtual mozilla::ipc::IPCResult RecvPURLClassifierConstructor(
      PURLClassifierParent* aActor, const Principal& aPrincipal,
      bool* aSuccess) override;

  // PURLClassifierLocalParent.
  PURLClassifierLocalParent* AllocPURLClassifierLocalParent(
      nsIURI* aURI, const nsTArray<IPCURLClassifierFeature>& aFeatures);

  virtual mozilla::ipc::IPCResult RecvPURLClassifierLocalConstructor(
      PURLClassifierLocalParent* aActor, nsIURI* aURI,
      nsTArray<IPCURLClassifierFeature>&& aFeatures) override;

  PLoginReputationParent* AllocPLoginReputationParent(nsIURI* aURI);

  virtual mozilla::ipc::IPCResult RecvPLoginReputationConstructor(
      PLoginReputationParent* aActor, nsIURI* aURI) override;

  bool DeallocPLoginReputationParent(PLoginReputationParent* aActor);

  PSessionStorageObserverParent* AllocPSessionStorageObserverParent();

  virtual mozilla::ipc::IPCResult RecvPSessionStorageObserverConstructor(
      PSessionStorageObserverParent* aActor) override;

  bool DeallocPSessionStorageObserverParent(
      PSessionStorageObserverParent* aActor);

  bool DeallocPURLClassifierLocalParent(PURLClassifierLocalParent* aActor);

  bool DeallocPURLClassifierParent(PURLClassifierParent* aActor);

  // Use the PHangMonitor channel to ask the child to repaint a tab.
  void PaintTabWhileInterruptingJS(BrowserParent* aBrowserParent,
                                   const layers::LayersObserverEpoch& aEpoch);

  void CancelContentJSExecutionIfRunning(
      BrowserParent* aBrowserParent,
      nsIRemoteTab::NavigationType aNavigationType,
      const CancelContentJSOptions& aCancelContentJSOptions);

  // This function is called when we are about to load a document from an
  // HTTP(S) or FTP channel for a content process.  It is a useful place
  // to start to kick off work as early as possible in response to such
  // document loads.
  // aShouldWaitForPermissionCookieUpdate is set to true if main thread IPCs for
  // updating permissions/cookies are sent.
  nsresult AboutToLoadHttpFtpDocumentForChild(
      nsIChannel* aChannel,
      bool* aShouldWaitForPermissionCookieUpdate = nullptr);

  // Send Blob URLs for this aPrincipal if they are not already known to this
  // content process and mark the process to receive any new/revoked Blob URLs
  // to this content process forever.
  void TransmitBlobURLsForPrincipal(nsIPrincipal* aPrincipal);

  nsresult TransmitPermissionsForPrincipal(nsIPrincipal* aPrincipal);

  // This function is called in BrowsingContext immediately before IPC call to
  // load a URI. If aURI is a BlobURL, this method transmits all BlobURLs for
  // aPrincipal that were previously not transmitted. This allows for opening a
  // locally created BlobURL in a new tab.
  //
  // The reason all previously untransmitted Blobs are transmitted is that the
  // current BlobURL could contain html code, referring to another untransmitted
  // BlobURL.
  //
  // Should eventually be made obsolete by broader design changes that only
  // store BlobURLs in the parent process.
  void TransmitBlobDataIfBlobURL(nsIURI* aURI, nsIPrincipal* aPrincipal);

  void OnCompositorDeviceReset() override;

  // Control the priority of the IPC messages for input events.
  void SetInputPriorityEventEnabled(bool aEnabled);
  bool IsInputPriorityEventEnabled() { return mIsInputPriorityEventEnabled; }

  static bool IsInputEventQueueSupported();

  mozilla::ipc::IPCResult RecvCreateBrowsingContext(
      uint64_t aGroupId, BrowsingContext::IPCInitializer&& aInit);

  mozilla::ipc::IPCResult RecvDiscardBrowsingContext(
      const MaybeDiscarded<BrowsingContext>& aContext,
      DiscardBrowsingContextResolver&& aResolve);

  mozilla::ipc::IPCResult RecvWindowClose(
      const MaybeDiscarded<BrowsingContext>& aContext, bool aTrustedCaller);
  mozilla::ipc::IPCResult RecvWindowFocus(
      const MaybeDiscarded<BrowsingContext>& aContext, CallerType aCallerType);
  mozilla::ipc::IPCResult RecvWindowBlur(
      const MaybeDiscarded<BrowsingContext>& aContext);
  mozilla::ipc::IPCResult RecvRaiseWindow(
      const MaybeDiscarded<BrowsingContext>& aContext, CallerType aCallerType);
  mozilla::ipc::IPCResult RecvAdjustWindowFocus(
      const MaybeDiscarded<BrowsingContext>& aContext, bool aCheckPermission,
      bool aIsVisible);
  mozilla::ipc::IPCResult RecvClearFocus(
      const MaybeDiscarded<BrowsingContext>& aContext);
  mozilla::ipc::IPCResult RecvSetFocusedBrowsingContext(
      const MaybeDiscarded<BrowsingContext>& aContext);
  mozilla::ipc::IPCResult RecvSetActiveBrowsingContext(
      const MaybeDiscarded<BrowsingContext>& aContext);
  mozilla::ipc::IPCResult RecvUnsetActiveBrowsingContext(
      const MaybeDiscarded<BrowsingContext>& aContext);
  mozilla::ipc::IPCResult RecvSetFocusedElement(
      const MaybeDiscarded<BrowsingContext>& aContext, bool aNeedsFocus);
  mozilla::ipc::IPCResult RecvFinalizeFocusOuter(
      const MaybeDiscarded<BrowsingContext>& aContext, bool aCanFocus,
      CallerType aCallerType);
  mozilla::ipc::IPCResult RecvBlurToParent(
      const MaybeDiscarded<BrowsingContext>& aFocusedBrowsingContext,
      const MaybeDiscarded<BrowsingContext>& aBrowsingContextToClear,
      const MaybeDiscarded<BrowsingContext>& aAncestorBrowsingContextToFocus,
      bool aIsLeavingDocument, bool aAdjustWidget,
      bool aBrowsingContextToClearHandled,
      bool aAncestorBrowsingContextToFocusHandled);
  mozilla::ipc::IPCResult RecvMaybeExitFullscreen(
      const MaybeDiscarded<BrowsingContext>& aContext);

  mozilla::ipc::IPCResult RecvWindowPostMessage(
      const MaybeDiscarded<BrowsingContext>& aContext,
      const ClonedOrErrorMessageData& aMessage, const PostMessageData& aData);

  FORWARD_SHMEM_ALLOCATOR_TO(PContentParent)

  PParentToChildStreamParent* SendPParentToChildStreamConstructor(
      PParentToChildStreamParent* aActor) override;
  PFileDescriptorSetParent* SendPFileDescriptorSetConstructor(
      const FileDescriptor& aFD) override;

  mozilla::ipc::IPCResult RecvBlobURLDataRequest(
      const nsCString& aBlobURL, nsIPrincipal* pTriggeringPrincipal,
      nsIPrincipal* pLoadingPrincipal,
      const OriginAttributes& aOriginAttributes,
      const Maybe<nsID>& aAgentClusterId,
      BlobURLDataRequestResolver&& aResolver);

 protected:
  bool CheckBrowsingContextEmbedder(CanonicalBrowsingContext* aBC,
                                    const char* aOperation) const;

  void OnChannelConnected(int32_t pid) override;

  void ActorDestroy(ActorDestroyReason why) override;
  void ActorDealloc() override;

  bool ShouldContinueFromReplyTimeout() override;

  void OnVarChanged(const GfxVarUpdate& aVar) override;
  void OnCompositorUnexpectedShutdown() override;

 private:
  /**
   * A map of the remote content process type to a list of content parents
   * currently available to host *new* tabs/frames of that type.
   *
   * If a content process is identified as troubled or dead, it will be
   * removed from this list, but will still be in the sContentParents list for
   * the GetAll/GetAllEvenIfDead APIs.
   */
  static nsClassHashtable<nsCStringHashKey, nsTArray<ContentParent*>>*
      sBrowserContentParents;
  static UniquePtr<nsTArray<ContentParent*>> sPrivateContent;
  static UniquePtr<nsDataHashtable<nsUint32HashKey, ContentParent*>>
      sJSPluginContentParents;
  static UniquePtr<LinkedList<ContentParent>> sContentParents;

  /**
   * In order to avoid rapidly creating and destroying content processes when
   * running under e10s, we may keep alive a single unused "web" content
   * process if it previously had a very short lifetime.
   *
   * This process will be re-used during process selection, avoiding spawning a
   * new process, if the "web" remote type is being requested.
   */
  static StaticRefPtr<ContentParent> sRecycledE10SProcess;

  void AddShutdownBlockers();
  void RemoveShutdownBlockers();

#if defined(XP_MACOSX) && defined(MOZ_SANDBOX)
  // Cached Mac sandbox params used when launching content processes.
  static UniquePtr<std::vector<std::string>> sMacSandboxParams;
#endif

  // Set aLoadUri to true to load aURIToLoad and to false to only create the
  // window. aURIToLoad should always be provided, if available, to ensure
  // compatibility with GeckoView.
  mozilla::ipc::IPCResult CommonCreateWindow(
      PBrowserParent* aThisTab, BrowsingContext* aParent, bool aSetOpener,
      const uint32_t& aChromeFlags, const bool& aCalledFromJS,
      const bool& aWidthSpecified, const bool& aForPrinting,
      const bool& aForWindowDotPrint, nsIURI* aURIToLoad,
      const nsCString& aFeatures, const float& aFullZoom,
      BrowserParent* aNextRemoteBrowser, const nsString& aName,
      nsresult& aResult, nsCOMPtr<nsIRemoteTab>& aNewRemoteTab,
      bool* aWindowIsNew, int32_t& aOpenLocation,
      nsIPrincipal* aTriggeringPrincipal, nsIReferrerInfo* aReferrerInfo,
      bool aLoadUri, nsIContentSecurityPolicy* aCsp,
      const OriginAttributes& aOriginAttributes);

<<<<<<< HEAD
  explicit ContentParent(int32_t aPluginID)
      : ContentParent(nullptr, EmptyString(), nsString(), aPluginID) {}
  ContentParent(ContentParent* aOpener, const nsAString& aRemoteType,
                const nsAString& aRecordingDispatchAddress)
      : ContentParent(aOpener, aRemoteType, aRecordingDispatchAddress,
                      nsFakePluginTag::NOT_JSPLUGIN) {}

  ContentParent(ContentParent* aOpener, const nsAString& aRemoteType,
                const nsAString& aRecordingDispatchAddress,
                int32_t aPluginID);
=======
  explicit ContentParent(int32_t aPluginID) : ContentParent(""_ns, aPluginID) {}
  explicit ContentParent(const nsACString& aRemoteType)
      : ContentParent(aRemoteType, nsFakePluginTag::NOT_JSPLUGIN) {}

  ContentParent(const nsACString& aRemoteType, int32_t aPluginID);
>>>>>>> 0aa061dd

  // Launch the subprocess and associated initialization.
  // Returns false if the process fails to start.
  // Deprecated in favor of LaunchSubprocessAsync.
  bool LaunchSubprocessSync(hal::ProcessPriority aInitialPriority);

  // Launch the subprocess and associated initialization;
  // returns a promise and signals failure by rejecting.
  // OS-level launching work is dispatched to another thread, but some
  // initialization (creating IPDL actors, etc.; see Init()) is run on
  // the main thread.
  RefPtr<LaunchPromise> LaunchSubprocessAsync(
      hal::ProcessPriority aInitialPriority);

  // Common implementation of LaunchSubprocess{Sync,Async}.
  // Return `true` in case of success, `false` if launch was
  // aborted because of shutdown.
  bool BeginSubprocessLaunch(ProcessPriority aPriority);
  void LaunchSubprocessReject();
  bool LaunchSubprocessResolve(bool aIsSync, ProcessPriority aPriority);

  // Common initialization after sub process launch.
  bool InitInternal(ProcessPriority aPriority);

  // Generate a minidump for the child process and one for the main process
  void GeneratePairedMinidump(const char* aReason);
  void HandleOrphanedMinidump(nsString* aDumpId);

  virtual ~ContentParent();

  void Init();

  // Some information could be sent to content very early, it
  // should be send from this function. This function should only be
  // called after the process has been transformed to browser.
  void ForwardKnownInfo();

  /**
   * We might want to reuse barely used content processes if certain criteria
   * are met.
   */
  bool TryToRecycle();

  /**
   * If this process is currently being recycled, unmark it as the recycled
   * content process.
   * If `aForeground` is true, will also restore the process' foreground
   * priority if it was previously the recycled content process.
   */
  void StopRecycling(bool aForeground = true);

  /**
   * Removing it from the static array so it won't be returned for new tabs in
   * GetNewOrUsedBrowserProcess.
   */
  void RemoveFromList();

  /**
   * Return if the process has an active worker or JSPlugin
   */
  bool HasActiveWorkerOrJSPlugin();

  /**
   * Decide whether the process should be kept alive even when it would normally
   * be shut down, for example when all its tabs are closed.
   */
  bool ShouldKeepProcessAlive();

  /**
   * Mark this ContentParent as dead for the purposes of Get*().
   * This method is idempotent.
   */
  void MarkAsDead();

  /**
   * Check if this process is ready to be shut down, and if it is, begin the
   * shutdown process. Should be called whenever a change occurs which could
   * cause the decisions made by `ShouldKeepProcessAlive` to change.
   *
   * @param aExpectedBrowserCount The number of PBrowser actors which should
   *                              not block shutdown. This should usually be 0.
   * @param aSendShutDown If true, will send the shutdown message in addition
   *                      to marking the process as dead and starting the force
   *                      kill timer.
   */
  void MaybeBeginShutDown(uint32_t aExpectedBrowserCount = 0,
                          bool aSendShutDown = true);

  /**
   * How we will shut down this ContentParent and its subprocess.
   */
  enum ShutDownMethod {
    // Send a shutdown message and wait for FinishShutdown call back.
    SEND_SHUTDOWN_MESSAGE,
    // Close the channel ourselves and let the subprocess clean up itself.
    CLOSE_CHANNEL,
    // Close the channel with error and let the subprocess clean up itself.
    CLOSE_CHANNEL_WITH_ERROR,
  };

  void MaybeAsyncSendShutDownMessage();

  /**
   * Exit the subprocess and vamoose.  After this call IsAlive()
   * will return false and this ContentParent will not be returned
   * by the Get*() funtions.  However, the shutdown sequence itself
   * may be asynchronous.
   *
   * If aMethod is CLOSE_CHANNEL_WITH_ERROR and this is the first call
   * to ShutDownProcess, then we'll close our channel using CloseWithError()
   * rather than vanilla Close().  CloseWithError() indicates to IPC that this
   * is an abnormal shutdown (e.g. a crash).
   */
  void ShutDownProcess(ShutDownMethod aMethod);

  // Perform any steps necesssary to gracefully shtudown the message
  // manager and null out mMessageManager.
  void ShutDownMessageManager();

  // Start the force-kill timer on shutdown.
  void StartForceKillTimer();

  // Ensure that the permissions for the giben Permission key are set in the
  // content process.
  //
  // See nsIPermissionManager::GetPermissionsForKey for more information on
  // these keys.
  void EnsurePermissionsByKey(const nsCString& aKey, const nsCString& aOrigin);

  static void ForceKillTimerCallback(nsITimer* aTimer, void* aClosure);

  bool CanOpenBrowser(const IPCTabContext& aContext);

  /**
   * Get or create the corresponding content parent array to
   * |aContentProcessType|.
   */
  static nsTArray<ContentParent*>& GetOrCreatePool(
      const nsACString& aContentProcessType);

  mozilla::ipc::IPCResult RecvInitBackground(
      Endpoint<mozilla::ipc::PBackgroundParent>&& aEndpoint);

  mozilla::ipc::IPCResult RecvAddMemoryReport(const MemoryReport& aReport);
  mozilla::ipc::IPCResult RecvAddPerformanceMetrics(
      const nsID& aID, nsTArray<PerformanceInfo>&& aMetrics);

  bool DeallocPRemoteSpellcheckEngineParent(PRemoteSpellcheckEngineParent*);

  mozilla::ipc::IPCResult RecvCloneDocumentTreeInto(
      const MaybeDiscarded<BrowsingContext>& aSource,
      const MaybeDiscarded<BrowsingContext>& aTarget);

  mozilla::ipc::IPCResult RecvConstructPopupBrowser(
      ManagedEndpoint<PBrowserParent>&& actor,
      ManagedEndpoint<PWindowGlobalParent>&& windowEp, const TabId& tabId,
      const IPCTabContext& context, const WindowGlobalInit& initialWindowInit,
      const uint32_t& chromeFlags);

  mozilla::ipc::IPCResult RecvIsSecureURI(
      const uint32_t& aType, nsIURI* aURI, const uint32_t& aFlags,
      const OriginAttributes& aOriginAttributes, bool* aIsSecureURI);

  mozilla::ipc::IPCResult RecvAccumulateMixedContentHSTS(
      nsIURI* aURI, const bool& aActive,
      const OriginAttributes& aOriginAttributes);

  bool DeallocPHalParent(PHalParent*);

  bool DeallocPHeapSnapshotTempFileHelperParent(
      PHeapSnapshotTempFileHelperParent*);

  PCycleCollectWithLogsParent* AllocPCycleCollectWithLogsParent(
      const bool& aDumpAllTraces, const FileDescriptor& aGCLog,
      const FileDescriptor& aCCLog);

  bool DeallocPCycleCollectWithLogsParent(PCycleCollectWithLogsParent* aActor);

  PTestShellParent* AllocPTestShellParent();

  bool DeallocPTestShellParent(PTestShellParent* shell);

  PScriptCacheParent* AllocPScriptCacheParent(const FileDescOrError& cacheFile,
                                              const bool& wantCacheData);

  bool DeallocPScriptCacheParent(PScriptCacheParent* shell);

  bool DeallocPNeckoParent(PNeckoParent* necko);

  already_AddRefed<PExternalHelperAppParent> AllocPExternalHelperAppParent(
      nsIURI* aUri, const Maybe<mozilla::net::LoadInfoArgs>& aLoadInfoArgs,
      const nsCString& aMimeContentType, const nsCString& aContentDisposition,
      const uint32_t& aContentDispositionHint,
      const nsString& aContentDispositionFilename, const bool& aForceSave,
      const int64_t& aContentLength, const bool& aWasFileChannel,
      nsIURI* aReferrer, const MaybeDiscarded<BrowsingContext>& aContext,
      const bool& aShouldCloseWindow);

  mozilla::ipc::IPCResult RecvPExternalHelperAppConstructor(
      PExternalHelperAppParent* actor, nsIURI* uri,
      const Maybe<LoadInfoArgs>& loadInfoArgs,
      const nsCString& aMimeContentType, const nsCString& aContentDisposition,
      const uint32_t& aContentDispositionHint,
      const nsString& aContentDispositionFilename, const bool& aForceSave,
      const int64_t& aContentLength, const bool& aWasFileChannel,
      nsIURI* aReferrer, const MaybeDiscarded<BrowsingContext>& aContext,
      const bool& aShouldCloseWindow) override;

  already_AddRefed<PHandlerServiceParent> AllocPHandlerServiceParent();

  PMediaParent* AllocPMediaParent();

  bool DeallocPMediaParent(PMediaParent* aActor);

  PBenchmarkStorageParent* AllocPBenchmarkStorageParent();

  bool DeallocPBenchmarkStorageParent(PBenchmarkStorageParent* aActor);

  PPresentationParent* AllocPPresentationParent();

  bool DeallocPPresentationParent(PPresentationParent* aActor);

  virtual mozilla::ipc::IPCResult RecvPPresentationConstructor(
      PPresentationParent* aActor) override;

#ifdef MOZ_WEBSPEECH
  PSpeechSynthesisParent* AllocPSpeechSynthesisParent();
  bool DeallocPSpeechSynthesisParent(PSpeechSynthesisParent* aActor);

  virtual mozilla::ipc::IPCResult RecvPSpeechSynthesisConstructor(
      PSpeechSynthesisParent* aActor) override;
#endif

  PWebBrowserPersistDocumentParent* AllocPWebBrowserPersistDocumentParent(
      PBrowserParent* aBrowser,
      const MaybeDiscarded<BrowsingContext>& aContext);

  bool DeallocPWebBrowserPersistDocumentParent(
      PWebBrowserPersistDocumentParent* aActor);

  mozilla::ipc::IPCResult RecvGetGfxVars(nsTArray<GfxVarUpdate>* aVars);

  mozilla::ipc::IPCResult RecvSetClipboard(
      const IPCDataTransfer& aDataTransfer, const bool& aIsPrivateData,
      const IPC::Principal& aRequestingPrincipal,
      const uint32_t& aContentPolicyType, const int32_t& aWhichClipboard);

  mozilla::ipc::IPCResult RecvGetClipboard(nsTArray<nsCString>&& aTypes,
                                           const int32_t& aWhichClipboard,
                                           IPCDataTransfer* aDataTransfer);

  mozilla::ipc::IPCResult RecvEmptyClipboard(const int32_t& aWhichClipboard);

  mozilla::ipc::IPCResult RecvClipboardHasType(nsTArray<nsCString>&& aTypes,
                                               const int32_t& aWhichClipboard,
                                               bool* aHasType);

  mozilla::ipc::IPCResult RecvGetExternalClipboardFormats(
      const int32_t& aWhichClipboard, const bool& aPlainTextOnly,
      nsTArray<nsCString>* aTypes);

  mozilla::ipc::IPCResult RecvPlaySound(nsIURI* aURI);
  mozilla::ipc::IPCResult RecvBeep();
  mozilla::ipc::IPCResult RecvPlayEventSound(const uint32_t& aEventId);

  mozilla::ipc::IPCResult RecvGetIconForExtension(const nsCString& aFileExt,
                                                  const uint32_t& aIconSize,
                                                  nsTArray<uint8_t>* bits);

  mozilla::ipc::IPCResult RecvStartVisitedQueries(
      const nsTArray<RefPtr<nsIURI>>&);

  mozilla::ipc::IPCResult RecvSetURITitle(nsIURI* uri, const nsString& title);

  bool HasNotificationPermission(const IPC::Principal& aPrincipal);

  mozilla::ipc::IPCResult RecvShowAlert(nsIAlertNotification* aAlert);

  mozilla::ipc::IPCResult RecvCloseAlert(const nsString& aName,
                                         const IPC::Principal& aPrincipal);

  mozilla::ipc::IPCResult RecvDisableNotifications(
      const IPC::Principal& aPrincipal);

  mozilla::ipc::IPCResult RecvOpenNotificationSettings(
      const IPC::Principal& aPrincipal);

  mozilla::ipc::IPCResult RecvNotificationEvent(
      const nsString& aType, const NotificationEventData& aData);

  mozilla::ipc::IPCResult RecvLoadURIExternal(
      nsIURI* uri, nsIPrincipal* triggeringPrincipal,
      const MaybeDiscarded<BrowsingContext>& aContext);
  mozilla::ipc::IPCResult RecvExtProtocolChannelConnectParent(
      const uint64_t& registrarId);

  mozilla::ipc::IPCResult RecvSyncMessage(
      const nsString& aMsg, const ClonedMessageData& aData,
      nsTArray<StructuredCloneData>* aRetvals);

  mozilla::ipc::IPCResult RecvAsyncMessage(const nsString& aMsg,
                                           const ClonedMessageData& aData);

  // MOZ_CAN_RUN_SCRIPT_BOUNDARY because we don't have MOZ_CAN_RUN_SCRIPT bits
  // in IPC code yet.
  MOZ_CAN_RUN_SCRIPT_BOUNDARY
  mozilla::ipc::IPCResult RecvAddGeolocationListener(
      const IPC::Principal& aPrincipal, const bool& aHighAccuracy);
  mozilla::ipc::IPCResult RecvRemoveGeolocationListener();

  // MOZ_CAN_RUN_SCRIPT_BOUNDARY because we don't have MOZ_CAN_RUN_SCRIPT bits
  // in IPC code yet.
  MOZ_CAN_RUN_SCRIPT_BOUNDARY
  mozilla::ipc::IPCResult RecvSetGeolocationHigherAccuracy(const bool& aEnable);

  mozilla::ipc::IPCResult RecvConsoleMessage(const nsString& aMessage);

  mozilla::ipc::IPCResult RecvScriptError(
      const nsString& aMessage, const nsString& aSourceName,
      const nsString& aSourceLine, const uint32_t& aLineNumber,
      const uint32_t& aColNumber, const uint32_t& aFlags,
      const nsCString& aCategory, const bool& aIsFromPrivateWindow,
      const uint64_t& aInnerWindowId, const bool& aIsFromChromeContext);

  mozilla::ipc::IPCResult RecvScriptErrorWithStack(
      const nsString& aMessage, const nsString& aSourceName,
      const nsString& aSourceLine, const uint32_t& aLineNumber,
      const uint32_t& aColNumber, const uint32_t& aFlags,
      const nsCString& aCategory, const bool& aIsFromPrivateWindow,
      const bool& aIsFromChromeContext, const ClonedMessageData& aStack);

 private:
  mozilla::ipc::IPCResult RecvScriptErrorInternal(
      const nsString& aMessage, const nsString& aSourceName,
      const nsString& aSourceLine, const uint32_t& aLineNumber,
      const uint32_t& aColNumber, const uint32_t& aFlags,
      const nsCString& aCategory, const bool& aIsFromPrivateWindow,
      const bool& aIsFromChromeContext,
      const ClonedMessageData* aStack = nullptr);

 public:
  mozilla::ipc::IPCResult RecvPrivateDocShellsExist(const bool& aExist);

  mozilla::ipc::IPCResult RecvCommitBrowsingContextTransaction(
      const MaybeDiscarded<BrowsingContext>& aContext,
      BrowsingContext::BaseTransaction&& aTransaction, uint64_t aEpoch);

  mozilla::ipc::IPCResult RecvCommitWindowContextTransaction(
      const MaybeDiscarded<WindowContext>& aContext,
      WindowContext::BaseTransaction&& aTransaction, uint64_t aEpoch);

  mozilla::ipc::IPCResult RecvAddSecurityState(
      const MaybeDiscarded<WindowContext>& aContext, uint32_t aStateFlags);

  mozilla::ipc::IPCResult RecvFirstIdle();

  mozilla::ipc::IPCResult RecvDeviceReset();

  mozilla::ipc::IPCResult RecvCopyFavicon(
      nsIURI* aOldURI, nsIURI* aNewURI, const IPC::Principal& aLoadingPrincipal,
      const bool& aInPrivateBrowsing);

  virtual void ProcessingError(Result aCode, const char* aMsgName) override;

  mozilla::ipc::IPCResult RecvGraphicsError(const nsCString& aError);

  mozilla::ipc::IPCResult RecvBeginDriverCrashGuard(const uint32_t& aGuardType,
                                                    bool* aOutCrashed);

  mozilla::ipc::IPCResult RecvEndDriverCrashGuard(const uint32_t& aGuardType);

  mozilla::ipc::IPCResult RecvAddIdleObserver(const uint64_t& observerId,
                                              const uint32_t& aIdleTimeInS);

  mozilla::ipc::IPCResult RecvRemoveIdleObserver(const uint64_t& observerId,
                                                 const uint32_t& aIdleTimeInS);

  mozilla::ipc::IPCResult RecvBackUpXResources(
      const FileDescriptor& aXSocketFd);

  mozilla::ipc::IPCResult RecvRequestAnonymousTemporaryFile(
      const uint64_t& aID);

  mozilla::ipc::IPCResult RecvCreateAudioIPCConnection(
      CreateAudioIPCConnectionResolver&& aResolver);

  PFileDescriptorSetParent* AllocPFileDescriptorSetParent(
      const mozilla::ipc::FileDescriptor&);

  bool DeallocPFileDescriptorSetParent(PFileDescriptorSetParent*);

  PWebrtcGlobalParent* AllocPWebrtcGlobalParent();
  bool DeallocPWebrtcGlobalParent(PWebrtcGlobalParent* aActor);

  mozilla::ipc::IPCResult RecvUpdateDropEffect(const uint32_t& aDragAction,
                                               const uint32_t& aDropEffect);

  mozilla::ipc::IPCResult RecvShutdownProfile(const nsCString& aProfile);

  mozilla::ipc::IPCResult RecvGetGraphicsDeviceInitData(
      ContentDeviceData* aOut);

  mozilla::ipc::IPCResult RecvGetOutputColorProfileData(
      nsTArray<uint8_t>* aOutputColorProfileData);

  mozilla::ipc::IPCResult RecvGetFontListShmBlock(
      const uint32_t& aGeneration, const uint32_t& aIndex,
      base::SharedMemoryHandle* aOut);

  mozilla::ipc::IPCResult RecvInitializeFamily(const uint32_t& aGeneration,
                                               const uint32_t& aFamilyIndex,
                                               const bool& aLoadCmaps);

  mozilla::ipc::IPCResult RecvSetCharacterMap(
      const uint32_t& aGeneration, const mozilla::fontlist::Pointer& aFacePtr,
      const gfxSparseBitSet& aMap);

  mozilla::ipc::IPCResult RecvInitOtherFamilyNames(const uint32_t& aGeneration,
                                                   const bool& aDefer,
                                                   bool* aLoaded);

  mozilla::ipc::IPCResult RecvSetupFamilyCharMap(
      const uint32_t& aGeneration,
      const mozilla::fontlist::Pointer& aFamilyPtr);

  mozilla::ipc::IPCResult RecvGetHyphDict(
      nsIURI* aURIParams, base::SharedMemoryHandle* aOutHandle,
      uint32_t* aOutSize);

  mozilla::ipc::IPCResult RecvNotifyBenchmarkResult(const nsString& aCodecName,
                                                    const uint32_t& aDecodeFPS);

  mozilla::ipc::IPCResult RecvNotifyPushObservers(
      const nsCString& aScope, const IPC::Principal& aPrincipal,
      const nsString& aMessageId);

  mozilla::ipc::IPCResult RecvNotifyPushObserversWithData(
      const nsCString& aScope, const IPC::Principal& aPrincipal,
      const nsString& aMessageId, nsTArray<uint8_t>&& aData);

  mozilla::ipc::IPCResult RecvNotifyPushSubscriptionChangeObservers(
      const nsCString& aScope, const IPC::Principal& aPrincipal);

  mozilla::ipc::IPCResult RecvPushError(const nsCString& aScope,
                                        const IPC::Principal& aPrincipal,
                                        const nsString& aMessage,
                                        const uint32_t& aFlags);

  mozilla::ipc::IPCResult RecvNotifyPushSubscriptionModifiedObservers(
      const nsCString& aScope, const IPC::Principal& aPrincipal);

  mozilla::ipc::IPCResult RecvGetFilesRequest(const nsID& aID,
                                              const nsString& aDirectoryPath,
                                              const bool& aRecursiveFlag);

  mozilla::ipc::IPCResult RecvDeleteGetFilesRequest(const nsID& aID);

  mozilla::ipc::IPCResult RecvAccumulateChildHistograms(
      nsTArray<HistogramAccumulation>&& aAccumulations);
  mozilla::ipc::IPCResult RecvAccumulateChildKeyedHistograms(
      nsTArray<KeyedHistogramAccumulation>&& aAccumulations);
  mozilla::ipc::IPCResult RecvUpdateChildScalars(
      nsTArray<ScalarAction>&& aScalarActions);
  mozilla::ipc::IPCResult RecvUpdateChildKeyedScalars(
      nsTArray<KeyedScalarAction>&& aScalarActions);
  mozilla::ipc::IPCResult RecvRecordChildEvents(
      nsTArray<ChildEventData>&& events);
  mozilla::ipc::IPCResult RecvRecordDiscardedData(
      const DiscardedData& aDiscardedData);
  mozilla::ipc::IPCResult RecvRecordOrigin(const uint32_t& aMetricId,
                                           const nsCString& aOrigin);
  mozilla::ipc::IPCResult RecvReportContentBlockingLog(
      const IPCStream& aIPCStream);

  mozilla::ipc::IPCResult RecvBHRThreadHang(const HangDetails& aHangDetails);

  mozilla::ipc::IPCResult RecvAddCertException(
      const nsACString& aSerializedCert, uint32_t aFlags,
      const nsACString& aHostName, int32_t aPort, bool aIsTemporary,
      AddCertExceptionResolver&& aResolver);

  mozilla::ipc::IPCResult RecvAutomaticStorageAccessPermissionCanBeGranted(
      const Principal& aPrincipal,
      AutomaticStorageAccessPermissionCanBeGrantedResolver&& aResolver);

  mozilla::ipc::IPCResult RecvStorageAccessPermissionGrantedForOrigin(
      uint64_t aTopLevelWindowId,
      const MaybeDiscarded<BrowsingContext>& aParentContext,
      const Principal& aTrackingPrincipal, const nsCString& aTrackingOrigin,
      const int& aAllowMode,
      const Maybe<
          ContentBlockingNotifier::StorageAccessPermissionGrantedReason>&
          aReason,
      StorageAccessPermissionGrantedForOriginResolver&& aResolver);

  mozilla::ipc::IPCResult RecvCompleteAllowAccessFor(
      const MaybeDiscarded<BrowsingContext>& aParentContext,
      uint64_t aTopLevelWindowId, const Principal& aTrackingPrincipal,
      const nsCString& aTrackingOrigin, uint32_t aCookieBehavior,
      const ContentBlockingNotifier::StorageAccessPermissionGrantedReason&
          aReason,
      CompleteAllowAccessForResolver&& aResolver);

  mozilla::ipc::IPCResult RecvStoreUserInteractionAsPermission(
      const Principal& aPrincipal);

  mozilla::ipc::IPCResult RecvNotifyMediaPlaybackChanged(
      const MaybeDiscarded<BrowsingContext>& aContext,
      MediaPlaybackState aState);

  mozilla::ipc::IPCResult RecvNotifyMediaAudibleChanged(
      const MaybeDiscarded<BrowsingContext>& aContext,
      MediaAudibleState aState);

  mozilla::ipc::IPCResult RecvNotifyPictureInPictureModeChanged(
      const MaybeDiscarded<BrowsingContext>& aContext, bool aEnabled);

  mozilla::ipc::IPCResult RecvNotifyMediaSessionUpdated(
      const MaybeDiscarded<BrowsingContext>& aContext, bool aIsCreated);

  mozilla::ipc::IPCResult RecvNotifyUpdateMediaMetadata(
      const MaybeDiscarded<BrowsingContext>& aContext,
      const Maybe<MediaMetadataBase>& aMetadata);

  mozilla::ipc::IPCResult RecvNotifyMediaSessionPlaybackStateChanged(
      const MaybeDiscarded<BrowsingContext>& aContext,
      MediaSessionPlaybackState aPlaybackState);

  mozilla::ipc::IPCResult RecvNotifyMediaSessionSupportedActionChanged(
      const MaybeDiscarded<BrowsingContext>& aContext,
      MediaSessionAction aAction, bool aEnabled);

  mozilla::ipc::IPCResult RecvNotifyMediaFullScreenState(
      const MaybeDiscarded<BrowsingContext>& aContext, bool aIsInFullScreen);

  mozilla::ipc::IPCResult RecvNotifyPositionStateChanged(
      const MaybeDiscarded<BrowsingContext>& aContext,
      const PositionState& aState);

  mozilla::ipc::IPCResult RecvGetModulesTrust(
      ModulePaths&& aModPaths, bool aRunAtNormalPriority,
      GetModulesTrustResolver&& aResolver);

  mozilla::ipc::IPCResult RecvReportServiceWorkerShutdownProgress(
      uint32_t aShutdownStateId,
      ServiceWorkerShutdownState::Progress aProgress);

  mozilla::ipc::IPCResult RecvRawMessage(
      const JSActorMessageMeta& aMeta, const Maybe<ClonedMessageData>& aData,
      const Maybe<ClonedMessageData>& aStack);

  mozilla::ipc::IPCResult RecvAbortOtherOrientationPendingPromises(
      const MaybeDiscarded<BrowsingContext>& aContext);

  mozilla::ipc::IPCResult RecvNotifyOnHistoryReload(
      const MaybeDiscarded<BrowsingContext>& aContext, const bool& aForceReload,
      NotifyOnHistoryReloadResolver&& aResolver);

  mozilla::ipc::IPCResult RecvHistoryCommit(
      const MaybeDiscarded<BrowsingContext>& aContext, const uint64_t& aLoadID,
      const nsID& aChangeID, const uint32_t& aLoadType);

  mozilla::ipc::IPCResult RecvHistoryGo(
      const MaybeDiscarded<BrowsingContext>& aContext, int32_t aOffset,
      HistoryGoResolver&& aResolveRequestedIndex);

  mozilla::ipc::IPCResult RecvSessionHistoryUpdate(
      const MaybeDiscarded<BrowsingContext>& aContext, const int32_t& aIndex,
      const int32_t& aLength, const nsID& aChangeID);

  mozilla::ipc::IPCResult RecvSynchronizeLayoutHistoryState(
      const MaybeDiscarded<BrowsingContext>& aContext,
      nsILayoutHistoryState* aState);

  mozilla::ipc::IPCResult RecvSessionHistoryEntryTitle(
      const MaybeDiscarded<BrowsingContext>& aContext, const nsString& aTitle);

  mozilla::ipc::IPCResult RecvSessionHistoryEntryScrollRestorationIsManual(
      const MaybeDiscarded<BrowsingContext>& aContext, const bool& aIsManual);

  mozilla::ipc::IPCResult RecvSessionHistoryEntryCacheKey(
      const MaybeDiscarded<BrowsingContext>& aContext,
      const uint32_t& aCacheKey);

  mozilla::ipc::IPCResult
  RecvSessionHistoryEntryStoreWindowNameInContiguousEntries(
      const MaybeDiscarded<BrowsingContext>& aContext, const nsString& aName);

  mozilla::ipc::IPCResult RecvGetLoadingSessionHistoryInfoFromParent(
      const MaybeDiscarded<BrowsingContext>& aContext,
      GetLoadingSessionHistoryInfoFromParentResolver&& aResolver);

  mozilla::ipc::IPCResult RecvSetActiveSessionHistoryEntry(
      const MaybeDiscarded<BrowsingContext>& aContext,
      const Maybe<nsPoint>& aPreviousScrollPos, SessionHistoryInfo&& aInfo,
      uint32_t aLoadType, int32_t aChildOffset, uint32_t aUpdatedCacheKey,
      const nsID& aChangeID);

  mozilla::ipc::IPCResult RecvReplaceActiveSessionHistoryEntry(
      const MaybeDiscarded<BrowsingContext>& aContext,
      SessionHistoryInfo&& aInfo);

  mozilla::ipc::IPCResult RecvRemoveDynEntriesFromActiveSessionHistoryEntry(
      const MaybeDiscarded<BrowsingContext>& aContext);

  mozilla::ipc::IPCResult RecvRemoveFromSessionHistory(
      const MaybeDiscarded<BrowsingContext>& aContext);

  mozilla::ipc::IPCResult RecvHistoryReload(
      const MaybeDiscarded<BrowsingContext>& aContext,
      const uint32_t aReloadFlags);

  // Notify the ContentChild to enable the input event prioritization when
  // initializing.
  void MaybeEnableRemoteInputEventQueue();

#if defined(XP_MACOSX) && defined(MOZ_SANDBOX)
  void AppendSandboxParams(std::vector<std::string>& aArgs);
  void AppendDynamicSandboxParams(std::vector<std::string>& aArgs);
#endif

  mozilla::ipc::IPCResult RecvFOGData(ByteBuf&& buf);

 public:
  void SendGetFilesResponseAndForget(const nsID& aID,
                                     const GetFilesResponseResult& aResult);

  bool SendRequestMemoryReport(const uint32_t& aGeneration,
                               const bool& aAnonymize,
                               const bool& aMinimizeMemoryUsage,
                               const Maybe<FileDescriptor>& aDMDFile) override;

<<<<<<< HEAD
  nsresult FinishRecording(bool* aRetval);

  bool IsRecording() const {
    return mRecordingDispatchAddress.Length() != 0;
  }

  void OnBrowsingContextGroupSubscribe(BrowsingContextGroup* aGroup);
  void OnBrowsingContextGroupUnsubscribe(BrowsingContextGroup* aGroup);
=======
  void AddBrowsingContextGroup(BrowsingContextGroup* aGroup);
  void RemoveBrowsingContextGroup(BrowsingContextGroup* aGroup);
>>>>>>> 0aa061dd

  // See `BrowsingContext::mEpochs` for an explanation of this field.
  uint64_t GetBrowsingContextFieldEpoch() const {
    return mBrowsingContextFieldEpoch;
  }

  void UpdateNetworkLinkType();

  static bool ShouldSyncPreference(const char16_t* aData);

<<<<<<< HEAD
  TimeDuration TimeSinceLaunch();
=======
  already_AddRefed<JSActor> InitJSActor(JS::HandleObject aMaybeActor,
                                        const nsACString& aName,
                                        ErrorResult& aRv) override;
  mozilla::ipc::IProtocol* AsNativeActor() override { return this; }
>>>>>>> 0aa061dd

 private:
  // Determine whether this frame should record its execution.
  static nsString GetRecording(Element* aFrameElement);

  // Return an existing ContentParent if possible. Otherwise, `nullptr`.
  static already_AddRefed<ContentParent> GetUsedBrowserProcess(
      const nsACString& aRemoteType, nsTArray<ContentParent*>& aContentParents,
      uint32_t aMaxContentParents, bool aPreferUsed);

  void AddToPool(nsTArray<ContentParent*>&);
  void RemoveFromPool(nsTArray<ContentParent*>&);
  void AssertNotInPool();

  void AssertAlive();

 private:
  // Released in ActorDealloc; deliberately not exposed to the CC.
  RefPtr<ContentParent> mSelfRef;

  // If you add strong pointers to cycle collected objects here, be sure to
  // release these objects in ShutDownProcess.  See the comment there for more
  // details.

  GeckoChildProcessHost* mSubprocess;
  const TimeStamp mLaunchTS;  // used to calculate time to start content process
  TimeStamp mLaunchYieldTS;   // used to calculate async launch main thread time
  TimeStamp mActivateTS;

  bool mIsAPreallocBlocker;  // We called AddBlocker for this ContentParent

  nsCString mRemoteType;

  ContentParentId mChildID;
  int32_t mGeolocationWatchID;

  // This contains the id for the JS plugin (@see nsFakePluginTag) if this is
  // the ContentParent for a process containing iframes for that JS plugin. If
  // this is not a ContentParent for a JS plugin then it contains the value
  // nsFakePluginTag::NOT_JSPLUGIN.
  int32_t mJSPluginID;

  // After we initiate shutdown, we also start a timer to ensure
  // that even content processes that are 100% blocked (say from
  // SIGSTOP), are still killed eventually.  This task enforces that
  // timer.
  nsCOMPtr<nsITimer> mForceKillTimer;

  // `mCount` is increased when a RemoteWorkerParent actor is created for this
  // ContentProcess and it is decreased when the actor is destroyed.
  //
  // `mShutdownStarted` is flipped to `true` when a runnable that calls
  // `ShutDownProcess` is dispatched; it's needed because the corresponding
  // Content Process may be shutdown if there's no remote worker actors, and
  // decrementing `mCount` and the call to `ShutDownProcess` are async. So,
  // when a worker is going to be spawned and we see that `mCount` is 0,
  // we can decide whether or not to use that process based on the value of
  // `mShutdownStarted.`
  //
  // It's touched on PBackground thread and on main-thread.
  struct RemoteWorkerActorData {
    uint32_t mCount = 0;
    bool mShutdownStarted = false;
  };

  DataMutex<RemoteWorkerActorData> mRemoteWorkerActorData;

  // How many tabs we're waiting to finish their destruction
  // sequence.  Precisely, how many BrowserParents have called
  // NotifyTabDestroying() but not called NotifyTabDestroyed().
  int32_t mNumDestroyingTabs;

  uint32_t mNumKeepaliveCalls;

  // The process starts in the LAUNCHING state, and transitions to
  // ALIVE once it can accept IPC messages.  It remains ALIVE only
  // while remote content is being actively used from this process.
  // After the state becaomes DEAD, some previously scheduled IPC
  // traffic may still pass through.
  enum class LifecycleState : uint8_t {
    LAUNCHING,
    ALIVE,
    DEAD,
  };

  LifecycleState mLifecycleState;

  uint8_t mIsForBrowser : 1;

  // If this process is recording its execution, dispatch address which the
  // recording process should connect to.
  nsString mRecordingDispatchAddress;

  // Whether this process has been told to finish uploading its recording and exit.
  bool mRecordingFinished;

  // These variables track whether we've called Close() and KillHard() on our
  // channel.
  uint8_t mCalledClose : 1;
  uint8_t mCalledKillHard : 1;
  uint8_t mCreatedPairedMinidumps : 1;
  uint8_t mShutdownPending : 1;

  // True if the input event queue on the main thread of the content process is
  // enabled.
  uint8_t mIsRemoteInputEventQueueEnabled : 1;

  // True if we send input events with input priority. Otherwise, we send input
  // events with normal priority.
  uint8_t mIsInputPriorityEventEnabled : 1;

  uint8_t mIsInPool : 1;

  RefPtr<nsConsoleService> mConsoleService;
  nsConsoleService* GetConsoleService();
  nsCOMPtr<nsIContentProcessInfo> mScriptableHelper;

  nsTArray<nsCOMPtr<nsIObserver>> mIdleListeners;

#ifdef MOZ_X11
  // Dup of child's X socket, used to scope its resources to this
  // object instead of the child process's lifetime.
  ScopedClose mChildXSocketFdDup;
#endif

  PProcessHangMonitorParent* mHangMonitorActor;

  UniquePtr<gfx::DriverCrashGuard> mDriverCrashGuard;
  UniquePtr<MemoryReportRequestHost> mMemoryReportRequest;

#if defined(XP_LINUX) && defined(MOZ_SANDBOX)
  mozilla::UniquePtr<SandboxBroker> mSandboxBroker;
  static mozilla::UniquePtr<SandboxBrokerPolicyFactory>
      sSandboxBrokerPolicyFactory;
#endif

#ifdef NS_PRINTING
  RefPtr<embedding::PrintingParent> mPrintingParent;
#endif

  // This hashtable is used to run GetFilesHelper objects in the parent process.
  // GetFilesHelper can be aborted by receiving RecvDeleteGetFilesRequest.
  nsRefPtrHashtable<nsIDHashKey, GetFilesHelper> mGetFilesPendingRequests;

  nsTHashtable<nsCStringHashKey> mActivePermissionKeys;

  nsTArray<nsCString> mBlobURLs;

  // This is intended to be a memory and time efficient means of determining
  // whether an origin has ever existed in a process so that Blob URL broadcast
  // doesn't need to transmit every Blob URL to every content process. False
  // positives are acceptable because receiving a Blob URL does not grant access
  // to its contents, and the act of creating/revoking a Blob is currently
  // viewed as an acceptable side-channel leak. In the future bug 1491018 will
  // moot the need for this structure.
  nsTArray<uint64_t> mLoadedOriginHashes;

  UniquePtr<mozilla::ipc::CrashReporterHost> mCrashReporter;

  // Collects any pref changes that occur during process launch (after
  // the initial map is passed in command-line arguments) to be sent
  // when the process can receive IPC messages.
  nsTArray<Pref> mQueuedPrefs;

  RefPtr<mozilla::dom::ProcessMessageManager> mMessageManager;

#if defined(XP_MACOSX) && defined(MOZ_SANDBOX)
  // When set to true, indicates that content processes should
  // initialize their sandbox during startup instead of waiting
  // for the SetProcessSandbox IPDL message.
  static bool sEarlySandboxInit;
#endif

  nsTHashtable<nsRefPtrHashKey<BrowsingContextGroup>> mGroups;

  // See `BrowsingContext::mEpochs` for an explanation of this field.
  uint64_t mBrowsingContextFieldEpoch = 0;

  // A preference serializer used to share preferences with the process.
  // Cleared once startup is complete.
  UniquePtr<mozilla::ipc::SharedPreferenceSerializer> mPrefSerializer;
};

NS_DEFINE_STATIC_IID_ACCESSOR(ContentParent, NS_CONTENTPARENT_IID)

// This is the C++ version of remoteTypePrefix in E10SUtils.jsm.
const nsDependentCSubstring RemoteTypePrefix(
    const nsACString& aContentProcessType);

// This is based on isWebRemoteType in E10SUtils.jsm.
bool IsWebRemoteType(const nsACString& aContentProcessType);

bool IsWebCoopCoepRemoteType(const nsACString& aContentProcessType);

bool IsPriviligedMozillaRemoteType(const nsACString& aContentProcessType);

inline nsISupports* ToSupports(mozilla::dom::ContentParent* aContentParent) {
  return static_cast<nsIDOMProcessParent*>(aContentParent);
}

}  // namespace dom
}  // namespace mozilla

class ParentIdleListener : public nsIObserver {
  friend class mozilla::dom::ContentParent;

 public:
  NS_DECL_ISUPPORTS
  NS_DECL_NSIOBSERVER

  ParentIdleListener(mozilla::dom::ContentParent* aParent, uint64_t aObserver,
                     uint32_t aTime)
      : mParent(aParent), mObserver(aObserver), mTime(aTime) {}

 private:
  virtual ~ParentIdleListener() = default;

  RefPtr<mozilla::dom::ContentParent> mParent;
  uint64_t mObserver;
  uint32_t mTime;
};

#endif  // mozilla_dom_ContentParent_h<|MERGE_RESOLUTION|>--- conflicted
+++ resolved
@@ -770,24 +770,14 @@
       bool aLoadUri, nsIContentSecurityPolicy* aCsp,
       const OriginAttributes& aOriginAttributes);
 
-<<<<<<< HEAD
-  explicit ContentParent(int32_t aPluginID)
-      : ContentParent(nullptr, EmptyString(), nsString(), aPluginID) {}
-  ContentParent(ContentParent* aOpener, const nsAString& aRemoteType,
-                const nsAString& aRecordingDispatchAddress)
-      : ContentParent(aOpener, aRemoteType, aRecordingDispatchAddress,
-                      nsFakePluginTag::NOT_JSPLUGIN) {}
-
-  ContentParent(ContentParent* aOpener, const nsAString& aRemoteType,
-                const nsAString& aRecordingDispatchAddress,
-                int32_t aPluginID);
-=======
   explicit ContentParent(int32_t aPluginID) : ContentParent(""_ns, aPluginID) {}
-  explicit ContentParent(const nsACString& aRemoteType)
-      : ContentParent(aRemoteType, nsFakePluginTag::NOT_JSPLUGIN) {}
-
-  ContentParent(const nsACString& aRemoteType, int32_t aPluginID);
->>>>>>> 0aa061dd
+  explicit ContentParent(const nsACString& aRemoteType,
+                         const nsAString& aRecordingDispatchAddress)
+      : ContentParent(aRemoteType, nsFakePluginTag::NOT_JSPLUGIN,
+                      aRecordingDispatchAddress) {}
+
+  ContentParent(const nsACString& aRemoteType, int32_t aPluginID,
+                const nsAString& aRecordingDispatchAddress);
 
   // Launch the subprocess and associated initialization.
   // Returns false if the process fails to start.
@@ -1420,19 +1410,14 @@
                                const bool& aMinimizeMemoryUsage,
                                const Maybe<FileDescriptor>& aDMDFile) override;
 
-<<<<<<< HEAD
   nsresult FinishRecording(bool* aRetval);
 
   bool IsRecording() const {
     return mRecordingDispatchAddress.Length() != 0;
   }
 
-  void OnBrowsingContextGroupSubscribe(BrowsingContextGroup* aGroup);
-  void OnBrowsingContextGroupUnsubscribe(BrowsingContextGroup* aGroup);
-=======
   void AddBrowsingContextGroup(BrowsingContextGroup* aGroup);
   void RemoveBrowsingContextGroup(BrowsingContextGroup* aGroup);
->>>>>>> 0aa061dd
 
   // See `BrowsingContext::mEpochs` for an explanation of this field.
   uint64_t GetBrowsingContextFieldEpoch() const {
@@ -1443,14 +1428,12 @@
 
   static bool ShouldSyncPreference(const char16_t* aData);
 
-<<<<<<< HEAD
   TimeDuration TimeSinceLaunch();
-=======
+
   already_AddRefed<JSActor> InitJSActor(JS::HandleObject aMaybeActor,
                                         const nsACString& aName,
                                         ErrorResult& aRv) override;
   mozilla::ipc::IProtocol* AsNativeActor() override { return this; }
->>>>>>> 0aa061dd
 
  private:
   // Determine whether this frame should record its execution.
