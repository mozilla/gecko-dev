--- conflicted
+++ resolved
@@ -1291,7 +1291,6 @@
                                const bool& aMinimizeMemoryUsage,
                                const Maybe<FileDescriptor>& aDMDFile) override;
 
-<<<<<<< HEAD
   nsresult SaveRecording(nsIFile* aFile, bool* aRetval);
   nsresult SaveCloudRecording(const nsAString& aDescriptor, bool* aRetval);
 
@@ -1299,8 +1298,6 @@
     return mRecordReplayState != eNotRecordingOrReplaying;
   }
 
-=======
->>>>>>> b4ee1346
   void OnBrowsingContextGroupSubscribe(BrowsingContextGroup* aGroup);
   void OnBrowsingContextGroupUnsubscribe(BrowsingContextGroup* aGroup);
 
