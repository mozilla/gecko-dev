--- conflicted
+++ resolved
@@ -648,13 +648,7 @@
 // ContentParent then takes this process back within GetNewOrUsedBrowserProcess.
 /*static*/ RefPtr<ContentParent::LaunchPromise>
 ContentParent::PreallocateProcess() {
-<<<<<<< HEAD
-  RefPtr<ContentParent> process = new ContentParent(
-      /* aOpener = */ nullptr, NS_LITERAL_STRING(DEFAULT_REMOTE_TYPE),
-      nsString());
-=======
   RefPtr<ContentParent> process = new ContentParent(PREALLOC_REMOTE_TYPE);
->>>>>>> 0aa061dd
 
   MOZ_LOG(ContentParent::GetLog(), LogLevel::Debug,
           ("Preallocating process of type prealloc"));
@@ -888,24 +882,18 @@
 
 /*static*/
 already_AddRefed<ContentParent> ContentParent::GetUsedBrowserProcess(
-<<<<<<< HEAD
-    ContentParent* aOpener, const nsAString& aRemoteType,
-    nsTArray<ContentParent*>& aContentParents, uint32_t aMaxContentParents,
-    bool aPreferUsed) {
+    const nsACString& aRemoteType, nsTArray<ContentParent*>& aContentParents,
+    uint32_t aMaxContentParents, bool aPreferUsed) {
   // This code is disabled, as the presence of recording tabs can cause other
   // new tabs to not render. There might be a simple fix here but it doesn't
   // seem worth investigating.
   return nullptr;
   /*
-=======
-    const nsACString& aRemoteType, nsTArray<ContentParent*>& aContentParents,
-    uint32_t aMaxContentParents, bool aPreferUsed) {
 #ifdef MOZ_DIAGNOSTIC_ASSERT_ENABLED
   AutoRestore ar(sInProcessSelector);
   sInProcessSelector = true;
 #endif
 
->>>>>>> 0aa061dd
   uint32_t numberOfParents = aContentParents.Length();
   nsTArray<RefPtr<nsIContentProcessInfo>> infos(numberOfParents);
   for (auto* cp : aContentParents) {
@@ -1029,41 +1017,16 @@
 
 /*static*/
 already_AddRefed<ContentParent>
-<<<<<<< HEAD
-ContentParent::GetNewOrUsedBrowserProcessInternal(Element* aFrameElement,
-                                                  const nsAString& aRemoteType,
-                                                  ProcessPriority aPriority,
-                                                  ContentParent* aOpener,
-                                                  bool aPreferUsed,
-                                                  bool aIsSync) {
-  // Figure out if this process will be recording.
-  nsString recording = ContentParent::GetRecording(aFrameElement);
-
-  nsTArray<ContentParent*>& contentParents = GetOrCreatePool(aRemoteType);
-  uint32_t maxContentParents = GetMaxProcessCount(aRemoteType);
-  if (recording.IsEmpty()
-      && aRemoteType.EqualsLiteral(
-             LARGE_ALLOCATION_REMOTE_TYPE)  // We never want to re-use
-                                            // Large-Allocation processes.
-      && contentParents.Length() >= maxContentParents) {
-    return GetNewOrUsedBrowserProcessInternal(
-        aFrameElement, NS_LITERAL_STRING(DEFAULT_REMOTE_TYPE), aPriority,
-        aOpener, /*aPreferUsed =*/false, aIsSync);
-  }
-
-  // Let's try and reuse an existing process.
-  RefPtr<ContentParent> contentParent;
-  if (recording.IsEmpty()) {
-    contentParent = GetUsedBrowserProcess(
-        aOpener, aRemoteType, contentParents, maxContentParents, aPreferUsed);
-  }
-=======
 ContentParent::GetNewOrUsedLaunchingBrowserProcess(
     const nsACString& aRemoteType, BrowsingContextGroup* aGroup,
     ProcessPriority aPriority, bool aPreferUsed) {
   MOZ_LOG(ContentParent::GetLog(), LogLevel::Debug,
           ("GetNewOrUsedProcess for type %s",
            PromiseFlatCString(aRemoteType).get()));
+
+  // Figure out if this process will be recording.
+  //nsString recording = ContentParent::GetRecording(aFrameElement);
+  MOZ_CRASH("FIXME");
 
   // If we have an existing host process attached to this BrowsingContextGroup,
   // always return it, as we can never have multiple host processes within a
@@ -1096,7 +1059,6 @@
   // Let's try and reuse an existing process.
   contentParent = GetUsedBrowserProcess(aRemoteType, contentParents,
                                         maxContentParents, aPreferUsed);
->>>>>>> 0aa061dd
 
   if (contentParent) {
     // We have located a process. It may not have finished initializing,
@@ -1114,17 +1076,12 @@
 
   // No reusable process. Let's create and launch one.
   // The life cycle will be set to `LifecycleState::LAUNCHING`.
-<<<<<<< HEAD
-  contentParent = new ContentParent(aOpener, aRemoteType, recording);
-  if (!contentParent->BeginSubprocessLaunch(aIsSync, aPriority)) {
-=======
   MOZ_LOG(ContentParent::GetLog(), LogLevel::Debug,
           ("Launching new process immediately for type %s",
            PromiseFlatCString(aRemoteType).get()));
 
   contentParent = new ContentParent(aRemoteType);
   if (!contentParent->BeginSubprocessLaunch(aPriority)) {
->>>>>>> 0aa061dd
     // Launch aborted because of shutdown. Bailout.
     contentParent->LaunchSubprocessReject();
     return nullptr;
@@ -2461,14 +2418,7 @@
   }
 
 #if defined(XP_MACOSX) && defined(MOZ_SANDBOX)
-<<<<<<< HEAD
-  // If we're launching a middleman process for a
-  // recording or replay, start the sandbox later.
-  bool sandboxEnabled = IsContentSandboxEnabled();
-  if (sandboxEnabled && sEarlySandboxInit && !IsRecording()) {
-=======
-  if (IsContentSandboxEnabled()) {
->>>>>>> 0aa061dd
+  if (IsContentSandboxEnabled() && !IsRecording()) {
     AppendSandboxParams(extraArgs);
     mSubprocess->DisableOSActivityMode();
   }
@@ -2623,14 +2573,8 @@
       });
 }
 
-<<<<<<< HEAD
-ContentParent::ContentParent(ContentParent* aOpener,
-                             const nsAString& aRemoteType,
-                             const nsAString& aRecordingDispatchAddress,
-                             int32_t aJSPluginID)
-=======
-ContentParent::ContentParent(const nsACString& aRemoteType, int32_t aJSPluginID)
->>>>>>> 0aa061dd
+ContentParent::ContentParent(const nsACString& aRemoteType, int32_t aJSPluginID,
+                             const nsAString& aRecordingDispatchAddress)
     : mSelfRef(nullptr),
       mSubprocess(nullptr),
       mLaunchTS(TimeStamp::Now()),
@@ -6211,30 +6155,6 @@
   return mozilla::dom::DeallocPSessionStorageObserverParent(aActor);
 }
 
-<<<<<<< HEAD
-PSHEntryParent* ContentParent::AllocPSHEntryParent(
-    PSHistoryParent* aSHistory, const PSHEntryOrSharedID& aEntryOrSharedID) {
-  return SHistoryParent::CreateEntry(this, aSHistory, aEntryOrSharedID);
-}
-
-void ContentParent::DeallocPSHEntryParent(PSHEntryParent* aEntry) {
-  delete static_cast<SHEntryParent*>(aEntry);
-}
-
-PSHistoryParent* ContentParent::AllocPSHistoryParent(
-    const MaybeDiscarded<BrowsingContext>& aContext) {
-  if (NS_WARN_IF(aContext.IsNullOrDiscarded())) {
-    // FIXME: What should we do here?
-    return nullptr;
-  }
-
-  return new SHistoryParent(aContext.get_canonical());
-}
-
-void ContentParent::DeallocPSHistoryParent(PSHistoryParent* aActor) {
-  delete static_cast<SHistoryParent*>(aActor);
-}
-
 nsresult ContentParent::FinishRecording(bool* aRetval) {
   if (mRecordingDispatchAddress.IsEmpty() || mRecordingFinished) {
     *aRetval = false;
@@ -6249,8 +6169,6 @@
   return NS_OK;
 }
 
-=======
->>>>>>> 0aa061dd
 mozilla::ipc::IPCResult ContentParent::RecvMaybeReloadPlugins() {
   RefPtr<nsPluginHost> pluginHost = nsPluginHost::GetInst();
   pluginHost->ReloadPlugins();
