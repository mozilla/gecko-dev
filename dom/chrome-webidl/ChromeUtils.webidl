--- conflicted
+++ resolved
@@ -479,16 +479,12 @@
   [ChromeOnly, Throws]
   void privateNoteIntentionalCrash();
 
-<<<<<<< HEAD
   DOMString getCloudReplayStatus();
   void setCloudReplayStatusCallback(any callback);
 
-  // This is used to generate fake media control keys event in testing.
-=======
   /**
    * nsIDOMProcessChild for the current process.
    */
->>>>>>> 0aa061dd
   [ChromeOnly]
   readonly attribute nsIDOMProcessChild? domProcessChild;
 
