# -*- Mode: python; indent-tabs-mode: nil; tab-width: 40 -*-
# vim: set filetype=python:
# This Source Code Form is subject to the terms of the Mozilla Public
# License, v. 2.0. If a copy of the MPL was not distributed with this
# file, You can obtain one at http://mozilla.org/MPL/2.0/.

with Files("**"):
    BUG_COMPONENT = ("Core", "DOM: Bindings (WebIDL)")

TEST_DIRS += ["test"]

XPIDL_SOURCES += ["nsIScriptError.idl"]

XPIDL_MODULE = "dom_bindings"

EXPORTS.ipc += [
    "ErrorIPCUtils.h",
]

EXPORTS.mozilla += [
    "ErrorResult.h",
    "RootedOwningNonNull.h",
    "RootedRefPtr.h",
]

EXPORTS.mozilla.dom += [
    "AtomList.h",
    "BindingCallContext.h",
    "BindingDeclarations.h",
    "BindingIPCUtils.h",
    "BindingUtils.h",
    "CallbackFunction.h",
    "CallbackInterface.h",
    "CallbackObject.h",
    "DOMExceptionNames.h",
    "DOMJSClass.h",
    "DOMJSProxyHandler.h",
    "DOMString.h",
    "Errors.msg",
    "Exceptions.h",
    "FakeString.h",
    "IterableIterator.h",
    "JSSlots.h",
    "NonRefcountedDOMObject.h",
    "Nullable.h",
    "PinnedStringId.h",
    "PrimitiveConversions.h",
    "Record.h",
    "RemoteObjectProxy.h",
    "RootedDictionary.h",
    "SimpleGlobalObject.h",
    "SpiderMonkeyInterface.h",
    "ToJSValue.h",
    "TypedArray.h",
    "UnionMember.h",
    "WebIDLGlobalNameHash.h",
    "XrayExpandoClass.h",
]

if not CONFIG["MOZ_DOM_STREAMS"]:
    EXPORTS.mozilla.dom += [
        "ReadableStream.h",
    ]

# Generated bindings reference *Binding.h, not mozilla/dom/*Binding.h. And,
# since we generate exported bindings directly to $(DIST)/include, we need
# to add that path to the search list.
#
# Ideally, binding generation uses the prefixed header file names.
# Bug 932082 tracks.
LOCAL_INCLUDES += [
    "!/dist/include/mozilla/dom",
]

LOCAL_INCLUDES += [
    "/dom/base",
    "/dom/battery",
    "/dom/canvas",
    "/dom/geolocation",
    "/dom/html",
    "/dom/indexedDB",
    "/dom/media/webaudio",
    "/dom/media/webrtc",
    "/dom/media/webrtc/common/time_profiling",
    "/dom/media/webrtc/jsapi",
    "/dom/media/webrtc/libwebrtcglue",
    "/dom/media/webrtc/transport",
    "/dom/media/webspeech/recognition",
    "/dom/svg",
    "/dom/xml",
    "/dom/xslt/base",
    "/dom/xslt/xpath",
    "/dom/xul",
    "/js/xpconnect/src",
    "/js/xpconnect/wrappers",
    "/layout/generic",
    "/layout/style",
    "/layout/xul/tree",
    "/media/webrtc/",
    "/netwerk/base/",
<<<<<<< HEAD
=======
    "/third_party/libwebrtc",
    "/third_party/libwebrtc/third_party/abseil-cpp",
>>>>>>> f8225b52
]

LOCAL_INCLUDES += ["/third_party/msgpack/include"]

if CONFIG["MOZ_WEBRTC"]:
    LOCAL_INCLUDES += [
        "/third_party/libwebrtc",
        "/third_party/libwebrtc/webrtc",
    ]

DEFINES["GOOGLE_PROTOBUF_NO_RTTI"] = True
DEFINES["GOOGLE_PROTOBUF_NO_STATIC_INITIALIZER"] = True

UNIFIED_SOURCES += [
    "BindingUtils.cpp",
    "CallbackInterface.cpp",
    "CallbackObject.cpp",
    "DOMJSProxyHandler.cpp",
    "Exceptions.cpp",
    "IterableIterator.cpp",
    "nsScriptError.cpp",
    "nsScriptErrorWithStack.cpp",
    "RemoteObjectProxy.cpp",
    "SimpleGlobalObject.cpp",
    "ToJSValue.cpp",
    "WebIDLGlobalNameHash.cpp",
]

# Some tests, including those for for maplike and setlike, require bindings
# to be built, which means they must be included in libxul. This breaks the
# "no test classes are exported" rule stated in the test/ directory, but it's
# the only way this will work. Test classes are only built in debug mode, and
# all tests requiring use of them are only run in debug mode.
if CONFIG["MOZ_DEBUG"] and CONFIG["ENABLE_TESTS"]:
    EXPORTS.mozilla.dom += [
        "test/TestFunctions.h",
        "test/TestInterfaceIterableDouble.h",
        "test/TestInterfaceIterableDoubleUnion.h",
        "test/TestInterfaceIterableSingle.h",
        "test/TestInterfaceMaplike.h",
        "test/TestInterfaceMaplikeJSObject.h",
        "test/TestInterfaceMaplikeObject.h",
        "test/TestInterfaceSetlike.h",
        "test/TestInterfaceSetlikeNode.h",
        "test/WrapperCachedNonISupportsTestInterface.h",
    ]
    UNIFIED_SOURCES += [
        "test/TestFunctions.cpp",
        "test/TestInterfaceIterableDouble.cpp",
        "test/TestInterfaceIterableDoubleUnion.cpp",
        "test/TestInterfaceIterableSingle.cpp",
        "test/TestInterfaceMaplike.cpp",
        "test/TestInterfaceMaplikeJSObject.cpp",
        "test/TestInterfaceMaplikeObject.cpp",
        "test/TestInterfaceSetlike.cpp",
        "test/TestInterfaceSetlikeNode.cpp",
        "test/WrapperCachedNonISupportsTestInterface.cpp",
    ]

include("/ipc/chromium/chromium-config.mozbuild")

FINAL_LIBRARY = "xul"

SPHINX_TREES["webidl"] = "docs"

with Files("docs/**"):
    SCHEDULES.exclusive = ["docs"]

SPHINX_PYTHON_PACKAGE_DIRS += ["mozwebidlcodegen"]

with Files("mozwebidlcodegen/**.py"):
    SCHEDULES.inclusive += ["docs"]


PYTHON_UNITTEST_MANIFESTS += [
    "mozwebidlcodegen/test/python.ini",
]

if CONFIG["CC_TYPE"] == "gcc":
    CXXFLAGS += [
        "-Wno-maybe-uninitialized",
    ]

if CONFIG["COMPILE_ENVIRONMENT"]:
    GeneratedFile(
        "CSS2Properties.webidl",
        script="GenerateCSS2PropertiesWebIDL.py",
        entry_point="generate",
        inputs=[
            "/dom/webidl/CSS2Properties.webidl.in",
            "!/layout/style/ServoCSSPropList.py",
        ],
    )<|MERGE_RESOLUTION|>--- conflicted
+++ resolved
@@ -98,11 +98,8 @@
     "/layout/xul/tree",
     "/media/webrtc/",
     "/netwerk/base/",
-<<<<<<< HEAD
-=======
     "/third_party/libwebrtc",
     "/third_party/libwebrtc/third_party/abseil-cpp",
->>>>>>> f8225b52
 ]
 
 LOCAL_INCLUDES += ["/third_party/msgpack/include"]
