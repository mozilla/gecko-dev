--- conflicted
+++ resolved
@@ -148,14 +148,9 @@
   void GeneratePong(uint8_t* payload, uint32_t len);
   void GeneratePing();
 
-<<<<<<< HEAD
-  MOZ_MUST_USE nsresult OnNetworkChangedTargetThread();
-  MOZ_MUST_USE nsresult OnNetworkChangedSocketThread();
-  MOZ_MUST_USE nsresult StartPinging();
-=======
-  [[nodiscard]] nsresult OnNetworkChanged();
+  [[nodiscard]] nsresult OnNetworkChangedTargetThread();
+  [[nodiscard]] nsresult OnNetworkChangedSocketThread();
   [[nodiscard]] nsresult StartPinging();
->>>>>>> 0aa061dd
 
   void BeginOpen(bool aCalledFromAdmissionManager);
   void BeginOpenInternal();
