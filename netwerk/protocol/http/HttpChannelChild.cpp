/* -*- Mode: C++; tab-width: 8; indent-tabs-mode: nil; c-basic-offset: 2 -*- */
/* vim: set sw=2 ts=8 et tw=80 : */

/* This Source Code Form is subject to the terms of the Mozilla Public
 * License, v. 2.0. If a copy of the MPL was not distributed with this
 * file, You can obtain one at http://mozilla.org/MPL/2.0/. */

// HttpLog.h should generally be included first
#include "HttpLog.h"

#include "nsHttp.h"
#include "nsICacheEntry.h"
#include "mozilla/BasePrincipal.h"
#include "mozilla/Unused.h"
#include "mozilla/dom/ContentChild.h"
#include "mozilla/dom/DocGroup.h"
#include "mozilla/dom/ServiceWorkerUtils.h"
#include "mozilla/dom/BrowserChild.h"
#include "mozilla/extensions/StreamFilterParent.h"
#include "mozilla/ipc/FileDescriptorSetChild.h"
#include "mozilla/ipc/IPCStreamUtils.h"
#include "mozilla/net/NeckoChild.h"
#include "mozilla/net/HttpChannelChild.h"
#include "mozilla/net/UrlClassifierCommon.h"
#include "mozilla/net/UrlClassifierFeatureFactory.h"

#include "AltDataOutputStreamChild.h"
#include "CookieServiceChild.h"
#include "HttpBackgroundChannelChild.h"
#include "nsCOMPtr.h"
#include "nsContentPolicyUtils.h"
#include "nsDOMNavigationTiming.h"
#include "nsGlobalWindow.h"
#include "nsStringStream.h"
#include "nsHttpChannel.h"
#include "nsHttpHandler.h"
#include "nsNetUtil.h"
#include "nsSerializationHelper.h"
#include "mozilla/Attributes.h"
#include "mozilla/dom/PerformanceStorage.h"
#include "mozilla/ipc/InputStreamUtils.h"
#include "mozilla/ipc/URIUtils.h"
#include "mozilla/ipc/BackgroundUtils.h"
#include "mozilla/net/DNS.h"
#include "mozilla/net/SocketProcessBridgeChild.h"
#include "mozilla/StaticPrefs_network.h"
#include "mozilla/StoragePrincipalHelper.h"
#include "SerializedLoadContext.h"
#include "nsInputStreamPump.h"
#include "InterceptedChannel.h"
#include "nsContentSecurityManager.h"
#include "nsICompressConvStats.h"
#include "nsIDeprecationWarner.h"
#include "mozilla/dom/Document.h"
#include "nsIScriptError.h"
#include "nsISerialEventTarget.h"
#include "nsRedirectHistoryEntry.h"
#include "nsSocketTransportService2.h"
#include "nsStreamUtils.h"
#include "nsThreadUtils.h"
#include "nsCORSListenerProxy.h"
#include "nsApplicationCache.h"
#include "ClassifierDummyChannel.h"
#include "nsIOService.h"

#ifdef MOZ_TASK_TRACER
#  include "GeckoTaskTracer.h"
#endif

#ifdef MOZ_GECKO_PROFILER
#  include "ProfilerMarkerPayload.h"
#endif

#include <functional>

using namespace mozilla::dom;
using namespace mozilla::ipc;

namespace mozilla {
namespace net {

//-----------------------------------------------------------------------------
// HttpChannelChild
//-----------------------------------------------------------------------------

HttpChannelChild::HttpChannelChild()
    : HttpAsyncAborter<HttpChannelChild>(this),
      NeckoTargetHolder(nullptr),
      mBgChildMutex("HttpChannelChild::BgChildMutex"),
      mEventTargetMutex("HttpChannelChild::EventTargetMutex"),
      mCacheEntryId(0),
      mCacheKey(0),
      mCacheFetchCount(0),
      mCacheExpirationTime(nsICacheEntry::NO_EXPIRATION_TIME),
      mDeletingChannelSent(false),
      mIsFromCache(false),
      mIsRacing(false),
      mCacheNeedToReportBytesReadInitialized(false),
      mNeedToReportBytesRead(true),
#ifdef MOZ_DIAGNOSTIC_ASSERT_ENABLED
      mBackgroundChildQueueFinalState(BCKCHILD_UNKNOWN),
#endif
      mCacheEntryAvailable(false),
      mAltDataCacheEntryAvailable(false),
      mSendResumeAt(false),
      mKeptAlive(false),
      mIPCActorDeleted(false),
      mSuspendSent(false),
      mIsLastPartOfMultiPart(false),
      mSuspendForWaitCompleteRedirectSetup(false),
      mRecvOnStartRequestSentCalled(false),
      mSuspendedByWaitingForPermissionCookie(false) {
  LOG(("Creating HttpChannelChild @%p\n", this));

  mChannelCreationTime = PR_Now();
  mChannelCreationTimestamp = TimeStamp::Now();
  mLastStatusReported =
      mChannelCreationTimestamp;  // in case we enable the profiler after Init()
  mAsyncOpenTime = TimeStamp::Now();
  mEventQ = new ChannelEventQueue(static_cast<nsIHttpChannel*>(this));

  // Ensure that the cookie service is initialized before the first
  // IPC HTTP channel is created.
  // We require that the parent cookie service actor exists while
  // processing HTTP responses.
  RefPtr<CookieServiceChild> cookieService = CookieServiceChild::GetSingleton();

  if (recordreplay::IsRecordingOrReplaying()) {
    // Leak this to avoid non-deterministic behavior in destructor.
    AddRef();
  }
}

HttpChannelChild::~HttpChannelChild() {
  LOG(("Destroying HttpChannelChild @%p\n", this));

#ifdef MOZ_DIAGNOSTIC_ASSERT_ENABLED
  if (mDoDiagnosticAssertWhenOnStopNotCalledOnDestroy && mAsyncOpenSucceeded &&
      !mSuccesfullyRedirected && !mOnStopRequestCalled) {
    bool emptyBgChildQueue, nullBgChild;
    {
      MutexAutoLock lock(mBgChildMutex);
      nullBgChild = !mBgChild;
      emptyBgChildQueue = !nullBgChild && mBgChild->IsQueueEmpty();
    }

    uint32_t flags =
        (mRedirectChannelChild ? 1 << 0 : 0) |
        (mEventQ->IsEmpty() ? 1 << 1 : 0) | (nullBgChild ? 1 << 2 : 0) |
        (emptyBgChildQueue ? 1 << 3 : 0) |
        (mOnStartRequestCalled ? 1 << 4 : 0) |
        (mBackgroundChildQueueFinalState == BCKCHILD_EMPTY ? 1 << 5 : 0) |
        (mBackgroundChildQueueFinalState == BCKCHILD_NON_EMPTY ? 1 << 6 : 0) |
        (mRemoteChannelExistedAtCancel ? 1 << 7 : 0) |
        (mEverHadBgChildAtAsyncOpen ? 1 << 8 : 0) |
        (mEverHadBgChildAtConnectParent ? 1 << 9 : 0) |
        (mCreateBackgroundChannelFailed ? 1 << 10 : 0) |
        (mBgInitFailCallbackTriggered ? 1 << 11 : 0) |
        (mCanSendAtCancel ? 1 << 12 : 0) | (!!mSuspendCount ? 1 << 13 : 0) |
        (!!mCallOnResume ? 1 << 14 : 0);
    MOZ_CRASH_UNSAFE_PRINTF(
        "~HttpChannelChild, mOnStopRequestCalled=false, mStatus=0x%08x, "
        "mActorDestroyReason=%d, 20200717 flags=%u",
        static_cast<uint32_t>(nsresult(mStatus)),
        static_cast<int32_t>(mActorDestroyReason ? *mActorDestroyReason : -1),
        flags);
  }
#endif

  ReleaseMainThreadOnlyReferences();
}

void HttpChannelChild::ReleaseMainThreadOnlyReferences() {
  if (NS_IsMainThread()) {
    // Already on main thread, let dtor to
    // take care of releasing references
    return;
  }

  NS_ReleaseOnMainThread("HttpChannelChild::mRedirectChannelChild",
                         mRedirectChannelChild.forget());
}
//-----------------------------------------------------------------------------
// HttpChannelChild::nsISupports
//-----------------------------------------------------------------------------

NS_IMPL_ADDREF(HttpChannelChild)

NS_IMETHODIMP_(MozExternalRefCountType) HttpChannelChild::Release() {
  if (!NS_IsMainThread()) {
    nsrefcnt count = mRefCnt;
    nsresult rv = NS_DispatchToMainThread(NewNonOwningRunnableMethod(
        "HttpChannelChild::Release", this, &HttpChannelChild::Release));

    // Continue Release procedure if failed to dispatch to main thread.
    if (!NS_WARN_IF(NS_FAILED(rv))) {
      return count - 1;
    }
  }

  nsrefcnt count = --mRefCnt;
  MOZ_ASSERT(int32_t(count) >= 0, "dup release");
  NS_LOG_RELEASE(this, count, "HttpChannelChild");

  // Normally we Send_delete in OnStopRequest, but when we need to retain the
  // remote channel for security info IPDL itself holds 1 reference, so we
  // Send_delete when refCnt==1.  But if !CanSend(), then there's nobody to send
  // to, so we fall through.
  if (mKeptAlive && count == 1 && CanSend()) {
    mKeptAlive = false;
    // We send a message to the parent, which calls SendDelete, and then the
    // child calling Send__delete__() to finally drop the refcount to 0.
    TrySendDeletingChannel();
    return 1;
  }

  if (count == 0) {
    mRefCnt = 1; /* stabilize */

    // We don't have a listener when AsyncOpen has failed or when this channel
    // has been sucessfully redirected.
    if (MOZ_LIKELY(mOnStartRequestCalled && mOnStopRequestCalled) ||
        !mListener) {
      delete this;
      return 0;
    }

    // This makes sure we fulfill the stream listener contract all the time.
    if (NS_SUCCEEDED(mStatus)) {
      mStatus = NS_ERROR_ABORT;
    }
    nsresult rv = NS_DispatchToMainThread(
        NewRunnableMethod("~HttpChannelChild>DoNotifyListener", this,
                          &HttpChannelChild::DoNotifyListener));
    if (NS_FAILED(rv)) {
      // Prevent loops.
      mOnStartRequestCalled = true;
      mOnStopRequestCalled = true;
      // This reverts the stabilization we have made above.  Instead of
      // doing `delete this` it's safer to call Release() again in case the
      // dispatch somehow leaks and there has been a reference added.
      return Release();
    }

    return 0;
  }

  return count;
}

NS_INTERFACE_MAP_BEGIN(HttpChannelChild)
  NS_INTERFACE_MAP_ENTRY(nsIRequest)
  NS_INTERFACE_MAP_ENTRY(nsIChannel)
  NS_INTERFACE_MAP_ENTRY(nsIHttpChannel)
  NS_INTERFACE_MAP_ENTRY(nsIHttpChannelInternal)
  NS_INTERFACE_MAP_ENTRY_CONDITIONAL(nsICacheInfoChannel,
                                     !mMultiPartID.isSome())
  NS_INTERFACE_MAP_ENTRY(nsIResumableChannel)
  NS_INTERFACE_MAP_ENTRY(nsISupportsPriority)
  NS_INTERFACE_MAP_ENTRY(nsIClassOfService)
  NS_INTERFACE_MAP_ENTRY(nsIProxiedChannel)
  NS_INTERFACE_MAP_ENTRY(nsITraceableChannel)
  NS_INTERFACE_MAP_ENTRY_CONDITIONAL(nsIApplicationCacheContainer,
                                     !mMultiPartID.isSome())
  NS_INTERFACE_MAP_ENTRY(nsIApplicationCacheChannel)
  NS_INTERFACE_MAP_ENTRY(nsIAsyncVerifyRedirectCallback)
  NS_INTERFACE_MAP_ENTRY(nsIChildChannel)
  NS_INTERFACE_MAP_ENTRY(nsIHttpChannelChild)
  NS_INTERFACE_MAP_ENTRY_CONDITIONAL(nsIMultiPartChannel, mMultiPartID.isSome())
  NS_INTERFACE_MAP_ENTRY_CONDITIONAL(nsIThreadRetargetableRequest,
                                     !mMultiPartID.isSome())
  NS_INTERFACE_MAP_ENTRY_CONCRETE(HttpChannelChild)
NS_INTERFACE_MAP_END_INHERITING(HttpBaseChannel)

//-----------------------------------------------------------------------------
// HttpChannelChild::PHttpChannelChild
//-----------------------------------------------------------------------------

void HttpChannelChild::OnBackgroundChildReady(
    HttpBackgroundChannelChild* aBgChild) {
  LOG(("HttpChannelChild::OnBackgroundChildReady [this=%p, bgChild=%p]\n", this,
       aBgChild));
  MOZ_ASSERT(OnSocketThread());

  {
    MutexAutoLock lock(mBgChildMutex);

    // mBgChild might be removed or replaced while the original background
    // channel is inited on STS thread.
    if (mBgChild != aBgChild) {
      return;
    }

    MOZ_ASSERT(mBgInitFailCallback);
    mBgInitFailCallback = nullptr;
  }
}

void HttpChannelChild::OnBackgroundChildDestroyed(
    HttpBackgroundChannelChild* aBgChild) {
  LOG(("HttpChannelChild::OnBackgroundChildDestroyed [this=%p]\n", this));
  // This function might be called during shutdown phase, so OnSocketThread()
  // might return false even on STS thread. Use IsOnCurrentThreadInfallible()
  // to get correct information.
  MOZ_ASSERT(gSocketTransportService);
  MOZ_ASSERT(gSocketTransportService->IsOnCurrentThreadInfallible());

  nsCOMPtr<nsIRunnable> callback;
  {
    MutexAutoLock lock(mBgChildMutex);

    // mBgChild might be removed or replaced while the original background
    // channel is destroyed on STS thread.
    if (aBgChild != mBgChild) {
      return;
    }

    mBgChild = nullptr;
    callback = std::move(mBgInitFailCallback);
  }

  if (callback) {
#ifdef MOZ_DIAGNOSTIC_ASSERT_ENABLED
    mBgInitFailCallbackTriggered = true;
#endif
    nsCOMPtr<nsISerialEventTarget> neckoTarget = GetNeckoTarget();
    neckoTarget->Dispatch(callback, NS_DISPATCH_NORMAL);
  }
}

void HttpChannelChild::AssociateApplicationCache(const nsCString& aGroupID,
                                                 const nsCString& aClientID) {
  LOG(("HttpChannelChild::AssociateApplicationCache [this=%p]\n", this));
  mApplicationCache = new nsApplicationCache();

  mLoadedFromApplicationCache = true;
  mApplicationCache->InitAsHandle(aGroupID, aClientID);
}

mozilla::ipc::IPCResult HttpChannelChild::RecvOnStartRequestSent() {
  LOG(("HttpChannelChild::RecvOnStartRequestSent [this=%p]\n", this));
  MOZ_ASSERT(NS_IsMainThread());
  MOZ_ASSERT(!mRecvOnStartRequestSentCalled);

  mRecvOnStartRequestSentCalled = true;

  if (mSuspendedByWaitingForPermissionCookie) {
    mSuspendedByWaitingForPermissionCookie = false;
    mEventQ->Resume();
  }
  return IPC_OK();
}

void HttpChannelChild::ProcessOnStartRequest(
    const nsHttpResponseHead& aResponseHead, const bool& aUseResponseHead,
    const nsHttpHeaderArray& aRequestHeaders,
    const HttpChannelOnStartRequestArgs& aArgs) {
  LOG(("HttpChannelChild::ProcessOnStartRequest [this=%p]\n", this));
  MOZ_ASSERT(OnSocketThread());

  mEventQ->RunOrEnqueue(new NeckoTargetChannelFunctionEvent(
      this, [self = UnsafePtr<HttpChannelChild>(this), aResponseHead,
             aUseResponseHead, aRequestHeaders, aArgs]() {
        self->OnStartRequest(aResponseHead, aUseResponseHead, aRequestHeaders,
                             aArgs);
      }));
}

static void ResourceTimingStructArgsToTimingsStruct(
    const ResourceTimingStructArgs& aArgs, TimingStruct& aTimings) {
  aTimings.domainLookupStart = aArgs.domainLookupStart();
  aTimings.domainLookupEnd = aArgs.domainLookupEnd();
  aTimings.connectStart = aArgs.connectStart();
  aTimings.tcpConnectEnd = aArgs.tcpConnectEnd();
  aTimings.secureConnectionStart = aArgs.secureConnectionStart();
  aTimings.connectEnd = aArgs.connectEnd();
  aTimings.requestStart = aArgs.requestStart();
  aTimings.responseStart = aArgs.responseStart();
  aTimings.responseEnd = aArgs.responseEnd();
}

void HttpChannelChild::OnStartRequest(
    const nsHttpResponseHead& aResponseHead, const bool& aUseResponseHead,
    const nsHttpHeaderArray& aRequestHeaders,
    const HttpChannelOnStartRequestArgs& aArgs) {
  LOG(("HttpChannelChild::OnStartRequest [this=%p]\n", this));

  // If this channel was aborted by ActorDestroy, then there may be other
  // OnStartRequest/OnStopRequest/OnDataAvailable IPC messages that need to
  // be handled. In that case we just ignore them to avoid calling the listener
  // twice.
  if (mOnStartRequestCalled && mIPCActorDeleted) {
    return;
  }

  // Copy arguments only. It's possible to handle other IPC between
  // OnStartRequest and DoOnStartRequest.
  mComputedCrossOriginOpenerPolicy = aArgs.openerPolicy();

  if (!mCanceled && NS_SUCCEEDED(mStatus)) {
    mStatus = aArgs.channelStatus();
  }

  // Cookies headers should not be visible to the child process
  MOZ_ASSERT(!aRequestHeaders.HasHeader(nsHttp::Cookie));
  MOZ_ASSERT(!nsHttpResponseHead(aResponseHead).HasHeader(nsHttp::Set_Cookie));

  if (aUseResponseHead && !mCanceled)
    mResponseHead = MakeUnique<nsHttpResponseHead>(aResponseHead);

  if (!aArgs.securityInfoSerialization().IsEmpty()) {
    [[maybe_unused]] nsresult rv = NS_DeserializeObject(
        aArgs.securityInfoSerialization(), getter_AddRefs(mSecurityInfo));
    MOZ_DIAGNOSTIC_ASSERT(NS_SUCCEEDED(rv),
                          "Deserializing security info should not fail");
  }

  ipc::MergeParentLoadInfoForwarder(aArgs.loadInfoForwarder(), mLoadInfo);

  mIsFromCache = aArgs.isFromCache();
  mIsRacing = aArgs.isRacing();
  mCacheEntryAvailable = aArgs.cacheEntryAvailable();
  mCacheEntryId = aArgs.cacheEntryId();
  mCacheFetchCount = aArgs.cacheFetchCount();
  mCacheExpirationTime = aArgs.cacheExpirationTime();
  mCachedCharset = aArgs.cachedCharset();
  mSelfAddr = aArgs.selfAddr();
  mPeerAddr = aArgs.peerAddr();

  mRedirectCount = aArgs.redirectCount();
  mAvailableCachedAltDataType = aArgs.altDataType();
  mDeliveringAltData = aArgs.deliveringAltData();
  mAltDataLength = aArgs.altDataLength();
  mResolvedByTRR = aArgs.isResolvedByTRR();

  SetApplyConversion(aArgs.applyConversion());

  mAfterOnStartRequestBegun = true;

  AutoEventEnqueuer ensureSerialDispatch(mEventQ);

  mCacheKey = aArgs.cacheKey();

  // replace our request headers with what actually got sent in the parent
  mRequestHead.SetHeaders(aRequestHeaders);

  // Note: this is where we would notify "http-on-examine-response" observers.
  // We have deliberately disabled this for child processes (see bug 806753)
  //
  // gHttpHandler->OnExamineResponse(this);

  ResourceTimingStructArgsToTimingsStruct(aArgs.timing(), mTransactionTimings);

  mAllRedirectsSameOrigin = aArgs.allRedirectsSameOrigin();

  mMultiPartID = aArgs.multiPartID();
  mIsLastPartOfMultiPart = aArgs.isLastPartOfMultiPart();

  if (!aArgs.appCacheGroupId().IsEmpty() &&
      !aArgs.appCacheClientId().IsEmpty()) {
    AssociateApplicationCache(aArgs.appCacheGroupId(),
                              aArgs.appCacheClientId());
  }

  if (aArgs.overrideReferrerInfo()) {
    // The arguments passed to SetReferrerInfoInternal here should mirror the
    // arguments passed in
    // nsHttpChannel::ReEvaluateReferrerAfterTrackingStatusIsKnown(), except for
    // aRespectBeforeConnect which we pass false here since we're intentionally
    // overriding the referrer after BeginConnect().
    Unused << SetReferrerInfoInternal(aArgs.overrideReferrerInfo(), false, true,
                                      false);
  }

  if (!aArgs.cookie().IsEmpty()) {
    SetCookie(aArgs.cookie());
  }

  if (aArgs.shouldWaitForOnStartRequestSent() &&
      !mRecvOnStartRequestSentCalled) {
    LOG(("  > pending DoOnStartRequest until RecvOnStartRequestSent\n"));
    MOZ_ASSERT(NS_IsMainThread());

    mEventQ->Suspend();
    mSuspendedByWaitingForPermissionCookie = true;
    mEventQ->PrependEvent(MakeUnique<NeckoTargetChannelFunctionEvent>(
        this, [self = UnsafePtr<HttpChannelChild>(this)]() {
          self->DoOnStartRequest(self, nullptr);
        }));
    return;
  }

  DoOnStartRequest(this, nullptr);
}

void HttpChannelChild::ProcessOnAfterLastPart(const nsresult& aStatus) {
  LOG(("HttpChannelChild::ProcessOnAfterLastPart [this=%p]\n", this));
  MOZ_ASSERT(OnSocketThread());
  mEventQ->RunOrEnqueue(new NeckoTargetChannelFunctionEvent(
      this, [self = UnsafePtr<HttpChannelChild>(this), aStatus]() {
        self->OnAfterLastPart(aStatus);
      }));
}

void HttpChannelChild::OnAfterLastPart(const nsresult& aStatus) {
  if (mOnStopRequestCalled) {
    return;
  }
  mOnStopRequestCalled = true;

  // notify "http-on-stop-connect" observers
  gHttpHandler->OnStopRequest(this);

  ReleaseListeners();

  // If a preferred alt-data type was set, the parent would hold a reference to
  // the cache entry in case the child calls openAlternativeOutputStream().
  // (see nsHttpChannel::OnStopRequest)
  if (!mPreferredCachedAltDataTypes.IsEmpty()) {
    mAltDataCacheEntryAvailable = mCacheEntryAvailable;
  }
  mCacheEntryAvailable = false;

  if (mLoadGroup) mLoadGroup->RemoveRequest(this, nullptr, mStatus);
  CleanupBackgroundChannel();

  if (mLoadFlags & LOAD_DOCUMENT_URI) {
    // Keep IPDL channel open, but only for updating security info.
    // If IPDL is already closed, then do nothing.
    if (CanSend()) {
      mKeptAlive = true;
      SendDocumentChannelCleanup(true);
    }
  } else {
    // The parent process will respond by sending a DeleteSelf message and
    // making sure not to send any more messages after that.
    TrySendDeletingChannel();
  }
}

void HttpChannelChild::DoOnStartRequest(nsIRequest* aRequest,
                                        nsISupports* aContext) {
  nsresult rv;

  LOG(("HttpChannelChild::DoOnStartRequest [this=%p]\n", this));

  // We handle all the listener chaining before OnStartRequest at this moment.
  // Prevent additional listeners being added to the chain after the request
  // as started.
  mTracingEnabled = false;

  // mListener could be null if the redirect setup is not completed.
  MOZ_ASSERT(mListener || mOnStartRequestCalled);
  if (!mListener) {
    Cancel(NS_ERROR_FAILURE);
    return;
  }

  if (mListener) {
    nsCOMPtr<nsIStreamListener> listener(mListener);
    mOnStartRequestCalled = true;
    rv = listener->OnStartRequest(aRequest);
  } else {
    rv = NS_ERROR_UNEXPECTED;
  }
  mOnStartRequestCalled = true;

  if (NS_FAILED(rv)) {
    Cancel(rv);
    return;
  }

  nsCOMPtr<nsIStreamListener> listener;
  rv = DoApplyContentConversions(mListener, getter_AddRefs(listener), nullptr);
  if (NS_FAILED(rv)) {
    Cancel(rv);
  } else if (listener) {
    mListener = listener;
    mCompressListener = listener;
  }
}

void HttpChannelChild::ProcessOnTransportAndData(
    const nsresult& aChannelStatus, const nsresult& aTransportStatus,
    const uint64_t& aOffset, const uint32_t& aCount, const nsCString& aData) {
  LOG(("HttpChannelChild::ProcessOnTransportAndData [this=%p]\n", this));
  MOZ_ASSERT(OnSocketThread());
  mEventQ->RunOrEnqueue(new ChannelFunctionEvent(
      [self = UnsafePtr<HttpChannelChild>(this)]() {
        return self->GetODATarget();
      },
      [self = UnsafePtr<HttpChannelChild>(this), aChannelStatus,
       aTransportStatus, aOffset, aCount, aData]() {
        self->OnTransportAndData(aChannelStatus, aTransportStatus, aOffset,
                                 aCount, aData);
      }));
}

void HttpChannelChild::OnTransportAndData(const nsresult& aChannelStatus,
                                          const nsresult& aTransportStatus,
                                          const uint64_t& aOffset,
                                          const uint32_t& aCount,
                                          const nsCString& aData) {
  LOG(("HttpChannelChild::OnTransportAndData [this=%p]\n", this));

  if (!mCanceled && NS_SUCCEEDED(mStatus)) {
    mStatus = aChannelStatus;
  }

  if (mCanceled || NS_FAILED(mStatus)) {
    return;
  }

  // Hold queue lock throughout all three calls, else we might process a later
  // necko msg in between them.
  AutoEventEnqueuer ensureSerialDispatch(mEventQ);

  int64_t progressMax;
  if (NS_FAILED(GetContentLength(&progressMax))) {
    progressMax = -1;
  }

  const int64_t progress = aOffset + aCount;

  // OnTransportAndData will be run on retargeted thread if applicable, however
  // OnStatus/OnProgress event can only be fired on main thread. We need to
  // dispatch the status/progress event handling back to main thread with the
  // appropriate event target for networking.
  if (NS_IsMainThread()) {
    DoOnStatus(this, aTransportStatus);
    DoOnProgress(this, progress, progressMax);
  } else {
    RefPtr<HttpChannelChild> self = this;
    nsCOMPtr<nsISerialEventTarget> neckoTarget = GetNeckoTarget();
    MOZ_ASSERT(neckoTarget);

    DebugOnly<nsresult> rv = neckoTarget->Dispatch(
        NS_NewRunnableFunction(
            "net::HttpChannelChild::OnTransportAndData",
            [self, aTransportStatus, progress, progressMax]() {
              self->DoOnStatus(self, aTransportStatus);
              self->DoOnProgress(self, progress, progressMax);
            }),
        NS_DISPATCH_NORMAL);
    MOZ_ASSERT(NS_SUCCEEDED(rv));
  }

  // OnDataAvailable
  //
  // NOTE: the OnDataAvailable contract requires the client to read all the data
  // in the inputstream.  This code relies on that ('data' will go away after
  // this function).  Apparently the previous, non-e10s behavior was to actually
  // support only reading part of the data, allowing later calls to read the
  // rest.
  nsCOMPtr<nsIInputStream> stringStream;
  nsresult rv =
      NS_NewByteInputStream(getter_AddRefs(stringStream),
                            Span(aData).To(aCount), NS_ASSIGNMENT_DEPEND);
  if (NS_FAILED(rv)) {
    Cancel(rv);
    return;
  }

  DoOnDataAvailable(this, nullptr, stringStream, aOffset, aCount);
  stringStream->Close();

  // TODO: Bug 1523916 backpressure needs to take into account if the data is
  // coming from the main process or from the socket process via PBackground.
  if (NeedToReportBytesRead()) {
    mUnreportBytesRead += aCount;
    if (mUnreportBytesRead >= gHttpHandler->SendWindowSize() >> 2) {
      if (NS_IsMainThread()) {
        Unused << SendBytesRead(mUnreportBytesRead);
      } else {
        // PHttpChannel connects to the main thread
        RefPtr<HttpChannelChild> self = this;
        int32_t bytesRead = mUnreportBytesRead;
        nsCOMPtr<nsISerialEventTarget> neckoTarget = GetNeckoTarget();
        MOZ_ASSERT(neckoTarget);

        DebugOnly<nsresult> rv = neckoTarget->Dispatch(
            NS_NewRunnableFunction("net::HttpChannelChild::SendBytesRead",
                                   [self, bytesRead]() {
                                     Unused << self->SendBytesRead(bytesRead);
                                   }),
            NS_DISPATCH_NORMAL);
        MOZ_ASSERT(NS_SUCCEEDED(rv));
      }
      mUnreportBytesRead = 0;
    }
  }
}

bool HttpChannelChild::NeedToReportBytesRead() {
  if (mCacheNeedToReportBytesReadInitialized) {
    return mNeedToReportBytesRead;
  }

  // Might notify parent for partial cache, and the IPC message is ignored by
  // parent.
  int64_t contentLength = -1;
  if (gHttpHandler->SendWindowSize() == 0 || mIsFromCache ||
      NS_FAILED(GetContentLength(&contentLength)) ||
      contentLength < gHttpHandler->SendWindowSize()) {
    mNeedToReportBytesRead = false;
  }

  mCacheNeedToReportBytesReadInitialized = true;
  return mNeedToReportBytesRead;
}

void HttpChannelChild::DoOnStatus(nsIRequest* aRequest, nsresult status) {
  LOG(("HttpChannelChild::DoOnStatus [this=%p]\n", this));
  MOZ_ASSERT(NS_IsMainThread());

  if (mCanceled) return;

  // cache the progress sink so we don't have to query for it each time.
  if (!mProgressSink) GetCallback(mProgressSink);

  // block status/progress after Cancel or OnStopRequest has been called,
  // or if channel has LOAD_BACKGROUND set.
  if (mProgressSink && NS_SUCCEEDED(mStatus) && mIsPending &&
      !(mLoadFlags & LOAD_BACKGROUND)) {
    nsAutoCString host;
    mURI->GetHost(host);
    mProgressSink->OnStatus(aRequest, status,
                            NS_ConvertUTF8toUTF16(host).get());
  }
}

void HttpChannelChild::DoOnProgress(nsIRequest* aRequest, int64_t progress,
                                    int64_t progressMax) {
  LOG(("HttpChannelChild::DoOnProgress [this=%p]\n", this));
  MOZ_ASSERT(NS_IsMainThread());

  if (mCanceled) return;

  // cache the progress sink so we don't have to query for it each time.
  if (!mProgressSink) GetCallback(mProgressSink);

  // block status/progress after Cancel or OnStopRequest has been called,
  // or if channel has LOAD_BACKGROUND set.
  if (mProgressSink && NS_SUCCEEDED(mStatus) && mIsPending) {
    // OnProgress
    //
    if (progress > 0) {
      mProgressSink->OnProgress(aRequest, progress, progressMax);
    }
  }
}

void HttpChannelChild::DoOnDataAvailable(nsIRequest* aRequest,
                                         nsISupports* aContext,
                                         nsIInputStream* aStream,
                                         uint64_t aOffset, uint32_t aCount) {
  AUTO_PROFILER_LABEL("HttpChannelChild::DoOnDataAvailable", NETWORK);
  LOG(("HttpChannelChild::DoOnDataAvailable [this=%p]\n", this));
  if (mCanceled) return;

  if (mListener) {
    nsCOMPtr<nsIStreamListener> listener(mListener);
    nsresult rv = listener->OnDataAvailable(aRequest, aStream, aOffset, aCount);
    if (NS_FAILED(rv)) {
      CancelOnMainThread(rv);
    }
  }
}

void HttpChannelChild::ProcessOnStopRequest(
    const nsresult& aChannelStatus, const ResourceTimingStructArgs& aTiming,
    const nsHttpHeaderArray& aResponseTrailers,
    nsTArray<ConsoleReportCollected>&& aConsoleReports,
    bool aFromSocketProcess) {
  LOG(
      ("HttpChannelChild::ProcessOnStopRequest [this=%p, "
       "aFromSocketProcess=%d]\n",
       this, aFromSocketProcess));
  MOZ_ASSERT(OnSocketThread());

  mEventQ->RunOrEnqueue(new NeckoTargetChannelFunctionEvent(
      this, [self = UnsafePtr<HttpChannelChild>(this), aChannelStatus, aTiming,
             aResponseTrailers,
             consoleReports = CopyableTArray{aConsoleReports.Clone()},
             aFromSocketProcess]() mutable {
        self->OnStopRequest(aChannelStatus, aTiming, aResponseTrailers);
        if (!aFromSocketProcess) {
          self->DoOnConsoleReport(std::move(consoleReports));
          self->ContinueOnStopRequest();
        }
      }));
}

void HttpChannelChild::ProcessOnConsoleReport(
    nsTArray<ConsoleReportCollected>&& aConsoleReports) {
  LOG(("HttpChannelChild::ProcessOnConsoleReport [this=%p]\n", this));
  MOZ_ASSERT(OnSocketThread());

  mEventQ->RunOrEnqueue(new NeckoTargetChannelFunctionEvent(
      this,
      [self = UnsafePtr<HttpChannelChild>(this),
       consoleReports = CopyableTArray{aConsoleReports.Clone()}]() mutable {
        self->DoOnConsoleReport(std::move(consoleReports));
        self->ContinueOnStopRequest();
      }));
}

void HttpChannelChild::DoOnConsoleReport(
    nsTArray<ConsoleReportCollected>&& aConsoleReports) {
  if (aConsoleReports.IsEmpty()) {
    return;
  }

  for (ConsoleReportCollected& report : aConsoleReports) {
    if (report.propertiesFile() <
        nsContentUtils::PropertiesFile::PropertiesFile_COUNT) {
      AddConsoleReport(report.errorFlags(), report.category(),
                       nsContentUtils::PropertiesFile(report.propertiesFile()),
                       report.sourceFileURI(), report.lineNumber(),
                       report.columnNumber(), report.messageName(),
                       report.stringParams());
    }
  }
  MaybeFlushConsoleReports();
}

void HttpChannelChild::OnStopRequest(
    const nsresult& aChannelStatus, const ResourceTimingStructArgs& aTiming,
    const nsHttpHeaderArray& aResponseTrailers) {
  LOG(("HttpChannelChild::OnStopRequest [this=%p status=%" PRIx32 "]\n", this,
       static_cast<uint32_t>(aChannelStatus)));
  MOZ_ASSERT(NS_IsMainThread());

  // If this channel was aborted by ActorDestroy, then there may be other
  // OnStartRequest/OnStopRequest/OnDataAvailable IPC messages that need to
  // be handled. In that case we just ignore them to avoid calling the listener
  // twice.
  if (mOnStopRequestCalled && mIPCActorDeleted) {
    return;
  }

  nsCOMPtr<nsICompressConvStats> conv = do_QueryInterface(mCompressListener);
  if (conv) {
    conv->GetDecodedDataLength(&mDecodedBodySize);
  }

  ResourceTimingStructArgsToTimingsStruct(aTiming, mTransactionTimings);

  // Do not overwrite or adjust the original mAsyncOpenTime by timing.fetchStart
  // We must use the original child process time in order to account for child
  // side work and IPC transit overhead.
  // XXX: This depends on TimeStamp being equivalent across processes.
  // This is true for modern hardware but for older platforms it is not always
  // true.

  mRedirectStartTimeStamp = aTiming.redirectStart();
  mRedirectEndTimeStamp = aTiming.redirectEnd();
  mTransferSize = aTiming.transferSize();
  mEncodedBodySize = aTiming.encodedBodySize();
  mProtocolVersion = aTiming.protocolVersion();

  mCacheReadStart = aTiming.cacheReadStart();
  mCacheReadEnd = aTiming.cacheReadEnd();

#ifdef MOZ_GECKO_PROFILER
  if (profiler_can_accept_markers()) {
    nsAutoCString requestMethod;
    GetRequestMethod(requestMethod);
    nsAutoCString contentType;
    if (mResponseHead) {
      mResponseHead->ContentType(contentType);
    }
    int32_t priority = PRIORITY_NORMAL;
    GetPriority(&priority);
    profiler_add_network_marker(
        mURI, requestMethod, priority, mChannelId, NetworkLoadType::LOAD_STOP,
        mLastStatusReported, TimeStamp::Now(), mTransferSize, kCacheUnknown,
        mLoadInfo->GetInnerWindowID(), &mTransactionTimings, nullptr,
        std::move(mSource), Some(nsDependentCString(contentType.get())));
  }
#endif

  mResponseTrailers = MakeUnique<nsHttpHeaderArray>(aResponseTrailers);

  DoPreOnStopRequest(aChannelStatus);

  {  // We must flush the queue before we Send__delete__
    // (although we really shouldn't receive any msgs after OnStop),
    // so make sure this goes out of scope before then.
    AutoEventEnqueuer ensureSerialDispatch(mEventQ);

    DoOnStopRequest(this, aChannelStatus, nullptr);
    // DoOnStopRequest() calls ReleaseListeners()
  }
}

void HttpChannelChild::ContinueOnStopRequest() {
  // If we're a multi-part stream, then don't cleanup yet, and we'll do so
  // in OnAfterLastPart.
  if (mMultiPartID) {
    LOG(
        ("HttpChannelChild::OnStopRequest  - Expecting future parts on a "
         "multipart channel postpone cleaning up."));
    return;
  }

  CleanupBackgroundChannel();

  // If there is a possibility we might want to write alt data to the cache
  // entry, we keep the channel alive. We still send the DocumentChannelCleanup
  // message but request the cache entry to be kept by the parent.
  // If the channel has failed, the cache entry is in a non-writtable state and
  // we want to release it to not block following consumers.
  if (NS_SUCCEEDED(mStatus) && !mPreferredCachedAltDataTypes.IsEmpty()) {
    mKeptAlive = true;
    SendDocumentChannelCleanup(false);  // don't clear cache entry
    return;
  }

  if (mLoadFlags & LOAD_DOCUMENT_URI) {
    // Keep IPDL channel open, but only for updating security info.
    // If IPDL is already closed, then do nothing.
    if (CanSend()) {
      mKeptAlive = true;
      SendDocumentChannelCleanup(true);
    }
  } else {
    // The parent process will respond by sending a DeleteSelf message and
    // making sure not to send any more messages after that.
    TrySendDeletingChannel();
  }
}

void HttpChannelChild::DoPreOnStopRequest(nsresult aStatus) {
  AUTO_PROFILER_LABEL("HttpChannelChild::DoPreOnStopRequest", NETWORK);
  LOG(("HttpChannelChild::DoPreOnStopRequest [this=%p status=%" PRIx32 "]\n",
       this, static_cast<uint32_t>(aStatus)));
  mIsPending = false;

  MaybeReportTimingData();

  if (!mCanceled && NS_SUCCEEDED(mStatus)) {
    mStatus = aStatus;
  }

  CollectOMTTelemetry();
}

void HttpChannelChild::CollectOMTTelemetry() {
  MOZ_ASSERT(NS_IsMainThread());

  // Only collect telemetry for HTTP channel that is loaded successfully and
  // completely.
  if (mCanceled || NS_FAILED(mStatus)) {
    return;
  }

  // Use content policy type to accumulate data by usage.
  nsAutoCString key(
      NS_CP_ContentTypeName(mLoadInfo->InternalContentPolicyType()));

  Telemetry::AccumulateCategoricalKeyed(key, mOMTResult);
}

void HttpChannelChild::DoOnStopRequest(nsIRequest* aRequest,
                                       nsresult aChannelStatus,
                                       nsISupports* aContext) {
  AUTO_PROFILER_LABEL("HttpChannelChild::DoOnStopRequest", NETWORK);
  LOG(("HttpChannelChild::DoOnStopRequest [this=%p]\n", this));
  MOZ_ASSERT(NS_IsMainThread());
  MOZ_ASSERT(!mIsPending);

  auto checkForBlockedContent = [&]() {
    // NB: We use aChannelStatus here instead of mStatus because if there was an
    // nsCORSListenerProxy on this request, it will override the tracking
    // protection's return value.
    if (UrlClassifierFeatureFactory::IsClassifierBlockingErrorCode(
            aChannelStatus) ||
        aChannelStatus == NS_ERROR_MALWARE_URI ||
        aChannelStatus == NS_ERROR_UNWANTED_URI ||
        aChannelStatus == NS_ERROR_BLOCKED_URI ||
        aChannelStatus == NS_ERROR_HARMFUL_URI ||
        aChannelStatus == NS_ERROR_PHISHING_URI) {
      nsCString list, provider, fullhash;

      nsresult rv = GetMatchedList(list);
      NS_ENSURE_SUCCESS_VOID(rv);

      rv = GetMatchedProvider(provider);
      NS_ENSURE_SUCCESS_VOID(rv);

      rv = GetMatchedFullHash(fullhash);
      NS_ENSURE_SUCCESS_VOID(rv);

      UrlClassifierCommon::SetBlockedContent(this, aChannelStatus, list,
                                             provider, fullhash);
    }
  };
  checkForBlockedContent();

  // See bug 1587686. If the redirect setup is not completed, the post-redirect
  // channel will be not opened and mListener will be null.
  MOZ_ASSERT(mListener || !mWasOpened);
  if (!mListener) {
    return;
  }

  MOZ_ASSERT(!mOnStopRequestCalled, "We should not call OnStopRequest twice");

  if (mListener) {
    nsCOMPtr<nsIStreamListener> listener(mListener);
    mOnStopRequestCalled = true;
    listener->OnStopRequest(aRequest, mStatus);
  }
  mOnStopRequestCalled = true;

  // If we're a multi-part stream, then don't cleanup yet, and we'll do so
  // in OnAfterLastPart.
  if (mMultiPartID) {
    LOG(
        ("HttpChannelChild::DoOnStopRequest  - Expecting future parts on a "
         "multipart channel not releasing listeners."));
    mOnStopRequestCalled = false;
    mOnStartRequestCalled = false;
    return;
  }

  // notify "http-on-stop-connect" observers
  gHttpHandler->OnStopRequest(this);

  ReleaseListeners();

  // If a preferred alt-data type was set, the parent would hold a reference to
  // the cache entry in case the child calls openAlternativeOutputStream().
  // (see nsHttpChannel::OnStopRequest)
  if (!mPreferredCachedAltDataTypes.IsEmpty()) {
    mAltDataCacheEntryAvailable = mCacheEntryAvailable;
  }
  mCacheEntryAvailable = false;

  if (mLoadGroup) mLoadGroup->RemoveRequest(this, nullptr, mStatus);
}

void HttpChannelChild::ProcessOnProgress(const int64_t& aProgress,
                                         const int64_t& aProgressMax) {
  MOZ_ASSERT(OnSocketThread());
  LOG(("HttpChannelChild::ProcessOnProgress [this=%p]\n", this));
  mEventQ->RunOrEnqueue(new NeckoTargetChannelFunctionEvent(
      this,
      [self = UnsafePtr<HttpChannelChild>(this), aProgress, aProgressMax]() {
        AutoEventEnqueuer ensureSerialDispatch(self->mEventQ);
        self->DoOnProgress(self, aProgress, aProgressMax);
      }));
}

void HttpChannelChild::ProcessOnStatus(const nsresult& aStatus) {
  MOZ_ASSERT(OnSocketThread());
  LOG(("HttpChannelChild::ProcessOnStatus [this=%p]\n", this));
  mEventQ->RunOrEnqueue(new NeckoTargetChannelFunctionEvent(
      this, [self = UnsafePtr<HttpChannelChild>(this), aStatus]() {
        AutoEventEnqueuer ensureSerialDispatch(self->mEventQ);
        self->DoOnStatus(self, aStatus);
      }));
}

mozilla::ipc::IPCResult HttpChannelChild::RecvFailedAsyncOpen(
    const nsresult& aStatus) {
  LOG(("HttpChannelChild::RecvFailedAsyncOpen [this=%p]\n", this));
  mEventQ->RunOrEnqueue(new NeckoTargetChannelFunctionEvent(
      this, [self = UnsafePtr<HttpChannelChild>(this), aStatus]() {
        self->FailedAsyncOpen(aStatus);
      }));
  return IPC_OK();
}

// We need to have an implementation of this function just so that we can keep
// all references to mCallOnResume of type HttpChannelChild:  it's not OK in C++
// to set a member function ptr to a base class function.
void HttpChannelChild::HandleAsyncAbort() {
  HttpAsyncAborter<HttpChannelChild>::HandleAsyncAbort();

  // Ignore all the messages from background channel after channel aborted.
  CleanupBackgroundChannel();
}

void HttpChannelChild::FailedAsyncOpen(const nsresult& status) {
  LOG(("HttpChannelChild::FailedAsyncOpen [this=%p status=%" PRIx32 "]\n", this,
       static_cast<uint32_t>(status)));
  MOZ_ASSERT(NS_IsMainThread());

  // Might be called twice in race condition in theory.
  // (one by RecvFailedAsyncOpen, another by
  // HttpBackgroundChannelChild::ActorFailed)
  if (mOnStartRequestCalled) {
    return;
  }

  if (NS_SUCCEEDED(mStatus)) {
    mStatus = status;
  }

  // We're already being called from IPDL, therefore already "async"
  HandleAsyncAbort();

  if (CanSend()) {
    TrySendDeletingChannel();
  }
}

void HttpChannelChild::CleanupBackgroundChannel() {
  MutexAutoLock lock(mBgChildMutex);

  AUTO_PROFILER_LABEL("HttpChannelChild::CleanupBackgroundChannel", NETWORK);
  LOG(("HttpChannelChild::CleanupBackgroundChannel [this=%p bgChild=%p]\n",
       this, mBgChild.get()));

  mBgInitFailCallback = nullptr;

  if (!mBgChild) {
    return;
  }

  RefPtr<HttpBackgroundChannelChild> bgChild = std::move(mBgChild);

  MOZ_RELEASE_ASSERT(gSocketTransportService);
  if (!OnSocketThread()) {
    gSocketTransportService->Dispatch(
        NewRunnableMethod("HttpBackgroundChannelChild::OnChannelClosed",
                          bgChild,
                          &HttpBackgroundChannelChild::OnChannelClosed),
        NS_DISPATCH_NORMAL);
  } else {
    bgChild->OnChannelClosed();
  }
}

void HttpChannelChild::DoNotifyListenerCleanup() {
  LOG(("HttpChannelChild::DoNotifyListenerCleanup [this=%p]\n", this));
}

void HttpChannelChild::DoAsyncAbort(nsresult aStatus) {
  Unused << AsyncAbort(aStatus);
}

mozilla::ipc::IPCResult HttpChannelChild::RecvDeleteSelf() {
  LOG(("HttpChannelChild::RecvDeleteSelf [this=%p]\n", this));
  MOZ_ASSERT(NS_IsMainThread());

  // The redirection is vetoed. No need to suspend the event queue.
  if (mSuspendForWaitCompleteRedirectSetup) {
    mSuspendForWaitCompleteRedirectSetup = false;
    mEventQ->Resume();
  }

  mEventQ->RunOrEnqueue(new NeckoTargetChannelFunctionEvent(
      this,
      [self = UnsafePtr<HttpChannelChild>(this)]() { self->DeleteSelf(); }));
  return IPC_OK();
}

void HttpChannelChild::DeleteSelf() { Send__delete__(this); }

void HttpChannelChild::NotifyOrReleaseListeners(nsresult rv) {
  MOZ_ASSERT(NS_IsMainThread());

  if (NS_SUCCEEDED(rv) || (mOnStartRequestCalled && mOnStopRequestCalled)) {
    ReleaseListeners();
    return;
  }

  if (NS_SUCCEEDED(mStatus)) {
    mStatus = rv;
  }

  // This is enough what we need.  Undelivered notifications will be pushed.
  // DoNotifyListener ensures the call to ReleaseListeners when done.
  DoNotifyListener();
}

void HttpChannelChild::DoNotifyListener() {
  LOG(("HttpChannelChild::DoNotifyListener this=%p", this));
  MOZ_ASSERT(NS_IsMainThread());

  // In case nsHttpChannel::OnStartRequest wasn't called (e.g. due to flag
  // LOAD_ONLY_IF_MODIFIED) we want to set mAfterOnStartRequestBegun to true
  // before notifying listener.
  if (!mAfterOnStartRequestBegun) {
    mAfterOnStartRequestBegun = true;
  }

  if (mListener && !mOnStartRequestCalled) {
    nsCOMPtr<nsIStreamListener> listener = mListener;
    mOnStartRequestCalled = true;  // avoid reentrancy bugs by setting this now
    listener->OnStartRequest(this);
  }
  mOnStartRequestCalled = true;

  mEventQ->RunOrEnqueue(new NeckoTargetChannelFunctionEvent(
      this, [self = UnsafePtr<HttpChannelChild>(this)] {
        self->ContinueDoNotifyListener();
      }));
}

void HttpChannelChild::ContinueDoNotifyListener() {
  LOG(("HttpChannelChild::ContinueDoNotifyListener this=%p", this));
  MOZ_ASSERT(NS_IsMainThread());

  // Make sure mIsPending is set to false. At this moment we are done from
  // the point of view of our consumer and we have to report our self
  // as not-pending.
  mIsPending = false;

  if (mListener && !mOnStopRequestCalled) {
    nsCOMPtr<nsIStreamListener> listener = mListener;
    mOnStopRequestCalled = true;
    listener->OnStopRequest(this, mStatus);
  }
  mOnStopRequestCalled = true;

  // notify "http-on-stop-request" observers
  gHttpHandler->OnStopRequest(this);

  // This channel has finished its job, potentially release any tail-blocked
  // requests with this.
  RemoveAsNonTailRequest();

  // We have to make sure to drop the references to listeners and callbacks
  // no longer needed.
  ReleaseListeners();

  DoNotifyListenerCleanup();

  // If this is a navigation, then we must let the docshell flush the reports
  // to the console later.  The LoadDocument() is pointing at the detached
  // document that started the navigation.  We want to show the reports on the
  // new document.  Otherwise the console is wiped and the user never sees
  // the information.
  if (!IsNavigation()) {
    if (mLoadGroup) {
      FlushConsoleReports(mLoadGroup);
    } else {
      RefPtr<dom::Document> doc;
      mLoadInfo->GetLoadingDocument(getter_AddRefs(doc));
      FlushConsoleReports(doc);
    }
  }
}

mozilla::ipc::IPCResult HttpChannelChild::RecvReportSecurityMessage(
    const nsString& messageTag, const nsString& messageCategory) {
  DebugOnly<nsresult> rv = AddSecurityMessage(messageTag, messageCategory);
  MOZ_ASSERT(NS_SUCCEEDED(rv));
  return IPC_OK();
}

mozilla::ipc::IPCResult HttpChannelChild::RecvRedirect1Begin(
    const uint32_t& aRegistrarId, const URIParams& aNewUri,
    const uint32_t& aNewLoadFlags, const uint32_t& aRedirectFlags,
    const ParentLoadInfoForwarderArgs& aLoadInfoForwarder,
    const nsHttpResponseHead& aResponseHead,
    const nsCString& aSecurityInfoSerialization, const uint64_t& aChannelId,
    const NetAddr& aOldPeerAddr, const ResourceTimingStructArgs& aTiming) {
  // TODO: handle security info
  LOG(("HttpChannelChild::RecvRedirect1Begin [this=%p]\n", this));
  // We set peer address of child to the old peer,
  // Then it will be updated to new peer in OnStartRequest
  mPeerAddr = aOldPeerAddr;

  // Cookies headers should not be visible to the child process
  MOZ_ASSERT(!nsHttpResponseHead(aResponseHead).HasHeader(nsHttp::Set_Cookie));

  mEventQ->RunOrEnqueue(new NeckoTargetChannelFunctionEvent(
      this, [self = UnsafePtr<HttpChannelChild>(this), aRegistrarId, aNewUri,
             aNewLoadFlags, aRedirectFlags, aLoadInfoForwarder, aResponseHead,
             aSecurityInfoSerialization, aChannelId, aTiming]() {
        self->Redirect1Begin(aRegistrarId, aNewUri, aNewLoadFlags,
                             aRedirectFlags, aLoadInfoForwarder, aResponseHead,
                             aSecurityInfoSerialization, aChannelId, aTiming);
      }));
  return IPC_OK();
}

nsresult HttpChannelChild::SetupRedirect(nsIURI* uri,
                                         const nsHttpResponseHead* responseHead,
                                         const uint32_t& redirectFlags,
                                         nsIChannel** outChannel) {
  LOG(("HttpChannelChild::SetupRedirect [this=%p]\n", this));

  if (mCanceled) {
    return NS_ERROR_ABORT;
  }

  nsresult rv;
  nsCOMPtr<nsIIOService> ioService;
  rv = gHttpHandler->GetIOService(getter_AddRefs(ioService));
  NS_ENSURE_SUCCESS(rv, rv);

  nsCOMPtr<nsIChannel> newChannel;
  nsCOMPtr<nsILoadInfo> redirectLoadInfo =
      CloneLoadInfoForRedirect(uri, redirectFlags);
  rv = NS_NewChannelInternal(getter_AddRefs(newChannel), uri, redirectLoadInfo,
                             nullptr,  // PerformanceStorage
                             nullptr,  // aLoadGroup
                             nullptr,  // aCallbacks
                             nsIRequest::LOAD_NORMAL, ioService);
  NS_ENSURE_SUCCESS(rv, rv);

  // We won't get OnStartRequest, set cookies here.
  mResponseHead = MakeUnique<nsHttpResponseHead>(*responseHead);

  bool rewriteToGET = HttpBaseChannel::ShouldRewriteRedirectToGET(
      mResponseHead->Status(), mRequestHead.ParsedMethod());

  rv = SetupReplacementChannel(uri, newChannel, !rewriteToGET, redirectFlags);
  NS_ENSURE_SUCCESS(rv, rv);

  mRedirectChannelChild = do_QueryInterface(newChannel);
  newChannel.forget(outChannel);

  return NS_OK;
}

void HttpChannelChild::Redirect1Begin(
    const uint32_t& registrarId, const URIParams& newOriginalURI,
    const uint32_t& newLoadFlags, const uint32_t& redirectFlags,
    const ParentLoadInfoForwarderArgs& loadInfoForwarder,
    const nsHttpResponseHead& responseHead,
    const nsACString& securityInfoSerialization, const uint64_t& channelId,
    const ResourceTimingStructArgs& timing) {
  nsresult rv;

  LOG(("HttpChannelChild::Redirect1Begin [this=%p]\n", this));

  ipc::MergeParentLoadInfoForwarder(loadInfoForwarder, mLoadInfo);

  nsCOMPtr<nsIURI> uri = DeserializeURI(newOriginalURI);

  ResourceTimingStructArgsToTimingsStruct(timing, mTransactionTimings);

#ifdef MOZ_GECKO_PROFILER
  if (profiler_can_accept_markers()) {
    nsAutoCString requestMethod;
    GetRequestMethod(requestMethod);
    nsAutoCString contentType;
    responseHead.ContentType(contentType);

    profiler_add_network_marker(
        mURI, requestMethod, mPriority, mChannelId,
        NetworkLoadType::LOAD_REDIRECT, mLastStatusReported, TimeStamp::Now(),
        0, kCacheUnknown, mLoadInfo->GetInnerWindowID(), &mTransactionTimings,
        uri, std::move(mSource), Some(nsDependentCString(contentType.get())));
  }
#endif

  if (!securityInfoSerialization.IsEmpty()) {
    rv = NS_DeserializeObject(securityInfoSerialization,
                              getter_AddRefs(mSecurityInfo));
    MOZ_DIAGNOSTIC_ASSERT(NS_SUCCEEDED(rv),
                          "Deserializing security info should not fail");
  }

  nsCOMPtr<nsIChannel> newChannel;
  rv = SetupRedirect(uri, &responseHead, redirectFlags,
                     getter_AddRefs(newChannel));

  if (NS_SUCCEEDED(rv)) {
    MOZ_ALWAYS_SUCCEEDS(newChannel->SetLoadFlags(newLoadFlags));

    if (mRedirectChannelChild) {
      // Set the channelId allocated in parent to the child instance
      nsCOMPtr<nsIHttpChannel> httpChannel =
          do_QueryInterface(mRedirectChannelChild);
      if (httpChannel) {
        rv = httpChannel->SetChannelId(channelId);
        MOZ_ASSERT(NS_SUCCEEDED(rv));
      }
      mRedirectChannelChild->ConnectParent(registrarId);
    }

    nsCOMPtr<nsISerialEventTarget> target = GetNeckoTarget();
    MOZ_ASSERT(target);

    rv = gHttpHandler->AsyncOnChannelRedirect(this, newChannel, redirectFlags,
                                              target);
  }

  if (NS_FAILED(rv)) OnRedirectVerifyCallback(rv);
}

mozilla::ipc::IPCResult HttpChannelChild::RecvRedirect3Complete() {
  LOG(("HttpChannelChild::RecvRedirect3Complete [this=%p]\n", this));
  nsCOMPtr<nsIChannel> redirectChannel =
      do_QueryInterface(mRedirectChannelChild);
  MOZ_ASSERT(redirectChannel);
  mEventQ->RunOrEnqueue(new NeckoTargetChannelFunctionEvent(
      this, [self = UnsafePtr<HttpChannelChild>(this), redirectChannel]() {
        nsresult rv = NS_OK;
        Unused << self->GetStatus(&rv);
        if (NS_FAILED(rv)) {
          // Pre-redirect channel was canceled. Call |HandleAsyncAbort|, so
          // mListener's OnStart/StopRequest can be called. Nothing else will
          // trigger these notification after this point.
          // We do this before |CompleteRedirectSetup|, so post-redirect channel
          // stays unopened and we also make sure that OnStart/StopRequest won't
          // be called twice.
          self->HandleAsyncAbort();

          nsCOMPtr<nsIHttpChannelChild> chan =
              do_QueryInterface(redirectChannel);
          RefPtr<HttpChannelChild> httpChannelChild =
              static_cast<HttpChannelChild*>(chan.get());
          if (httpChannelChild) {
            // For sending an IPC message to parent channel so that the loading
            // can be cancelled.
            Unused << httpChannelChild->Cancel(rv);

            // The post-redirect channel could still get OnStart/StopRequest IPC
            // messages from parent, but the mListener is still null. So, we
            // call |DoNotifyListener| to pretend that OnStart/StopRequest are
            // already called.
            httpChannelChild->DoNotifyListener();
          }
          return;
        }

        self->Redirect3Complete();
      }));
  return IPC_OK();
}

void HttpChannelChild::ProcessNotifyClassificationFlags(
    uint32_t aClassificationFlags, bool aIsThirdParty) {
  LOG(
      ("HttpChannelChild::ProcessNotifyClassificationFlags thirdparty=%d "
       "flags=%" PRIu32 " [this=%p]\n",
       static_cast<int>(aIsThirdParty), aClassificationFlags, this));
  MOZ_ASSERT(OnSocketThread());

  mEventQ->RunOrEnqueue(new NeckoTargetChannelFunctionEvent(
      this, [self = UnsafePtr<HttpChannelChild>(this), aClassificationFlags,
             aIsThirdParty]() {
        self->AddClassificationFlags(aClassificationFlags, aIsThirdParty);
      }));
}

void HttpChannelChild::ProcessNotifyFlashPluginStateChanged(
    nsIHttpChannel::FlashPluginState aState) {
  LOG(("HttpChannelChild::ProcessNotifyFlashPluginStateChanged [this=%p]\n",
       this));
  MOZ_ASSERT(OnSocketThread());

  mEventQ->RunOrEnqueue(new NeckoTargetChannelFunctionEvent(
      this, [self = UnsafePtr<HttpChannelChild>(this), aState]() {
        self->SetFlashPluginState(aState);
      }));
}

void HttpChannelChild::ProcessSetClassifierMatchedInfo(
    const nsCString& aList, const nsCString& aProvider,
    const nsCString& aFullHash) {
  LOG(("HttpChannelChild::ProcessSetClassifierMatchedInfo [this=%p]\n", this));
  MOZ_ASSERT(OnSocketThread());

  mEventQ->RunOrEnqueue(new NeckoTargetChannelFunctionEvent(
      this,
      [self = UnsafePtr<HttpChannelChild>(this), aList, aProvider,
       aFullHash]() { self->SetMatchedInfo(aList, aProvider, aFullHash); }));
}

void HttpChannelChild::ProcessSetClassifierMatchedTrackingInfo(
    const nsCString& aLists, const nsCString& aFullHashes) {
  LOG(("HttpChannelChild::ProcessSetClassifierMatchedTrackingInfo [this=%p]\n",
       this));
  MOZ_ASSERT(OnSocketThread());

  nsTArray<nsCString> lists, fullhashes;
  for (const nsACString& token : aLists.Split(',')) {
    lists.AppendElement(token);
  }
  for (const nsACString& token : aFullHashes.Split(',')) {
    fullhashes.AppendElement(token);
  }

  mEventQ->RunOrEnqueue(new NeckoTargetChannelFunctionEvent(
      this, [self = UnsafePtr<HttpChannelChild>(this),
             lists = CopyableTArray{std::move(lists)},
             fullhashes = CopyableTArray{std::move(fullhashes)}]() {
        self->SetMatchedTrackingInfo(lists, fullhashes);
      }));
}

// Completes the redirect and cleans up the old channel.
void HttpChannelChild::Redirect3Complete() {
  LOG(("HttpChannelChild::Redirect3Complete [this=%p]\n", this));
  MOZ_ASSERT(NS_IsMainThread());

  // Using an error as the default so that when we fail to forward this redirect
  // to the target channel, we make sure to notify the current listener from
  // CleanupRedirectingChannel.
  nsresult rv = NS_BINDING_ABORTED;

  nsCOMPtr<nsIRedirectResultListener> vetoHook;
  GetCallback(vetoHook);
  if (vetoHook) {
    vetoHook->OnRedirectResult(true);
  }

  // Chrome channel has been AsyncOpen'd.  Reflect this in child.
  if (mRedirectChannelChild) {
    rv = mRedirectChannelChild->CompleteRedirectSetup(mListener);
#ifdef MOZ_DIAGNOSTIC_ASSERT_ENABLED
    mSuccesfullyRedirected = NS_SUCCEEDED(rv);
#endif
  }

  CleanupRedirectingChannel(rv);
}

void HttpChannelChild::CleanupRedirectingChannel(nsresult rv) {
  // Redirecting to new channel: shut this down and init new channel
  if (mLoadGroup) mLoadGroup->RemoveRequest(this, nullptr, NS_BINDING_ABORTED);

  if (NS_SUCCEEDED(rv)) {
    nsCString remoteAddress;
    Unused << GetRemoteAddress(remoteAddress);
    nsCOMPtr<nsIURI> referrer;
    if (mReferrerInfo) {
      referrer = mReferrerInfo->GetComputedReferrer();
    }

    nsCOMPtr<nsIRedirectHistoryEntry> entry =
        new nsRedirectHistoryEntry(GetURIPrincipal(), referrer, remoteAddress);

    mLoadInfo->AppendRedirectHistoryEntry(entry, false);
  } else {
    NS_WARNING("CompleteRedirectSetup failed, HttpChannelChild already open?");
  }

  // Release ref to new channel.
  mRedirectChannelChild = nullptr;

  NotifyOrReleaseListeners(rv);
  CleanupBackgroundChannel();
}

//-----------------------------------------------------------------------------
// HttpChannelChild::nsIChildChannel
//-----------------------------------------------------------------------------

NS_IMETHODIMP
HttpChannelChild::ConnectParent(uint32_t registrarId) {
  LOG(("HttpChannelChild::ConnectParent [this=%p, id=%" PRIu32 "]\n", this,
       registrarId));
  MOZ_ASSERT(NS_IsMainThread());
  mozilla::dom::BrowserChild* browserChild = nullptr;
  nsCOMPtr<nsIBrowserChild> iBrowserChild;
  GetCallback(iBrowserChild);
  if (iBrowserChild) {
    browserChild =
        static_cast<mozilla::dom::BrowserChild*>(iBrowserChild.get());
  }

  if (browserChild && !browserChild->IPCOpen()) {
    return NS_ERROR_FAILURE;
  }

  ContentChild* cc = static_cast<ContentChild*>(gNeckoChild->Manager());
  if (cc->IsShuttingDown()) {
    return NS_ERROR_FAILURE;
  }

  HttpBaseChannel::SetDocshellUserAgentOverride();

  // This must happen before the constructor message is sent. Otherwise messages
  // from the parent could arrive quickly and be delivered to the wrong event
  // target.
  SetEventTarget();

<<<<<<< HEAD
  HttpChannelConnectArgs connectArgs(registrarId, mShouldParentIntercept);
  PBrowserOrId browser = static_cast<ContentChild*>(gNeckoChild->Manager())
                             ->GetBrowserOrId(browserChild);
  {
    ipc::AutoRecordReplayAssertMessageContents assert;
    if (!gNeckoChild->SendPHttpChannelConstructor(
            this, browser, IPC::SerializedLoadContext(this), connectArgs)) {
      return NS_ERROR_FAILURE;
    }
=======
  HttpChannelConnectArgs connectArgs(registrarId);
  if (!gNeckoChild->SendPHttpChannelConstructor(
          this, browserChild, IPC::SerializedLoadContext(this), connectArgs)) {
    return NS_ERROR_FAILURE;
>>>>>>> 0aa061dd
  }

  {
    MutexAutoLock lock(mBgChildMutex);

    MOZ_ASSERT(!mBgChild);
    MOZ_ASSERT(!mBgInitFailCallback);

    mBgInitFailCallback = NewRunnableMethod<nsresult>(
        "HttpChannelChild::OnRedirectVerifyCallback", this,
        &HttpChannelChild::OnRedirectVerifyCallback, NS_ERROR_FAILURE);

    RefPtr<HttpBackgroundChannelChild> bgChild =
        new HttpBackgroundChannelChild();

    MOZ_RELEASE_ASSERT(gSocketTransportService);

    RefPtr<HttpChannelChild> self = this;
    nsresult rv = gSocketTransportService->Dispatch(
        NewRunnableMethod<RefPtr<HttpChannelChild>>(
            "HttpBackgroundChannelChild::Init", bgChild,
            &HttpBackgroundChannelChild::Init, std::move(self)),
        NS_DISPATCH_NORMAL);

    if (NS_WARN_IF(NS_FAILED(rv))) {
      return rv;
    }

    mBgChild = std::move(bgChild);
#ifdef MOZ_DIAGNOSTIC_ASSERT_ENABLED
    mEverHadBgChildAtConnectParent = true;
#endif
  }

  // Should wait for CompleteRedirectSetup to set the listener.
  mEventQ->Suspend();
  MOZ_ASSERT(!mSuspendForWaitCompleteRedirectSetup);
  mSuspendForWaitCompleteRedirectSetup = true;

  // Connect to socket process after mEventQ is suspended.
  MaybeConnectToSocketProcess();

  return NS_OK;
}

NS_IMETHODIMP
HttpChannelChild::CompleteRedirectSetup(nsIStreamListener* aListener) {
  LOG(("HttpChannelChild::CompleteRedirectSetup [this=%p]\n", this));
  MOZ_ASSERT(NS_IsMainThread());

  NS_ENSURE_TRUE(!mIsPending, NS_ERROR_IN_PROGRESS);
  NS_ENSURE_TRUE(!mWasOpened, NS_ERROR_ALREADY_OPENED);

  // Resume the suspension in ConnectParent.
  auto eventQueueResumeGuard = MakeScopeExit([&] {
    MOZ_ASSERT(mSuspendForWaitCompleteRedirectSetup);
    mEventQ->Resume();
    mSuspendForWaitCompleteRedirectSetup = false;
  });

  /*
   * No need to check for cancel: we don't get here if nsHttpChannel canceled
   * before AsyncOpen(); if it's canceled after that, OnStart/Stop will just
   * get called with error code as usual.  So just setup mListener and make the
   * channel reflect AsyncOpen'ed state.
   */

  mLastStatusReported = TimeStamp::Now();
#ifdef MOZ_GECKO_PROFILER
  if (profiler_can_accept_markers()) {
    nsAutoCString requestMethod;
    GetRequestMethod(requestMethod);

    profiler_add_network_marker(
        mURI, requestMethod, mPriority, mChannelId, NetworkLoadType::LOAD_START,
        mChannelCreationTimestamp, mLastStatusReported, 0, kCacheUnknown,
        mLoadInfo->GetInnerWindowID(), nullptr, nullptr);
  }
#endif
  mIsPending = true;
  mWasOpened = true;
  mListener = aListener;

  // add ourselves to the load group.
  if (mLoadGroup) mLoadGroup->AddRequest(this, nullptr);

  // We already have an open IPDL connection to the parent. If on-modify-request
  // listeners or load group observers canceled us, let the parent handle it
  // and send it back to us naturally.
  return NS_OK;
}

//-----------------------------------------------------------------------------
// HttpChannelChild::nsIAsyncVerifyRedirectCallback
//-----------------------------------------------------------------------------

NS_IMETHODIMP
HttpChannelChild::OnRedirectVerifyCallback(nsresult aResult) {
  LOG(("HttpChannelChild::OnRedirectVerifyCallback [this=%p]\n", this));
  MOZ_ASSERT(NS_IsMainThread());
  Maybe<URIParams> redirectURI;
  nsresult rv;

  nsCOMPtr<nsIHttpChannel> newHttpChannel =
      do_QueryInterface(mRedirectChannelChild);

  if (NS_SUCCEEDED(aResult) && !mRedirectChannelChild) {
    // mRedirectChannelChild doesn't exist means we're redirecting to a protocol
    // that doesn't implement nsIChildChannel. The redirect result should be set
    // as failed by veto listeners and shouldn't enter this condition. As the
    // last resort, we synthesize the error result as NS_ERROR_DOM_BAD_URI here
    // to let nsHttpChannel::ContinueProcessResponse2 know it's redirecting to
    // another protocol and throw an error.
    LOG(("  redirecting to a protocol that doesn't implement nsIChildChannel"));
    aResult = NS_ERROR_DOM_BAD_URI;
  }

  nsCOMPtr<nsIReferrerInfo> referrerInfo;
  if (newHttpChannel) {
    // Must not be called until after redirect observers called.
    newHttpChannel->SetOriginalURI(mOriginalURI);
    referrerInfo = newHttpChannel->GetReferrerInfo();
  }

  RequestHeaderTuples emptyHeaders;
  RequestHeaderTuples* headerTuples = &emptyHeaders;
  nsLoadFlags loadFlags = 0;
  Maybe<CorsPreflightArgs> corsPreflightArgs;

  nsCOMPtr<nsIHttpChannelChild> newHttpChannelChild =
      do_QueryInterface(mRedirectChannelChild);
  if (newHttpChannelChild && NS_SUCCEEDED(aResult)) {
    rv = newHttpChannelChild->AddCookiesToRequest();
    MOZ_ASSERT(NS_SUCCEEDED(rv));
    rv = newHttpChannelChild->GetClientSetRequestHeaders(&headerTuples);
    MOZ_ASSERT(NS_SUCCEEDED(rv));
    newHttpChannelChild->GetClientSetCorsPreflightParameters(corsPreflightArgs);
  }

  /* If the redirect was canceled, bypass OMR and send an empty API
   * redirect URI */
  SerializeURI(nullptr, redirectURI);

  if (NS_SUCCEEDED(aResult)) {
    // Note: this is where we would notify "http-on-modify-response" observers.
    // We have deliberately disabled this for child processes (see bug 806753)
    //
    // After we verify redirect, nsHttpChannel may hit the network: must give
    // "http-on-modify-request" observers the chance to cancel before that.
    // base->CallOnModifyRequestObservers();

    nsCOMPtr<nsIHttpChannelInternal> newHttpChannelInternal =
        do_QueryInterface(mRedirectChannelChild);
    if (newHttpChannelInternal) {
      nsCOMPtr<nsIURI> apiRedirectURI;
      rv = newHttpChannelInternal->GetApiRedirectToURI(
          getter_AddRefs(apiRedirectURI));
      if (NS_SUCCEEDED(rv) && apiRedirectURI) {
        /* If there was an API redirect of this channel, we need to send it
         * up here, since it can't be sent via SendAsyncOpen. */
        SerializeURI(apiRedirectURI, redirectURI);
      }
    }

    nsCOMPtr<nsIRequest> request = do_QueryInterface(mRedirectChannelChild);
    if (request) {
      request->GetLoadFlags(&loadFlags);
    }
  }

  bool chooseAppcache = false;
  nsCOMPtr<nsIApplicationCacheChannel> appCacheChannel =
      do_QueryInterface(newHttpChannel);
  if (appCacheChannel) {
    appCacheChannel->GetChooseApplicationCache(&chooseAppcache);
  }

  uint32_t sourceRequestBlockingReason = 0;
  mLoadInfo->GetRequestBlockingReason(&sourceRequestBlockingReason);

  Maybe<ChildLoadInfoForwarderArgs> targetLoadInfoForwarder;
  nsCOMPtr<nsIChannel> newChannel = do_QueryInterface(mRedirectChannelChild);
  if (newChannel) {
    ChildLoadInfoForwarderArgs args;
    nsCOMPtr<nsILoadInfo> loadInfo = newChannel->LoadInfo();
    LoadInfoToChildLoadInfoForwarder(loadInfo, &args);
    targetLoadInfoForwarder.emplace(args);
  }

  if (CanSend())
    SendRedirect2Verify(aResult, *headerTuples, sourceRequestBlockingReason,
                        targetLoadInfoForwarder, loadFlags, referrerInfo,
                        redirectURI, corsPreflightArgs, chooseAppcache);

  return NS_OK;
}

//-----------------------------------------------------------------------------
// HttpChannelChild::nsIRequest
//-----------------------------------------------------------------------------

NS_IMETHODIMP
HttpChannelChild::Cancel(nsresult aStatus) {
  LOG(("HttpChannelChild::Cancel [this=%p, status=%" PRIx32 "]\n", this,
       static_cast<uint32_t>(aStatus)));
  LogCallingScriptLocation(this);

  MOZ_ASSERT(NS_IsMainThread());

  if (!mCanceled) {
    // If this cancel occurs before nsHttpChannel has been set up, AsyncOpen
    // is responsible for cleaning up.
    mCanceled = true;
    mStatus = aStatus;

    bool remoteChannelExists = RemoteChannelExists();
#ifdef MOZ_DIAGNOSTIC_ASSERT_ENABLED
    mCanSendAtCancel = CanSend();
    mRemoteChannelExistedAtCancel = remoteChannelExists;
#endif

    if (remoteChannelExists) {
      SendCancel(aStatus, mLoadInfo->GetRequestBlockingReason());
    }
  }
  return NS_OK;
}

NS_IMETHODIMP
HttpChannelChild::Suspend() {
  LOG(("HttpChannelChild::Suspend [this=%p, mSuspendCount=%" PRIu32 "\n", this,
       mSuspendCount + 1));
  MOZ_ASSERT(NS_IsMainThread());
  NS_ENSURE_TRUE(RemoteChannelExists(), NS_ERROR_NOT_AVAILABLE);

  LogCallingScriptLocation(this);

  // SendSuspend only once, when suspend goes from 0 to 1.
  // Don't SendSuspend at all if we're diverting callbacks to the parent;
  // suspend will be called at the correct time in the parent itself.
  if (!mSuspendCount++) {
    if (RemoteChannelExists()) {
      SendSuspend();
      mSuspendSent = true;
    }
  }
  mEventQ->Suspend();

  return NS_OK;
}

NS_IMETHODIMP
HttpChannelChild::Resume() {
  LOG(("HttpChannelChild::Resume [this=%p, mSuspendCount=%" PRIu32 "\n", this,
       mSuspendCount - 1));
  MOZ_ASSERT(NS_IsMainThread());
  NS_ENSURE_TRUE(RemoteChannelExists(), NS_ERROR_NOT_AVAILABLE);
  NS_ENSURE_TRUE(mSuspendCount > 0, NS_ERROR_UNEXPECTED);

  LogCallingScriptLocation(this);

  nsresult rv = NS_OK;

  // SendResume only once, when suspend count drops to 0.
  // Don't SendResume at all if we're diverting callbacks to the parent (unless
  // suspend was sent earlier); otherwise, resume will be called at the correct
  // time in the parent itself.
  if (!--mSuspendCount && mSuspendSent) {
    if (RemoteChannelExists()) {
      SendResume();
    }
    if (mCallOnResume) {
      nsCOMPtr<nsISerialEventTarget> neckoTarget = GetNeckoTarget();
      MOZ_ASSERT(neckoTarget);

      RefPtr<HttpChannelChild> self = this;
      std::function<nsresult(HttpChannelChild*)> callOnResume = nullptr;
      std::swap(callOnResume, mCallOnResume);
      rv = neckoTarget->Dispatch(
          NS_NewRunnableFunction(
              "net::HttpChannelChild::mCallOnResume",
              [callOnResume, self{std::move(self)}]() { callOnResume(self); }),
          NS_DISPATCH_NORMAL);
    }
  }
  mEventQ->Resume();

  return rv;
}

//-----------------------------------------------------------------------------
// HttpChannelChild::nsIChannel
//-----------------------------------------------------------------------------

NS_IMETHODIMP
HttpChannelChild::GetSecurityInfo(nsISupports** aSecurityInfo) {
  NS_ENSURE_ARG_POINTER(aSecurityInfo);
  NS_IF_ADDREF(*aSecurityInfo = mSecurityInfo);
  return NS_OK;
}

NS_IMETHODIMP
HttpChannelChild::AsyncOpen(nsIStreamListener* aListener) {
  LOG(("HttpChannelChild::AsyncOpen [this=%p uri=%s]\n", this, mSpec.get()));

  nsresult rv = AsyncOpenInternal(aListener);
  if (NS_FAILED(rv)) {
    uint32_t blockingReason = 0;
    mLoadInfo->GetRequestBlockingReason(&blockingReason);
    LOG(
        ("HttpChannelChild::AsyncOpen failed [this=%p rv=0x%08x "
         "blocking-reason=%u]\n",
         this, static_cast<uint32_t>(rv), blockingReason));

    gHttpHandler->OnFailedOpeningRequest(this);
  }

#ifdef MOZ_DIAGNOSTIC_ASSERT_ENABLED
  mAsyncOpenSucceeded = NS_SUCCEEDED(rv);
#endif
  return rv;
}

nsresult HttpChannelChild::AsyncOpenInternal(nsIStreamListener* aListener) {
  nsresult rv;

  nsCOMPtr<nsIStreamListener> listener = aListener;
  rv = nsContentSecurityManager::doContentSecurityCheck(this, listener);
  if (NS_WARN_IF(NS_FAILED(rv))) {
    ReleaseListeners();
    return rv;
  }

  MOZ_ASSERT(
      mLoadInfo->GetSecurityMode() == 0 ||
          mLoadInfo->GetInitialSecurityCheckDone() ||
          (mLoadInfo->GetSecurityMode() ==
               nsILoadInfo::SEC_ALLOW_CROSS_ORIGIN_SEC_CONTEXT_IS_NULL &&
           mLoadInfo->GetLoadingPrincipal() &&
           mLoadInfo->GetLoadingPrincipal()->IsSystemPrincipal()),
      "security flags in loadInfo but doContentSecurityCheck() not called");

  LogCallingScriptLocation(this);

  if (!mLoadGroup && !mCallbacks) {
    // If no one called SetLoadGroup or SetNotificationCallbacks, the private
    // state has not been updated on PrivateBrowsingChannel (which we derive
    // from) Hence, we have to call UpdatePrivateBrowsing() here
    UpdatePrivateBrowsing();
  }

#ifdef DEBUG
  AssertPrivateBrowsingId();
#endif

  if (mCanceled) {
    ReleaseListeners();
    return mStatus;
  }

  NS_ENSURE_TRUE(gNeckoChild != nullptr, NS_ERROR_FAILURE);
  NS_ENSURE_ARG_POINTER(listener);
  NS_ENSURE_TRUE(!mIsPending, NS_ERROR_IN_PROGRESS);
  NS_ENSURE_TRUE(!mWasOpened, NS_ERROR_ALREADY_OPENED);

  if (MaybeWaitForUploadStreamLength(listener, nullptr)) {
    return NS_OK;
  }

  if (!mAsyncOpenTimeOverriden) {
    mAsyncOpenTime = TimeStamp::Now();
  }

#ifdef MOZ_TASK_TRACER
  if (tasktracer::IsStartLogging()) {
    nsCOMPtr<nsIURI> uri;
    GetURI(getter_AddRefs(uri));
    nsAutoCString urispec;
    uri->GetSpec(urispec);
    tasktracer::AddLabel("HttpChannelChild::AsyncOpen %s", urispec.get());
  }
#endif

  // Port checked in parent, but duplicate here so we can return with error
  // immediately
  rv = NS_CheckPortSafety(mURI);
  if (NS_FAILED(rv)) {
    ReleaseListeners();
    return rv;
  }

  nsAutoCString cookie;
  if (NS_SUCCEEDED(mRequestHead.GetHeader(nsHttp::Cookie, cookie))) {
    mUserSetCookieHeader = cookie;
  }

  DebugOnly<nsresult> check = AddCookiesToRequest();
  MOZ_ASSERT(NS_SUCCEEDED(check));

  //
  // NOTE: From now on we must return NS_OK; all errors must be handled via
  // OnStart/OnStopRequest
  //

  // We notify "http-on-opening-request" observers in the child
  // process so that devtools can capture a stack trace at the
  // appropriate spot.  See bug 806753 for some information about why
  // other http-* notifications are disabled in child processes.
  gHttpHandler->OnOpeningRequest(this);

  mLastStatusReported = TimeStamp::Now();
#ifdef MOZ_GECKO_PROFILER
  if (profiler_can_accept_markers()) {
    nsAutoCString requestMethod;
    GetRequestMethod(requestMethod);

    profiler_add_network_marker(
        mURI, requestMethod, mPriority, mChannelId, NetworkLoadType::LOAD_START,
        mChannelCreationTimestamp, mLastStatusReported, 0, kCacheUnknown,
        mLoadInfo->GetInnerWindowID(), nullptr, nullptr);
  }
#endif
  mIsPending = true;
  mWasOpened = true;
  mListener = listener;

  // add ourselves to the load group.
  if (mLoadGroup) mLoadGroup->AddRequest(this, nullptr);

  if (mCanceled) {
    // We may have been canceled already, either by on-modify-request
    // listeners or by load group observers; in that case, don't create IPDL
    // connection. See nsHttpChannel::AsyncOpen().
    ReleaseListeners();
    return mStatus;
  }

  // Set user agent override from docshell
  HttpBaseChannel::SetDocshellUserAgentOverride();

  rv = ContinueAsyncOpen();
  if (NS_FAILED(rv)) {
    ReleaseListeners();
  }
  return rv;
}

// Assigns an nsISerialEventTarget to our IPDL actor so that IPC messages are
// sent to the correct DocGroup/TabGroup.
void HttpChannelChild::SetEventTarget() {
  nsCOMPtr<nsILoadInfo> loadInfo = LoadInfo();

  nsCOMPtr<nsISerialEventTarget> target =
      nsContentUtils::GetEventTargetByLoadInfo(loadInfo, TaskCategory::Network);

  if (!target) {
    return;
  }

  gNeckoChild->SetEventTargetForActor(this, target);

  {
    MutexAutoLock lock(mEventTargetMutex);
    mNeckoTarget = target;
  }
}

already_AddRefed<nsISerialEventTarget> HttpChannelChild::GetNeckoTarget() {
  nsCOMPtr<nsISerialEventTarget> target;
  {
    MutexAutoLock lock(mEventTargetMutex);
    target = mNeckoTarget;
  }

  if (!target) {
    target = GetMainThreadSerialEventTarget();
  }
  return target.forget();
}

already_AddRefed<nsIEventTarget> HttpChannelChild::GetODATarget() {
  nsCOMPtr<nsIEventTarget> target;
  {
    MutexAutoLock lock(mEventTargetMutex);
    if (mODATarget) {
      target = mODATarget;
    } else {
      target = mNeckoTarget;
    }
  }

  if (!target) {
    target = GetMainThreadEventTarget();
  }
  return target.forget();
}

nsresult HttpChannelChild::ContinueAsyncOpen() {
  nsresult rv;
  nsCString appCacheClientId;
  if (mInheritApplicationCache) {
    // Pick up an application cache from the notification
    // callbacks if available
    nsCOMPtr<nsIApplicationCacheContainer> appCacheContainer;
    GetCallback(appCacheContainer);

    if (appCacheContainer) {
      nsCOMPtr<nsIApplicationCache> appCache;
      nsresult rv =
          appCacheContainer->GetApplicationCache(getter_AddRefs(appCache));
      if (NS_SUCCEEDED(rv) && appCache) {
        appCache->GetClientID(appCacheClientId);
      }
    }
  }

  //
  // Send request to the chrome process...
  //

  mozilla::dom::BrowserChild* browserChild = nullptr;
  nsCOMPtr<nsIBrowserChild> iBrowserChild;
  GetCallback(iBrowserChild);
  if (iBrowserChild) {
    browserChild =
        static_cast<mozilla::dom::BrowserChild*>(iBrowserChild.get());
  }

  // This id identifies the inner window's top-level document,
  // which changes on every new load or navigation.
  uint64_t contentWindowId = 0;
  TimeStamp navigationStartTimeStamp;
  if (browserChild) {
    MOZ_ASSERT(browserChild->WebNavigation());
    if (RefPtr<Document> document = browserChild->GetTopLevelDocument()) {
      contentWindowId = document->InnerWindowID();
      nsDOMNavigationTiming* navigationTiming = document->GetNavigationTiming();
      if (navigationTiming) {
        navigationStartTimeStamp =
            navigationTiming->GetNavigationStartTimeStamp();
      }
      mTopLevelOuterContentWindowId = document->OuterWindowID();
    }
  }
  SetTopLevelContentWindowId(contentWindowId);

  HttpChannelOpenArgs openArgs;
  // No access to HttpChannelOpenArgs members, but they each have a
  // function with the struct name that returns a ref.
  SerializeURI(mURI, openArgs.uri());
  SerializeURI(mOriginalURI, openArgs.original());
  SerializeURI(mDocumentURI, openArgs.doc());
  SerializeURI(mAPIRedirectToURI, openArgs.apiRedirectTo());
  openArgs.loadFlags() = mLoadFlags;
  openArgs.requestHeaders() = mClientSetRequestHeaders;
  mRequestHead.Method(openArgs.requestMethod());
  openArgs.preferredAlternativeTypes() = mPreferredCachedAltDataTypes.Clone();
  openArgs.referrerInfo() = mReferrerInfo;

  AutoIPCStream autoStream(openArgs.uploadStream());
  if (mUploadStream) {
    autoStream.Serialize(mUploadStream, ContentChild::GetSingleton());
    autoStream.TakeOptionalValue();
  }

  Maybe<CorsPreflightArgs> optionalCorsPreflightArgs;
  GetClientSetCorsPreflightParameters(optionalCorsPreflightArgs);

  // NB: This call forces us to cache mTopWindowURI if we haven't already.
  nsCOMPtr<nsIURI> uri;
  GetTopWindowURI(mURI, getter_AddRefs(uri));

  SerializeURI(mTopWindowURI, openArgs.topWindowURI());

  openArgs.preflightArgs() = optionalCorsPreflightArgs;

  openArgs.uploadStreamHasHeaders() = mUploadStreamHasHeaders;
  openArgs.priority() = mPriority;
  openArgs.classOfService() = mClassOfService;
  openArgs.redirectionLimit() = mRedirectionLimit;
  openArgs.allowSTS() = mAllowSTS;
  openArgs.thirdPartyFlags() = mThirdPartyFlags;
  openArgs.resumeAt() = mSendResumeAt;
  openArgs.startPos() = mStartPos;
  openArgs.entityID() = mEntityID;
  openArgs.chooseApplicationCache() = mChooseApplicationCache;
  openArgs.appCacheClientID() = appCacheClientId;
  openArgs.allowSpdy() = mAllowSpdy;
  openArgs.allowAltSvc() = mAllowAltSvc;
  openArgs.beConservative() = mBeConservative;
  openArgs.tlsFlags() = mTlsFlags;
  openArgs.initialRwin() = mInitialRwin;

  openArgs.cacheKey() = mCacheKey;

  openArgs.blockAuthPrompt() = mBlockAuthPrompt;

  openArgs.allowStaleCacheContent() = mAllowStaleCacheContent;
  openArgs.preferCacheLoadOverBypass() = mPreferCacheLoadOverBypass;

  openArgs.contentTypeHint() = mContentTypeHint;

  rv = mozilla::ipc::LoadInfoToLoadInfoArgs(mLoadInfo, &openArgs.loadInfo());
  NS_ENSURE_SUCCESS(rv, rv);

  EnsureRequestContextID();
  openArgs.requestContextID() = mRequestContextID;

  openArgs.corsMode() = mCorsMode;
  openArgs.redirectMode() = mRedirectMode;

  openArgs.channelId() = mChannelId;

  openArgs.integrityMetadata() = mIntegrityMetadata;

  openArgs.contentWindowId() = contentWindowId;
  openArgs.topLevelOuterContentWindowId() = mTopLevelOuterContentWindowId;

  LOG(("HttpChannelChild::ContinueAsyncOpen this=%p gid=%" PRIu64
       " topwinid=%" PRIx64,
       this, mChannelId, mTopLevelOuterContentWindowId));

  if (browserChild && !browserChild->IPCOpen()) {
    return NS_ERROR_FAILURE;
  }

  ContentChild* cc = static_cast<ContentChild*>(gNeckoChild->Manager());
  if (cc->IsShuttingDown()) {
    return NS_ERROR_FAILURE;
  }

  openArgs.launchServiceWorkerStart() = mLaunchServiceWorkerStart;
  openArgs.launchServiceWorkerEnd() = mLaunchServiceWorkerEnd;
  openArgs.dispatchFetchEventStart() = mDispatchFetchEventStart;
  openArgs.dispatchFetchEventEnd() = mDispatchFetchEventEnd;
  openArgs.handleFetchEventStart() = mHandleFetchEventStart;
  openArgs.handleFetchEventEnd() = mHandleFetchEventEnd;

  openArgs.forceMainDocumentChannel() = mForceMainDocumentChannel;

  openArgs.navigationStartTimeStamp() = navigationStartTimeStamp;
  openArgs.hasNonEmptySandboxingFlag() = GetHasNonEmptySandboxingFlag();

  // This must happen before the constructor message is sent. Otherwise messages
  // from the parent could arrive quickly and be delivered to the wrong event
  // target.
  SetEventTarget();

<<<<<<< HEAD
  PBrowserOrId browser = cc->GetBrowserOrId(browserChild);
  {
    ipc::AutoRecordReplayAssertMessageContents assert;
    if (!gNeckoChild->SendPHttpChannelConstructor(
            this, browser, IPC::SerializedLoadContext(this), openArgs)) {
      return NS_ERROR_FAILURE;
    }
=======
  if (!gNeckoChild->SendPHttpChannelConstructor(
          this, browserChild, IPC::SerializedLoadContext(this), openArgs)) {
    return NS_ERROR_FAILURE;
>>>>>>> 0aa061dd
  }

  {
    MutexAutoLock lock(mBgChildMutex);

    MOZ_RELEASE_ASSERT(gSocketTransportService);

    // Service worker might use the same HttpChannelChild to do async open
    // twice. Need to disconnect with previous background channel before
    // creating the new one, to prevent receiving further notification
    // from it.
    if (mBgChild) {
      RefPtr<HttpBackgroundChannelChild> prevBgChild = std::move(mBgChild);
      gSocketTransportService->Dispatch(
          NewRunnableMethod("HttpBackgroundChannelChild::OnChannelClosed",
                            prevBgChild,
                            &HttpBackgroundChannelChild::OnChannelClosed),
          NS_DISPATCH_NORMAL);
    }

    MOZ_ASSERT(!mBgInitFailCallback);

    mBgInitFailCallback = NewRunnableMethod<nsresult>(
        "HttpChannelChild::FailedAsyncOpen", this,
        &HttpChannelChild::FailedAsyncOpen, NS_ERROR_FAILURE);

    RefPtr<HttpBackgroundChannelChild> bgChild =
        new HttpBackgroundChannelChild();

    RefPtr<HttpChannelChild> self = this;
    nsresult rv = gSocketTransportService->Dispatch(
        NewRunnableMethod<RefPtr<HttpChannelChild>>(
            "HttpBackgroundChannelChild::Init", bgChild,
            &HttpBackgroundChannelChild::Init, self),
        NS_DISPATCH_NORMAL);

    if (NS_WARN_IF(NS_FAILED(rv))) {
      return rv;
    }

    mBgChild = std::move(bgChild);
#ifdef MOZ_DIAGNOSTIC_ASSERT_ENABLED
    mEverHadBgChildAtAsyncOpen = true;
#endif
  }

  MaybeConnectToSocketProcess();

  return NS_OK;
}

//-----------------------------------------------------------------------------
// HttpChannelChild::nsIHttpChannel
//-----------------------------------------------------------------------------

NS_IMETHODIMP
HttpChannelChild::SetRequestHeader(const nsACString& aHeader,
                                   const nsACString& aValue, bool aMerge) {
  LOG(("HttpChannelChild::SetRequestHeader [this=%p]\n", this));
  nsresult rv = HttpBaseChannel::SetRequestHeader(aHeader, aValue, aMerge);
  if (NS_FAILED(rv)) return rv;

  RequestHeaderTuple* tuple = mClientSetRequestHeaders.AppendElement();
  if (!tuple) return NS_ERROR_OUT_OF_MEMORY;

  tuple->mHeader = aHeader;
  tuple->mValue = aValue;
  tuple->mMerge = aMerge;
  tuple->mEmpty = false;
  return NS_OK;
}

NS_IMETHODIMP
HttpChannelChild::SetEmptyRequestHeader(const nsACString& aHeader) {
  LOG(("HttpChannelChild::SetEmptyRequestHeader [this=%p]\n", this));
  nsresult rv = HttpBaseChannel::SetEmptyRequestHeader(aHeader);
  if (NS_FAILED(rv)) return rv;

  RequestHeaderTuple* tuple = mClientSetRequestHeaders.AppendElement();
  if (!tuple) return NS_ERROR_OUT_OF_MEMORY;

  tuple->mHeader = aHeader;
  tuple->mMerge = false;
  tuple->mEmpty = true;
  return NS_OK;
}

NS_IMETHODIMP
HttpChannelChild::RedirectTo(nsIURI* newURI) {
  // disabled until/unless addons run in child or something else needs this
  return NS_ERROR_NOT_IMPLEMENTED;
}

NS_IMETHODIMP
HttpChannelChild::UpgradeToSecure() {
  // disabled until/unless addons run in child or something else needs this
  return NS_ERROR_NOT_IMPLEMENTED;
}

NS_IMETHODIMP
HttpChannelChild::GetProtocolVersion(nsACString& aProtocolVersion) {
  aProtocolVersion = mProtocolVersion;
  return NS_OK;
}

//-----------------------------------------------------------------------------
// HttpChannelChild::nsIHttpChannelInternal
//-----------------------------------------------------------------------------

NS_IMETHODIMP
HttpChannelChild::SetupFallbackChannel(const char* aFallbackKey) {
  DROP_DEAD();
}

NS_IMETHODIMP
HttpChannelChild::GetIsAuthChannel(bool* aIsAuthChannel) { DROP_DEAD(); }

//-----------------------------------------------------------------------------
// HttpChannelChild::nsICacheInfoChannel
//-----------------------------------------------------------------------------

NS_IMETHODIMP
HttpChannelChild::GetCacheTokenFetchCount(int32_t* _retval) {
  NS_ENSURE_ARG_POINTER(_retval);
  MOZ_ASSERT(NS_IsMainThread());

  if (!mCacheEntryAvailable && !mAltDataCacheEntryAvailable) {
    return NS_ERROR_NOT_AVAILABLE;
  }

  *_retval = mCacheFetchCount;
  return NS_OK;
}

NS_IMETHODIMP
HttpChannelChild::GetCacheTokenExpirationTime(uint32_t* _retval) {
  NS_ENSURE_ARG_POINTER(_retval);
  MOZ_ASSERT(NS_IsMainThread());

  if (!mCacheEntryAvailable) return NS_ERROR_NOT_AVAILABLE;

  *_retval = mCacheExpirationTime;
  return NS_OK;
}

NS_IMETHODIMP
HttpChannelChild::GetCacheTokenCachedCharset(nsACString& _retval) {
  MOZ_ASSERT(NS_IsMainThread());

  if (!mCacheEntryAvailable) return NS_ERROR_NOT_AVAILABLE;

  _retval = mCachedCharset;
  return NS_OK;
}
NS_IMETHODIMP
HttpChannelChild::SetCacheTokenCachedCharset(const nsACString& aCharset) {
  if (!mCacheEntryAvailable || !RemoteChannelExists())
    return NS_ERROR_NOT_AVAILABLE;

  mCachedCharset = aCharset;
  if (!SendSetCacheTokenCachedCharset(PromiseFlatCString(aCharset))) {
    return NS_ERROR_FAILURE;
  }
  return NS_OK;
}

NS_IMETHODIMP
HttpChannelChild::IsFromCache(bool* value) {
  if (!mIsPending) return NS_ERROR_NOT_AVAILABLE;

  *value = mIsFromCache;
  return NS_OK;
}

NS_IMETHODIMP
HttpChannelChild::GetCacheEntryId(uint64_t* aCacheEntryId) {
  bool fromCache = false;
  if (NS_FAILED(IsFromCache(&fromCache)) || !fromCache ||
      !mCacheEntryAvailable) {
    return NS_ERROR_NOT_AVAILABLE;
  }

  *aCacheEntryId = mCacheEntryId;
  return NS_OK;
}

NS_IMETHODIMP
HttpChannelChild::IsRacing(bool* aIsRacing) {
  if (!mAfterOnStartRequestBegun) {
    return NS_ERROR_NOT_AVAILABLE;
  }
  *aIsRacing = mIsRacing;
  return NS_OK;
}

NS_IMETHODIMP
HttpChannelChild::GetCacheKey(uint32_t* cacheKey) {
  MOZ_ASSERT(NS_IsMainThread());

  *cacheKey = mCacheKey;
  return NS_OK;
}
NS_IMETHODIMP
HttpChannelChild::SetCacheKey(uint32_t cacheKey) {
  ENSURE_CALLED_BEFORE_ASYNC_OPEN();

  mCacheKey = cacheKey;
  return NS_OK;
}

NS_IMETHODIMP
HttpChannelChild::SetAllowStaleCacheContent(bool aAllowStaleCacheContent) {
  mAllowStaleCacheContent = aAllowStaleCacheContent;
  return NS_OK;
}
NS_IMETHODIMP
HttpChannelChild::GetAllowStaleCacheContent(bool* aAllowStaleCacheContent) {
  NS_ENSURE_ARG(aAllowStaleCacheContent);
  *aAllowStaleCacheContent = mAllowStaleCacheContent;
  return NS_OK;
}

NS_IMETHODIMP
HttpChannelChild::SetPreferCacheLoadOverBypass(
    bool aPreferCacheLoadOverBypass) {
  mPreferCacheLoadOverBypass = aPreferCacheLoadOverBypass;
  return NS_OK;
}
NS_IMETHODIMP
HttpChannelChild::GetPreferCacheLoadOverBypass(
    bool* aPreferCacheLoadOverBypass) {
  NS_ENSURE_ARG(aPreferCacheLoadOverBypass);
  *aPreferCacheLoadOverBypass = mPreferCacheLoadOverBypass;
  return NS_OK;
}

NS_IMETHODIMP
HttpChannelChild::PreferAlternativeDataType(const nsACString& aType,
                                            const nsACString& aContentType,
                                            bool aDeliverAltData) {
  ENSURE_CALLED_BEFORE_ASYNC_OPEN();

  mPreferredCachedAltDataTypes.AppendElement(PreferredAlternativeDataTypeParams(
      nsCString(aType), nsCString(aContentType), aDeliverAltData));
  return NS_OK;
}

const nsTArray<PreferredAlternativeDataTypeParams>&
HttpChannelChild::PreferredAlternativeDataTypes() {
  return mPreferredCachedAltDataTypes;
}

NS_IMETHODIMP
HttpChannelChild::GetAlternativeDataType(nsACString& aType) {
  // Must be called during or after OnStartRequest
  if (!mAfterOnStartRequestBegun) {
    return NS_ERROR_NOT_AVAILABLE;
  }

  aType = mAvailableCachedAltDataType;
  return NS_OK;
}

NS_IMETHODIMP
HttpChannelChild::OpenAlternativeOutputStream(const nsACString& aType,
                                              int64_t aPredictedSize,
                                              nsIAsyncOutputStream** _retval) {
  MOZ_ASSERT(NS_IsMainThread(), "Main thread only");

  if (!CanSend()) {
    return NS_ERROR_NOT_AVAILABLE;
  }
  if (static_cast<ContentChild*>(gNeckoChild->Manager())->IsShuttingDown()) {
    return NS_ERROR_NOT_AVAILABLE;
  }

  nsCOMPtr<nsISerialEventTarget> neckoTarget = GetNeckoTarget();
  MOZ_ASSERT(neckoTarget);

  RefPtr<AltDataOutputStreamChild> stream = new AltDataOutputStreamChild();
  stream->AddIPDLReference();

  gNeckoChild->SetEventTargetForActor(stream, neckoTarget);

  if (!gNeckoChild->SendPAltDataOutputStreamConstructor(
          stream, nsCString(aType), aPredictedSize, this)) {
    return NS_ERROR_FAILURE;
  }

  stream.forget(_retval);
  return NS_OK;
}

NS_IMETHODIMP
HttpChannelChild::GetOriginalInputStream(nsIInputStreamReceiver* aReceiver) {
  if (aReceiver == nullptr) {
    return NS_ERROR_INVALID_ARG;
  }

  if (!CanSend()) {
    return NS_ERROR_NOT_AVAILABLE;
  }

  mOriginalInputStreamReceiver = aReceiver;
  Unused << SendOpenOriginalCacheInputStream();

  return NS_OK;
}

NS_IMETHODIMP
HttpChannelChild::GetAltDataInputStream(const nsACString& aType,
                                        nsIInputStreamReceiver* aReceiver) {
  if (aReceiver == nullptr) {
    return NS_ERROR_INVALID_ARG;
  }

  if (!CanSend()) {
    return NS_ERROR_NOT_AVAILABLE;
  }

  mAltDataInputStreamReceiver = aReceiver;
  Unused << SendOpenAltDataCacheInputStream(nsCString(aType));

  return NS_OK;
}

mozilla::ipc::IPCResult HttpChannelChild::RecvOriginalCacheInputStreamAvailable(
    const Maybe<IPCStream>& aStream) {
  nsCOMPtr<nsIInputStream> stream = DeserializeIPCStream(aStream);
  nsCOMPtr<nsIInputStreamReceiver> receiver;
  receiver.swap(mOriginalInputStreamReceiver);
  if (receiver) {
    receiver->OnInputStreamReady(stream);
  }

  return IPC_OK();
}

mozilla::ipc::IPCResult HttpChannelChild::RecvAltDataCacheInputStreamAvailable(
    const Maybe<IPCStream>& aStream) {
  nsCOMPtr<nsIInputStream> stream = DeserializeIPCStream(aStream);
  nsCOMPtr<nsIInputStreamReceiver> receiver;
  receiver.swap(mAltDataInputStreamReceiver);
  if (receiver) {
    receiver->OnInputStreamReady(stream);
  }

  return IPC_OK();
}

//-----------------------------------------------------------------------------
// HttpChannelChild::nsIResumableChannel
//-----------------------------------------------------------------------------

NS_IMETHODIMP
HttpChannelChild::ResumeAt(uint64_t startPos, const nsACString& entityID) {
  LOG(("HttpChannelChild::ResumeAt [this=%p]\n", this));
  ENSURE_CALLED_BEFORE_CONNECT();
  mStartPos = startPos;
  mEntityID = entityID;
  mSendResumeAt = true;
  return NS_OK;
}

// GetEntityID is shared in HttpBaseChannel

//-----------------------------------------------------------------------------
// HttpChannelChild::nsISupportsPriority
//-----------------------------------------------------------------------------

NS_IMETHODIMP
HttpChannelChild::SetPriority(int32_t aPriority) {
  LOG(("HttpChannelChild::SetPriority %p p=%d", this, aPriority));

  int16_t newValue = clamped<int32_t>(aPriority, INT16_MIN, INT16_MAX);
  if (mPriority == newValue) return NS_OK;
  mPriority = newValue;
  if (RemoteChannelExists()) SendSetPriority(mPriority);
  return NS_OK;
}

//-----------------------------------------------------------------------------
// HttpChannelChild::nsIClassOfService
//-----------------------------------------------------------------------------
NS_IMETHODIMP
HttpChannelChild::SetClassFlags(uint32_t inFlags) {
  if (mClassOfService == inFlags) {
    return NS_OK;
  }

  mClassOfService = inFlags;

  LOG(("HttpChannelChild %p ClassOfService=%u", this, mClassOfService));

  if (RemoteChannelExists()) {
    SendSetClassOfService(mClassOfService);
  }
  return NS_OK;
}

NS_IMETHODIMP
HttpChannelChild::AddClassFlags(uint32_t inFlags) {
  mClassOfService |= inFlags;

  LOG(("HttpChannelChild %p ClassOfService=%u", this, mClassOfService));

  if (RemoteChannelExists()) {
    SendSetClassOfService(mClassOfService);
  }
  return NS_OK;
}

NS_IMETHODIMP
HttpChannelChild::ClearClassFlags(uint32_t inFlags) {
  mClassOfService &= ~inFlags;

  LOG(("HttpChannelChild %p ClassOfService=%u", this, mClassOfService));

  if (RemoteChannelExists()) {
    SendSetClassOfService(mClassOfService);
  }
  return NS_OK;
}

//-----------------------------------------------------------------------------
// HttpChannelChild::nsIProxiedChannel
//-----------------------------------------------------------------------------

NS_IMETHODIMP
HttpChannelChild::GetProxyInfo(nsIProxyInfo** aProxyInfo) { DROP_DEAD(); }

NS_IMETHODIMP HttpChannelChild::GetHttpProxyConnectResponseCode(
    int32_t* aResponseCode) {
  DROP_DEAD();
}

//-----------------------------------------------------------------------------
// HttpChannelChild::nsIApplicationCacheContainer
//-----------------------------------------------------------------------------

NS_IMETHODIMP
HttpChannelChild::GetApplicationCache(nsIApplicationCache** aApplicationCache) {
  NS_IF_ADDREF(*aApplicationCache = mApplicationCache);
  return NS_OK;
}
NS_IMETHODIMP
HttpChannelChild::SetApplicationCache(nsIApplicationCache* aApplicationCache) {
  NS_ENSURE_TRUE(!mWasOpened, NS_ERROR_ALREADY_OPENED);

  mApplicationCache = aApplicationCache;
  return NS_OK;
}

//-----------------------------------------------------------------------------
// HttpChannelChild::nsIApplicationCacheChannel
//-----------------------------------------------------------------------------

NS_IMETHODIMP
HttpChannelChild::GetApplicationCacheForWrite(
    nsIApplicationCache** aApplicationCache) {
  *aApplicationCache = nullptr;
  return NS_OK;
}
NS_IMETHODIMP
HttpChannelChild::SetApplicationCacheForWrite(
    nsIApplicationCache* aApplicationCache) {
  NS_ENSURE_TRUE(!mWasOpened, NS_ERROR_ALREADY_OPENED);

  // Child channels are not intended to be used for cache writes
  return NS_ERROR_NOT_IMPLEMENTED;
}

NS_IMETHODIMP
HttpChannelChild::GetLoadedFromApplicationCache(
    bool* aLoadedFromApplicationCache) {
  *aLoadedFromApplicationCache = mLoadedFromApplicationCache;
  return NS_OK;
}

NS_IMETHODIMP
HttpChannelChild::GetInheritApplicationCache(bool* aInherit) {
  *aInherit = mInheritApplicationCache;
  return NS_OK;
}
NS_IMETHODIMP
HttpChannelChild::SetInheritApplicationCache(bool aInherit) {
  mInheritApplicationCache = aInherit;
  return NS_OK;
}

NS_IMETHODIMP
HttpChannelChild::GetChooseApplicationCache(bool* aChoose) {
  *aChoose = mChooseApplicationCache;
  return NS_OK;
}

NS_IMETHODIMP
HttpChannelChild::SetChooseApplicationCache(bool aChoose) {
  mChooseApplicationCache = aChoose;
  return NS_OK;
}

NS_IMETHODIMP
HttpChannelChild::MarkOfflineCacheEntryAsForeign() {
  SendMarkOfflineCacheEntryAsForeign();
  return NS_OK;
}

//-----------------------------------------------------------------------------
// HttpChannelChild::nsIHttpChannelChild
//-----------------------------------------------------------------------------

NS_IMETHODIMP HttpChannelChild::AddCookiesToRequest() {
  HttpBaseChannel::AddCookiesToRequest();
  return NS_OK;
}

NS_IMETHODIMP HttpChannelChild::GetClientSetRequestHeaders(
    RequestHeaderTuples** aRequestHeaders) {
  *aRequestHeaders = &mClientSetRequestHeaders;
  return NS_OK;
}

void HttpChannelChild::GetClientSetCorsPreflightParameters(
    Maybe<CorsPreflightArgs>& aArgs) {
  if (mRequireCORSPreflight) {
    CorsPreflightArgs args;
    args.unsafeHeaders() = mUnsafeHeaders.Clone();
    aArgs.emplace(args);
  } else {
    aArgs = Nothing();
  }
}

NS_IMETHODIMP
HttpChannelChild::RemoveCorsPreflightCacheEntry(nsIURI* aURI,
                                                nsIPrincipal* aPrincipal) {
  URIParams uri;
  SerializeURI(aURI, uri);
  PrincipalInfo principalInfo;
  nsresult rv = PrincipalToPrincipalInfo(aPrincipal, &principalInfo);
  if (NS_WARN_IF(NS_FAILED(rv))) {
    return rv;
  }
  bool result = false;
  // Be careful to not attempt to send a message to the parent after the
  // actor has been destroyed.
  if (CanSend()) {
    result = SendRemoveCorsPreflightCacheEntry(uri, principalInfo);
  }
  return result ? NS_OK : NS_ERROR_FAILURE;
}

//-----------------------------------------------------------------------------
// HttpChannelChild::nsIMuliPartChannel
//-----------------------------------------------------------------------------

NS_IMETHODIMP
HttpChannelChild::GetBaseChannel(nsIChannel** aBaseChannel) {
  if (!mMultiPartID) {
    MOZ_ASSERT(false, "Not a multipart channel");
    return NS_ERROR_NOT_AVAILABLE;
  }
  nsCOMPtr<nsIChannel> channel = this;
  channel.forget(aBaseChannel);
  return NS_OK;
}

NS_IMETHODIMP
HttpChannelChild::GetPartID(uint32_t* aPartID) {
  if (!mMultiPartID) {
    MOZ_ASSERT(false, "Not a multipart channel");
    return NS_ERROR_NOT_AVAILABLE;
  }
  *aPartID = *mMultiPartID;
  return NS_OK;
}

NS_IMETHODIMP
HttpChannelChild::GetIsLastPart(bool* aIsLastPart) {
  if (!mMultiPartID) {
    return NS_ERROR_NOT_AVAILABLE;
  }
  *aIsLastPart = mIsLastPartOfMultiPart;
  return NS_OK;
}

//-----------------------------------------------------------------------------
// HttpChannelChild::nsIThreadRetargetableRequest
//-----------------------------------------------------------------------------

NS_IMETHODIMP
HttpChannelChild::RetargetDeliveryTo(nsIEventTarget* aNewTarget) {
  LOG(("HttpChannelChild::RetargetDeliveryTo [this=%p, aNewTarget=%p]", this,
       aNewTarget));

  MOZ_ASSERT(NS_IsMainThread(), "Should be called on main thread only");
  MOZ_ASSERT(!mODATarget);
  MOZ_ASSERT(aNewTarget);

  NS_ENSURE_ARG(aNewTarget);
  if (aNewTarget->IsOnCurrentThread()) {
    NS_WARNING("Retargeting delivery to same thread");
    mOMTResult = LABELS_HTTP_CHILD_OMT_STATS::successMainThread;
    return NS_OK;
  }

  if (mMultiPartID) {
    // TODO: Maybe add a new label for this? Maybe it doesn't
    // matter though, since we also blocked QI, so we shouldn't
    // ever get here.
    mOMTResult = LABELS_HTTP_CHILD_OMT_STATS::failListener;
    return NS_ERROR_NO_INTERFACE;
  }

  // Ensure that |mListener| and any subsequent listeners can be retargeted
  // to another thread.
  nsresult rv = NS_OK;
  nsCOMPtr<nsIThreadRetargetableStreamListener> retargetableListener =
      do_QueryInterface(mListener, &rv);
  if (!retargetableListener || NS_FAILED(rv)) {
    NS_WARNING("Listener is not retargetable");
    mOMTResult = LABELS_HTTP_CHILD_OMT_STATS::failListener;
    return NS_ERROR_NO_INTERFACE;
  }

  rv = retargetableListener->CheckListenerChain();
  if (NS_FAILED(rv)) {
    NS_WARNING("Subsequent listeners are not retargetable");
    mOMTResult = LABELS_HTTP_CHILD_OMT_STATS::failListenerChain;
    return rv;
  }

  {
    MutexAutoLock lock(mEventTargetMutex);
    mODATarget = aNewTarget;
  }

  mOMTResult = LABELS_HTTP_CHILD_OMT_STATS::success;
  return NS_OK;
}

NS_IMETHODIMP
HttpChannelChild::GetDeliveryTarget(nsIEventTarget** aEventTarget) {
  MutexAutoLock lock(mEventTargetMutex);

  nsCOMPtr<nsIEventTarget> target = mODATarget;
  if (!mODATarget) {
    target = GetCurrentEventTarget();
  }
  target.forget(aEventTarget);
  return NS_OK;
}

void HttpChannelChild::TrySendDeletingChannel() {
  AUTO_PROFILER_LABEL("HttpChannelChild::TrySendDeletingChannel", NETWORK);
  if (!mDeletingChannelSent.compareExchange(false, true)) {
    // SendDeletingChannel is already sent.
    return;
  }

  if (NS_IsMainThread()) {
    if (NS_WARN_IF(!CanSend())) {
      // IPC actor is detroyed already, do not send more messages.
      return;
    }

    Unused << PHttpChannelChild::SendDeletingChannel();
    return;
  }

  nsCOMPtr<nsISerialEventTarget> neckoTarget = GetNeckoTarget();
  MOZ_ASSERT(neckoTarget);

  DebugOnly<nsresult> rv = neckoTarget->Dispatch(
      NewNonOwningRunnableMethod(
          "net::HttpChannelChild::TrySendDeletingChannel", this,
          &HttpChannelChild::TrySendDeletingChannel),
      NS_DISPATCH_NORMAL);
  MOZ_ASSERT(NS_SUCCEEDED(rv));
}

void HttpChannelChild::OnCopyComplete(nsresult aStatus) {
  nsCOMPtr<nsIRunnable> runnable = NewRunnableMethod<nsresult>(
      "net::HttpBaseChannel::EnsureUploadStreamIsCloneableComplete", this,
      &HttpChannelChild::EnsureUploadStreamIsCloneableComplete, aStatus);
  nsCOMPtr<nsISerialEventTarget> neckoTarget = GetNeckoTarget();
  MOZ_ASSERT(neckoTarget);

  Unused << neckoTarget->Dispatch(runnable, NS_DISPATCH_NORMAL);
}

nsresult HttpChannelChild::AsyncCallImpl(
    void (HttpChannelChild::*funcPtr)(),
    nsRunnableMethod<HttpChannelChild>** retval) {
  nsresult rv;

  RefPtr<nsRunnableMethod<HttpChannelChild>> event =
      NewRunnableMethod("net::HttpChannelChild::AsyncCall", this, funcPtr);
  nsCOMPtr<nsISerialEventTarget> neckoTarget = GetNeckoTarget();
  MOZ_ASSERT(neckoTarget);

  rv = neckoTarget->Dispatch(event, NS_DISPATCH_NORMAL);

  if (NS_SUCCEEDED(rv) && retval) {
    *retval = event;
  }

  return rv;
}

nsresult HttpChannelChild::SetReferrerHeader(const nsACString& aReferrer,
                                             bool aRespectBeforeConnect) {
  // Normally this would be ENSURE_CALLED_BEFORE_CONNECT, but since the
  // "connect" is done in the main process, and mRequestObserversCalled is never
  // set in the ChannelChild, before connect basically means before asyncOpen.
  if (aRespectBeforeConnect) {
    ENSURE_CALLED_BEFORE_ASYNC_OPEN();
  }

  // remove old referrer if any
  mClientSetRequestHeaders.RemoveElementsBy(
      [](const auto& header) { return "Referer"_ns.Equals(header.mHeader); });

  return HttpBaseChannel::SetReferrerHeader(aReferrer, aRespectBeforeConnect);
}

void HttpChannelChild::CancelOnMainThread(nsresult aRv) {
  LOG(("HttpChannelChild::CancelOnMainThread [this=%p]", this));

  if (NS_IsMainThread()) {
    Cancel(aRv);
    return;
  }

  mEventQ->Suspend();
  // Cancel is expected to preempt any other channel events, thus we put this
  // event in the front of mEventQ to make sure nsIStreamListener not receiving
  // any ODA/OnStopRequest callbacks.
  mEventQ->PrependEvent(MakeUnique<NeckoTargetChannelFunctionEvent>(
      this, [self = UnsafePtr<HttpChannelChild>(this), aRv]() {
        self->Cancel(aRv);
      }));
  mEventQ->Resume();
}

mozilla::ipc::IPCResult HttpChannelChild::RecvIssueDeprecationWarning(
    const uint32_t& warning, const bool& asError) {
  nsCOMPtr<nsIDeprecationWarner> warner;
  GetCallback(warner);
  if (warner) {
    warner->IssueWarning(warning, asError);
  }
  return IPC_OK();
}

mozilla::ipc::IPCResult HttpChannelChild::RecvSetPriority(
    const int16_t& aPriority) {
  mPriority = aPriority;
  return IPC_OK();
}

// We don't have a copyable Endpoint and NeckoTargetChannelFunctionEvent takes
// std::function<void()>.  It's not possible to avoid the copy from the type of
// lambda to std::function, so does the capture list. Hence, we're forced to
// use the old-fashioned channel event inheritance.
class AttachStreamFilterEvent : public ChannelEvent {
 public:
  AttachStreamFilterEvent(HttpChannelChild* aChild,
                          already_AddRefed<nsIEventTarget> aTarget,
                          Endpoint<extensions::PStreamFilterParent>&& aEndpoint)
      : mChild(aChild), mTarget(aTarget), mEndpoint(std::move(aEndpoint)) {}

  already_AddRefed<nsIEventTarget> GetEventTarget() override {
    nsCOMPtr<nsIEventTarget> target = mTarget;
    return target.forget();
  }

  void Run() override {
    extensions::StreamFilterParent::Attach(mChild, std::move(mEndpoint));
  }

 private:
  HttpChannelChild* mChild;
  nsCOMPtr<nsIEventTarget> mTarget;
  Endpoint<extensions::PStreamFilterParent> mEndpoint;
};

void HttpChannelChild::ProcessAttachStreamFilter(
    Endpoint<extensions::PStreamFilterParent>&& aEndpoint) {
  LOG(("HttpChannelChild::ProcessAttachStreamFilter [this=%p]\n", this));
  MOZ_ASSERT(OnSocketThread());

  mEventQ->RunOrEnqueue(new AttachStreamFilterEvent(this, GetNeckoTarget(),
                                                    std::move(aEndpoint)));
}

void HttpChannelChild::ActorDestroy(ActorDestroyReason aWhy) {
  MOZ_ASSERT(NS_IsMainThread());

#ifdef MOZ_DIAGNOSTIC_ASSERT_ENABLED
  mActorDestroyReason.emplace(aWhy);
#endif

  // OnStartRequest might be dropped if IPDL is destroyed abnormally
  // and BackgroundChild might have pending IPC messages.
  // Clean up BackgroundChild at this time to prevent memleak.
  if (aWhy != Deletion) {
    // Make sure all the messages are processed.
    AutoEventEnqueuer ensureSerialDispatch(mEventQ);

    mStatus = NS_ERROR_DOCSHELL_DYING;
    HandleAsyncAbort();

    // Cleanup the background channel before we resume the eventQ so we don't
    // get any other events.
    CleanupBackgroundChannel();

    mIPCActorDeleted = true;
    mCanceled = true;
  }
}

mozilla::ipc::IPCResult HttpChannelChild::RecvLogBlockedCORSRequest(
    const nsString& aMessage, const nsCString& aCategory) {
  Unused << LogBlockedCORSRequest(aMessage, aCategory);
  return IPC_OK();
}

NS_IMETHODIMP
HttpChannelChild::LogBlockedCORSRequest(const nsAString& aMessage,
                                        const nsACString& aCategory) {
  uint64_t innerWindowID = mLoadInfo->GetInnerWindowID();
  bool privateBrowsing = !!mLoadInfo->GetOriginAttributes().mPrivateBrowsingId;
  bool fromChromeContext =
      mLoadInfo->TriggeringPrincipal()->IsSystemPrincipal();
  nsCORSListenerProxy::LogBlockedCORSRequest(
      innerWindowID, privateBrowsing, fromChromeContext, aMessage, aCategory);
  return NS_OK;
}

mozilla::ipc::IPCResult HttpChannelChild::RecvLogMimeTypeMismatch(
    const nsCString& aMessageName, const bool& aWarning, const nsString& aURL,
    const nsString& aContentType) {
  Unused << LogMimeTypeMismatch(aMessageName, aWarning, aURL, aContentType);
  return IPC_OK();
}

NS_IMETHODIMP
HttpChannelChild::LogMimeTypeMismatch(const nsACString& aMessageName,
                                      bool aWarning, const nsAString& aURL,
                                      const nsAString& aContentType) {
  RefPtr<Document> doc;
  mLoadInfo->GetLoadingDocument(getter_AddRefs(doc));

  AutoTArray<nsString, 2> params;
  params.AppendElement(aURL);
  params.AppendElement(aContentType);
  nsContentUtils::ReportToConsole(
      aWarning ? nsIScriptError::warningFlag : nsIScriptError::errorFlag,
      "MIMEMISMATCH"_ns, doc, nsContentUtils::eSECURITY_PROPERTIES,
      nsCString(aMessageName).get(), params);
  return NS_OK;
}

nsresult HttpChannelChild::CrossProcessRedirectFinished(nsresult aStatus) {
  if (!CanSend()) {
    return NS_BINDING_FAILED;
  }

  if (!mCanceled && NS_SUCCEEDED(mStatus)) {
    mStatus = aStatus;
  }

  return mStatus;
}

void HttpChannelChild::DoDiagnosticAssertWhenOnStopNotCalledOnDestroy() {
#ifdef MOZ_DIAGNOSTIC_ASSERT_ENABLED
  mDoDiagnosticAssertWhenOnStopNotCalledOnDestroy = true;
#endif
}

void HttpChannelChild::MaybeConnectToSocketProcess() {
  if (!nsIOService::UseSocketProcess()) {
    return;
  }

  if (!StaticPrefs::network_send_ODA_to_content_directly()) {
    return;
  }

  RefPtr<HttpBackgroundChannelChild> bgChild = mBgChild;
  SocketProcessBridgeChild::GetSocketProcessBridge()->Then(
      GetCurrentSerialEventTarget(), __func__,
      [bgChild]() {
        gSocketTransportService->Dispatch(
            NewRunnableMethod("HttpBackgroundChannelChild::CreateDataBridge",
                              bgChild,
                              &HttpBackgroundChannelChild::CreateDataBridge),
            NS_DISPATCH_NORMAL);
      },
      []() { NS_WARNING("Failed to create SocketProcessBridgeChild"); });
}

}  // namespace net
}  // namespace mozilla<|MERGE_RESOLUTION|>--- conflicted
+++ resolved
@@ -1576,22 +1576,10 @@
   // target.
   SetEventTarget();
 
-<<<<<<< HEAD
-  HttpChannelConnectArgs connectArgs(registrarId, mShouldParentIntercept);
-  PBrowserOrId browser = static_cast<ContentChild*>(gNeckoChild->Manager())
-                             ->GetBrowserOrId(browserChild);
-  {
-    ipc::AutoRecordReplayAssertMessageContents assert;
-    if (!gNeckoChild->SendPHttpChannelConstructor(
-            this, browser, IPC::SerializedLoadContext(this), connectArgs)) {
-      return NS_ERROR_FAILURE;
-    }
-=======
   HttpChannelConnectArgs connectArgs(registrarId);
   if (!gNeckoChild->SendPHttpChannelConstructor(
           this, browserChild, IPC::SerializedLoadContext(this), connectArgs)) {
     return NS_ERROR_FAILURE;
->>>>>>> 0aa061dd
   }
 
   {
@@ -2240,19 +2228,9 @@
   // target.
   SetEventTarget();
 
-<<<<<<< HEAD
-  PBrowserOrId browser = cc->GetBrowserOrId(browserChild);
-  {
-    ipc::AutoRecordReplayAssertMessageContents assert;
-    if (!gNeckoChild->SendPHttpChannelConstructor(
-            this, browser, IPC::SerializedLoadContext(this), openArgs)) {
-      return NS_ERROR_FAILURE;
-    }
-=======
   if (!gNeckoChild->SendPHttpChannelConstructor(
           this, browserChild, IPC::SerializedLoadContext(this), openArgs)) {
     return NS_ERROR_FAILURE;
->>>>>>> 0aa061dd
   }
 
   {
