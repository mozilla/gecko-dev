--- conflicted
+++ resolved
@@ -120,15 +120,10 @@
 // ctor/dtor (called on the main/UI thread by the service manager)
 
 nsSocketTransportService::nsSocketTransportService()
-<<<<<<< HEAD
-    : mThread(nullptr),
-      mLock("nsSocketTransportService::mLock", /* aOrdered */ true),
-=======
     : mRawThread(nullptr),
->>>>>>> 0aa061dd
       mInitialized(false),
       mShuttingDown(false),
-      mLock("nsSocketTransportService::mLock"),
+      mLock("nsSocketTransportService::mLock", /* aOrdered */ true),
       mOffline(false),
       mGoingOffline(false),
       mActiveListSize(SOCKET_LIMIT_MIN),
